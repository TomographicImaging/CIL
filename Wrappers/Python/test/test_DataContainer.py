# -*- coding: utf-8 -*-
#  Copyright 2019 United Kingdom Research and Innovation
#  Copyright 2019 The University of Manchester
#
#  Licensed under the Apache License, Version 2.0 (the "License");
#  you may not use this file except in compliance with the License.
#  You may obtain a copy of the License at
#
#      http://www.apache.org/licenses/LICENSE-2.0
#
#  Unless required by applicable law or agreed to in writing, software
#  distributed under the License is distributed on an "AS IS" BASIS,
#  WITHOUT WARRANTIES OR CONDITIONS OF ANY KIND, either express or implied.
#  See the License for the specific language governing permissions and
#  limitations under the License.
#
# Authors:
# CIL Developers, listed at: https://github.com/TomographicImaging/CIL/blob/master/NOTICE.txt

import unittest
from utils import initialise_tests
import sys
import numpy
from cil.framework import DataContainer
from cil.framework import ImageData
from cil.framework import AcquisitionData
from cil.framework import ImageGeometry, BlockGeometry, VectorGeometry
from cil.framework import AcquisitionGeometry
from timeit import default_timer as timer
import logging
from testclass import CCPiTestClass
import functools

initialise_tests()

def dt(steps):
    return steps[-1] - steps[-2]
def aid(x):
    # This function returns the memory
    # block address of an array.
    return x.__array_interface__['data'][0]



class TestDataContainer(CCPiTestClass):
    def create_simple_ImageData(self):
        N = 64
        ig = ImageGeometry(voxel_num_x=N, voxel_num_y=N)
        Phantom = ImageData(geometry=ig)

        x = Phantom.as_array()

        x[int(round(N/4)):int(round(3*N/4)),
          int(round(N/4)):int(round(3*N/4))] = 0.5
        x[int(round(N/8)):int(round(7*N/8)),
          int(round(3*N/8)):int(round(5*N/8))] = 1

        return (ig, Phantom)

    def create_DataContainer(self, X,Y,Z, value=1):
        steps = [timer()]
        a = value * numpy.ones((X, Y, Z), dtype='float32')
        steps.append(timer())
        t0 = dt(steps)
        #print("a refcount " , sys.getrefcount(a))
        ds = DataContainer(a, False, ['X', 'Y', 'Z'])
        return ds

    def test_creation_nocopy(self):
        shape = (2, 3, 4, 5)
        size = shape[0]
        for i in range(1, len(shape)):
            size = size * shape[i]
        #print("a refcount " , sys.getrefcount(a))
        a = numpy.asarray([i for i in range(size)])
        #print("a refcount " , sys.getrefcount(a))
        a = numpy.reshape(a, shape)
        #print("a refcount " , sys.getrefcount(a))
        ds = DataContainer(a, False, ['X', 'Y', 'Z', 'W'])
        #print("a refcount " , sys.getrefcount(a))
        self.assertEqual(id(a), id(ds.array))
        self.assertEqual(ds.dimension_labels, ('X', 'Y', 'Z', 'W'))

    def testGb_creation_nocopy(self):
        X, Y, Z = 512, 512, 512
        X, Y, Z = 256, 512, 512
        steps = [timer()]
        a = numpy.ones((X, Y, Z), dtype='float32')
        steps.append(timer())
        t0 = dt(steps)
        #print("a refcount " , sys.getrefcount(a))
        ds = DataContainer(a, False, ['X', 'Y', 'Z'])
        #print("a refcount " , sys.getrefcount(a))
        self.assertEqual(sys.getrefcount(a), 3)
        ds1 = ds.copy()
        self.assertNotEqual(aid(ds.as_array()), aid(ds1.as_array()))
        ds1 = ds.clone()
        self.assertNotEqual(aid(ds.as_array()), aid(ds1.as_array()))

    def test_ndim(self):

        x_np = numpy.arange(0, 60).reshape(3,4,5)
        x_cil = DataContainer(x_np)
        self.assertEqual(x_np.ndim, x_cil.ndim)
        self.assertEqual(3, x_cil.ndim)

    def testInlineAlgebra(self):
        X, Y, Z = 1024, 512, 512
        X, Y, Z = 256, 512, 512
        steps = [timer()]
        a = numpy.ones((X, Y, Z), dtype='float32')
        steps.append(timer())
        t0 = dt(steps)
        #print("a refcount " , sys.getrefcount(a))
        ds = DataContainer(a, False, ['X', 'Y', 'Z'])
        #ds.__iadd__( 2 )
        ds += 2
        steps.append(timer())
        self.assertEqual(ds.as_array()[0][0][0], 3.)
        #ds.__isub__( 2 )
        ds -= 2
        steps.append(timer())
        self.assertEqual(ds.as_array()[0][0][0], 1.)
        #ds.__imul__( 2 )
        ds *= 2
        steps.append(timer())
        self.assertEqual(ds.as_array()[0][0][0], 2.)
        #ds.__idiv__( 2 )
        ds /= 2
        steps.append(timer())
        self.assertEqual(ds.as_array()[0][0][0], 1.)

        ds1 = ds.copy()
        #ds1.__iadd__( 1 )
        ds1 += 1
        #ds.__iadd__( ds1 )
        ds += ds1
        steps.append(timer())
        self.assertEqual(ds.as_array()[0][0][0], 3.)
        #ds.__isub__( ds1 )
        ds -= ds1
        steps.append(timer())
        self.assertEqual(ds.as_array()[0][0][0], 1.)
        #ds.__imul__( ds1 )
        ds *= ds1
        steps.append(timer())
        self.assertEqual(ds.as_array()[0][0][0], 2.)
        #ds.__idiv__( ds1 )
        ds /= ds1
        steps.append(timer())
        self.assertEqual(ds.as_array()[0][0][0], 1.)


    def test_unary_operations(self):
        X, Y, Z = 1024, 512, 512
        X, Y, Z = 256, 512, 512
        steps = [timer()]
        a = -numpy.ones((X, Y, Z), dtype='float32')
        steps.append(timer())
        t0 = dt(steps)
        #print("a refcount " , sys.getrefcount(a))
        ds = DataContainer(a, False, ['X', 'Y', 'Z'])

        ds.sign(out=ds)
        steps.append(timer())
        self.assertEqual(ds.as_array()[0][0][0], -1.)

        ds.abs(out=ds)
        steps.append(timer())
        self.assertEqual(ds.as_array()[0][0][0], 1.)

        ds.__imul__(2)
        ds.sqrt(out=ds)
        steps.append(timer())
        self.assertEqual(ds.as_array()[0][0][0],
                         numpy.sqrt(2., dtype='float32'))

    def test_binary_operations(self):
        self.binary_add()
        self.binary_subtract()
        self.binary_multiply()
        self.binary_divide()

    def binary_add(self):
        X, Y, Z = 512, 512, 512
        #X, Y, Z = 1024, 512, 512
        steps = [timer()]
        a = numpy.ones((X, Y, Z), dtype='float32')
        steps.append(timer())
        t0 = dt(steps)

        #print("a refcount " , sys.getrefcount(a))
        ds = DataContainer(a, False, ['X', 'Y', 'Z'])
        ds1 = ds.copy()
        out = ds.copy()

        steps.append(timer())
        ds.add(ds1, out=out)
        steps.append(timer())
        t1 = dt(steps)
        steps.append(timer())
        ds2 = ds.add(ds1)
        steps.append(timer())
        t2 = dt(steps)
        
        #self.assertLess(t1, t2)
        self.assertEqual(out.as_array()[0][0][0], 2.)
        self.assertNumpyArrayEqual(out.as_array(), ds2.as_array())
        
        ds0 = ds
        dt1 = 0
        dt2 = 0
        for i in range(1):
            steps.append(timer())
            ds0.add(2, out=out)
            steps.append(timer())
            self.assertEqual(3., out.as_array()[0][0][0])

            dt1 += dt(steps)/10
            steps.append(timer())
            ds3 = ds0.add(2)
            steps.append(timer())
            dt2 += dt(steps)/10
        
        self.assertNumpyArrayEqual(out.as_array(), ds3.as_array())
        #self.assertLess(dt1, dt2)
        

    def binary_subtract(self):
        X, Y, Z = 512, 512, 512
        steps = [timer()]
        a = numpy.ones((X, Y, Z), dtype='float32')
        steps.append(timer())
        t0 = dt(steps)

        #print("a refcount " , sys.getrefcount(a))
        ds = DataContainer(a, False, ['X', 'Y', 'Z'])
        ds1 = ds.copy()
        out = ds.copy()

        steps.append(timer())
        ds.subtract(ds1, out=out)
        steps.append(timer())
        t1 = dt(steps)
        self.assertEqual(0., out.as_array()[0][0][0])

        steps.append(timer())
        ds2 = out.subtract(ds1)
        self.assertEqual(-1., ds2.as_array()[0][0][0])

        steps.append(timer())
        t2 = dt(steps)
        
        #self.assertLess(t1, t2)

        del ds1
        ds0 = ds.copy()
        steps.append(timer())
        ds0.subtract(2, out=ds0)
        #ds0.__isub__( 2 )
        steps.append(timer())
        
        self.assertEqual(-1., ds0.as_array()[0][0][0])

        dt1 = dt(steps)
        ds3 = ds0.subtract(2)
        steps.append(timer())
        dt2 = dt(steps)
        #self.assertLess(dt1, dt2)
        self.assertEqual(-1., ds0.as_array()[0][0][0])
        self.assertEqual(-3., ds3.as_array()[0][0][0])


    def binary_multiply(self):
        X, Y, Z = 1024, 512, 512
        X, Y, Z = 256, 512, 512
        steps = [timer()]
        a = numpy.ones((X, Y, Z), dtype='float32')
        steps.append(timer())
        t0 = dt(steps)

        #print("a refcount " , sys.getrefcount(a))
        ds = DataContainer(a, False, ['X', 'Y', 'Z'])
        ds1 = ds.copy()

        steps.append(timer())
        ds.multiply(ds1, out=ds)
        steps.append(timer())
        t1 = dt(steps)
        steps.append(timer())
        ds2 = ds.multiply(ds1)
        steps.append(timer())
        t2 = dt(steps)
        
        #self.assertLess(t1, t2)

        ds0 = ds
        ds0.multiply(2, out=ds0)
        steps.append(timer())
        self.assertEqual(2., ds0.as_array()[0][0][0])

        dt1 = dt(steps)
        ds3 = ds0.multiply(2)
        steps.append(timer())
        dt2 = dt(steps)
        #self.assertLess(dt1, dt2)
        self.assertEqual(4., ds3.as_array()[0][0][0])
        self.assertEqual(2., ds.as_array()[0][0][0])
        
        ds.multiply(2.5, out=ds0)
        self.assertEqual(2.5*2., ds0.as_array()[0][0][0])


    def binary_divide(self):
        X, Y, Z = 1024, 512, 512
        X, Y, Z = 256, 512, 512
        steps = [timer()]
        a = numpy.ones((X, Y, Z), dtype='float32')
        steps.append(timer())
        t0 = dt(steps)

        #print("a refcount " , sys.getrefcount(a))
        ds = DataContainer(a, False, ['X', 'Y', 'Z'])
        ds1 = ds.copy()

        t1 = 0 
        t2 = 0
        N=1
        for i in range(N):
            steps.append(timer())
            ds.divide(ds1, out=ds)
            steps.append(timer())
            t1 += dt(steps)/N
            steps.append(timer())
            ds2 = ds.divide(ds1)
            steps.append(timer())
            t2 += dt(steps)/N
            
        #self.assertLess(t1, t2)
        self.assertEqual(ds.as_array()[0][0][0], 1.)

        ds0 = ds
        ds0.divide(2, out=ds0)
        steps.append(timer())
        self.assertEqual(0.5, ds0.as_array()[0][0][0])

        dt1 = dt(steps)
        ds3 = ds0.divide(2)
        steps.append(timer())
        dt2 = dt(steps)
        #self.assertLess(dt1, dt2)
        self.assertEqual(.25, ds3.as_array()[0][0][0])
        self.assertEqual(.5, ds.as_array()[0][0][0])


    def test_reverse_operand_algebra(self):
        number = 3/2
        
        X, Y, Z = 32, 64, 128
        a = numpy.ones((X, Y, Z), dtype='float32')
        ds = DataContainer(a * 3, False, ['X', 'Y', 'Z'])

        # rdiv
        b = number / ds
        numpy.testing.assert_array_almost_equal(a * 0.5, b.as_array())
        # radd
        number = 1
        b = number + ds
        numpy.testing.assert_array_almost_equal(a * 4, b.as_array())
        # rsub
        number = 3
        b = number - ds
        numpy.testing.assert_array_almost_equal(numpy.zeros_like(a), b.as_array())
        # rmul
        number = 1/3
        b = number * ds
        numpy.testing.assert_array_almost_equal(a, b.as_array())
        # rpow
        number = 2
        b = number ** ds
        numpy.testing.assert_array_almost_equal(a * 8, b.as_array())


    def test_creation_copy(self):
        shape = (2, 3, 4, 5)
        size = shape[0]
        for i in range(1, len(shape)):
            size = size * shape[i]
        #print("a refcount " , sys.getrefcount(a))
        a = numpy.asarray([i for i in range(size)])
        #print("a refcount " , sys.getrefcount(a))
        a = numpy.reshape(a, shape)
        #print("a refcount " , sys.getrefcount(a))
        ds = DataContainer(a, True, ['X', 'Y', 'Z', 'W'])
        #print("a refcount " , sys.getrefcount(a))
        self.assertEqual(sys.getrefcount(a), 2)


    def test_dot(self):
        a0 = numpy.asarray([i for i in range(2*3*4)])
        a1 = numpy.asarray([2*i for i in range(2*3*4)])
                       
        ds0 = DataContainer(numpy.reshape(a0,(2,3,4)))
        ds1 = DataContainer(numpy.reshape(a1,(2,3,4)))
        
        numpy.testing.assert_equal(ds0.dot(ds1), a0.dot(a1))
        
        a2 = numpy.asarray([2*i for i in range(2*3*5)])
        ds2 = DataContainer(numpy.reshape(a2,(2,3,5)))
        
        # it should fail if the shape is wrong
        try:
            ds2.dot(ds0)
            self.assertTrue(False)
        except ValueError as ve:
            self.assertTrue(True)
            
        n0 = (ds0 * ds1).sum()
        n1 = ds0.as_array().ravel().dot(ds1.as_array().ravel())
        self.assertEqual(n0, n1)


    def test_exp_log(self):
        a0 = numpy.asarray([1. for i in range(2*3*4)])
                
        ds0 = DataContainer(numpy.reshape(a0,(2,3,4)), suppress_warning=True)
        # ds1 = DataContainer(numpy.reshape(a1,(2,3,4)), suppress_warning=True)
        b = ds0.exp().log()
        numpy.testing.assert_allclose(ds0.as_array(), b.as_array())
        
        self.assertEqual(ds0.exp().as_array()[0][0][0], numpy.exp(1))
        self.assertEqual(ds0.log().as_array()[0][0][0], 0.)
        
        
    def test_ImageData(self):
        # create ImageData from geometry
        vgeometry = ImageGeometry(voxel_num_x=4, voxel_num_y=3, channels=2)
        #vol = ImageData(geometry=vgeometry)
        vol = vgeometry.allocate()
        self.assertEqual(vol.shape, (2, 3, 4))

        vol1 = vol + 1
        self.assertNumpyArrayEqual(vol1.as_array(), numpy.ones(vol.shape))

        vol1 = vol - 1
        self.assertNumpyArrayEqual(vol1.as_array(), -numpy.ones(vol.shape))

        vol1 = 2 * (vol + 1)
        self.assertNumpyArrayEqual(vol1.as_array(), 2 * numpy.ones(vol.shape))

        vol1 = (vol + 1) / 2
        self.assertNumpyArrayEqual(vol1.as_array(), numpy.ones(vol.shape) / 2)

        vol1 = vol + 1
        self.assertEqual(vol1.sum(), 2*3*4)
        vol1 = (vol + 2) ** 2
        self.assertNumpyArrayEqual(vol1.as_array(), numpy.ones(vol.shape) * 4)

        self.assertEqual(vol.number_of_dimensions, 3)
        
        ig2 = ImageGeometry (voxel_num_x=2,voxel_num_y=3,voxel_num_z=4, 
                     dimension_labels=[ImageGeometry.HORIZONTAL_X, ImageGeometry.HORIZONTAL_Y,
                 ImageGeometry.VERTICAL])
        data = ig2.allocate()
        self.assertNumpyArrayEqual(numpy.asarray(data.shape), numpy.asarray(ig2.shape))
        self.assertNumpyArrayEqual(numpy.asarray(data.shape), data.as_array().shape)


    def test_ImageData_apply_circular_mask(self):
        ig = ImageGeometry(voxel_num_x=6, voxel_num_y=3, voxel_size_x=0.5, voxel_size_y = 1)
        data_orig = ig.allocate(1)

        data_masked1 = data_orig.copy()
        data_masked1.apply_circular_mask(0.8)

        self.assertEqual(data_orig.geometry, data_masked1.geometry)
        self.assertEqual(numpy.count_nonzero(data_masked1.array), 14)

        data_masked1 = data_orig.copy()
        data_masked1.apply_circular_mask(0.5)

        self.assertEqual(data_orig.geometry, data_masked1.geometry)
        self.assertEqual(numpy.count_nonzero(data_masked1.array), 8)

        data2 = data_orig.copy()
        data_masked2 = data2.apply_circular_mask(0.5, False)

        numpy.testing.assert_allclose(data_orig.array, data2.array)
        self.assertEqual(numpy.count_nonzero(data_masked2.array), 8)





    def test_AcquisitionData(self):
        sgeometry = AcquisitionGeometry.create_Parallel3D().set_angles(numpy.linspace(0, 180, num=10)).set_panel((5,3)).set_channels(2)

        #sino = AcquisitionData(geometry=sgeometry)
        sino = sgeometry.allocate()
        self.assertEqual(sino.shape, (2, 10, 3, 5))
           
        ag = AcquisitionGeometry.create_Parallel3D().set_angles(numpy.linspace(0, 180, num=10)).set_panel((2,3)).set_channels(4)                       
        data = ag.allocate()
        self.assertNumpyArrayEqual(numpy.asarray(data.shape), numpy.asarray(ag.shape))
        self.assertNumpyArrayEqual(numpy.asarray(data.shape), data.as_array().shape)
        
        ag2 = AcquisitionGeometry.create_Parallel3D().set_angles(numpy.linspace(0, 180, num=10)).set_panel((2,3)).set_channels(4)\
                                 .set_labels([AcquisitionGeometry.VERTICAL ,
                         AcquisitionGeometry.ANGLE, AcquisitionGeometry.HORIZONTAL, AcquisitionGeometry.CHANNEL])
        
        data = ag2.allocate()
        self.assertNumpyArrayEqual(numpy.asarray(data.shape), numpy.asarray(ag2.shape))
        self.assertNumpyArrayEqual(numpy.asarray(data.shape), data.as_array().shape)


    def test_ImageGeometry_allocate(self):
        vgeometry = ImageGeometry(voxel_num_x=4, voxel_num_y=3, channels=2)
        image = vgeometry.allocate()
        self.assertEqual(0,image.as_array()[0][0][0])
        image = vgeometry.allocate(1)
        self.assertEqual(1,image.as_array()[0][0][0])
        default_order = ['channel' , 'horizontal_y' , 'horizontal_x']
        self.assertEqual(default_order[0], image.dimension_labels[0])
        self.assertEqual(default_order[1], image.dimension_labels[1])
        self.assertEqual(default_order[2], image.dimension_labels[2])
        order = [ 'horizontal_x' , 'horizontal_y', 'channel' ]
        vgeometry.set_labels(order)
        image = vgeometry.allocate(0)
        self.assertEqual(order[0], image.dimension_labels[0])
        self.assertEqual(order[1], image.dimension_labels[1])
        self.assertEqual(order[2], image.dimension_labels[2])
        
        ig = ImageGeometry(2,3,2)
        try:
            z = ImageData(numpy.random.randint(10, size=(2,3)), geometry=ig)
            self.assertTrue(False)
        except ValueError as ve:
            logging.info(str (ve))
            self.assertTrue(True)

        #vgeometry.allocate('')
    def test_AcquisitionGeometry_allocate(self):
        ageometry = AcquisitionGeometry.create_Parallel3D().set_angles(numpy.linspace(0, 180, num=10)).set_panel((5,3)).set_channels(2)
        sino = ageometry.allocate(0)
        shape = sino.shape
        self.assertAlmostEqual(0.,sino.as_array()[0][0][0][0])
        self.assertAlmostEqual(0.,sino.as_array()[shape[0]-1][shape[1]-1][shape[2]-1][shape[3]-1])
        
        sino = ageometry.allocate(1)
        self.assertEqual(1,sino.as_array()[0][0][0][0])
        self.assertEqual(1,sino.as_array()[shape[0]-1][shape[1]-1][shape[2]-1][shape[3]-1])
        
        default_order = ['channel' , 'angle' ,
                         'vertical' , 'horizontal']
        self.assertEqual(default_order[0], sino.dimension_labels[0])
        self.assertEqual(default_order[1], sino.dimension_labels[1])
        self.assertEqual(default_order[2], sino.dimension_labels[2])
        self.assertEqual(default_order[3], sino.dimension_labels[3])
        order = ['vertical' , 'horizontal', 'channel' , 'angle' ]
        ageometry.set_labels(order)
        sino = ageometry.allocate(0)
        
        self.assertEqual(order[0], sino.dimension_labels[0])
        self.assertEqual(order[1], sino.dimension_labels[1])
        self.assertEqual(order[2], sino.dimension_labels[2])
        self.assertEqual(order[2], sino.dimension_labels[2])
                
        try:
            z = AcquisitionData(numpy.random.randint(10, size=(2,3)), geometry=ageometry)
            self.assertTrue(False)
        except ValueError as ve:
            logging.info(str(ve))
            self.assertTrue(True)


    def test_BlockGeometry_allocate_dtype(self):
        ig1 = ImageGeometry(3,3)
        ig2 = ImageGeometry(3,3, dtype=numpy.int16)
        bg = BlockGeometry(ig1,ig2)

        # print("The default dtype of the BlockImageGeometry is {}".format(bg.dtype))   
        self.assertEqual(bg.dtype, (numpy.float32, numpy.int16))


    def dtype_allocate_test(self, geometry):
        classname = geometry.__class__.__name__
        # print("The default dtype of the {} is {}".format(classname , geometry.dtype))
        self.assertEqual(geometry.dtype, numpy.float32)

        #print("Change it to complex")
        geometry.dtype = numpy.complex64
        self.assertEqual(geometry.dtype, numpy.complex64)

        geometry.dtype = numpy.complex128
        self.assertEqual(geometry.dtype, numpy.complex128)

        geometry.dtype = complex
        self.assertEqual(geometry.dtype, complex)

        #print("Test {} allocate".format(classname ))
        data = geometry.allocate()
        #print("Data dtype is now {} ".format(geometry.dtype))  
        self.assertEqual(data.dtype, geometry.dtype)
        #print("Data geometry dtype is now")
        #print(data.geometry.dtype)
        self.assertEqual(data.geometry.dtype, geometry.dtype) 

        #print("Allocate data with different dtype, e.g: numpy.int64 from the same {}".format(classname ))
        data = geometry.allocate(dtype=numpy.int64)
        self.assertEqual(data.dtype, numpy.int64) 
        #print("Data dtype is now {}".format(data.dtype))
        #print("Data geometry dtype is now {}".format(data.geometry.dtype))
        self.assertEqual(data.geometry.dtype, numpy.int64)
        self.assertEqual(data.dtype, numpy.int64)

        #print("The dtype of the {} remain unchanged ig.dtype =  {}".format(classname, geometry.dtype))
        self.assertEqual(geometry.dtype, complex)

        self.assertNotEqual(id(geometry), id(data.geometry))


    def test_ImageGeometry_allocate_dtype(self):        
        #print("Test ImageGeometry dtype\n")
        ig = ImageGeometry(3,3)
        self.dtype_allocate_test(ig)
    

    def test_AcquisitionGeometry_allocate_dtype(self):
        # print("Test AcquisitionGeometry dtype\n")
        # Detectors
        detectors =  10

        # Angles
        angles = numpy.linspace(0,180,180, dtype='float32')

        # Setup acquisition geometry
        ag = AcquisitionGeometry.create_Parallel2D()\
                                .set_angles(angles)\
                                .set_panel(detectors, pixel_size=0.1)                                
        self.dtype_allocate_test(ag)         


    def test_VectorGeometry_allocate_dtype(self):
        # print("Test VectorGeometry dtype\n")

        vg = VectorGeometry(3)
        self.dtype_allocate_test(vg)


    def complex_allocate_geometry_test(self, geometry):
        data = geometry.allocate(dtype=numpy.complex64)
        r = (1 + 1j*1)* numpy.ones(data.shape, dtype=data.dtype)
        data.fill(r)
        self.assertAlmostEqual(data.squared_norm(), data.size * 2)  
        numpy.testing.assert_almost_equal(data.abs().array, numpy.abs(r))              

        data1 = geometry.allocate(dtype=numpy.float32)
<<<<<<< HEAD

        with self.assertRaises(ValueError):
            data1.fill(r)
        
    def test_ImageGeometry_allocate_complex(self):
=======
        try:
            data1.fill(r)
            self.assertTrue(False)
        except TypeError as err:
            logging.info(str(err))
            self.assertTrue(True)

>>>>>>> 05f5b596

    def test_ImageGeometry_allocate_complex(self):
        ig = ImageGeometry(2,2)
        self.complex_allocate_geometry_test(ig)


    def test_AcquisitionGeometry_allocate_complex(self):
        # Detectors
        detectors =  10

        # Angles
        angles = numpy.linspace(0,10,10, dtype='float32')

        # Setup acquisition geometry
        ag = AcquisitionGeometry.create_Parallel2D()\
                                .set_angles(angles)\
                                .set_panel(detectors, pixel_size=0.1)   

        self.complex_allocate_geometry_test(ag)


    def test_VectorGeometry_allocate_complex(self):
        vg = VectorGeometry(3)
        self.complex_allocate_geometry_test(vg)
        

    def test_ImageGeometry_allocate_random_same_seed(self):
        vgeometry = ImageGeometry(voxel_num_x=4, voxel_num_y=3, channels=2)
        image1 = vgeometry.allocate('random', seed=0)
        image2 = vgeometry.allocate('random', seed=0)
        numpy.testing.assert_allclose(image1.as_array(), image2.as_array())


    def test_AcquisitionDataSubset(self):
        sgeometry = AcquisitionGeometry.create_Parallel3D().set_angles(numpy.linspace(0, 180, num=10)).set_panel((5,3)).set_channels(2)

        # expected dimension_labels
        
        self.assertListEqual([AcquisitionGeometry.CHANNEL ,
                 AcquisitionGeometry.ANGLE , AcquisitionGeometry.VERTICAL ,
                 AcquisitionGeometry.HORIZONTAL],
                              list(sgeometry.dimension_labels))
        sino = sgeometry.allocate()

        # test reshape
        new_order = [AcquisitionGeometry.HORIZONTAL ,
                 AcquisitionGeometry.CHANNEL , AcquisitionGeometry.VERTICAL ,
                 AcquisitionGeometry.ANGLE]
        sino.reorder(new_order)

        self.assertListEqual(new_order, list(sino.geometry.dimension_labels))

        ss1 = sino.get_slice(vertical = 0)
        self.assertListEqual([AcquisitionGeometry.HORIZONTAL ,
                 AcquisitionGeometry.CHANNEL  ,
                 AcquisitionGeometry.ANGLE], list(ss1.geometry.dimension_labels))
        ss2 = sino.get_slice(vertical = 0, channel=0)
        self.assertListEqual([AcquisitionGeometry.HORIZONTAL ,
                 AcquisitionGeometry.ANGLE], list(ss2.geometry.dimension_labels))


    def test_ImageDataSubset(self):
        new_order = ['horizontal_x', 'channel', 'horizontal_y']


        vgeometry = ImageGeometry(voxel_num_x=4, voxel_num_y=3, channels=2, dimension_labels=new_order)
        # expected dimension_labels
        
        self.assertListEqual(new_order,
                              list(vgeometry.dimension_labels))
        vol = vgeometry.allocate()

        # test reshape
        new_order = ['channel', 'horizontal_y','horizontal_x']
        vol.reorder(new_order)

        self.assertListEqual(new_order, list(vol.geometry.dimension_labels))

        ss1 = vol.get_slice(horizontal_x = 0)
        self.assertListEqual(['channel', 'horizontal_y'], list(ss1.geometry.dimension_labels))

        vg = ImageGeometry(3,4,5,channels=2)
        self.assertListEqual([ImageGeometry.CHANNEL, ImageGeometry.VERTICAL,
                ImageGeometry.HORIZONTAL_Y, ImageGeometry.HORIZONTAL_X],
                              list(vg.dimension_labels))
        ss2 = vg.allocate()
        ss3 = vol.get_slice(channel=0)
        self.assertListEqual([ImageGeometry.HORIZONTAL_Y, ImageGeometry.HORIZONTAL_X], list(ss3.geometry.dimension_labels))


    def test_DataContainerChaining(self):
        dc = self.create_DataContainer(256,256,256,1)

        dc.add(9,out=dc)\
          .subtract(1,out=dc)
        self.assertEqual(1+9-1,dc.as_array().flatten()[0])


    def test_reduction(self):
        dc = self.create_DataContainer(2,2,2,value=1)
        sqnorm = dc.squared_norm()
        norm = dc.norm()
        self.assertEqual(sqnorm, 8.0)
        numpy.testing.assert_almost_equal(norm, numpy.sqrt(8.0), decimal=7)
    

    def test_reduction_mean(self):
        ig = ImageGeometry(2,2)
        data = ig.allocate(0)
        np_arr = data.as_array()
        np_arr[0][0] = 0
        np_arr[0][1] = 1
        np_arr[1][0] = 2
        np_arr[1][1] = 3
        data.fill(np_arr)

        mean = data.mean()
        expected = numpy.float64(0+1+2+3)/numpy.float64(4)
        numpy.testing.assert_almost_equal(mean, expected)
        
        
    def test_multiply_out(self):
        ig = ImageGeometry(10,11,12)
        u = ig.allocate()
        a = numpy.ones(u.shape, dtype=numpy.float32)
        
        u.fill(a)
        
        numpy.testing.assert_array_equal(a, u.as_array())
        
        #u = ig.allocate(ImageGeometry.RANDOM_INT, seed=1)
        l = functools.reduce(lambda x,y: x*y, (10,11,12), 1)
        
        a = numpy.zeros((l, ), dtype=numpy.float32)
        for i in range(l):
            a[i] = numpy.sin(2 * i* 3.1415/l)
        b = numpy.reshape(a, u.shape)
        u.fill(b)
        numpy.testing.assert_array_equal(b, u.as_array())
        
        u.multiply(2, out=u)
        c = b * 2
<<<<<<< HEAD
        numpy.testing.assert_array_equal(u.as_array(), c)

    def test_axpby(self):
        print ("test axpby")
        ig = ImageGeometry(10,10)                                               
        d1 = ig.allocate(1)                                                     
        d2 = ig.allocate(2)                                                     
        out = ig.allocate(None)
        a = 2                                                 
        b = 1                                            
        # equals to 2 * [1] + 1 * [2] = [4]
        d1.axpby(a,b,d2,out)
        res = numpy.ones_like(d1.as_array()) * 4.
        numpy.testing.assert_array_equal(res, out.as_array())
    def test_axpby2(self):
        print ("test axpby2")
        N = 100
        ig = ImageGeometry(N,2*N,N*10)                                               
        d1 = ig.allocate(1)                                                     
        d2 = ig.allocate(2)                                                     
        out = ig.allocate(None)   
        a = 2                                                 
        b = 1        
        print ("allocated")                                              
        # equals to 2 * [1] + 1 * [2] = [4]
        d1.axpby(a,b,d2,out, num_threads=4)
        print ("calculated") 
        res = numpy.ones_like(d1.as_array()) * 4.
        numpy.testing.assert_array_equal(res, out.as_array())
    def test_axpby3(self):
        print ("test axpby3")
        #a vec, b float
        ig = ImageGeometry(10,10)                                               
        d1 = ig.allocate(1)                                                     
        d2 = ig.allocate(2)     
        a = ig.allocate(2)                                                  
        b = 1                                               
        out = ig.allocate(None)                                                 
        # equals to 2 * [1] + 1 * [2] = [4]
        d1.axpby(a,b,d2,out)
        res = numpy.ones_like(d1.as_array()) * 4.
        numpy.testing.assert_array_equal(res, out.as_array())
    def test_axpby4(self):
        print ("test axpby4")
        #a float, b vec
        ig = ImageGeometry(10,10)                                               
        d1 = ig.allocate(1)                                                     
        d2 = ig.allocate(2)     
        a = 2                                                  
        b = ig.allocate(1)                                                 
        out = ig.allocate(None)                                                 
        # equals to 2 * [1] + 1 * [2] = [4]
        d1.axpby(a,b,d2,out)
        res = numpy.ones_like(d1.as_array()) * 4.
        numpy.testing.assert_array_equal(res, out.as_array())
    def test_axpby5(self):
        print ("test axpby5")
        #a vec, b vec
        ig = ImageGeometry(10,10)                                               
        d1 = ig.allocate(1)                                                     
        d2 = ig.allocate(2)   
        a = ig.allocate(2)                                                  
        b = ig.allocate(1)                                                  
        out = ig.allocate(None)                                                 
        # equals to 2 * [1] + 1 * [2] = [4]
        d1.axpby(a,b,d2,out)
        res = numpy.ones_like(d1.as_array()) * 4.
        numpy.testing.assert_array_equal(res, out.as_array())
    def test_axpby6(self):
        print ("test axpby6")
        #a vec, b vec
        ig = ImageGeometry(10,10)                                               
        d1 = ig.allocate()                                                     
        d2 = ig.allocate()   
        a = ig.allocate()                                                  
        b = ig.allocate()         

        d1.fill(numpy.asarray(
            numpy.arange(1,101).reshape(10,10),
            dtype=numpy.float32))
        d2.fill(numpy.asarray(numpy.arange(1,101).reshape(10,10),
            dtype=numpy.float32))
        a.fill(1.0/d1.as_array())                                                  
        b.fill(-1.0/d2.as_array())   

        out = ig.allocate(None)                                                 
        # equals to 1 + -1 = 0
        d1.axpby(a,b,d2,out)
        res = numpy.zeros_like(d1.as_array())
        numpy.testing.assert_array_equal(res, out.as_array())
    def test_axpby7(self):
        print ("test axpby7")
        #a vec, b vec
        #daxpby
        ig = ImageGeometry(10,10)                                               
        d1 = ig.allocate()                                                     
        d2 = ig.allocate()   
        a = ig.allocate()                                                  
        b = ig.allocate()         

        d1.fill(numpy.asarray(numpy.arange(1,101).reshape(10,10), dtype=numpy.float32))
        d2.fill(numpy.asarray(numpy.arange(1,101).reshape(10,10), dtype=numpy.float32))
        a.fill(1.0/d1.as_array())                                                  
        b.fill(-1.0/d2.as_array())   

        out = ig.allocate(dtype=numpy.float64)                                                 
        # equals to 1 + -1 = 0
        d1.axpby(a,b,d2,out, dtype=numpy.float64)
        res = numpy.zeros_like(d1.as_array())
        numpy.testing.assert_array_equal(res, out.as_array())
=======
        numpy.testing.assert_allclose(u.as_array(), c)
>>>>>>> 05f5b596


    def test_sapyb_datacontainer_f(self):
        #a vec, b vec
        
        ig = ImageGeometry(10,10)                                               
        d1 = ig.allocate(dtype=numpy.float32)                                                     
        d2 = ig.allocate(dtype=numpy.float32)   
        a = ig.allocate(dtype=numpy.float32)                                                  
        b = ig.allocate(dtype=numpy.float32)         

        d1.fill(numpy.asarray(numpy.arange(1,101).reshape(10,10), dtype=numpy.float32))
        d2.fill(numpy.asarray(numpy.arange(1,101).reshape(10,10), dtype=numpy.float32))
        a.fill(1.0/d1.as_array())                                                  
        b.fill(-1.0/d2.as_array())   

        out = ig.allocate(-1,dtype=numpy.float32)                                                 
        # equals to 1 + -1 = 0
        out = d1.sapyb(a,d2,b)
        res = numpy.zeros_like(d1.as_array())
        numpy.testing.assert_array_equal(res, out.as_array())

        out.fill(0)
        d1.sapyb(a,d2,b, out)
        res = numpy.zeros_like(d1.as_array())
        numpy.testing.assert_array_equal(res, out.as_array())


    def test_sapyb_scalar_f(self):
        # a,b scalar
        ig = ImageGeometry(10,10)                                               
        d1 = ig.allocate(1, dtype=numpy.float32)                                                     
        d2 = ig.allocate(2, dtype=numpy.float32)   
        a = 2.
        b = -1.

        out = ig.allocate(-1,dtype=numpy.float32)                                                 
        # equals to 2*[1] + -1*[2] = 0
        out = d1.sapyb(a,d2,b)
        res = numpy.zeros_like(d1.as_array())
        numpy.testing.assert_array_equal(res, out.as_array())

        out.fill(0)
        d1.sapyb(a,d2,b, out)
        numpy.testing.assert_array_equal(res, out.as_array())

        d1.sapyb(a,d2,b, out=d1)
        numpy.testing.assert_array_equal(res, d1.as_array())

        d1.fill(1)
        d1.sapyb(a,d2,b, out=d2)
        numpy.testing.assert_array_equal(res, d2.as_array())


    def test_sapyb_datacontainer_scalar_f(self):
        #mix: a scalar and b DataContainer and a DataContainer and b scalar
        ig = ImageGeometry(10,10)                                               
        d1 = ig.allocate(1., dtype=numpy.complex64)                                                     
        d2 = ig.allocate(2.,dtype=numpy.complex64)   
        a = 2.+2j                                                
        b = ig.allocate(-1.-1j, dtype=numpy.complex64)         

        out = ig.allocate(-1,dtype=numpy.complex64)
        # equals to (2+2j)*[1] + -(1+j)*[2] = 0
        
        out = d1.sapyb(a,d2,b)
        res = ig.allocate(0, dtype=numpy.complex64)
        numpy.testing.assert_array_equal(res.as_array(), out.as_array())

        out.fill(-1)
        d1.sapyb(a,d2,b, out)
        numpy.testing.assert_array_equal(res.as_array(), out.as_array())

        out = d2.sapyb(b,d1,a)
        res = ig.allocate(0, dtype=numpy.complex64)
        numpy.testing.assert_array_equal(res.as_array(), out.as_array())

        out.fill(-1)
        d2.sapyb(b,d1,a, out)
        numpy.testing.assert_array_equal(res.as_array(), out.as_array())


    def test_sapyb_scalar_c(self):
        # a, b scalar
        ig = ImageGeometry(10,10)                                               
        d1 = ig.allocate(1, dtype=numpy.complex64)                                                     
        d2 = ig.allocate(2, dtype=numpy.complex64)   
        a = 2.+2j
        b = -1.-1j

        out = ig.allocate(-1,dtype=numpy.complex64)                                                 
        # equals to (2+2j)*[1] + -(1+j)*[2] = 0
        out = d1.sapyb(a,d2,b)
        res = numpy.zeros_like(d1.as_array())
        numpy.testing.assert_array_equal(res, out.as_array())

        out.fill(0)
        d1.sapyb(a,d2,b, out)
        numpy.testing.assert_array_equal(res, out.as_array())

        d1.sapyb(a,d2,b, out=d1)
        numpy.testing.assert_array_equal(res, d1.as_array())

        d1.fill(1)
        d1.sapyb(a,d2,b, out=d2)
        numpy.testing.assert_array_equal(res, d2.as_array())


    def test_sapyb_datacontainer_c(self):
        #a vec, b vec
        ig = ImageGeometry(10,10)                                               
        d1 = ig.allocate(dtype=numpy.complex64)                                                     
        d2 = ig.allocate(dtype=numpy.complex64)   
        a = ig.allocate(dtype=numpy.complex64)                                                  
        b = ig.allocate(dtype=numpy.complex64)         

        arr = numpy.empty(ig.shape, dtype=numpy.complex64)
        arr.real = numpy.asarray(numpy.arange(1,101).reshape(10,10), dtype=numpy.float32)
        arr.imag = numpy.asarray(numpy.arange(1,101).reshape(10,10), dtype=numpy.float32)

        d1.fill(arr)

        arr.imag = -1* arr.imag
        d2.fill(arr)

        a.fill(d2.as_array())                                                  
        b.fill(d1.as_array())   

        out = ig.allocate(-1,dtype=numpy.complex64)
        # equals to d1^ * d1 + d2^*d2 = d1**2 + d2**2 = 2* arr.norm = 2 * (arr.real **2 + arr.imag **2)
        out = d1.sapyb(a,d2,b)
        res = 2* (arr.real * arr.real + arr.imag * arr.imag)
        numpy.testing.assert_array_equal(res, out.as_array())

        out.fill(0)
        d1.sapyb(a,d2,b, out)
        numpy.testing.assert_array_equal(res, out.as_array())


    def test_sapyb_datacontainer_scalar_c(self):
        #mix: a scalar and b DataContainer and a DataContainer and b scalar
        ig = ImageGeometry(10,10)                                               
        d1 = ig.allocate(1., dtype=numpy.complex64)                                                     
        d2 = ig.allocate(2.,dtype=numpy.complex64)   
        a = 2.+2j                                                
        b = ig.allocate(-1.-1j, dtype=numpy.complex64)         


        out = ig.allocate(-1,dtype=numpy.complex64)
        # equals to (2+2j)*[1] + -(1+j)*[2] = 0
        
        out = d1.sapyb(a,d2,b)
        res = ig.allocate(0, dtype=numpy.complex64)
        numpy.testing.assert_array_equal(res.as_array(), out.as_array())

        out.fill(-1)
        d1.sapyb(a,d2,b, out)
        numpy.testing.assert_array_equal(res.as_array(), out.as_array())

        out = d2.sapyb(b,d1,a)
        res = ig.allocate(0, dtype=numpy.complex64)
        numpy.testing.assert_array_equal(res.as_array(), out.as_array())

        out.fill(-1)
        d2.sapyb(b,d1,a, out)
        numpy.testing.assert_array_equal(res.as_array(), out.as_array())


    def test_sapyb_scalar_f_c(self):
        # a,b scalar
        ig = ImageGeometry(10,10)                                               
        d1 = ig.allocate(1, dtype=numpy.complex64)                                                     
        d2 = ig.allocate(2, dtype=numpy.float32)   
        a = 2.+1j
        b = -1.

        # equals to 2*[1] + -1*[2] = 0
        out = d1.sapyb(a,d2,b)
        res = numpy.zeros_like(d1.as_array()) + 1j
        numpy.testing.assert_array_equal(res, out.as_array())

        out.fill(0)
        d1.sapyb(a,d2,b, out)
        numpy.testing.assert_array_equal(res, out.as_array())

        d1.sapyb(a,d2,b, out=d1)
        numpy.testing.assert_array_equal(res, d1.as_array())

        d1.fill(1)
        try:
            with self.assertRaises(numpy.core._exceptions.UFuncTypeError) as context:
                d1.sapyb(a,d2,b, out=d2)
        except AttributeError as ae:
            logging.info ("Probably numpy version too low: {}".format(ae))

        # print ("Exception thrown:", str(context.exception))
        
        # out is complex
        # d1.fill(1+0j)
        d2.fill(2)
        d1.sapyb(a,d2,b,out=d1)
        # 2+1j * [1+0j] -1 * [2]
        numpy.testing.assert_array_equal(1j * numpy.ones_like(d1.as_array()), d1.as_array())
            

    def test_min(self):
        ig = ImageGeometry(10,10)     
        a = numpy.asarray(numpy.linspace(-10,10, num=100, endpoint=True), dtype=numpy.float32)
        a = a.reshape((10,10))
        d1 = ig.allocate(1)                                                     
        d1.fill(a)                                                     
        self.assertAlmostEqual(d1.min(), -10.)


    def test_max(self):
        ig = ImageGeometry(10,10)     
        a = numpy.asarray(numpy.linspace(-10,10, num=100, endpoint=True), dtype=numpy.float32)
        a = a.reshape((10,10))
        d1 = ig.allocate(1)                                                     
        d1.fill(a)                                                     
        self.assertAlmostEqual(d1.max(), 10.)


    def test_size(self):
        ig = ImageGeometry(10,10)     
        d1 = ig.allocate(1)                                                     
                                                
        self.assertEqual( d1.size, 100 )
        
        sgeometry = AcquisitionGeometry.create_Parallel3D().set_angles(numpy.linspace(0, 180, num=10)).set_panel((5,3)).set_channels(2)

        ad = sgeometry.allocate()

        self.assertEqual( ad.size, 3*5*10*2 )
    

    def test_negation(self):
        X, Y, Z = 256, 512, 512
        a = numpy.ones((X, Y, Z), dtype='int32')
        
        ds = - DataContainer(a, False, ['X', 'Y', 'Z'])
        
        numpy.testing.assert_array_equal(ds.as_array(), -a)


    def test_fill_dimension_ImageData(self):
        ig = ImageGeometry(2,3,4)
        u = ig.allocate(0)
        a = numpy.ones((4,2))
        # default_labels = [ImageGeometry.VERTICAL, ImageGeometry.HORIZONTAL_Y, ImageGeometry.HORIZONTAL_X]
        
        data = u.as_array()
        axis_number = u.get_dimension_axis('horizontal_y')
        
        u.fill(a, horizontal_y=0)
        numpy.testing.assert_array_equal(u.get_slice(horizontal_y=0).as_array(), a)

        u.fill(2, horizontal_y=1)
        numpy.testing.assert_array_equal(u.get_slice(horizontal_y=1).as_array(), 2 * a)

        u.fill(2, horizontal_y=1)
        numpy.testing.assert_array_equal(u.get_slice(horizontal_y=1).as_array(), 2 * a)
        
        b = u.get_slice(horizontal_y=2)
        b.fill(3)
        u.fill(b, horizontal_y=2)
        numpy.testing.assert_array_equal(u.get_slice(horizontal_y=2).as_array(), 3 * a)


    def test_fill_dimension_AcquisitionData(self):
        ag = AcquisitionGeometry.create_Parallel3D()
        ag.set_channels(4)
        ag.set_panel([2,3])
        ag.set_angles([0,1,2,3,5])
        ag.set_labels(('horizontal','angle','vertical','channel'))
        u = ag.allocate(0)
        a = numpy.ones((4,2))
        # default_labels = [ImageGeometry.VERTICAL, ImageGeometry.HORIZONTAL_Y, ImageGeometry.HORIZONTAL_X]
        
        data = u.as_array()
        axis_number = u.get_dimension_axis('horizontal_y')
        
        u.fill(a, horizontal_y=0)
        numpy.testing.assert_array_equal(u.subset(horizontal_y=0).as_array(), a)

        u.fill(2, horizontal_y=1)
        numpy.testing.assert_array_equal(u.subset(horizontal_y=0).as_array(), 2 * a)

        u.fill(2, horizontal_y=1)
        numpy.testing.assert_array_equal(u.subset(horizontal_y=1).as_array(), 2 * a)
        
        b = u.subset(horizontal_y=2)
        b.fill(3)
        u.fill(b, horizontal_y=2)
        numpy.testing.assert_array_equal(u.subset(horizontal_y=2).as_array(), 3 * a)

        # slice with 2 axis
        a = numpy.ones((2,))
        u.fill(a, horizontal_y=1, vertical=0)
        numpy.testing.assert_array_equal(u.subset(horizontal_y=1, vertical=0).as_array(), a)


    def test_fill_dimension_AcquisitionData(self):
        ag = AcquisitionGeometry.create_Parallel3D()
        ag.set_channels(4)
        ag.set_panel([2,3])
        ag.set_angles([0,1,2,3,5])
        ag.set_labels(('horizontal','angle','vertical','channel'))
        u = ag.allocate(0)
        # (2, 5, 3, 4)
        a = numpy.ones((2,5))
        # default_labels = [ImageGeometry.VERTICAL, ImageGeometry.HORIZONTAL_Y, ImageGeometry.HORIZONTAL_X]
        b = u.get_slice(channel=0, vertical=0)
        data = u.as_array()
        
        u.fill(a, channel=0, vertical=0)
        numpy.testing.assert_array_equal(u.get_slice(channel=0, vertical=0).as_array(), a)

        u.fill(2, channel=0, vertical=0)
        numpy.testing.assert_array_equal(u.get_slice(channel=0, vertical=0).as_array(), 2 * a)

        u.fill(2, channel=0, vertical=0)
        numpy.testing.assert_array_equal(u.get_slice(channel=0, vertical=0).as_array(), 2 * a)
        
        b = u.get_slice(channel=0, vertical=0)
        b.fill(3)
        u.fill(b, channel=1, vertical=1)
        numpy.testing.assert_array_equal(u.get_slice(channel=1, vertical=1).as_array(), 3 * a)


 <|MERGE_RESOLUTION|>--- conflicted
+++ resolved
@@ -655,23 +655,11 @@
         numpy.testing.assert_almost_equal(data.abs().array, numpy.abs(r))              
 
         data1 = geometry.allocate(dtype=numpy.float32)
-<<<<<<< HEAD
 
         with self.assertRaises(ValueError):
             data1.fill(r)
-        
-    def test_ImageGeometry_allocate_complex(self):
-=======
-        try:
-            data1.fill(r)
-            self.assertTrue(False)
-        except TypeError as err:
-            logging.info(str(err))
-            self.assertTrue(True)
-
->>>>>>> 05f5b596
-
-    def test_ImageGeometry_allocate_complex(self):
+
+def test_ImageGeometry_allocate_complex(self):
         ig = ImageGeometry(2,2)
         self.complex_allocate_geometry_test(ig)
 
@@ -812,120 +800,7 @@
         
         u.multiply(2, out=u)
         c = b * 2
-<<<<<<< HEAD
-        numpy.testing.assert_array_equal(u.as_array(), c)
-
-    def test_axpby(self):
-        print ("test axpby")
-        ig = ImageGeometry(10,10)                                               
-        d1 = ig.allocate(1)                                                     
-        d2 = ig.allocate(2)                                                     
-        out = ig.allocate(None)
-        a = 2                                                 
-        b = 1                                            
-        # equals to 2 * [1] + 1 * [2] = [4]
-        d1.axpby(a,b,d2,out)
-        res = numpy.ones_like(d1.as_array()) * 4.
-        numpy.testing.assert_array_equal(res, out.as_array())
-    def test_axpby2(self):
-        print ("test axpby2")
-        N = 100
-        ig = ImageGeometry(N,2*N,N*10)                                               
-        d1 = ig.allocate(1)                                                     
-        d2 = ig.allocate(2)                                                     
-        out = ig.allocate(None)   
-        a = 2                                                 
-        b = 1        
-        print ("allocated")                                              
-        # equals to 2 * [1] + 1 * [2] = [4]
-        d1.axpby(a,b,d2,out, num_threads=4)
-        print ("calculated") 
-        res = numpy.ones_like(d1.as_array()) * 4.
-        numpy.testing.assert_array_equal(res, out.as_array())
-    def test_axpby3(self):
-        print ("test axpby3")
-        #a vec, b float
-        ig = ImageGeometry(10,10)                                               
-        d1 = ig.allocate(1)                                                     
-        d2 = ig.allocate(2)     
-        a = ig.allocate(2)                                                  
-        b = 1                                               
-        out = ig.allocate(None)                                                 
-        # equals to 2 * [1] + 1 * [2] = [4]
-        d1.axpby(a,b,d2,out)
-        res = numpy.ones_like(d1.as_array()) * 4.
-        numpy.testing.assert_array_equal(res, out.as_array())
-    def test_axpby4(self):
-        print ("test axpby4")
-        #a float, b vec
-        ig = ImageGeometry(10,10)                                               
-        d1 = ig.allocate(1)                                                     
-        d2 = ig.allocate(2)     
-        a = 2                                                  
-        b = ig.allocate(1)                                                 
-        out = ig.allocate(None)                                                 
-        # equals to 2 * [1] + 1 * [2] = [4]
-        d1.axpby(a,b,d2,out)
-        res = numpy.ones_like(d1.as_array()) * 4.
-        numpy.testing.assert_array_equal(res, out.as_array())
-    def test_axpby5(self):
-        print ("test axpby5")
-        #a vec, b vec
-        ig = ImageGeometry(10,10)                                               
-        d1 = ig.allocate(1)                                                     
-        d2 = ig.allocate(2)   
-        a = ig.allocate(2)                                                  
-        b = ig.allocate(1)                                                  
-        out = ig.allocate(None)                                                 
-        # equals to 2 * [1] + 1 * [2] = [4]
-        d1.axpby(a,b,d2,out)
-        res = numpy.ones_like(d1.as_array()) * 4.
-        numpy.testing.assert_array_equal(res, out.as_array())
-    def test_axpby6(self):
-        print ("test axpby6")
-        #a vec, b vec
-        ig = ImageGeometry(10,10)                                               
-        d1 = ig.allocate()                                                     
-        d2 = ig.allocate()   
-        a = ig.allocate()                                                  
-        b = ig.allocate()         
-
-        d1.fill(numpy.asarray(
-            numpy.arange(1,101).reshape(10,10),
-            dtype=numpy.float32))
-        d2.fill(numpy.asarray(numpy.arange(1,101).reshape(10,10),
-            dtype=numpy.float32))
-        a.fill(1.0/d1.as_array())                                                  
-        b.fill(-1.0/d2.as_array())   
-
-        out = ig.allocate(None)                                                 
-        # equals to 1 + -1 = 0
-        d1.axpby(a,b,d2,out)
-        res = numpy.zeros_like(d1.as_array())
-        numpy.testing.assert_array_equal(res, out.as_array())
-    def test_axpby7(self):
-        print ("test axpby7")
-        #a vec, b vec
-        #daxpby
-        ig = ImageGeometry(10,10)                                               
-        d1 = ig.allocate()                                                     
-        d2 = ig.allocate()   
-        a = ig.allocate()                                                  
-        b = ig.allocate()         
-
-        d1.fill(numpy.asarray(numpy.arange(1,101).reshape(10,10), dtype=numpy.float32))
-        d2.fill(numpy.asarray(numpy.arange(1,101).reshape(10,10), dtype=numpy.float32))
-        a.fill(1.0/d1.as_array())                                                  
-        b.fill(-1.0/d2.as_array())   
-
-        out = ig.allocate(dtype=numpy.float64)                                                 
-        # equals to 1 + -1 = 0
-        d1.axpby(a,b,d2,out, dtype=numpy.float64)
-        res = numpy.zeros_like(d1.as_array())
-        numpy.testing.assert_array_equal(res, out.as_array())
-=======
         numpy.testing.assert_allclose(u.as_array(), c)
->>>>>>> 05f5b596
 
 
     def test_sapyb_datacontainer_f(self):
