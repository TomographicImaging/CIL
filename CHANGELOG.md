* 24.x.x
  - New Features:
<<<<<<< HEAD
    - Added SAG and SAGA stochastic functions (#1624) 
  - Enhancements:
    - New unit tests for operators and functions to check for in place errors and the behaviour of `out` (#1805)
  
=======
    - Added SAG and SAGA stochastic functions (#1624)
    - Allow `SumFunction` with 1 item (#1857)
  - Enhancements:
    - Use ravel instead of flat in KullbackLeibler numba backend (#1874)
    - Upgrade Python wrapper (#1873, #1875)

>>>>>>> eb254e0b
* 24.1.0
  - New Features:
    - Added method to plot filter in `GenericFilteredBackProjection` (#1667)
    - Added wavelet operator, wrapping PyWavelets operator as a CIL operator (#1615)
    - Added PaganinProcessor processor, to perform phase retrieval from phase contrast images (#1737)
    - Added L1Sparsity function, allowing calculations of `|Ax-b|_1` and its proximal, in the case of orthogonal operators, `A` (#1618)
    - Options in algorithms GD, ISTA and FISTA to pass a `cil.optimisation.utilities.StepSizeRule` or a `cil.optimisation.utilities.Preconditioner`(#1768)
    - an implementation of the Armijo Rule as a child class of  `cil.optimisation.utilities.StepSizeRule` (#1768)
    - Sensitivity preconditioners added as child classes of `cil.optimisation.utilities.Preconditioner`(#1768)
  - Enhancements:
    - Added `geometry` property to `BlockDataContainer`. Adds `__eq__` to `BlockGeometry` (#1799)
    - Raises error in `BlockDataContainer.pnorm` if the shape of the containers is not the same (#1799)
    - Operators and functions now also return when out is specified (#1742)
    - The CIL function class now has a `__neg__` function, so you can write `-YourFunction(x)` rather than `-1*YourFunction(x)` (#1808)
    - Added documentation for the Partitioner to `framework.rst` (#1828)
    - Added CIL vs SIRF tests comparing preconditioned ISTA in CIL and MLEM in SIRF (#1823)
    - Update to CCPi-Regularisation toolkit v24.0.1 (#1868)
  - Bug fixes:
    - gradient descent `update_objective` called twice on the initial point.(#1789)
    - ProjectionMap operator bug fix in adjoint and added documentation (#1743)
    - BlockOperator that would return a BlockDataContainer of shape (1,1) now returns the appropriate DataContainer. BlockDataContainer direct and adjoint methods accept DataContainer as parameter (#1802).
    - BlurringOperator: remove check for geometry class (old SIRF integration bug) (#1807)
    - The `ZeroFunction` and `ConstantFunction` now have a Lipschitz constant of 1. (#1768)
  - Changes that break backwards compatibility:
    - Merged the files `BlockGeometry.py` and `BlockDataContainer.py` in `framework` to one file `block.py`. Please use `from cil.framework import BlockGeometry, BlockDataContainer` as before (#1799)
    - Bug fix in `FGP_TV` function to set the default behaviour not to enforce non-negativity (#1826).




* 24.0.0
  - Update to new CCPi-Regularisation toolkit v24.0.0. This is a backward incompatible release of the toolkit.
  - CIL plugin support for TIGRE version v2.6
  - CIL plugin support for ASTRA-TOOLBOX version v2.1
  - Dropped support for python 3.8 and 3.9
  - Added support for python 3.11 and 3.12
  - Dropped support for numpy 1.21 and 1.22
  - Added support for numpy 1.25 and 1.26
  - Set CMake Policy CMP0148 to OLD to avoid warnings in CMake 3.27
  - AcquisitionGeometry prints the first and last 10 angles, or all if there are 30 or less, rather than the first 20
  - Added a weight argument to the L1Norm function
  - Allow reduction methods on the DataContainer class to accept axis argument as string which matches values in dimension_labels
  - Added the functions `set_norms` and `get_norms` to the `BlockOperator` class
  - Internal variable name change in BlockOperator to aid understanding
  - Fixed formatting errors in the L2NormSquared and LeastSquares documentation
  - Bug fix for BlockDataContainer as iterator
  - Dropped support for IPP versions older than 2021.10 due to header changes
  - Fix build include directories
  - Proximal of MixedL21Norm with numpy backend now accepts numpy ndarray, DataContainer and float as tau parameter
  - ZeroOperator no longer relies on the default of allocate
  - Bug fix in SIRF TotalVariation unit tests with warm_start
  - Allow show2D to be used with 3D `DataContainer` instances
  - Added the a `Sampler` class as a CIL optimisation utility
  - Update documentation for symmetrised gradient
  - Added documentation for CompositionOperator and SumOperator
  - Updated FISTA and ISTA algorithms to allow input functions to be None
  - Bug fix in the adjoint of the Diagonal Operator for complex values
  - Update conda build action to v2 for 2.5x quicker builds
  - Add docker image, test & push to [`ghcr.io/tomographicimaging/cil`](https://github.com/TomographicImaging/CIL/pkgs/container/cil)
  - Quality metrics have added mask option
  - Bug fix for norm of CompositionOperator
  - Functions updated to use sapyb
  - Fix KullbackLeibler numba gradient ignoring mask
  - show1D slice_list parameter can now be of type tuple
  - Deprecated `Algorithm`'s `max_iteration`, `log_file`, `**kwargs`, `max_iteration_stop_criterion`, `objective_to_string`, `verbose_output`, `verbose_header`, `run(print_interval)`
  - Added `optimisation.utilities.callbacks`
    - Added `Callback` (abstract base class), `ProgressCallback`, `TextProgressCallback`, `LogfileCallback`
    - Deprecated `Algorithm.run(callback: Callable)`
    - Added `Algorithm.run(callbacks: list[Callback])`
  - Allow `CentreOfRotationCorrector.xcorrelation` to accept a list of two values in `projection_index` to use for the correlation
  - Bug fix in `CentreOfRotationCorrector.xcorrelation` finding correlation angles for limited angle data
  - New unit tests have been implemented for operators and functions to check for in place errors and the behaviour of `out`.
  - Bug fix for missing factor of 1/2 in SIRT update objective and catch in place errors in the SIRT constraint
  - Bug fix to allow safe in place calculation for the soft shrinkage algorithm
  - Allow Masker to take integer arrays in addition to boolean
  - Add remote data class to example data to enable download of relevant datasets from remote repositories
  - Improved import error/warning messages
  - New adjoint operator
  - Bug fix for complex matrix adjoint
  - Removed the following code which was deprecated since v22.0.0:
    - `info` parameter in `cil.optimisation.functions.TotalVariation`
    - `sinogram_geometry` and `volume_geometry` parameters in `cil.plugins.astra.processors.FBP` and in `cil.plugins.tigre.processors.FBP`
    - `aquisition_geometry` (misspelled) parameter in `cil.plugins.tigre.processors.ProjectionOperator`
    - `FBP` kwarg (and thus all kwargs) in `cil.processors.CentreOfRotationCorrector` and `cil.processors.CofR_image_sharpness`
    - `TXRMDataReader`
  - Added the ApproximateGradientSumFunction and SGFunction to allow for stochastic gradient algorithms to be created using functions with an approximate gradient and deterministic algorithms

* 23.1.0
  - Fix bug in IndicatorBox proximal_conjugate
  - Allow CCPi Regulariser functions for non CIL object
  - Add norm for CompositionOperator
  - Refactor SIRT algorithm to make it more computationally and memory efficient
  - Optimisation in L2NormSquared
  - Added support for partitioner, when partitions have size 1
  - Fix for show_geometry bug for 2D data
  - FBP split processing bug fix - now respects panel origin set in geometry
  - Binner/Padder/Slicer bug fix - now respects panel origin set in geometry
  - Added warmstart capability to proximal evaluation of the CIL TotalVariation function.
  - Bug fix in the LinearOperator norm with an additional flag for the algorithm linearOperator.PowerMethod
  - Tidied up documentation in the framework folder

* 23.0.1
  - Fix bug with NikonReader requiring ROI to be set in constructor.

* 23.0.0
  - Partitioner is now able to create batches even if angle is not the outer dimension
  - Renamed `max_iteration_stop_cryterion` method in the Algorithm class to `max_iteration_stop_criterion`
  - Removed (previously deprecated) `very_verbose` parameter in `Algorithm`'s run method.
  - Removed (previously deprecated) `axpby` method in DataContainer.
  - Deprecate use of integer compression in NEXUSDataWriter.
  - Improved and tidied up documentation for all readers and writers, including hiding special members.
  - Use arguments instead of kwargs in all readers and writers with multiple kwargs, making documentation easier.
  - Update Apache2 License Headers.

* 22.2.0
  - BlockGeometry is iterable
  - Added `partition` to `AcquisitionData` to partition the data with 3 methods: `sequential`, `staggered` and `random_permutation`
  - TIGRE and ASTRA `ProjectionOperator` now support `BlockGeometry` as `acquisition_geometry` parameter, returning a `BlockOperator`
  - Added pre-set filters for `recon.FBP` and `recon.FDK`. Filters now include ram-lak, hamming, hann, cosine, shepp-logan.
  - Added RAWFileWriter to export data containers to raw files
  - Extended IndicatorBox to behave as IndicatorBoxPixelwise by passing masks in lower and upper bounds
  - Implemented IndicatorBox in numba and numpy
  - Dropped support for Python 3.6 and NumPy 1.15
  - Jenkins PR tests on Python 3.8 and NumPy 1.20
  - added yml file to create test environment
  - LeastSquares fixed docstring and unified gradient code when out is passed or not.
  - Add compression to 8bit and 16bit to TIFFWriter
  - Added convenience centre of rotation methods to `AcquisitionGeometry` class.
    - `get_centre_of_rotation()` calculates the centre of rotation of the system
    - `set_centre_of_rotation()` sets the system centre of rotation with an offset and angle
    - `set_centre_of_rotation_by_slice()` sets the system centre of rotation with offsets from two slices
  - Binner processor reworked:
    - Significant speed increase available via the C++ backend
    - Returned geometry is correctly offset where binning/cropping moves the origin
  - Slicer refactoring
    - Returned geometry is correctly offset where slicing/cropping moves the origin
  - Padder refactoring
    - Returned geometry is correctly offset where padding moves the origin
  - Github Actions:
    - update test python and numpy versions to 3.9 and 1.22
    - Update conda build action to v1.4.4
    - Fixes actions to run on ubuntu-20.04
    - Update version of upload_artifact github action to version 3.1.1
    - Update version of download_artifact github action to version 3.0.1
    - Update version of checkout github action to version 3.1.0
    - Update build-sphinx action to version 0.1.3
  - `io.utilities.HDF5_utilities` Added utility functions to browse hdf5 files and read datasets into numpy array
  - Implemented the analytical norm for GradientOperator
  - Added `ImageData.apply_circular_mask` method to mask out detector edge artefacts on reconstructed volumes
  - ROI selection, aspect ratio toggle and Play widget added to islicer
  - Add show1D display utility

* 22.1.0
  - use assert_allclose in test_DataContainer
  - added multiple colormaps to show2D
  - Fix segfault in GradientOperator due to parameter overflows on windows systems
  - Fix angle display precision and matplotlib warning for sinograms with show2D

* 22.0.0
  - Strongly convex functionality in TotalVariation and FGP_TV Functions
  - Refactored KullbackLeibler function class. Fix bug on gradient method for SIRF objects
  - Numba added as a CIL requirement
  - Simplify initialisation of `CentreOfRotation.ImageSharpness` with new parameter `backend`
  - Added ISTA algorithm. Improve inheritance of proximal gradient algorithms
  - Updated interface to `plugins.tigre`/`plugins.astra` `FBP` and `ProjectionOperator` classes
  - Update NikonDataReader to parse and set up geometry with: `ObjectTilt` `CentreOfRotationTop` and `CentreOfRotationBottom`
  - Cleaned up unit test structure and output
  - Removal of deprecated code:
    - AcquisitionGeometry `__init__` no longer returns a configured geometry, use factory `create` methods instead
    - `subset` method removed, use `get_slice` or `reorder` methods
    - NikonDataReader `normalize` kwarg removed, use `normalise`
    - Algorithms initialisation `x_init` kwarg removed, use `initial`
    - Removed deprecated numpy calls
  - DataProcessors use weak-reference to input data
  - Merged CIL-ASTRA code in to CIL repository simplifying test, build and install procedures
    - Modules not moved should be considered deprecated
    - CIL remains licensed as APACHE-2.0
    - Minor bug fixes to the CPU 2D Parallel-beam FBP
  - Add ndim property for DataContainer class
  - Fixes show_geometry compatibility issue with matplotlib 3.5
  - Added ZEISSDataReader with cone/parallel beam, slicing, TXM Functionality
  - Raise exception if filename or data haven't been set in NexusDataWriter
  - Fixes error when update_objective_interval is set to 0 in an algorithm run
  - Deprecated:
    - TXRMDataReader is deprecated in favour of ZEISSDataReader
  - GitHub Actions:
    - Update to version 0.1.1 of lauramurgatroyd/build-sphinx-action for building the documentation - ensures docs are always built from cil master

* 21.4.1
  - Removed prints from unittests and cleanup of unittest code.
  - CMake:
    - install script re-allows selection of non default install directory ([#1246](https://github.com/TomographicImaging/CIL/issues/1246))
  - TIFF writer uses logging
  - Added unittests for TIFF functionality

* 21.4.0
  - PEP 440 compliant version
  - CMake fix due to use of pip install.
  - Recon.FBP allows 'astra' backend
  - Fixed PowerMethod for square/non-square, complex/float matrices with stopping criterion.
  - CofR image_sharpness improved for large datasets
  - Geometry alignment fix for 2D datasets
  - CGLS update for sapyb to enable complex data, bugfix in use of initial
  - added sapyb and deprecated axpby. All algorithm updated to use sapyb.
  - Allow use of square brackets in file paths to TIFF and Nikon datasets

* 21.3.1
  - Added matplotlib version dependency to conda recipe
  - Fixed TIGRE wrappers for geometry with a virtual detector
  - Fixed TIGRE wrappers for cone-beam geometry with tilted rotation axis

* 21.3.0
  - Accelerated PDHG which handles strong convexity of functions
  - TotalVariation Function handles SIRF ImageData
  - Simulated datasets and volume added to DataExamples
  - TIGRE wrappers for parallel-beam geometry added
  - NEXUSWriter and NEXUSReader offer (8bit and 16bit) compression of data
  - show2D show_geom now return an object that can be saved with a `save` method
  - GradientOperator can be now used with SIRF DataContainers, both PET and MR
  - Add anisotropy in TotalVariation function
  - CCPi Regularisation plugin is refactored, only FGP_TV, FGP_dTV, TGV and TNV are exposed. Docstrings and functionality unit tests are added. Tests of the functions are meant to be in the CCPi-Regularisation toolkit itself.
  - Add dtype for ImageGeometry, AcquisitionGeometry, VectorGeometry, BlockGeometry
  - Fix GradientOperator to handle pseudo 2D CIL geometries
  - Created recon module with FBP and FDK using fast filtering library and TIGRE backprojectors
  - Added Intel IPP based library for filtering step of FBP
  - PDHG memory optimisation
  - ScaledFunction memory Optimisation
  - The github actions are merged into one action with multiple jobs
  - The conda build job uploads an artifact of the build tar.bz file which is later used by the documentation build job - which installs the package into a miniconda environment.
  - Documentation pages for recon, astra and cil-plugins are published.

* 21.2.0
  - add version string from git describe
  - add CCPi-Regularisation toolkit in unittests
  - show_geometry implemented to display AcquisitionGeometry objects, can be imported from utilities.display
  - CentreOfRotationCorrector.image_sharpness implemented which finds the rotation axis offset by maximising sharpness of a single slice reconstruction
  - Renamed CentreOfRotationCorrector.xcorr to CentreOfRotationCorrector.xcorrelation
  - Implemented Padder processor

* 21.1.0
  - Added TomoPhantom plugin to create 2D/3D + channel ImageData phantoms based on the TomoPhantom model library
  - Fixed bug in Zeiss reader geometry direction of rotation

* 21.0.0
  - Show2D now takes 4D datasets and slice information as input
  - TIGRE reconstruction package wrapped for cone-beam tomography
  - Datacontainers have get_slice method which returns a dataset with a single slice of the data
  - Datacontainers have reorder method which reorders the data in memory as requested, or for use with 'astra' or 'tigre'
  - Subset method has been deprecated
  - AcquisitionData and ImageData enforce requirement for a geometry on creation
  - New processors AbsorptionTransmissionConverter and TransmissionAbsorptionConverter to convert between Absorption and Transmission
  - Implemented Binner and Slicer processors
  - Implemented MaskGenerator and Masker processors

* 20.11.2
  - fixed windows build
  - NikonDataReader converts Nikon geometry to CIL geometry from xtekct file including detector and centre-or-rotation offsets
  - NexusdataReader supports files written with old versions of NexusDataWriter

* 20.11
  - python module renamed to cil
  - renamed Identity->IdentityOperator, Gradient->GradientOperator, SymmetrisedGradient->SymmetrisedGradientOperator

* 20.09.1
  - FiniteDifferenceOperator takes into consideration voxel size
  - Added CentreOfRotationCorrector
  - Removed CenterOfRotationFinder
  - moved TestData to utilities and renamed as dataexample
  - verbosity of Algorithms is independent of the update_objective_interval
  - added unittests
  - renamed
    - GradientDescent to GD
    - SparseFiniteDiff to SparseFiniteDifferenceOperator
    - LinearOperatorMatrix to MatrixOperator
  - bugfix update_objective of SPDHG

* 20.09
  - added SPDHG algorithm
  - added TotalVariation function
  - Redesign of the AcquisitionGeometry class allowing more general acquisition trajectories than currently possible.
  - Added ZEISS reader

* 20.04
  - Significant upgrades to the operator and function classes to allow more flexible definition of optimisation problems
  - Added multithreaded C library for calculation of finite difference and some data processing
  - Added Gradient operator using C library and numpy backends

* 19.10
  - Improved usability with reader/writers and plotting utilities
  - Substantially improved test coverage

* 19.07
  - Introduction of BlockFramework
  - major revision and restructuring of the whole code
  - rewritten io package

* 19.02
  - introduction of Algorithm class
  - unit test expanded and moved to test directory
  - unified build system on Jenkins based on CCPi-VirtualMachine repo
  - switched to calendar versioning YY.0M.

* 0.10.0

* 0.9.4
  - Initial release<|MERGE_RESOLUTION|>--- conflicted
+++ resolved
@@ -1,18 +1,12 @@
 * 24.x.x
   - New Features:
-<<<<<<< HEAD
-    - Added SAG and SAGA stochastic functions (#1624) 
-  - Enhancements:
-    - New unit tests for operators and functions to check for in place errors and the behaviour of `out` (#1805)
-  
-=======
     - Added SAG and SAGA stochastic functions (#1624)
     - Allow `SumFunction` with 1 item (#1857)
   - Enhancements:
     - Use ravel instead of flat in KullbackLeibler numba backend (#1874)
     - Upgrade Python wrapper (#1873, #1875)
-
->>>>>>> eb254e0b
+    - New unit tests for operators and functions to check for in place errors and the behaviour of `out` (#1805)
+
 * 24.1.0
   - New Features:
     - Added method to plot filter in `GenericFilteredBackProjection` (#1667)
