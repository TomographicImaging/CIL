* x.x.x
  - Allow reduction methods on the DataContainer class to accept axis argument as string which matches values in dimension_labels
  - Added the functions `set_norms` and `get_norms` to the `BlockOperator` class 
  - Internal variable name change in BlockOperator to aid understanding
  - Bug fix for BlockDataContainer as iterator
  - Dropped support for IPP versions older than 2021.10 due to header changes
  - Fix build include directories
  - proximal of MixedL21Norm with numpy backend now accepts numpy ndarray, DataContainer and float as tau parameter
<<<<<<< HEAD
  - Bug fix in SIRF TotalVariation unit tests with warm_start
=======
  - Allow show2D to be used with 3D `DataContainer` instances
>>>>>>> 86f2534f
  
* 23.1.0
  - Fix bug in IndicatorBox proximal_conjugate
  - Allow CCPi Regulariser functions for non CIL object
  - Add norm for CompositionOperator
  - Refactor SIRT algorithm to make it more computationally and memory efficient
  - Optimisation in L2NormSquared
  - Added support for partitioner, when partitions have size 1
  - Fix for show_geometry bug for 2D data
  - FBP split processing bug fix - now respects panel origin set in geometry
  - Binner/Padder/Slicer bug fix - now respects panel origin set in geometry
  - Added warmstart capability to proximal evaluation of the CIL TotalVariation function.
  - Bug fix in the LinearOperator norm with an additional flag for the algorithm linearOperator.PowerMethod
  - Tidied up documentation in the framework folder

* 23.0.1
  - Fix bug with NikonReader requiring ROI to be set in constructor.

* 23.0.0
  - Partitioner is now able to create batches even if angle is not the outer dimension
  - Renamed `max_iteration_stop_cryterion` method in the Algorithm class to `max_iteration_stop_criterion`
  - Removed (previously deprecated) `very_verbose` parameter in `Algorithm`'s run method.
  - Removed (previously deprecated) `axpby` method in DataContainer.
  - Deprecate use of integer compression in NEXUSDataWriter.
  - Improved and tidied up documentation for all readers and writers, including hiding special members.
  - Use arguments instead of kwargs in all readers and writers with multiple kwargs, making documentation easier.
  - Update Apache2 License Headers.

* 22.2.0
  - BlockGeometry is iterable
  - Added `partition` to `AcquisitionData` to partition the data with 3 methods: `sequential`, `staggered` and `random_permutation`
  - TIGRE and ASTRA `ProjectionOperator` now support `BlockGeometry` as `acquisition_geometry` parameter, returning a `BlockOperator`
  - Added pre-set filters for `recon.FBP` and `recon.FDK`. Filters now include ram-lak, hamming, hann, cosine, shepp-logan.
  - Added RAWFileWriter to export data containers to raw files
  - Extended IndicatorBox to behave as IndicatorBoxPixelwise by passing masks in lower and upper bounds
  - Implemented IndicatorBox in numba and numpy
  - Dropped support for Python 3.6 and NumPy 1.15
  - Jenkins PR tests on Python 3.8 and NumPy 1.20
  - added yml file to create test environment
  - LeastSquares fixed docstring and unified gradient code when out is passed or not.
  - Add compression to 8bit and 16bit to TIFFWriter
  - Added convenience centre of rotation methods to `AcquisitionGeometry` class.
    - `get_centre_of_rotation()` calculates the centre of rotation of the system
    - `set_centre_of_rotation()` sets the system centre of rotation with an offset and angle
    - `set_centre_of_rotation_by_slice()` sets the system centre of rotation with offsets from two slices
  - Binner processor reworked:
    - Significant speed increase available via the C++ backend
    - Returned geometry is correctly offset where binning/cropping moves the origin
  - Slicer refactoring
    - Returned geometry is correctly offset where slicing/cropping moves the origin
  - Padder refactoring
    - Returned geometry is correctly offset where padding moves the origin
  - Github Actions:
    - update test python and numpy versions to 3.9 and 1.22
    - Update conda build action to v1.4.4
    - Fixes actions to run on ubuntu-20.04
    - Update version of upload_artifact github action to version 3.1.1
    - Update version of download_artifact github action to version 3.0.1
    - Update version of checkout github action to version 3.1.0
    - Update build-sphinx action to version 0.1.3
  - `io.utilities.HDF5_utilities` Added utility functions to browse hdf5 files and read datasets into numpy array
  - Implemented the analytical norm for GradientOperator
  - Added `ImageData.apply_circular_mask` method to mask out detector edge artefacts on reconstructed volumes
  - ROI selection, aspect ratio toggle and Play widget added to islicer
  - Add show1D display utility

* 22.1.0
  - use assert_allclose in test_DataContainer
  - added multiple colormaps to show2D
  - Fix segfault in GradientOperator due to parameter overflows on windows systems
  - Fix angle display precision and matplotlib warning for sinograms with show2D

* 22.0.0
  - Strongly convex functionality in TotalVariation and FGP_TV Functions
  - Refactored KullbackLeibler function class. Fix bug on gradient method for SIRF objects
  - Numba added as a CIL requirement
  - Simplify initialisation of `CentreOfRotation.ImageSharpness` with new parameter `backend`
  - Added ISTA algorithm. Improve inheritance of proximal gradient algorithms
  - Updated interface to `plugins.tigre`/`plugins.astra` `FBP` and `ProjectionOperator` classes
  - Update NikonDataReader to parse and set up geometry with: `ObjectTilt` `CentreOfRotationTop` and `CentreOfRotationBottom`
  - Cleaned up unit test structure and output
  - Removal of deprecated code:
    - AcquisitionGeometry `__init__` no longer returns a configured geometry, use factory `create` methods instead
    - `subset` method removed, use `get_slice` or `reorder` methods
    - NikonDataReader `normalize` kwarg removed, use `normalise`
    - Algorithms initialisation `x_init` kwarg removed, use `initial`
    - Removed deprecated numpy calls
  - DataProcessors use weak-reference to input data
  - Merged CIL-ASTRA code in to CIL repository simplifying test, build and install procedures
    - Modules not moved should be considered deprecated
    - CIL remains licensed as APACHE-2.0
    - Minor bug fixes to the CPU 2D Parallel-beam FBP
  - Add ndim property for DataContainer class
  - Fixes show_geometry compatibility issue with matplotlib 3.5
  - Added ZEISSDataReader with cone/parallel beam, slicing, TXM Functionality
  - Raise exception if filename or data haven't been set in NexusDataWriter
  - Fixes error when update_objective_interval is set to 0 in an algorithm run
  - Deprecated:
    - TXRMDataReader is deprecated in favour of ZEISSDataReader
  - GitHub Actions:
    - Update to version 0.1.1 of lauramurgatroyd/build-sphinx-action for building the documentation - ensures docs are always built from cil master

* 21.4.1
 - Removed prints from unittests and cleanup of unittest code.
 - CMake:
   - install script re-allows selection of non default install directory ([#1246](https://github.com/TomographicImaging/CIL/issues/1246))
 - TIFF writer uses logging
 - Added unittests for TIFF functionality

* 21.4.0
  - PEP 440 compliant version
  - CMake fix due to use of pip install.
  - Recon.FBP allows 'astra' backend
  - Fixed PowerMethod for square/non-square, complex/float matrices with stopping criterion.
  - CofR image_sharpness improved for large datasets
  - Geometry alignmentment fix for 2D datasets
  - CGLS update for sapyb to enable complex data, bugfix in use of initial
  - added sapyb and deprecated axpby. All algorithm updated to use sapyb.
  - Allow use of square brackets in file paths to TIFF and Nikon datasets

* 21.3.1
  - Added matplotlib version dependency to conda recipe
  - Fixed TIGRE wrappers for geometry with a virtual detector
  - Fixed TIGRE wrappers for cone-beam geometry with tilted rotation axis

* 21.3.0
  - Accelerated PDHG which handles strong convexity of functions
  - TotalVariation Function handles SIRF ImageData
  - Simulated datasets and volume added to DataExamples
  - TIGRE wrappers for parallel-beam geometry added
  - NEXUSWriter and NEXUSReader offer (8bit and 16bit) compression of data
  - show2D show_geom now return an object that can be saved with a `save` method
  - GradientOperator can be now used with SIRF DataContainers, both PET and MR
  - Add anisotropy in TotalVariation function
  - CCPi Regularisation plugin is refactored, only FGP_TV, FGP_dTV, TGV and TNV are exposed. Docstrings and functionality unit tests are added. Tests of the functions are meant to be in the CCPi-Regularisation toolkit itself.
  - Add dtype for ImageGeometry, AcquisitionGeometry, VectorGeometry, BlockGeometry
  - Fix GradientOperator to handle pseudo 2D CIL geometries
  - Created recon module with FBP and FDK using fast filtering library and TIGRE backprojectors
  - Added Intel IPP based library for filtering step of FBP
  - PDHG memory optimisation
  - ScaledFunction memory Optimisation
  - The github actions are merged into one action with multiple jobs
  - The conda build job uploads an artifact of the build tar.bz file which is later used by the documentation build job - which installs the package into a miniconda environment.
  - Documentation pages for recon, astra and cil-plugins are published.

* 21.2.0
  - add version string from git describe
  - add CCPi-Regularisation toolkit in unittests
  - show_geometry implemented to display AcquisitionGeometry objects, can be imported from utilities.display
  - CentreOfRotationCorrector.image_sharpness implemented which finds the rotation axis offset by maximising sharpness of a single slice reconstruction
  - Renamed CentreOfRotationCorrector.xcorr to CentreOfRotationCorrector.xcorrelation
  - Implemented Padder processor

* 21.1.0
  - Added TomoPhantom plugin to create 2D/3D + channel ImageData phantoms based on the TomoPhantom model library
  - Fixed bug in Zeiss reader geometry direction of rotation

* 21.0.0
  - Show2D now takes 4D datasets and slice infomation as input
  - TIGRE reconstruction package wrapped for cone-beam tomography
  - Datacontainers have get_slice method which returns a dataset with a single slice of the data
  - Datacontainers have reorder method which reorders the data in memory as requested, or for use with 'astra' or 'tigre'
  - Subset method has been deprecated
  - AcquisitionData and ImageData enforce requirement for a geometry on creation
  - New processors AbsorptionTransmissionConverter and TransmissionAbsorptionConverter to convert between Absorption and Transmission
  - Implemented Binner and Slicer processors
  - Implemented MaskGenerator and Masker processors

* 20.11.2
  - fixed windows build
  - NikonDataReader converts Nikon geometry to CIL geometry from xtekct file including detector and centre-or-rotation offsets
  - NexusdataReader supports files written with old versions of NexusDataWriter

* 20.11
  - python module renamed to cil
  - renamed Identity->IdentityOperator, Gradient->GradientOperator, SymmetrisedGradient->SymmetrisedGradientOperator

* 20.09.1
  - FiniteDifferenceOperator takes into consideration voxel size
  - Added CentreOfRotationCorrector
  - Removed CenterOfRotationFinder
  - moved TestData to utilities and renamed as dataexample
  - verbosity of Algorithms is independent of the update_objective_interval
  - added unittests
  - renamed
    - GradientDescent to GD
    - SparseFiniteDiff to SparseFiniteDifferenceOperator
    - LinearOperatorMatrix to MatrixOperator
  - bugfix update_objective of SPDHG

* 20.09
  - added SPDHG algorithm
  - added TotalVariation function
  - Redesign of the AcquisitionGeometry class allowing more general acquisition trajectories than currently possible.
  - Added ZEISS reader

* 20.04
  - Significant upgrades to the operator and function classes to allow more flexible definition of optimisation problems
  - Added multithreaded C library for calculation of finite difference and some data processing
  - Added Gradient operator using C library and numpy backends

* 19.10
  - Improved usability with reader/writers and plotting utilities
  - Substantially improved test coverage

* 19.07
  - Introduction of BlockFramework
  - major revision and restructuring of the whole code
  - rewritten io package

* 19.02
  - introduction of Algorithm class
  - unit test expanded and moved to test directory
  - unified build system on Jenkins based on CCPi-VirtualMachine repo
 - switched to calendar versioning YY.0M.

* 0.10.0

* 0.9.4
  - Initial release<|MERGE_RESOLUTION|>--- conflicted
+++ resolved
@@ -5,12 +5,10 @@
   - Bug fix for BlockDataContainer as iterator
   - Dropped support for IPP versions older than 2021.10 due to header changes
   - Fix build include directories
-  - proximal of MixedL21Norm with numpy backend now accepts numpy ndarray, DataContainer and float as tau parameter
-<<<<<<< HEAD
+  - Proximal of MixedL21Norm with numpy backend now accepts numpy ndarray, DataContainer and float as tau parameter
   - Bug fix in SIRF TotalVariation unit tests with warm_start
-=======
   - Allow show2D to be used with 3D `DataContainer` instances
->>>>>>> 86f2534f
+
   
 * 23.1.0
   - Fix bug in IndicatorBox proximal_conjugate
