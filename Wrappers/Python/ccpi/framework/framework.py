--- conflicted
+++ resolved
@@ -1800,12 +1800,7 @@
                 else:
                     raise ValueError('Incompatible size: expecting {} got {}'.format((self.length,), array.shape))
         deep_copy = True
-<<<<<<< HEAD
         super(VectorData, self).__init__(out, deep_copy, geometry=self.geometry.copy())
-=======
-        # need to pass the geometry, othewise None
-        super(VectorData, self).__init__(out, deep_copy, None, geometry = self.geometry)
->>>>>>> 524cdd1f
 
 class VectorGeometry(object):
     '''Geometry describing VectorData to contain 1D array'''
