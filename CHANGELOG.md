--- conflicted
+++ resolved
@@ -55,11 +55,6 @@
     - `TXRMDataReader`
   - Added the ApproximateGradientSumFunction and SGFunction to allow for stochastic gradient algorithms to be created using functions with an approximate gradient and deterministic algorithms
 
-<<<<<<< HEAD
-
-
-=======
->>>>>>> e51e2ab7
 * 23.1.0
   - Fix bug in IndicatorBox proximal_conjugate
   - Allow CCPi Regulariser functions for non CIL object
