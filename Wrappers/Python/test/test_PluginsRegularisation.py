--- conflicted
+++ resolved
@@ -91,7 +91,6 @@
         reg = FGP_TV()
         out = reg.proximal(data, 1)
         outarr = out.as_array()
-<<<<<<< HEAD
         np.testing.assert_almost_equal(outarr.imag, outarr.real)
 
     def rmul_test(self, f):
@@ -129,7 +128,4 @@
         f = FGP_dTV(data)
 
         self.rmul_test(f)
-        
-=======
-        np.testing.assert_almost_equal(outarr.imag, outarr.real)
->>>>>>> fc6d9638
+        