* 24.x.x
  - New Features:
    - Added SVRG and LSVRG stochastic functions (#1625)
    - Added SAG and SAGA stochastic functions (#1624)
    - Allow `SumFunction` with 1 item (#1857)
  - Enhancements:
    - Use ravel instead of flat in KullbackLeibler numba backend (#1874)
    - Upgrade Python wrapper (#1873, #1875)
<<<<<<< HEAD
    - Add checks on out argument passed to processors to ensure corrrect dtype and size (#1805)
  - Testing:
    - New unit tests for operators and functions to check for in place errors and the behaviour of `out` (#1805)
=======
  - Bug fixes:
    - `ImageData` removes dimensions of size 1 from the input array. This fixes an issue where single slice reconstructions from 3D data would fail due to shape mismatches (#1885)
    - Make Binner accept accelerated=False (#1887)
>>>>>>> f25b198b

* 24.1.0
  - New Features:
    - Added method to plot filter in `GenericFilteredBackProjection` (#1667)
    - Added wavelet operator, wrapping PyWavelets operator as a CIL operator (#1615)
    - Added PaganinProcessor processor, to perform phase retrieval from phase contrast images (#1737)
    - Added L1Sparsity function, allowing calculations of `|Ax-b|_1` and its proximal, in the case of orthogonal operators, `A` (#1618)
    - Options in algorithms GD, ISTA and FISTA to pass a `cil.optimisation.utilities.StepSizeRule` or a `cil.optimisation.utilities.Preconditioner`(#1768)
    - an implementation of the Armijo Rule as a child class of  `cil.optimisation.utilities.StepSizeRule` (#1768)
    - Sensitivity preconditioners added as child classes of `cil.optimisation.utilities.Preconditioner`(#1768)
  - Enhancements:
    - Added `geometry` property to `BlockDataContainer`. Adds `__eq__` to `BlockGeometry` (#1799)
    - Raises error in `BlockDataContainer.pnorm` if the shape of the containers is not the same (#1799)
    - Operators and functions now also return when out is specified (#1742)
    - The CIL function class now has a `__neg__` function, so you can write `-YourFunction(x)` rather than `-1*YourFunction(x)` (#1808)
    - Added documentation for the Partitioner to `framework.rst` (#1828)
    - Added CIL vs SIRF tests comparing preconditioned ISTA in CIL and MLEM in SIRF (#1823)
    - Update to CCPi-Regularisation toolkit v24.0.1 (#1868)
  - Bug fixes:
    - gradient descent `update_objective` called twice on the initial point.(#1789)
    - ProjectionMap operator bug fix in adjoint and added documentation (#1743)
    - BlockOperator that would return a BlockDataContainer of shape (1,1) now returns the appropriate DataContainer. BlockDataContainer direct and adjoint methods accept DataContainer as parameter (#1802).
    - BlurringOperator: remove check for geometry class (old SIRF integration bug) (#1807)
    - The `ZeroFunction` and `ConstantFunction` now have a Lipschitz constant of 1. (#1768)
  - Changes that break backwards compatibility:
    - Merged the files `BlockGeometry.py` and `BlockDataContainer.py` in `framework` to one file `block.py`. Please use `from cil.framework import BlockGeometry, BlockDataContainer` as before (#1799)
    - Bug fix in `FGP_TV` function to set the default behaviour not to enforce non-negativity (#1826).




* 24.0.0
  - Update to new CCPi-Regularisation toolkit v24.0.0. This is a backward incompatible release of the toolkit.
  - CIL plugin support for TIGRE version v2.6
  - CIL plugin support for ASTRA-TOOLBOX version v2.1
  - Dropped support for python 3.8 and 3.9
  - Added support for python 3.11 and 3.12
  - Dropped support for numpy 1.21 and 1.22
  - Added support for numpy 1.25 and 1.26
  - Set CMake Policy CMP0148 to OLD to avoid warnings in CMake 3.27
  - AcquisitionGeometry prints the first and last 10 angles, or all if there are 30 or less, rather than the first 20
  - Added a weight argument to the L1Norm function
  - Allow reduction methods on the DataContainer class to accept axis argument as string which matches values in dimension_labels
  - Added the functions `set_norms` and `get_norms` to the `BlockOperator` class
  - Internal variable name change in BlockOperator to aid understanding
  - Fixed formatting errors in the L2NormSquared and LeastSquares documentation
  - Bug fix for BlockDataContainer as iterator
  - Dropped support for IPP versions older than 2021.10 due to header changes
  - Fix build include directories
  - Proximal of MixedL21Norm with numpy backend now accepts numpy ndarray, DataContainer and float as tau parameter
  - ZeroOperator no longer relies on the default of allocate
  - Bug fix in SIRF TotalVariation unit tests with warm_start
  - Allow show2D to be used with 3D `DataContainer` instances
  - Added the a `Sampler` class as a CIL optimisation utility
  - Update documentation for symmetrised gradient
  - Added documentation for CompositionOperator and SumOperator
  - Updated FISTA and ISTA algorithms to allow input functions to be None
  - Bug fix in the adjoint of the Diagonal Operator for complex values
  - Update conda build action to v2 for 2.5x quicker builds
  - Add docker image, test & push to [`ghcr.io/tomographicimaging/cil`](https://github.com/TomographicImaging/CIL/pkgs/container/cil)
  - Quality metrics have added mask option
  - Bug fix for norm of CompositionOperator
  - Functions updated to use sapyb
  - Fix KullbackLeibler numba gradient ignoring mask
  - show1D slice_list parameter can now be of type tuple
  - Deprecated `Algorithm`'s `max_iteration`, `log_file`, `**kwargs`, `max_iteration_stop_criterion`, `objective_to_string`, `verbose_output`, `verbose_header`, `run(print_interval)`
  - Added `optimisation.utilities.callbacks`
    - Added `Callback` (abstract base class), `ProgressCallback`, `TextProgressCallback`, `LogfileCallback`
    - Deprecated `Algorithm.run(callback: Callable)`
    - Added `Algorithm.run(callbacks: list[Callback])`
  - Allow `CentreOfRotationCorrector.xcorrelation` to accept a list of two values in `projection_index` to use for the correlation
  - Bug fix in `CentreOfRotationCorrector.xcorrelation` finding correlation angles for limited angle data
  - New unit tests have been implemented for operators and functions to check for in place errors and the behaviour of `out`.
  - Bug fix for missing factor of 1/2 in SIRT update objective and catch in place errors in the SIRT constraint
  - Bug fix to allow safe in place calculation for the soft shrinkage algorithm
  - Allow Masker to take integer arrays in addition to boolean
  - Add remote data class to example data to enable download of relevant datasets from remote repositories
  - Improved import error/warning messages
  - New adjoint operator
  - Bug fix for complex matrix adjoint
  - Removed the following code which was deprecated since v22.0.0:
    - `info` parameter in `cil.optimisation.functions.TotalVariation`
    - `sinogram_geometry` and `volume_geometry` parameters in `cil.plugins.astra.processors.FBP` and in `cil.plugins.tigre.processors.FBP`
    - `aquisition_geometry` (misspelled) parameter in `cil.plugins.tigre.processors.ProjectionOperator`
    - `FBP` kwarg (and thus all kwargs) in `cil.processors.CentreOfRotationCorrector` and `cil.processors.CofR_image_sharpness`
    - `TXRMDataReader`
  - Added the ApproximateGradientSumFunction and SGFunction to allow for stochastic gradient algorithms to be created using functions with an approximate gradient and deterministic algorithms

* 23.1.0
  - Fix bug in IndicatorBox proximal_conjugate
  - Allow CCPi Regulariser functions for non CIL object
  - Add norm for CompositionOperator
  - Refactor SIRT algorithm to make it more computationally and memory efficient
  - Optimisation in L2NormSquared
  - Added support for partitioner, when partitions have size 1
  - Fix for show_geometry bug for 2D data
  - FBP split processing bug fix - now respects panel origin set in geometry
  - Binner/Padder/Slicer bug fix - now respects panel origin set in geometry
  - Added warmstart capability to proximal evaluation of the CIL TotalVariation function.
  - Bug fix in the LinearOperator norm with an additional flag for the algorithm linearOperator.PowerMethod
  - Tidied up documentation in the framework folder

* 23.0.1
  - Fix bug with NikonReader requiring ROI to be set in constructor.

* 23.0.0
  - Partitioner is now able to create batches even if angle is not the outer dimension
  - Renamed `max_iteration_stop_cryterion` method in the Algorithm class to `max_iteration_stop_criterion`
  - Removed (previously deprecated) `very_verbose` parameter in `Algorithm`'s run method.
  - Removed (previously deprecated) `axpby` method in DataContainer.
  - Deprecate use of integer compression in NEXUSDataWriter.
  - Improved and tidied up documentation for all readers and writers, including hiding special members.
  - Use arguments instead of kwargs in all readers and writers with multiple kwargs, making documentation easier.
  - Update Apache2 License Headers.

* 22.2.0
  - BlockGeometry is iterable
  - Added `partition` to `AcquisitionData` to partition the data with 3 methods: `sequential`, `staggered` and `random_permutation`
  - TIGRE and ASTRA `ProjectionOperator` now support `BlockGeometry` as `acquisition_geometry` parameter, returning a `BlockOperator`
  - Added pre-set filters for `recon.FBP` and `recon.FDK`. Filters now include ram-lak, hamming, hann, cosine, shepp-logan.
  - Added RAWFileWriter to export data containers to raw files
  - Extended IndicatorBox to behave as IndicatorBoxPixelwise by passing masks in lower and upper bounds
  - Implemented IndicatorBox in numba and numpy
  - Dropped support for Python 3.6 and NumPy 1.15
  - Jenkins PR tests on Python 3.8 and NumPy 1.20
  - added yml file to create test environment
  - LeastSquares fixed docstring and unified gradient code when out is passed or not.
  - Add compression to 8bit and 16bit to TIFFWriter
  - Added convenience centre of rotation methods to `AcquisitionGeometry` class.
    - `get_centre_of_rotation()` calculates the centre of rotation of the system
    - `set_centre_of_rotation()` sets the system centre of rotation with an offset and angle
    - `set_centre_of_rotation_by_slice()` sets the system centre of rotation with offsets from two slices
  - Binner processor reworked:
    - Significant speed increase available via the C++ backend
    - Returned geometry is correctly offset where binning/cropping moves the origin
  - Slicer refactoring
    - Returned geometry is correctly offset where slicing/cropping moves the origin
  - Padder refactoring
    - Returned geometry is correctly offset where padding moves the origin
  - Github Actions:
    - update test python and numpy versions to 3.9 and 1.22
    - Update conda build action to v1.4.4
    - Fixes actions to run on ubuntu-20.04
    - Update version of upload_artifact github action to version 3.1.1
    - Update version of download_artifact github action to version 3.0.1
    - Update version of checkout github action to version 3.1.0
    - Update build-sphinx action to version 0.1.3
  - `io.utilities.HDF5_utilities` Added utility functions to browse hdf5 files and read datasets into numpy array
  - Implemented the analytical norm for GradientOperator
  - Added `ImageData.apply_circular_mask` method to mask out detector edge artefacts on reconstructed volumes
  - ROI selection, aspect ratio toggle and Play widget added to islicer
  - Add show1D display utility

* 22.1.0
  - use assert_allclose in test_DataContainer
  - added multiple colormaps to show2D
  - Fix segfault in GradientOperator due to parameter overflows on windows systems
  - Fix angle display precision and matplotlib warning for sinograms with show2D

* 22.0.0
  - Strongly convex functionality in TotalVariation and FGP_TV Functions
  - Refactored KullbackLeibler function class. Fix bug on gradient method for SIRF objects
  - Numba added as a CIL requirement
  - Simplify initialisation of `CentreOfRotation.ImageSharpness` with new parameter `backend`
  - Added ISTA algorithm. Improve inheritance of proximal gradient algorithms
  - Updated interface to `plugins.tigre`/`plugins.astra` `FBP` and `ProjectionOperator` classes
  - Update NikonDataReader to parse and set up geometry with: `ObjectTilt` `CentreOfRotationTop` and `CentreOfRotationBottom`
  - Cleaned up unit test structure and output
  - Removal of deprecated code:
    - AcquisitionGeometry `__init__` no longer returns a configured geometry, use factory `create` methods instead
    - `subset` method removed, use `get_slice` or `reorder` methods
    - NikonDataReader `normalize` kwarg removed, use `normalise`
    - Algorithms initialisation `x_init` kwarg removed, use `initial`
    - Removed deprecated numpy calls
  - DataProcessors use weak-reference to input data
  - Merged CIL-ASTRA code in to CIL repository simplifying test, build and install procedures
    - Modules not moved should be considered deprecated
    - CIL remains licensed as APACHE-2.0
    - Minor bug fixes to the CPU 2D Parallel-beam FBP
  - Add ndim property for DataContainer class
  - Fixes show_geometry compatibility issue with matplotlib 3.5
  - Added ZEISSDataReader with cone/parallel beam, slicing, TXM Functionality
  - Raise exception if filename or data haven't been set in NexusDataWriter
  - Fixes error when update_objective_interval is set to 0 in an algorithm run
  - Deprecated:
    - TXRMDataReader is deprecated in favour of ZEISSDataReader
  - GitHub Actions:
    - Update to version 0.1.1 of lauramurgatroyd/build-sphinx-action for building the documentation - ensures docs are always built from cil master

* 21.4.1
  - Removed prints from unittests and cleanup of unittest code.
  - CMake:
    - install script re-allows selection of non default install directory ([#1246](https://github.com/TomographicImaging/CIL/issues/1246))
  - TIFF writer uses logging
  - Added unittests for TIFF functionality

* 21.4.0
  - PEP 440 compliant version
  - CMake fix due to use of pip install.
  - Recon.FBP allows 'astra' backend
  - Fixed PowerMethod for square/non-square, complex/float matrices with stopping criterion.
  - CofR image_sharpness improved for large datasets
  - Geometry alignment fix for 2D datasets
  - CGLS update for sapyb to enable complex data, bugfix in use of initial
  - added sapyb and deprecated axpby. All algorithm updated to use sapyb.
  - Allow use of square brackets in file paths to TIFF and Nikon datasets

* 21.3.1
  - Added matplotlib version dependency to conda recipe
  - Fixed TIGRE wrappers for geometry with a virtual detector
  - Fixed TIGRE wrappers for cone-beam geometry with tilted rotation axis

* 21.3.0
  - Accelerated PDHG which handles strong convexity of functions
  - TotalVariation Function handles SIRF ImageData
  - Simulated datasets and volume added to DataExamples
  - TIGRE wrappers for parallel-beam geometry added
  - NEXUSWriter and NEXUSReader offer (8bit and 16bit) compression of data
  - show2D show_geom now return an object that can be saved with a `save` method
  - GradientOperator can be now used with SIRF DataContainers, both PET and MR
  - Add anisotropy in TotalVariation function
  - CCPi Regularisation plugin is refactored, only FGP_TV, FGP_dTV, TGV and TNV are exposed. Docstrings and functionality unit tests are added. Tests of the functions are meant to be in the CCPi-Regularisation toolkit itself.
  - Add dtype for ImageGeometry, AcquisitionGeometry, VectorGeometry, BlockGeometry
  - Fix GradientOperator to handle pseudo 2D CIL geometries
  - Created recon module with FBP and FDK using fast filtering library and TIGRE backprojectors
  - Added Intel IPP based library for filtering step of FBP
  - PDHG memory optimisation
  - ScaledFunction memory Optimisation
  - The github actions are merged into one action with multiple jobs
  - The conda build job uploads an artifact of the build tar.bz file which is later used by the documentation build job - which installs the package into a miniconda environment.
  - Documentation pages for recon, astra and cil-plugins are published.

* 21.2.0
  - add version string from git describe
  - add CCPi-Regularisation toolkit in unittests
  - show_geometry implemented to display AcquisitionGeometry objects, can be imported from utilities.display
  - CentreOfRotationCorrector.image_sharpness implemented which finds the rotation axis offset by maximising sharpness of a single slice reconstruction
  - Renamed CentreOfRotationCorrector.xcorr to CentreOfRotationCorrector.xcorrelation
  - Implemented Padder processor

* 21.1.0
  - Added TomoPhantom plugin to create 2D/3D + channel ImageData phantoms based on the TomoPhantom model library
  - Fixed bug in Zeiss reader geometry direction of rotation

* 21.0.0
  - Show2D now takes 4D datasets and slice information as input
  - TIGRE reconstruction package wrapped for cone-beam tomography
  - Datacontainers have get_slice method which returns a dataset with a single slice of the data
  - Datacontainers have reorder method which reorders the data in memory as requested, or for use with 'astra' or 'tigre'
  - Subset method has been deprecated
  - AcquisitionData and ImageData enforce requirement for a geometry on creation
  - New processors AbsorptionTransmissionConverter and TransmissionAbsorptionConverter to convert between Absorption and Transmission
  - Implemented Binner and Slicer processors
  - Implemented MaskGenerator and Masker processors

* 20.11.2
  - fixed windows build
  - NikonDataReader converts Nikon geometry to CIL geometry from xtekct file including detector and centre-or-rotation offsets
  - NexusdataReader supports files written with old versions of NexusDataWriter

* 20.11
  - python module renamed to cil
  - renamed Identity->IdentityOperator, Gradient->GradientOperator, SymmetrisedGradient->SymmetrisedGradientOperator

* 20.09.1
  - FiniteDifferenceOperator takes into consideration voxel size
  - Added CentreOfRotationCorrector
  - Removed CenterOfRotationFinder
  - moved TestData to utilities and renamed as dataexample
  - verbosity of Algorithms is independent of the update_objective_interval
  - added unittests
  - renamed
    - GradientDescent to GD
    - SparseFiniteDiff to SparseFiniteDifferenceOperator
    - LinearOperatorMatrix to MatrixOperator
  - bugfix update_objective of SPDHG

* 20.09
  - added SPDHG algorithm
  - added TotalVariation function
  - Redesign of the AcquisitionGeometry class allowing more general acquisition trajectories than currently possible.
  - Added ZEISS reader

* 20.04
  - Significant upgrades to the operator and function classes to allow more flexible definition of optimisation problems
  - Added multithreaded C library for calculation of finite difference and some data processing
  - Added Gradient operator using C library and numpy backends

* 19.10
  - Improved usability with reader/writers and plotting utilities
  - Substantially improved test coverage

* 19.07
  - Introduction of BlockFramework
  - major revision and restructuring of the whole code
  - rewritten io package

* 19.02
  - introduction of Algorithm class
  - unit test expanded and moved to test directory
  - unified build system on Jenkins based on CCPi-VirtualMachine repo
  - switched to calendar versioning YY.0M.

* 0.10.0

* 0.9.4
  - Initial release<|MERGE_RESOLUTION|>--- conflicted
+++ resolved
@@ -6,15 +6,13 @@
   - Enhancements:
     - Use ravel instead of flat in KullbackLeibler numba backend (#1874)
     - Upgrade Python wrapper (#1873, #1875)
-<<<<<<< HEAD
     - Add checks on out argument passed to processors to ensure corrrect dtype and size (#1805)
   - Testing:
     - New unit tests for operators and functions to check for in place errors and the behaviour of `out` (#1805)
-=======
   - Bug fixes:
     - `ImageData` removes dimensions of size 1 from the input array. This fixes an issue where single slice reconstructions from 3D data would fail due to shape mismatches (#1885)
     - Make Binner accept accelerated=False (#1887)
->>>>>>> f25b198b
+
 
 * 24.1.0
   - New Features:
