--- conflicted
+++ resolved
@@ -14,11 +14,8 @@
     - Update version of download_artifact github action to version 3.0.1
     - Update version of checkout github action to version 3.1.0
     - Update build-sphinx action to version 0.1.3
-<<<<<<< HEAD
+  - Added `ImageData.apply_circular_mask` method to mask out detector edge artefacts on reconstructed volumes
   - ROI selection, aspect ratio toggle and Play widget added to islicer
-=======
-  - Added `ImageData.apply_circular_mask` method to mask out detector edge artefacts on reconstructed volumes
->>>>>>> 4c3c43f7
 
 * 22.1.0
   - use assert_allclose in test_DataContainer
