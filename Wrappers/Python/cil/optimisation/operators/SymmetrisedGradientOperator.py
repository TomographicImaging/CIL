--- conflicted
+++ resolved
@@ -121,14 +121,9 @@
                     ind+=1
             out1 = BlockDataContainer(*[out[i] for i in self.order_ind])
             out.fill( 0.5 * (out + out1) )
-<<<<<<< HEAD
             return out
             
                                                
-=======
-
-
->>>>>>> 3231549a
     def adjoint(self, x, out=None):
         r'''Returns the adjoint of the symmetrised gradient operator
 
@@ -166,10 +161,6 @@
                     self.FD.direct(x[i], out=tmp[j])
                     i+=1
                     tmp1+=tmp[j]
-<<<<<<< HEAD
                 out[k].fill(tmp1)
             return out
-    
-=======
-                out[k].fill(tmp1)
->>>>>>> 3231549a
+    