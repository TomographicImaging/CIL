--- conflicted
+++ resolved
@@ -3,31 +3,24 @@
     - Added SVRG and LSVRG stochastic functions (#1625)
     - Added SAG and SAGA stochastic functions (#1624)
     - Allow `SumFunction` with 1 item (#1857)
-<<<<<<< HEAD
+    - Added  PD3O algorithm (#1834)
+    - Added Barzilai-Borwein step size rule to work with GD, ISTA, FISTA (#1859)
+    - Added callback `optimisation.utilities.callbacks.EarlyStoppingObjectiveValue` which stops iterations if an algorithm objective changes less than a provided threshold (#1892)
+    - Added callback `optimisation.utilities.callbacks.CGLSEarlyStopping` which replicates the automatic behaviour of CGLS in CIL versions <=24. (#1892)
     - Added `labels` module with `ImageDimension`, `AcquisitionDimension`, `AcquisitionType`, `AngleUnit`, `FillType` (#1692)
   - Enhancements:
     - Use ravel instead of flat in KullbackLeibler numba backend (#1874)
     - Upgrade Python wrapper (#1873, #1875)
+    - Add checks on out argument passed to processors to ensure corrrect dtype and size (#1805)
     - Internal refactor: Replaced string-based label checks with enum-based checks for improved type safety and consistency (#1692)
     - Internal refactor: Separate framework into multiple files (#1692)
-=======
-    - Added  PD3O algorithm (#1834)
-    - Added Barzilai-Borwein step size rule to work with GD, ISTA, FISTA (#1859)
-    - Added callback `optimisation.utilities.callbacks.EarlyStoppingObjectiveValue` which stops iterations if an algorithm objective changes less than a provided threshold (#1892)
-    - Added callback `optimisation.utilities.callbacks.CGLSEarlyStopping` which replicates the automatic behaviour of CGLS in CIL versions <=24. (#1892)
-  - Enhancements:
-    - Use ravel instead of flat in KullbackLeibler numba backend (#1874)
-    - Upgrade Python wrapper (#1873, #1875)
-    - Add checks on out argument passed to processors to ensure corrrect dtype and size (#1805)
   - Testing:
     - New unit tests for operators and functions to check for in place errors and the behaviour of `out` (#1805)
->>>>>>> bd21df32
   - Bug fixes:
     - `ImageData` removes dimensions of size 1 from the input array. This fixes an issue where single slice reconstructions from 3D data would fail due to shape mismatches (#1885)
     - Make Binner accept accelerated=False (#1887)
   - Changes that break backwards compatibility:
     - CGLS will no longer automatically stop iterations once a default tolerance is reached. The option to pass `tolerance` will be deprecated to be replaced by `optimisation.utilities.callbacks` (#1892)
-
 
 * 24.1.0
   - New Features:
