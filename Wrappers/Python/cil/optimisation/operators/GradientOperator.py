--- conflicted
+++ resolved
@@ -79,25 +79,13 @@
 
         # Default correlation for the gradient coupling
         correlation = kwargs.get('correlation',CORRELATION_SPACE)
-<<<<<<< HEAD
-        
-        # Add attributes for pseudo CIL geometries, e.g., SIRF data
-        if not isinstance(domain_geometry, ImageGeometry):
-            domain_geometry.channels = 1
-            domain_geometry.dimension_labels = [None]*len(domain_geometry.shape)
-        
-=======
                        
->>>>>>> 3596e303
         # Space correlation on multichannel data call numpy backend
         if correlation == CORRELATION_SPACE and domain_geometry.channels > 1:
             #numpy implementation only for now
             backend = NUMPY
             warnings.warn("Warning: correlation='Space' on multi-channel dataset will use `numpy` backend")
-<<<<<<< HEAD
-=======
                      
->>>>>>> 3596e303
         
         if method != 'forward':
             backend = NUMPY
@@ -148,21 +136,6 @@
         :param correlation: optional, :code:`SpaceChannel` or :code:`Space`
         :type correlation: str, optional, default :code:`Space`
         '''             
-<<<<<<< HEAD
-        
-        # Consider pseudo 3D geometries with one slice, e.g., (1,155,155) used in SIRF
-        tmp_dom_shape = []
-        self.ind = []
-        for i, size in enumerate(list(domain_geometry.shape) ):
-            if size!=1:
-                tmp_dom_shape.append(size)
-                self.ind.append(i)
-     
-        # Dimension of domain geometry        
-        self.ndim = len(tmp_dom_shape) 
-
-        
-=======
         
         # Consider pseudo 2D geometries with one slice, e.g., (1,voxel_num_y,voxel_num_x)
         domain_shape = []
@@ -175,7 +148,6 @@
         # Dimension of domain geometry        
         self.ndim = len(domain_shape) 
         
->>>>>>> 3596e303
         # Default correlation for the gradient coupling
         self.correlation = kwargs.get('correlation',CORRELATION_SPACE)        
         self.bnd_cond = bnd_cond 
@@ -305,34 +277,20 @@
         # Split gradients, e.g., space and channels
         self.split = kwargs.get('split',False)
         
-<<<<<<< HEAD
-        # Consider pseudo 3D geometries with one slice, e.g., (1,155,155) for SIRF data
-        self.is2D = False
-        self.tmp_dom_shape = []
-=======
         # Consider pseudo 2D geometries with one slice, e.g., (1,voxel_num_y,voxel_num_x)
         self.is2D = False
         self.domain_shape = []
->>>>>>> 3596e303
         self.ind = []
         self.voxel_size_order = []
         for i, size in enumerate(list(domain_geometry.shape) ):
             if size!=1:
-<<<<<<< HEAD
-                self.tmp_dom_shape.append(size)
-=======
                 self.domain_shape.append(size)
->>>>>>> 3596e303
                 self.ind.append(i)
                 self.voxel_size_order.append(domain_geometry.spacing[i])
                 self.is2D = True
         
         # Dimension of domain geometry
-<<<<<<< HEAD
-        self.ndim = len(self.tmp_dom_shape)
-=======
         self.ndim = len(self.domain_shape)
->>>>>>> 3596e303
                                     
         #default is 'Neumann'
         self.bnd_cond = 0
@@ -388,11 +346,7 @@
                 
         #pass list of all arguments
         arg1 = [Gradient_C.ndarray_as_c_pointer(ndout[i]) for i in range(len(ndout))]
-<<<<<<< HEAD
-        arg2 = [el for el in self.tmp_dom_shape]
-=======
         arg2 = [el for el in self.domain_shape]
->>>>>>> 3596e303
         args = arg1 + arg2 + [self.bnd_cond, 1, self.num_threads]
         self.fd(x_p, *args)
 
@@ -439,11 +393,7 @@
                 ndx[i]/=el
 
         arg1 = [Gradient_C.ndarray_as_c_pointer(ndx[i]) for i in range(self.ndim)]
-<<<<<<< HEAD
-        arg2 = [el for el in self.tmp_dom_shape]
-=======
         arg2 = [el for el in self.domain_shape]
->>>>>>> 3596e303
         args = arg1 + arg2 + [self.bnd_cond, 0, self.num_threads]
 
         self.fd(out_p, *args)
@@ -455,12 +405,4 @@
                 ndx[i]*= el
                 
         if return_val is True:
-<<<<<<< HEAD
-            return out        
-
-
-
-   
-=======
-            return out        
->>>>>>> 3596e303
+            return out        