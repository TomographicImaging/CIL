# Copyright 2018 United Kingdom Research and Innovation
# Copyright 2018 The University of Manchester
# Licensed under the Apache License, Version 2.0 (the "License");
# you may not use this file except in compliance with the License.
# You may obtain a copy of the License at
#     http://www.apache.org/licenses/LICENSE-2.0
# Unless required by applicable law or agreed to in writing, software
# distributed under the License is distributed on an "AS IS" BASIS,
# WITHOUT WARRANTIES OR CONDITIONS OF ANY KIND, either express or implied.
# See the License for the specific language governing permissions and
# limitations under the License.
# Authors:
# CIL Developers, listed at: https://github.com/TomographicImaging/CIL/blob/master/NOTICE.txt
# Kyle Pidgeon (UKRI-STFC)

package:
  name: cil
  # use the latest stable release version
  version: {{ environ.get('GIT_DESCRIBE_TAG','v')[1:].split('-')[0] }}

source:
  path: ..

build:
  preserve_egg_dir: False
  number: {{ GIT_DESCRIBE_NUMBER }}
  missing_dso_whitelist:
    - /lib64/libc.so.6            # [linux]
    - /lib64/libm.so.6            # [linux]
    - /lib64/libpthread.so.0      # [linux]
    - /lib64/ld-linux-x86-64.so.2 # [linux]

test:
  requires:
    - python-wget
    - cvxpy                   # [ linux ]
    - scikit-image
    - tomophantom=2.0.0       # [ linux ]
    - tigre=2.6
    - packaging
    - ccpi-regulariser=24.0.0 # [ not osx ]
    - astra-toolbox=2.1=cuda* # [ not osx ]

  source_files:
    - ./Wrappers/Python/test # [win]
    - ./Wrappers/Python/test # [not win]

  commands:
    - python -c "import os; print ('TESTING IN THIS DIRECTORY' , os.getcwd())"
    - python -m unittest discover -v -s Wrappers/Python/test  # [win]
    - python -m unittest discover -s Wrappers/Python/test -v  # [not win]

requirements:
  build:
    - python
    - numpy {{ numpy }}
    - pip
    - setuptools
    - cmake         # [not osx]
    - cmake >=3.16  # [osx]
    - libgcc-ng     # [linux]
    - libstdcxx-ng  # [linux]
    - _openmp_mutex # [linux]
    - openmp        # [osx]
    - vc 14         # [win]
    - cil-data
    - ipp-include >=2021.10
    - ipp-devel >=2021.10
    - ipp >=2021.10

  run:
    - python
    - {{ pin_compatible('numpy', min_pin='x.x', max_pin='x.x') }}
    - scipy >=1.4.0
    - matplotlib >=3.3.0
    - h5py
    - pillow
    - libgcc-ng     # [linux]
    - libstdcxx-ng  # [linux]
    - _openmp_mutex # [linux]
    - openmp        # [osx]
    - vc 14         # [win]
    - dxchange
    - olefile >=0.46
    - pywavelets
    - cil-data >=21.3.0
    - ipp >=2021.10
    - tqdm
    - numba

  #optional packages with version dependancies
  run_constrained:
    - tomophantom=2.0.0
<<<<<<< HEAD
    - astra-toolbox>=1.9.9.dev5,<=2.1
    - tigre>=2.4,<=2.6
    - ccpi-regulariser=24.0.0
    - ipywidgets <8
=======
    - astra-toolbox>=1.9.9.dev5,<2.1
    - tigre=2.4
    - ccpi-regulariser=22.0.0
    - ipywidgets
>>>>>>> ae4068c6

about:
  home: http://www.ccpi.ac.uk/cil
  license:  Apache 2.0 License
  summary: 'CCPi Core Imaging Library'<|MERGE_RESOLUTION|>--- conflicted
+++ resolved
@@ -91,17 +91,10 @@
   #optional packages with version dependancies
   run_constrained:
     - tomophantom=2.0.0
-<<<<<<< HEAD
     - astra-toolbox>=1.9.9.dev5,<=2.1
     - tigre>=2.4,<=2.6
     - ccpi-regulariser=24.0.0
-    - ipywidgets <8
-=======
-    - astra-toolbox>=1.9.9.dev5,<2.1
-    - tigre=2.4
-    - ccpi-regulariser=22.0.0
     - ipywidgets
->>>>>>> ae4068c6
 
 about:
   home: http://www.ccpi.ac.uk/cil
