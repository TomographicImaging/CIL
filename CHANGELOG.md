--- conflicted
+++ resolved
@@ -1,12 +1,10 @@
 
-<<<<<<< HEAD
+
 * xx.x.x
   - Added the a `Sampler` class as a CIL optimisation utility 
   - Updated the `SPDHG` algorithm to take a stochastic `Sampler` and to more easily set step sizes 
-=======
-* x.x.x
+  - Deprecated `norms` and `prob` in the `SPDHG` algorithm to be set in the `BlockOperator` and `Sampler` respectively
   - Allow reduction methods on the DataContainer class to accept axis argument as string which matches values in dimension_labels
->>>>>>> b7d05fa6
   - Added the functions `set_norms` and `get_norms` to the `BlockOperator` class 
 
 * 23.1.0
