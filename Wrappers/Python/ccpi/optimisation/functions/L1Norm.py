--- conflicted
+++ resolved
@@ -30,15 +30,9 @@
     
     r"""L1Norm function
             
-<<<<<<< HEAD
         Consider the following cases:           
             a) .. math:: F(x) = ||x||_{1}
             b) .. math:: F(x) = ||x - b||_{1}
-=======
-            Cases considered (with/without data):            
-                a) :math:`f(x) = ||x||_{1}`
-                b) :math:`f(x) = ||x - b||_{1}`
->>>>>>> 623dcff9
                                 
     """   
            
