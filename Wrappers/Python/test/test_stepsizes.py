from cil.optimisation.algorithms import SIRT, GD, ISTA, FISTA
from cil.optimisation.functions import LeastSquares, IndicatorBox
from cil.framework import ImageGeometry, VectorGeometry, VectorData
from cil.optimisation.operators import IdentityOperator, MatrixOperator

from cil.optimisation.utilities import Sensitivity, AdaptiveSensitivity, Preconditioner, ConstantStepSize, ArmijoStepSizeRule, BarzilaiBorweinStepSizeRule
import numpy as np

from testclass import CCPiTestClass
from unittest.mock import MagicMock


class TestStepSizes(CCPiTestClass):

    def test_step_sizes_called(self):

        ig = ImageGeometry(2, 1, 4)
        data = ig.allocate(1)
        A = IdentityOperator(ig)
        step_size_test = ConstantStepSize(3)
        step_size_test.get_step_size = MagicMock(return_value=.1)
        f = LeastSquares(A=A, b=data, c=0.5)
        alg = GD(initial=ig.allocate('random', seed=10), f=f, step_size=step_size_test,
                  update_objective_interval=1)

        alg.run(5)

        self.assertEqual(len(step_size_test.get_step_size.mock_calls), 5)

        step_size_test = ConstantStepSize(3)
        step_size_test.get_step_size = MagicMock(return_value=.1)
        alg = ISTA(initial=ig.allocate('random', seed=10), f=f, g=IndicatorBox(lower=0), step_size=step_size_test,
                    update_objective_interval=1)
        alg.run(5)
        self.assertEqual(len(step_size_test.get_step_size.mock_calls), 5)

        step_size_test = ConstantStepSize(3)
        step_size_test.get_step_size = MagicMock(return_value=.1)
        alg = FISTA(initial=ig.allocate('random', seed=10), f=f, g=IndicatorBox(lower=0), step_size=step_size_test,
                     update_objective_interval=1)
        alg.run(5)
        self.assertEqual(len(step_size_test.get_step_size.mock_calls), 5)

class TestStepSizeConstant(CCPiTestClass):
    def test_constant(self):
        test_stepsize = ConstantStepSize(0.3)
        self.assertEqual(test_stepsize.step_size, 0.3)

class TestStepSizeArmijo(CCPiTestClass):
    
    def setUp(self):
        self.ig = VectorGeometry(2)
        self.data = self.ig.allocate('random')
        self.data.fill(np.array([3.5, 3.5]))
        self.A = MatrixOperator(np.diag([1., 1.]))
        self.f = LeastSquares(self.A, self.data)

        
    def test_armijo_init(self):
        test_stepsize = ArmijoStepSizeRule(alpha=1e3, beta=0.4, max_iterations=40, warmstart=False)
        self.assertFalse(test_stepsize.warmstart)        
        self.assertEqual(test_stepsize.alpha_orig, 1e3)
        self.assertEqual(test_stepsize.beta, 0.4)
        self.assertEqual(test_stepsize.max_iterations, 40)

        test_stepsize = ArmijoStepSizeRule()
        self.assertTrue(test_stepsize.warmstart)
        self.assertEqual(test_stepsize.alpha_orig, 1e6)
        self.assertEqual(test_stepsize.beta, 0.5)
        self.assertEqual(test_stepsize.max_iterations, np.ceil(
            2 * np.log10(1e6) / np.log10(2)))

    def test_armijo_calculation(self):
        test_stepsize = ArmijoStepSizeRule(alpha=8, beta=0.5, max_iterations=100, warmstart=False)

        alg = GD(initial=self.ig.allocate(0), f=self.f,
                  update_objective_interval=1, step_size=test_stepsize)
        alg.gradient_update = self.ig.allocate(-1)
        step_size = test_stepsize.get_step_size(alg)
        self.assertAlmostEqual(step_size, 4)

        alg.gradient_update = self.ig.allocate(-.5)
        step_size = test_stepsize.get_step_size(alg)
        self.assertAlmostEqual(step_size, 8)

        alg.gradient_update = self.ig.allocate(-2)
        step_size = test_stepsize.get_step_size(alg)
        self.assertAlmostEqual(step_size, 2)

    def test_armijo_ISTA_and_FISTA(self):
        test_stepsize = ArmijoStepSizeRule(alpha=8, beta=0.5, max_iterations=100, warmstart=False)

        alg = ISTA(initial=self.ig.allocate(0), f=self.f, g=IndicatorBox(lower=0),
                     update_objective_interval=1, step_size=test_stepsize)
        alg.gradient_update = self.ig.allocate(-1)
        step_size = test_stepsize.get_step_size(alg)
        self.assertAlmostEqual(step_size, 4)

        alg.gradient_update = self.ig.allocate(-.5)
        step_size = test_stepsize.get_step_size(alg)
        self.assertAlmostEqual(step_size, 8)

        alg.gradient_update = self.ig.allocate(-2)
        step_size = test_stepsize.get_step_size(alg)
        self.assertAlmostEqual(step_size, 2)

        alg = FISTA(initial=self.ig.allocate(0), f=self.f, g=IndicatorBox(lower=0),
                     update_objective_interval=1, step_size=test_stepsize)
        alg.gradient_update = self.ig.allocate(-1)
        step_size = test_stepsize.get_step_size(alg)
        self.assertAlmostEqual(step_size, 4)

        alg.gradient_update = self.ig.allocate(-.5)
        step_size = test_stepsize.get_step_size(alg)
        self.assertAlmostEqual(step_size, 8)

        alg.gradient_update = self.ig.allocate(-2)
        step_size = test_stepsize.get_step_size(alg)
        self.assertAlmostEqual(step_size, 2)

    def test_warmstart_true(self):
        
        rule = ArmijoStepSizeRule(warmstart=True, alpha=5000)
        self.assertTrue(rule.warmstart)
        self.assertTrue(rule.alpha_orig == 5000)
        alg = GD(initial=self.ig.allocate(0), f=self.f,
                  update_objective_interval=1, step_size=rule)
        alg.update()
        self.assertFalse(rule.alpha == 5000)

    def test_warmstart_false(self):
        rule = ArmijoStepSizeRule(warmstart=False,  alpha=5000)
        self.assertFalse(rule.warmstart)
        self.assertTrue(rule.alpha_orig == 5000)
        alg = GD(initial=self.ig.allocate(0), f=self.f,
                  update_objective_interval=1, step_size=rule)
        alg.update()
        self.assertTrue(rule.alpha_orig == 5000)
        self.assertFalse(rule.alpha_orig == rule.alpha)  

class TestStepSizeBB(CCPiTestClass):
    def test_bb(self):
        n = 10
        m = 5

        A = np.random.uniform(0, 1, (m, n)).astype('float32')
        b = (A.dot(np.random.randn(n)) + 0.1 *
             np.random.randn(m)).astype('float32')

        Aop = MatrixOperator(A)
        bop = VectorData(b)
        ig=Aop.domain
        initial = ig.allocate()
        f = LeastSquares(Aop, b=bop, c=0.5)
        
        ss_rule=BarzilaiBorweinStepSizeRule(2 )
        self.assertEqual(ss_rule.mode, 'short')
        self.assertEqual(ss_rule.initial, 2)
        self.assertEqual(ss_rule.adaptive, True)
        self.assertEqual(ss_rule.stabilisation_param, np.inf)
        
        #Check the right errors are raised for incorrect parameters 
        
        with self.assertRaises(TypeError):
            ss_rule=BarzilaiBorweinStepSizeRule(2,'short',-4, )
        with self.assertRaises(TypeError):
            ss_rule=BarzilaiBorweinStepSizeRule(2,'long', 'banana', )
        with self.assertRaises(ValueError):
            ss_rule=BarzilaiBorweinStepSizeRule(2, 'banana',3 )
            
        
        #Check stabilisation parameter unchanged if fixed 
        ss_rule=BarzilaiBorweinStepSizeRule(2, 'long',3 )
        self.assertEqual(ss_rule.mode, 'long')
        self.assertFalse(ss_rule.adaptive)
        alg = GD(initial=initial, f=f, step_size=ss_rule)
        self.assertEqual(ss_rule.stabilisation_param,3)
        alg.run(2)
        self.assertEqual(ss_rule.stabilisation_param,3)
        
        #Check infinity can be passed 
        ss_rule=BarzilaiBorweinStepSizeRule(2, 'short',"off" )
        self.assertEqual(ss_rule.mode, 'short')
        self.assertFalse(ss_rule.adaptive)
        self.assertEqual(ss_rule.stabilisation_param,np.inf)
        alg = GD(initial=initial, f=f, step_size=ss_rule)
        alg.run(2)
           
        n = 5
        m = 5

        A = np.eye(5).astype('float32')
        b = (np.array([.5,.5,.5,.5,.5])).astype('float32')

        Aop = MatrixOperator(A)
        bop = VectorData(b)
        ig=Aop.domain
        initial = ig.allocate(0)
        f = LeastSquares(Aop, b=bop, c=0.5)
        ss_rule=BarzilaiBorweinStepSizeRule(0.22, 'long',np.inf )
        alg = GD(initial=initial, f=f, step_size=ss_rule)
        self.assertFalse(ss_rule.is_short)
        #Check the initial step size was used
        alg.run(1)
        self.assertNumpyArrayAlmostEqual( np.array([.11,.11,.11,.11,.11]), alg.x.as_array() )
        self.assertFalse(ss_rule.is_short)
        #check long 
        alg.run(1)
        x_change= np.array([.11,.11,.11,.11,.11])-np.array([0,0,0,0,0])
        grad_change = -np.array([.39,.39,.39,.39,.39])+np.array([.5,.5,.5,.5,.5])
        step= x_change.dot(x_change)/x_change.dot(grad_change)
        self.assertNumpyArrayAlmostEqual( np.array([.11,.11,.11,.11,.11])+step*np.array([.39,.39,.39,.39,.39]), alg.x.as_array() )
        self.assertFalse(ss_rule.is_short)
        
        ss_rule=BarzilaiBorweinStepSizeRule(0.22, 'short',np.inf )
        alg = GD(initial=initial, f=f, step_size=ss_rule)
        self.assertTrue(ss_rule.is_short)
        #Check the initial step size was used
        alg.run(1)
        self.assertNumpyArrayAlmostEqual( np.array([.11,.11,.11,.11,.11]), alg.x.as_array() )
        self.assertTrue(ss_rule.is_short)
        #check short
        alg.run(1)
        x_change= np.array([.11,.11,.11,.11,.11])-np.array([0,0,0,0,0])
        grad_change = -np.array([.39,.39,.39,.39,.39])+np.array([.5,.5,.5,.5,.5])
        step= x_change.dot(grad_change)/grad_change.dot(grad_change)
        self.assertNumpyArrayAlmostEqual( np.array([.11,.11,.11,.11,.11])+step*np.array([.39,.39,.39,.39,.39]), alg.x.as_array() )
        self.assertTrue(ss_rule.is_short)
        
        #check stop iteration 
        ss_rule=BarzilaiBorweinStepSizeRule(1, 'long',np.inf )
        alg = GD(initial=initial, f=f, step_size=ss_rule)
        alg.run(500)
        self.assertEqual(alg.iteration, 1)
        
        #check adaptive
        ss_rule=BarzilaiBorweinStepSizeRule(0.001, 'long',"auto")
        alg = GD(initial=initial, f=f, step_size=ss_rule)
        self.assertEqual(ss_rule.stabilisation_param, np.inf)
        alg.run(2)
        self.assertNotEqual(ss_rule.stabilisation_param, np.inf)
        
        #check stops being adaptive 
        
        ss_rule=BarzilaiBorweinStepSizeRule(0.0000001, 'long',"auto" )
        alg = GD(initial=initial, f=f, step_size=ss_rule)
        self.assertEqual(ss_rule.stabilisation_param, np.inf)
        alg.run(4)
        self.assertNotEqual(ss_rule.stabilisation_param, np.inf)
        a=ss_rule.stabilisation_param
        alg.run(1)
        self.assertEqual(ss_rule.stabilisation_param, a)
        
        #Test alternating
        ss_rule=BarzilaiBorweinStepSizeRule(0.0000001, 'alternate',"auto" )
        alg = GD(initial=initial, f=f, step_size=ss_rule)
        self.assertFalse(ss_rule.is_short)
        alg.run(2)
        self.assertTrue(ss_rule.is_short)
        alg.run(1)
        self.assertFalse(ss_rule.is_short)
        alg.run(1)
        self.assertTrue(ss_rule.is_short)

        
        
        
    def test_bb_converge(self):
        n = 10
        m = 5
        np.random.seed(2)
        A = np.random.uniform(0, 1, (m, n)).astype('float32')
        b = (A.dot(np.random.randn(n)) + 0.1 *
             np.random.randn(m)).astype('float32')

        Aop = MatrixOperator(A)
        bop = VectorData(b)
        ig=Aop.domain
        initial = ig.allocate(0)
        f = LeastSquares(Aop, b=bop, c=2)
        
<<<<<<< HEAD

        alg_true = GD(initial=initial, objective_function=f, step_size=1/f.L)
        alg_true.run(220, verbose=0)
=======
        ss_rule=ArmijoStepSizeRule(max_iterations=40, warmstart=False)
        alg_true = GD(initial=initial, f=f, step_size=ss_rule)
        alg_true .run(300, verbose=0)
        
       
>>>>>>> 72d147cd
        
   
        ss_rule=BarzilaiBorweinStepSizeRule(1/f.L, 'short')
        alg = GD(initial=initial, f=f, step_size=ss_rule)
        alg.run(80, verbose=0)
        
        self.assertNumpyArrayAlmostEqual(alg.x.as_array(), alg_true.x.as_array(), decimal=2)
        

        ss_rule=BarzilaiBorweinStepSizeRule(1/f.L, 'long')
        alg = GD(initial=initial, f=f, step_size=ss_rule)
        alg.run(80, verbose=0)
        self.assertNumpyArrayAlmostEqual(alg.x.as_array(), alg_true.x.as_array(), decimal=2)
        

        ss_rule=BarzilaiBorweinStepSizeRule(1/f.L, 'alternate')
        alg = GD(initial=initial, f=f, step_size=ss_rule)

        alg.run(100, verbose=0)
        self.assertNumpyArrayAlmostEqual(alg.x.as_array(), alg_true.x.as_array(), decimal=2)
        
        
<|MERGE_RESOLUTION|>--- conflicted
+++ resolved
@@ -279,18 +279,10 @@
         initial = ig.allocate(0)
         f = LeastSquares(Aop, b=bop, c=2)
         
-<<<<<<< HEAD
-
-        alg_true = GD(initial=initial, objective_function=f, step_size=1/f.L)
-        alg_true.run(220, verbose=0)
-=======
+
         ss_rule=ArmijoStepSizeRule(max_iterations=40, warmstart=False)
         alg_true = GD(initial=initial, f=f, step_size=ss_rule)
-        alg_true .run(300, verbose=0)
-        
-       
->>>>>>> 72d147cd
-        
+        alg_true.run(300, verbose=0)      
    
         ss_rule=BarzilaiBorweinStepSizeRule(1/f.L, 'short')
         alg = GD(initial=initial, f=f, step_size=ss_rule)
