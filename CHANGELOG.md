--- conflicted
+++ resolved
@@ -1,11 +1,9 @@
-<<<<<<< HEAD
+
 * XX.X.X
   - Added wavelet operator, wrapping PyWavelets operator as a CIL operator
-  - Added L1Sparsity function, allowing calculations of |Ax-b|_1 and its proximal, in the case of orthogonal operators, A
-=======
-*XX.X.X
+  - Added L1Sparsity function, allowing calculations of `|Ax-b|_1` and its proximal, in the case of orthogonal operators, A
   - Bug fix in gradient descent `update_objective` called twice on the initial point. 
->>>>>>> bc86eab3
+
 
 * 24.0.0
   - Update to new CCPi-Regularisation toolkit v24.0.0. This is a backward incompatible release of the toolkit.
