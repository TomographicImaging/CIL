# -*- coding: utf-8 -*-
#  CCP in Tomographic Imaging (CCPi) Core Imaging Library (CIL).

#   Copyright 2017 UKRI-STFC
#   Copyright 2017 University of Manchester

#   Licensed under the Apache License, Version 2.0 (the "License");
#   you may not use this file except in compliance with the License.
#   You may obtain a copy of the License at
#   http://www.apache.org/licenses/LICENSE-2.0

#   Unless required by applicable law or agreed to in writing, software
#   distributed under the License is distributed on an "AS IS" BASIS,
#   WITHOUT WARRANTIES OR CONDITIONS OF ANY KIND, either express or implied.
#   See the License for the specific language governing permissions and
#   limitations under the License.

import numpy as np
<<<<<<< HEAD

from ccpi.framework import DataContainer, ImageData, ImageGeometry, VectorGeometry
from ccpi.optimisation.operators import  Identity, LinearOperatorMatrix, BlockOperator
=======
from ccpi.optimisation.functions import Function, KullbackLeibler, Rosenbrock
from ccpi.framework import DataContainer, ImageData, ImageGeometry , VectorData
from ccpi.optimisation.operators import  Identity
from ccpi.optimisation.operators import BlockOperator
>>>>>>> 3d3a0958
from ccpi.framework import BlockDataContainer
from numbers import Number
from ccpi.optimisation.operators import Gradient

from ccpi.optimisation.functions import Function, KullbackLeibler, L2NormSquared,\
                                         L1Norm, MixedL21Norm, LeastSquares, ZeroFunction, FunctionOperatorComposition

import unittest
import numpy
import scipy.special

                    
class TestFunction(unittest.TestCase):
    def assertBlockDataContainerEqual(self, container1, container2):
        print ("assert Block Data Container Equal")
        self.assertTrue(issubclass(container1.__class__, container2.__class__))
        for col in range(container1.shape[0]):
            if issubclass(container1.get_item(col).__class__, DataContainer):
                print ("Checking col ", col)
                self.assertNumpyArrayEqual(
                    container1.get_item(col).as_array(), 
                    container2.get_item(col).as_array()
                    )
            else:
                self.assertBlockDataContainerEqual(container1.get_item(col),container2.get_item(col))
    
    def assertNumpyArrayEqual(self, first, second):
        res = True
        try:
            numpy.testing.assert_array_equal(first, second)
        except AssertionError as err:
            res = False
            print(err)
        self.assertTrue(res)

    def assertNumpyArrayAlmostEqual(self, first, second, decimal=6):
        res = True
        try:
            numpy.testing.assert_array_almost_equal(first, second, decimal)
        except AssertionError as err:
            res = False
            print(err)
            print("expected " , second)
            print("actual " , first)

        self.assertTrue(res)
    def test_Function(self):
    
    
        N = 3
        ig = ImageGeometry(N,N)
        ag = ig       
        op1 = Gradient(ig)
        op2 = Identity(ig, ag)

        # Form Composite Operator
        operator = BlockOperator(op1, op2 , shape=(2,1) )
        
        # Create functions
        noisy_data = ag.allocate(ImageGeometry.RANDOM_INT)
        
        d = ag.allocate(ImageGeometry.RANDOM_INT)
        alpha = 0.5
        # scaled function
        g = alpha * L2NormSquared(b=noisy_data)
        
        # Compare call of g
        a2 = alpha*(d - noisy_data).power(2).sum()
        #print(a2, g(d)) 
        self.assertEqual(a2, g(d))
        
        # Compare convex conjugate of g
        a3 = 0.5 * d.squared_norm() + d.dot(noisy_data)
        self.assertEqual(a3, g.convex_conjugate(d))
        #print( a3, g.convex_conjugate(d))

        #test proximal conjugate

    
    def test_L2NormSquared(self):
        # TESTS for L2 and scalar * L2
        print ("Test L2NormSquared")
    
        M, N, K = 2,3,5
        ig = ImageGeometry(voxel_num_x=M, voxel_num_y = N, voxel_num_z = K)
        u = ig.allocate(ImageGeometry.RANDOM_INT)
        b = ig.allocate(ImageGeometry.RANDOM_INT) 
        
        # check grad/call no data
        f = L2NormSquared()
        a1 = f.gradient(u)
        a2 = 2 * u
        numpy.testing.assert_array_almost_equal(a1.as_array(), a2.as_array(), decimal=4)
        numpy.testing.assert_equal(f(u), u.squared_norm())

        # check grad/call with data
        f1 = L2NormSquared(b=b)
        b1 = f1.gradient(u)
        b2 = 2 * (u-b)
            
        numpy.testing.assert_array_almost_equal(b1.as_array(), b2.as_array(), decimal=4)
        numpy.testing.assert_equal(f1(u), (u-b).squared_norm())
        
        #check convex conjuagate no data
        c1 = f.convex_conjugate(u)
        c2 = 1/4. * u.squared_norm()
        numpy.testing.assert_equal(c1, c2)
        
        #check convex conjugate with data
        d1 = f1.convex_conjugate(u)
        d2 = (1./4.) * u.squared_norm() + (u*b).sum()
        numpy.testing.assert_equal(d1, d2)  
        
        # check proximal no data
        tau = 5
        e1 = f.proximal(u, tau)
        e2 = u/(1+2*tau)
        numpy.testing.assert_array_almost_equal(e1.as_array(), e2.as_array(), decimal=4)
        
        # check proximal with data
        tau = 5
        h1 = f1.proximal(u, tau)
        h2 = (u-b)/(1+2*tau) + b
        numpy.testing.assert_array_almost_equal(h1.as_array(), h2.as_array(), decimal=4)    
        
        # check proximal conjugate no data
        tau = 0.2
        k1 = f.proximal_conjugate(u, tau)
        k2 = u/(1 + tau/2 )
        numpy.testing.assert_array_almost_equal(k1.as_array(), k2.as_array(), decimal=4) 
        
        # check proximal conjugate with data
        l1 = f1.proximal_conjugate(u, tau)
        l2 = (u - tau * b)/(1 + tau/2 )
        numpy.testing.assert_array_almost_equal(l1.as_array(), l2.as_array(), decimal=4)     

        # check scaled function properties

        # scalar 
        scalar = 100
        f_scaled_no_data = scalar * L2NormSquared()
        f_scaled_data = scalar * L2NormSquared(b=b)
        
        # call
        numpy.testing.assert_equal(f_scaled_no_data(u), scalar*f(u))
        numpy.testing.assert_equal(f_scaled_data(u), scalar*f1(u))
        
        # grad
        numpy.testing.assert_array_almost_equal(f_scaled_no_data.gradient(u).as_array(), scalar*f.gradient(u).as_array(), decimal=4)
        numpy.testing.assert_array_almost_equal(f_scaled_data.gradient(u).as_array(), scalar*f1.gradient(u).as_array(), decimal=4)
        
        # conj
        numpy.testing.assert_almost_equal(f_scaled_no_data.convex_conjugate(u), \
                                f.convex_conjugate(u/scalar) * scalar, decimal=4)
        
        numpy.testing.assert_almost_equal(f_scaled_data.convex_conjugate(u), \
                                scalar * f1.convex_conjugate(u/scalar), decimal=4)
        
        # proximal
        numpy.testing.assert_array_almost_equal(f_scaled_no_data.proximal(u, tau).as_array(), \
                                                f.proximal(u, tau*scalar).as_array())
        
        
        numpy.testing.assert_array_almost_equal(f_scaled_data.proximal(u, tau).as_array(), \
                                                f1.proximal(u, tau*scalar).as_array())
                                
        
        # proximal conjugate
        numpy.testing.assert_array_almost_equal(f_scaled_no_data.proximal_conjugate(u, tau).as_array(), \
                                                (u/(1 + tau/(2*scalar) )).as_array(), decimal=4)
        
        numpy.testing.assert_array_almost_equal(f_scaled_data.proximal_conjugate(u, tau).as_array(), \
                                                ((u - tau * b)/(1 + tau/(2*scalar) )).as_array(), decimal=4)    
        
    def test_L2NormSquaredOut(self):
        # TESTS for L2 and scalar * L2
    
        M, N, K = 2,3,5
        ig = ImageGeometry(voxel_num_x=M, voxel_num_y = N, voxel_num_z = K)
        u = ig.allocate(ImageGeometry.RANDOM_INT)
        b = ig.allocate(ImageGeometry.RANDOM_INT) 
        
        # check grad/call no data
        f = L2NormSquared()
        a1 = f.gradient(u)
        a2 = a1 * 0.
        f.gradient(u, out=a2)
        numpy.testing.assert_array_almost_equal(a1.as_array(), a2.as_array(), decimal=4)
        #numpy.testing.assert_equal(f(u), u.squared_norm())

        # check grad/call with data
        f1 = L2NormSquared(b=b)
        b1 = f1.gradient(u)
        b2 = b1 * 0.
        f1.gradient(u, out=b2)
            
        numpy.testing.assert_array_almost_equal(b1.as_array(), b2.as_array(), decimal=4)
        #numpy.testing.assert_equal(f1(u), (u-b).squared_norm())
        
        # check proximal no data
        tau = 5
        e1 = f.proximal(u, tau)
        e2 = e1 * 0.
        f.proximal(u, tau, out=e2)
        numpy.testing.assert_array_almost_equal(e1.as_array(), e2.as_array(), decimal=4)
        
        # check proximal with data
        tau = 5
        h1 = f1.proximal(u, tau)
        h2 = h1 * 0.
        f1.proximal(u, tau, out=h2)
        numpy.testing.assert_array_almost_equal(h1.as_array(), h2.as_array(), decimal=4)    
        
        # check proximal conjugate no data
        tau = 0.2
        k1 = f.proximal_conjugate(u, tau)
        k2 = k1 * 0.
        f.proximal_conjugate(u, tau, out=k2)

        numpy.testing.assert_array_almost_equal(k1.as_array(), k2.as_array(), decimal=4) 
        
        # check proximal conjugate with data
        l1 = f1.proximal_conjugate(u, tau)
        l2 = l1 * 0.
        f1.proximal_conjugate(u, tau, out=l2)
        numpy.testing.assert_array_almost_equal(l1.as_array(), l2.as_array(), decimal=4)     

        # check scaled function properties

        # scalar 
        scalar = 100
        f_scaled_no_data = scalar * L2NormSquared()
        f_scaled_data = scalar * L2NormSquared(b=b)
        
        # grad
        w = f_scaled_no_data.gradient(u)
        ww = w * 0
        f_scaled_no_data.gradient(u, out=ww)

        numpy.testing.assert_array_almost_equal(w.as_array(), 
            ww.as_array(), decimal=4)

        # numpy.testing.assert_array_almost_equal(f_scaled_data.gradient(u).as_array(), scalar*f1.gradient(u).as_array(), decimal=4)
        
        # # conj
        # numpy.testing.assert_almost_equal(f_scaled_no_data.convex_conjugate(u), \
        #                         f.convex_conjugate(u/scalar) * scalar, decimal=4)
        
        # numpy.testing.assert_almost_equal(f_scaled_data.convex_conjugate(u), \
        #                         scalar * f1.convex_conjugate(u/scalar), decimal=4)
        
        # # proximal
        w = f_scaled_no_data.proximal(u, tau)
        ww = w * 0
        f_scaled_no_data.proximal(u, tau, out=ww)
        numpy.testing.assert_array_almost_equal(w.as_array(), \
                                                ww.as_array())
        
        
        # numpy.testing.assert_array_almost_equal(f_scaled_data.proximal(u, tau).as_array(), \
        #                                         f1.proximal(u, tau*scalar).as_array())
                                
        
        # proximal conjugate
        w = f_scaled_no_data.proximal_conjugate(u, tau)
        ww = w * 0
        f_scaled_no_data.proximal_conjugate(u, tau, out=ww)
        numpy.testing.assert_array_almost_equal(w.as_array(), \
                                                ww.as_array(), decimal=4)
        
        # numpy.testing.assert_array_almost_equal(f_scaled_data.proximal_conjugate(u, tau).as_array(), \
        #                                         ((u - tau * b)/(1 + tau/(2*scalar) )).as_array(), decimal=4)    
           
    def test_Norm2sq_as_FunctionOperatorComposition(self):
        
        print('Test for FunctionOperatorComposition')         
            
        M, N = 50, 50
        ig = ImageGeometry(voxel_num_x=M, voxel_num_y = N)
        b = ig.allocate('random_int')
        
        print('Check call with Identity operator... OK\n')
        operator = 3 * Identity(ig)
            
        u = ig.allocate('random_int', seed = 50)
        
        func1 = FunctionOperatorComposition(0.5 * L2NormSquared(b = b), operator)
        func2 = LeastSquares(operator, b, 0.5)
            
        self.assertNumpyArrayAlmostEqual(func1(u), func2(u))
        
        
        print('Check gradient with Identity operator... OK\n')
        
        tmp1 = ig.allocate()
        tmp2 = ig.allocate()
        res_gradient1 = func1.gradient(u)
        res_gradient2 = func2.gradient(u)    
        func1.gradient(u, out = tmp1)
        func2.gradient(u, out = tmp2)
            
        self.assertNumpyArrayAlmostEqual(tmp1.as_array(), tmp2.as_array())
        self.assertNumpyArrayAlmostEqual(res_gradient1.as_array(), res_gradient2.as_array())
        
        print('Check call with LinearOperatorMatrix... OK\n')  
        mat = np.random.randn(M, N)
        operator = LinearOperatorMatrix(mat)   
        vg = VectorGeometry(N)
        b = vg.allocate('random_int')    
        u = vg.allocate('random_int')
          
        func1 = FunctionOperatorComposition(0.5 * L2NormSquared(b = b), operator)
        func2 = LeastSquares(operator, b, 0.5)
         
        self.assertNumpyArrayAlmostEqual(func1(u), func2(u))   
        
        self.assertNumpyArrayAlmostEqual(func1.L, func2.L)
            
    def test_mixedL12Norm(self):
        M, N, K = 2,3,5
        ig = ImageGeometry(voxel_num_x=M, voxel_num_y = N)
        u1 = ig.allocate('random_int')
        u2 = ig.allocate('random_int')
        
        U = BlockDataContainer(u1, u2, shape=(2,1))
        
        # Define no scale and scaled
        f_no_scaled = MixedL21Norm() 
        f_scaled = 1 * MixedL21Norm()  
        
        # call
        
        a1 = f_no_scaled(U)
        a2 = f_scaled(U)
        self.assertNumpyArrayAlmostEqual(a1,a2)
        
        
        tmp = [ el**2 for el in U.containers ]
        self.assertBlockDataContainerEqual(BlockDataContainer(*tmp),
                                           U.power(2))
        
        z1 = f_no_scaled.proximal_conjugate(U, 1)
        u3 = ig.allocate('random_int')
        u4 = ig.allocate('random_int')
        
        z3 = BlockDataContainer(u3, u4, shape=(2,1))
        
        
        f_no_scaled.proximal_conjugate(U, 1, out=z3)
        self.assertBlockDataContainerEqual(z3,z1)

    def test_KullbackLeibler(self):
        print ("test_KullbackLeibler")
        
        M, N, K =  20, 30, 40
        ig = ImageGeometry(N, M, K)
        
        u1 = ig.allocate('random_int', seed = 500)    
        g1 = ig.allocate('random_int', seed = 100)
        b1 = ig.allocate('random_int', seed = 1000)
        
        # with no data
        try:
            f = KullbackLeibler()   
        except ValueError:
            print('Give data b=...\n')
            
        print('With negative data, no background\n')   
        try:        
            f = KullbackLeibler(b=-1*g1)
        except ValueError:
            print('We have negative data\n') 
            
        f = KullbackLeibler(b=g1)        
            
        print('Check KullbackLeibler(x,x)=0\n') 
        self.assertNumpyArrayAlmostEqual(0.0, f(g1))
                
        print('Check gradient .... is OK \n')
        res_gradient = f.gradient(u1)
        res_gradient_out = u1.geometry.allocate()
        f.gradient(u1, out = res_gradient_out) 
        self.assertNumpyArrayAlmostEqual(res_gradient.as_array(), \
                                                res_gradient_out.as_array(),decimal = 4)  
        
        print('Check proximal ... is OK\n')        
        tau = 0.4
        res_proximal = f.proximal(u1, tau)
        res_proximal_out = u1.geometry.allocate()   
        f.proximal(u1, tau, out = res_proximal_out)
        self.assertNumpyArrayAlmostEqual(res_proximal.as_array(), \
                                                res_proximal_out.as_array(), decimal =5)  
        
        print('Check conjugate ... is OK\n')  
        
        if (1 - u1.as_array()).all():
            print('If 1-x<=0, Convex conjugate returns 0.0')
            
        self.assertNumpyArrayAlmostEqual(0.0, f.convex_conjugate(u1))   


        print('Check KullbackLeibler with background\n')      
        eta = b1
        
        f1 = KullbackLeibler(b=g1, eta=b1) 
            
        tmp_sum = (u1 + eta).as_array()
        ind = tmp_sum >= 0
        tmp = scipy.special.kl_div(f1.b.as_array()[ind], tmp_sum[ind])                 
        self.assertNumpyArrayAlmostEqual(f1(u1), numpy.sum(tmp) )          
        
<<<<<<< HEAD

            
=======
        proxc = f.proximal_conjugate(x,1.2)
        f.proximal_conjugate(x, 1.2, out=out)
        numpy.testing.assert_array_equal(proxc.as_array(), out.as_array())

    def test_Rosenbrock(self):
        f = Rosenbrock (alpha = 1, beta=100)
        x = VectorData(numpy.asarray([1,1]))
        assert f(x) == 0.
        numpy.testing.assert_array_almost_equal( f.gradient(x).as_array(), numpy.zeros(shape=(2,), dtype=numpy.float32))
>>>>>>> 3d3a0958
<|MERGE_RESOLUTION|>--- conflicted
+++ resolved
@@ -16,22 +16,18 @@
 #   limitations under the License.
 
 import numpy as np
-<<<<<<< HEAD
-
-from ccpi.framework import DataContainer, ImageData, ImageGeometry, VectorGeometry
-from ccpi.optimisation.operators import  Identity, LinearOperatorMatrix, BlockOperator
-=======
-from ccpi.optimisation.functions import Function, KullbackLeibler, Rosenbrock
-from ccpi.framework import DataContainer, ImageData, ImageGeometry , VectorData
-from ccpi.optimisation.operators import  Identity
-from ccpi.optimisation.operators import BlockOperator
->>>>>>> 3d3a0958
-from ccpi.framework import BlockDataContainer
+
+from ccpi.framework import DataContainer, ImageData, ImageGeometry, \
+    VectorGeometry, VectorData, BlockDataContainer
+from ccpi.optimisation.operators import Identity, LinearOperatorMatrix, BlockOperator
+from ccpi.optimisation.functions import Function, KullbackLeibler
 from numbers import Number
 from ccpi.optimisation.operators import Gradient
 
 from ccpi.optimisation.functions import Function, KullbackLeibler, L2NormSquared,\
-                                         L1Norm, MixedL21Norm, LeastSquares, ZeroFunction, FunctionOperatorComposition
+                                         L1Norm, MixedL21Norm, LeastSquares, \
+                                         ZeroFunction, FunctionOperatorComposition,\
+                                         Rosenbrock
 
 import unittest
 import numpy
@@ -437,10 +433,6 @@
         tmp = scipy.special.kl_div(f1.b.as_array()[ind], tmp_sum[ind])                 
         self.assertNumpyArrayAlmostEqual(f1(u1), numpy.sum(tmp) )          
         
-<<<<<<< HEAD
-
-            
-=======
         proxc = f.proximal_conjugate(x,1.2)
         f.proximal_conjugate(x, 1.2, out=out)
         numpy.testing.assert_array_equal(proxc.as_array(), out.as_array())
@@ -450,4 +442,3 @@
         x = VectorData(numpy.asarray([1,1]))
         assert f(x) == 0.
         numpy.testing.assert_array_almost_equal( f.gradient(x).as_array(), numpy.zeros(shape=(2,), dtype=numpy.float32))
->>>>>>> 3d3a0958
