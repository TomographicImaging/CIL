#  Copyright 2018 United Kingdom Research and Innovation
#  Copyright 2018 The University of Manchester
#
#  Licensed under the Apache License, Version 2.0 (the "License");
#  you may not use this file except in compliance with the License.
#  You may obtain a copy of the License at
#
#      http://www.apache.org/licenses/LICENSE-2.0
#
#  Unless required by applicable law or agreed to in writing, software
#  distributed under the License is distributed on an "AS IS" BASIS,
#  WITHOUT WARRANTIES OR CONDITIONS OF ANY KIND, either express or implied.
#  See the License for the specific language governing permissions and
#  limitations under the License.
#
# Authors:
# CIL Developers, listed at: https://github.com/TomographicImaging/CIL/blob/master/NOTICE.txt
import copy
import ctypes
import warnings
from functools import reduce
from numbers import Number

import numpy
from array_api_compat import array_namespace

from .cilacc import cilacc
from cil.utilities.multiprocessing import NUM_THREADS
from .array_api_compat import squeeze as cil_squeeze
from .array_api_compat import expand_dims as cil_expand_dims



class DataContainer(object):
    '''Generic class to hold data

    Data is currently held in a numpy arrays'''

    @property
    def geometry(self):
        return None

    @geometry.setter
    def geometry(self, val):
        if val is not None:
            raise TypeError("DataContainers cannot hold a geometry, use ImageData or AcquisitionData instead")

    @property
    def dimension_labels(self):

        if self._dimension_labels is None:
            default_labels = [0]*self.number_of_dimensions
            for i in range(self.number_of_dimensions):
                default_labels[i] = 'dimension_{0:02}'.format(i)
            return tuple(default_labels)
        else:
            return self._dimension_labels

    @dimension_labels.setter
    def dimension_labels(self, val):
        if val is None:
            self._dimension_labels = None
        elif len(val_tuple := tuple(val)) == self.number_of_dimensions:
            self._dimension_labels = val_tuple
        else:
            raise ValueError("dimension_labels expected a list containing {0} strings got {1}".format(self.number_of_dimensions, val))

    @property
    def shape(self):
        '''Returns the shape of the DataContainer'''
        return self.array.shape

    @property
    def ndim(self):
        '''Returns the ndim of the DataContainer'''
        return self.array.ndim

    @property
    def number_of_dimensions(self):
        '''Returns the shape of the  of the DataContainer'''
        return len(self.array.shape)

    @property
    def dtype(self):
        '''Returns the dtype of the data array.'''
        return self.array.dtype

    @property
    def size(self):
        '''Returns the number of elements of the DataContainer'''
        return self.array.size

    __container_priority__ = 1
    def __init__ (self, array, deep_copy=True, dimension_labels=None,
                  **kwargs):
        #if type(array) == numpy.ndarray:
        # if hasattr(array, "__array_interface__"):
        if deep_copy:
            # self.array = array.copy()
            xp = array_namespace(array)
            self.array = xp.asarray(array, copy=True)
        else:
            self.array = array
        # else:
        #     raise TypeError('Array must be adhere to the array interface protocol {0}'\
        #                     .format(type(array)))

        #Don't set for derived classes
        if type(self) is DataContainer:
            self.dimension_labels = dimension_labels

        # finally copy the geometry, and force dtype of the geometry of the data = the dype of the data
        if 'geometry' in kwargs.keys():
            try:
                self.geometry = kwargs['geometry'].copy()
                if self.geometry.dtype != self.dtype:
                    warnings.warn("Over-riding geometry.dtype with data.dtype", UserWarning)
                    self.geometry.dtype = self.dtype
            except:
                pass

    def get_dimension_size(self, dimension_label):

        if dimension_label in self.dimension_labels:
            i = self.dimension_labels.index(dimension_label)
            return self.shape[i]
        else:
            raise ValueError('Unknown dimension {0}. Should be one of {1}'.format(dimension_label,
                             self.dimension_labels))

    def get_dimension_axis(self, dimension_label):
        """
        Returns the axis index of the DataContainer array if the specified dimension_label(s) match
        any dimension_labels of the DataContainer or their indices

        Parameters
        ----------
        dimension_label: string or int or tuple of strings or ints
            Specify dimension_label(s) or index of the DataContainer from which to check and return the axis index

        Returns
        -------
        int or tuple of ints
            The axis index of the DataContainer matching the specified dimension_label
        """
        if isinstance(dimension_label,(tuple,list)):
            return tuple(self.get_dimension_axis(x) for x in dimension_label)

        if dimension_label in self.dimension_labels:
            return self.dimension_labels.index(dimension_label)
        elif isinstance(dimension_label, int) and dimension_label >= 0 and dimension_label < self.ndim:
            return dimension_label
        else:
            raise ValueError('Unknown dimension {0}. Should be one of {1}, or an integer in range {2} - {3}'.format(dimension_label,
                            self.dimension_labels, 0, self.ndim))


    def as_array(self):
        '''Returns the pointer to the array.
        '''
        return self.array


    def get_slice(self, **kw):
        '''
        Returns a new DataContainer containing a single slice in the requested direction. \
        Pass keyword arguments <dimension label>=index
        '''
        # Force is not relevant for a DataContainer:
        kw.pop('force', None)

        new_array = None

        #get ordered list of current dimensions
        dimension_labels_list = list(self.dimension_labels)

        #remove axes from array and labels
        squeeze_axes = []
        for key, value in kw.items():
            if value is not None:
                axis = dimension_labels_list.index(key)
                squeeze_axes.append(axis)
                dimension_labels_list.remove(key)
                if new_array is None:
                    new_array = self.as_array()
                new_array = new_array.take(indices=value, axis=axis)

        print ("new_array.shape", new_array.shape)
        # xp = array_namespace(new_array)
        # new_array = xp.squeeze(new_array, axis=tuple(squeeze_axes))
        if new_array.ndim > 1:
            return DataContainer(new_array, False, dimension_labels_list, suppress_warning=True)
        from .vector_data import VectorData
        return VectorData(new_array, dimension_labels=dimension_labels_list)

    def reorder(self, order):
        '''
        reorders the data in memory as requested.

        :param order: ordered list of labels from self.dimension_labels
        :type order: list, sting
        '''
        try:
            if len(order) != len(self.shape):
                raise ValueError('The axes list for resorting must have {0} dimensions. Got {1}'.format(len(self.shape), len(order)))
        except TypeError as ae:
            raise ValueError('The order must be an iterable with __len__ implemented, like a list or a tuple. Got {}'.format(type(order)))

        correct = True
        for el in order:
            correct = correct and el in self.dimension_labels
        if not correct:
            raise ValueError('The axes list for resorting must contain the dimension_labels {0} got {1}'.format(self.dimension_labels, order))

        new_order = [0]*len(self.shape)
        dimension_labels_new = [0]*len(self.shape)

        for i, axis in enumerate(order):
            new_order[i] = self.dimension_labels.index(axis)
            dimension_labels_new[i] = axis

        self.array = numpy.ascontiguousarray(numpy.transpose(self.array, new_order))

        if self.geometry is None:
            self.dimension_labels = dimension_labels_new
        else:
            self.geometry.set_labels(dimension_labels_new)

    def fill(self, array, **dimension):
        '''fills the internal data array with the DataContainer, numpy array or number provided

        :param array: number, numpy array or DataContainer to copy into the DataContainer
        :type array: DataContainer or subclasses, numpy array or number
        :param dimension: dictionary, optional

        if the passed numpy array points to the same array that is contained in the DataContainer,
        it just returns

        In case a DataContainer or subclass is passed, there will be a check of the geometry,
        if present, and the array will be resorted if the data is not in the appropriate order.

        User may pass a named parameter to specify in which axis the fill should happen:

        dc.fill(some_data, vertical=1, horizontal_x=32)
        will copy the data in some_data into the data container.
        https://data-apis.org/array-api/latest/design_topics/copies_views_and_mutation.html
        https://data-apis.org/array-api/latest/API_specification/generated/array_api.array.__setitem__.html#array_api.array.__setitem__
        '''
        if id(array) == id(self.array):
            return
        if issubclass(array.__class__ , DataContainer):
            return self.fill(array.as_array(), **dimension)
        if dimension == {}:
            # raise TypeError('Can fill only with number, numpy array or DataContainer and subclasses. Got {}'.format(type(array)))
            import warnings
            warnings.filterwarnings('error')
            xp = array_namespace(self.as_array())
            self.array.__setitem__(slice(None, None, None), array)
            warnings.resetwarnings()
        else:
            slices = [slice(None, None, None)] * self.number_of_dimensions
            where = []
            for i,el in enumerate(self.dimension_labels):
                for k,v in dimension.items():
                    if el == k:
                        slices[i] = slice(v,v+1,None)
                        where.append(i)

            # give new shape to the array to insert so that it fits
            # the shape of the target data
            try:
                 
                array = cil_expand_dims(array, axis=where)
                self.array.__setitem__(tuple(slices), array)
                array = cil_squeeze(array, axis=where)

            except AttributeError as ae:
                self.array.__setitem__(tuple(slices), array)
                
            except TypeError as ae:
                self.array.__setitem__(tuple(slices), array)
                

    def check_dimensions(self, other):
        return self.shape == other.shape

    ## algebra

    def __add__(self, other):
        return self.add(other)
    def __mul__(self, other):
        return self.multiply(other)
    def __sub__(self, other):
        return self.subtract(other)
    def __div__(self, other):
        return self.divide(other)
    def __truediv__(self, other):
        return self.divide(other)
    def __pow__(self, other):
        return self.power(other)


    # reverse operand
    def __radd__(self, other):
        return self + other
    # __radd__

    def __rsub__(self, other):
        return (-1 * self) + other
    # __rsub__

    def __rmul__(self, other):
        return self * other
    # __rmul__

    def __rdiv__(self, other):
        tmp = self.power(-1)
        tmp *= other
        return tmp
    # __rdiv__
    def __rtruediv__(self, other):
        return self.__rdiv__(other)

    def __rpow__(self, other):
        if isinstance(other, Number) :
            fother = numpy.ones(numpy.shape(self.array)) * other
            return type(self)(fother ** self.array ,
                           dimension_labels=self.dimension_labels,
                           geometry=self.geometry)
    # __rpow__

    # in-place arithmetic operators:
    # (+=, -=, *=, /= , //=,
    # must return self

    def __iadd__(self, other):
        kw = {'out':self}
        return self.add(other, **kw)

    def __imul__(self, other):
        kw = {'out':self}
        return self.multiply(other, **kw)

    def __isub__(self, other):
        kw = {'out':self}
        return self.subtract(other, **kw)

    def __idiv__(self, other):
        kw = {'out':self}
        return self.divide(other, **kw)

    def __itruediv__(self, other):
        kw = {'out':self}
        return self.divide(other, **kw)

    def __neg__(self):
        '''negation operator'''
        return -1 * self

    def __str__ (self, representation=False):
        repres = ""
        repres += "Number of dimensions: {0}\n".format(self.number_of_dimensions)
        repres += "Shape: {0}\n".format(self.shape)
        repres += "Axis labels: {0}\n".format(self.dimension_labels)
        if representation:
            repres += "Representation: \n{0}\n".format(self.array)
        return repres

    def get_data_axes_order(self,new_order=None):
        '''returns the axes label of self as a list

        If new_order is None returns the labels of the axes as a sorted-by-key list.
        If new_order is a list of length number_of_dimensions, returns a list
        with the indices of the axes in new_order with respect to those in
        self.dimension_labels: i.e.
          >>> self.dimension_labels = {0:'horizontal',1:'vertical'}
          >>> new_order = ['vertical','horizontal']
          returns [1,0]
        '''
        if new_order is None:
            return self.dimension_labels
        else:
            if len(new_order) == self.number_of_dimensions:

                axes_order = [0]*len(self.shape)
                for i, axis in enumerate(new_order):
                    axes_order[i] = self.dimension_labels.index(axis)
                return axes_order
            else:
                raise ValueError(f"Expecting {len(self.shape)} axes, got {len(new_order)}")

    def clone(self):
        '''returns a copy of DataContainer'''
        return copy.deepcopy(self)

    def copy(self):
        '''alias of clone'''
        return self.clone()

    ## binary operations

    def pixel_wise_binary(self, pwop, x2, *args,  **kwargs):
        out = kwargs.get('out', None)

        if out is None:
            if isinstance(x2, Number):
                out = pwop(self.as_array() , x2 , *args, **kwargs )
            elif issubclass(x2.__class__ , DataContainer):
                out = pwop(self.as_array() , x2.as_array() , *args, **kwargs )
            else:
                out = pwop(self.as_array() , x2 , *args, **kwargs )
            geom = self.geometry
            if geom is not None:
                geom = self.geometry.copy()
            return type(self)(out,
                   deep_copy=False,
                   dimension_labels=self.dimension_labels,
                   geometry= None if self.geometry is None else self.geometry.copy(),
                   suppress_warning=True)


        elif issubclass(type(out), DataContainer) and issubclass(type(x2), DataContainer):
            if self.check_dimensions(out) and self.check_dimensions(x2):
                kwargs['out'] = out.as_array()
                pwop(self.as_array(), x2.as_array(), *args, **kwargs )
                #return type(self)(out.as_array(),
                #       deep_copy=False,
                #       dimension_labels=self.dimension_labels,
                #       geometry=self.geometry)
                return out
            raise ValueError(f"Wrong size for data memory: out {out.shape} x2 {x2.shape} expected {self.shape}")
        elif issubclass(type(out), DataContainer) and self.check_dimensions(out):
                kwargs['out']=out.as_array()
                pwop(self.as_array(), x2, *args, **kwargs )
                return out
        # elif issubclass(type(out), numpy.ndarray):
        else:
            if self.array.shape == out.shape and self.array.dtype == out.dtype:
                kwargs['out'] = out
                pwop(self.as_array(), x2, *args, **kwargs)
                #return type(self)(out,
                #       deep_copy=False,
                #       dimension_labels=self.dimension_labels,
                #       geometry=self.geometry)
        # else:
        #     raise ValueError(f"incompatible class: {pwop.__name__} {type(out)}")

    def add(self, other, *args, **kwargs):
        if hasattr(other, '__container_priority__') and \
           self.__class__.__container_priority__ < other.__class__.__container_priority__:
            return other.add(self, *args, **kwargs)
        xp = array_namespace(self.array)
        return self.pixel_wise_binary(xp.add, other, *args, **kwargs)

    def subtract(self, other, *args, **kwargs):
        if hasattr(other, '__container_priority__') and \
           self.__class__.__container_priority__ < other.__class__.__container_priority__:
<<<<<<< HEAD
            return other.subtract(self, *args, **kwargs)
        xp = array_namespace(self.array)
        return self.pixel_wise_binary(xp.subtract, other, *args, **kwargs)
=======
            return other.sapyb(-1,self,1, out=kwargs.get('out', None))
        return self.pixel_wise_binary(numpy.subtract, other, *args, **kwargs)
>>>>>>> 064bb361

    def multiply(self, other, *args, **kwargs):
        if hasattr(other, '__container_priority__') and \
           self.__class__.__container_priority__ < other.__class__.__container_priority__:
            return other.multiply(self, *args, **kwargs)
        xp = array_namespace(self.array)
        return self.pixel_wise_binary(xp.multiply, other, *args, **kwargs)

    def divide(self, other, *args, **kwargs):
        if hasattr(other, '__container_priority__') and \
           self.__class__.__container_priority__ < other.__class__.__container_priority__:
<<<<<<< HEAD
            return other.divide(self, *args, **kwargs)
        xp = array_namespace(self.array)
        return self.pixel_wise_binary(xp.divide, other, *args, **kwargs)
=======
            _out = other.divide(self, *args, **kwargs)
            _out.power(-1, out=_out)
            return _out
        return self.pixel_wise_binary(numpy.divide, other, *args, **kwargs)
>>>>>>> 064bb361

    def power(self, other, *args, **kwargs):
        xp = array_namespace(self.array)
        return self.pixel_wise_binary(xp.power, other, *args, **kwargs)

    def maximum(self, x2, *args, **kwargs):
        xp = array_namespace(self.array)
        return self.pixel_wise_binary(xp.maximum, x2, *args, **kwargs)

    def minimum(self,x2, out=None, *args, **kwargs):
        xp = array_namespace(self.array)
        return self.pixel_wise_binary(xp.minimum, x2=x2, out=out, *args, **kwargs)


    def sapyb(self, a, y, b, out=None, num_threads=NUM_THREADS):
        '''performs a*self + b * y. Can be done in-place

        Parameters
        ----------
        a : multiplier for self, can be a number or a numpy array or a DataContainer
        y : DataContainer
        b : multiplier for y, can be a number or a numpy array or a DataContainer
        out : return DataContainer, if None a new DataContainer is returned, default None.
            out can be self or y.
        num_threads : number of threads to use during the calculation, using the CIL C library
            It will try to use the CIL C library and default to numpy operations, in case the C library does not handle the types.


        Example
        -------

        >>> a = 2
        >>> b = 3
        >>> ig = ImageGeometry(10,11)
        >>> x = ig.allocate(1)
        >>> y = ig.allocate(2)
        >>> out = x.sapyb(a,y,b)
        '''

        if out is None:
            out = self * 0.

        if out.dtype in [ numpy.float32, numpy.float64 ]:
            # handle with C-lib _axpby
            try:
                self._axpby(a, b, y, out, out.dtype, num_threads)
                return out
            except RuntimeError as rte:
                warnings.warn("sapyb defaulting to NumPy due to: {}".format(rte))
            except TypeError as te:
                warnings.warn("sapyb defaulting to NumPy due to: {}".format(te))
            except ValueError as ve:
                warnings.warn("sapyb defaulting to NumPy due to: {}".format(ve))
            finally:
                pass


        # cannot be handled by _axpby
        ax = self * a
        y.multiply(b, out=out)
        out.add(ax, out=out)
        return out

    def _axpby(self, a, b, y, out, dtype=numpy.float32, num_threads=NUM_THREADS):
        '''performs axpby with cilacc C library, can be done in-place.

        Does the operation .. math:: a*x+b*y and stores the result in out, where x is self

        :param a: scalar
        :type a: float
        :param b: scalar
        :type b: float
        :param y: DataContainer
        :param out: DataContainer instance to store the result
        :param dtype: data type of the DataContainers
        :type dtype: numpy type, optional, default numpy.float32
        :param num_threads: number of threads to run on
        :type num_threads: int, optional, default 1/2 CPU of the system
        '''

        c_float_p = ctypes.POINTER(ctypes.c_float)
        c_double_p = ctypes.POINTER(ctypes.c_double)

        #convert a and b to numpy arrays and get the reference to the data (length = 1 or ndx.size)
        # CAREFUL
        # this will fail if the numpy array cannot be created without copying to RAM
        try:
            a = a.as_array()
        except AttributeError:
            pass
        nda = numpy.asarray(a, copy=False)

        try:
            b = b.as_array()
        except AttributeError:
            pass
        ndb = numpy.asarray(b, copy=False)

        a_vec = 0
        if nda.size > 1:
            a_vec = 1

        b_vec = 0
        if ndb.size > 1:
            b_vec = 1

        # get the reference to the data
        ndx   = numpy.asarray(self.as_array(), copy=False)
        ndy   = numpy.asarray(y.as_array(),    copy=False)
        ndout = numpy.asarray(out.as_array(),  copy=False)

        if ndout.dtype != dtype:
            raise Warning("out array of type {0} does not match requested dtype {1}. Using {0}".format(ndout.dtype, dtype))
            dtype = ndout.dtype
        if ndx.dtype != dtype:
            ndx = ndx.astype(dtype, casting='safe')
        if ndy.dtype != dtype:
            ndy = ndy.astype(dtype, casting='safe')
        if nda.dtype != dtype:
            nda = nda.astype(dtype, casting='same_kind')
        if ndb.dtype != dtype:
            ndb = ndb.astype(dtype, casting='same_kind')

        if dtype == numpy.float32:
            x_p = ndx.ctypes.data_as(c_float_p)
            y_p = ndy.ctypes.data_as(c_float_p)
            out_p = ndout.ctypes.data_as(c_float_p)
            a_p = nda.ctypes.data_as(c_float_p)
            b_p = ndb.ctypes.data_as(c_float_p)
            f = cilacc.saxpby

        elif dtype == numpy.float64:
            x_p = ndx.ctypes.data_as(c_double_p)
            y_p = ndy.ctypes.data_as(c_double_p)
            out_p = ndout.ctypes.data_as(c_double_p)
            a_p = nda.ctypes.data_as(c_double_p)
            b_p = ndb.ctypes.data_as(c_double_p)
            f = cilacc.daxpby

        else:
            raise TypeError('Unsupported type {}. Expecting numpy.float32 or numpy.float64'.format(dtype))

        #out = numpy.empty_like(a)


        # int psaxpby(float * x, float * y, float * out, float a, float b, long size)
        cilacc.saxpby.argtypes = [ctypes.POINTER(ctypes.c_float),  # pointer to the first array
                                  ctypes.POINTER(ctypes.c_float),  # pointer to the second array
                                  ctypes.POINTER(ctypes.c_float),  # pointer to the third array
                                  ctypes.POINTER(ctypes.c_float),  # pointer to A
                                  ctypes.c_int,                    # type of type of A selector (int)
                                  ctypes.POINTER(ctypes.c_float),  # pointer to B
                                  ctypes.c_int,                    # type of type of B selector (int)
                                  ctypes.c_longlong,               # type of size of first array
                                  ctypes.c_int]                    # number of threads
        cilacc.daxpby.argtypes = [ctypes.POINTER(ctypes.c_double), # pointer to the first array
                                  ctypes.POINTER(ctypes.c_double), # pointer to the second array
                                  ctypes.POINTER(ctypes.c_double), # pointer to the third array
                                  ctypes.POINTER(ctypes.c_double), # type of A (c_double)
                                  ctypes.c_int,                    # type of type of A selector (int)
                                  ctypes.POINTER(ctypes.c_double), # type of B (c_double)
                                  ctypes.c_int,                    # type of type of B selector (int)
                                  ctypes.c_longlong,               # type of size of first array
                                  ctypes.c_int]                    # number of threads

        if f(x_p, y_p, out_p, a_p, a_vec, b_p, b_vec, ndx.size, num_threads) != 0:
            raise RuntimeError('axpby execution failed')


    ## unary operations
    def pixel_wise_unary(self, pwop, *args,  **kwargs):
        out = kwargs.get('out', None)
        if out is None:
            out = pwop(self.as_array() , *args, **kwargs )
            return type(self)(out,
                       deep_copy=False,
                       dimension_labels=self.dimension_labels,
                       geometry=self.geometry,
                       suppress_warning=True)
        elif issubclass(type(out), DataContainer):
            if self.check_dimensions(out):
                kwargs['out'] = out.as_array()
                try:
                    pwop(self.as_array(), *args, **kwargs )
                except TypeError as te:
                    import inspect
                    txt = inspect.getmembers(pwop)
                    msg = "Error out parameter not supported: "
                    for el in txt:
                        if el[0] in ['__name__', '__module__']:
                            msg += f"{el[0]}: {el[1]} "
                    import warnings
                    warnings.warn(msg)
                    kwargs.pop('out')
                    out.fill(pwop(self.as_array(), *args, **kwargs ))
                    return out
            else:
                raise ValueError(f"Wrong size for data memory: {out.shape} {self.shape}")
        # elif issubclass(type(out), numpy.ndarray):
        else:
            if self.array.shape == out.shape and self.array.dtype == out.dtype:
                kwargs['out'] = out
                pwop(self.as_array(), *args, **kwargs)
        # else:
        #     raise ValueError("incompatible class: {pwop.__name__} {type(out)}")

    def abs(self, *args,  **kwargs):
        xp = array_namespace(self.array)
        return self.pixel_wise_unary(xp.abs, *args,  **kwargs)

    def sign(self, *args,  **kwargs):
        xp = array_namespace(self.array)
        return self.pixel_wise_unary(xp.sign, *args,  **kwargs)

    def sqrt(self, *args,  **kwargs):
        xp = array_namespace(self.array)
        return self.pixel_wise_unary(xp.sqrt, *args,  **kwargs)

    def conjugate(self, *args,  **kwargs):
        xp = array_namespace(self.array)
        return self.pixel_wise_unary(xp.conjugate, *args,  **kwargs)

    def exp(self, *args, **kwargs):
        '''Applies exp pixel-wise to the DataContainer'''
        xp = array_namespace(self.array)
        return self.pixel_wise_unary(xp.exp, *args, **kwargs)

    def log(self, *args, **kwargs):
        '''Applies log pixel-wise to the DataContainer'''
        xp = array_namespace(self.array)
        return self.pixel_wise_unary(xp.log, *args, **kwargs)

    ## reductions
    def squared_norm(self, **kwargs):
        '''return the squared euclidean norm of the DataContainer viewed as a vector'''
        #shape = self.shape
        #size = reduce(lambda x,y:x*y, shape, 1)
        #y = numpy.reshape(self.as_array(), (size, ))
        return self.dot(self)
        #return self.dot(self)
    def norm(self, **kwargs):
        '''return the euclidean norm of the DataContainer viewed as a vector'''
        return numpy.sqrt(self.squared_norm(**kwargs))

    def dot(self, other, *args, **kwargs):
        '''returns the inner product of 2 DataContainers viewed as vectors. Suitable for real and complex data.
          For complex data,  the dot method returns a.dot(b.conjugate())
        '''
        method = kwargs.get('method', 'numpy')
        if method not in ['numpy','reduce']:
            raise ValueError('dot: specified method not valid. Expecting numpy or reduce got {} '.format(
                    method))

        if self.shape == other.shape:
            if method == 'numpy':
                return numpy.dot(self.as_array().ravel(), other.as_array().ravel().conjugate())
            elif method == 'reduce':
                # see https://github.com/vais-ral/CCPi-Framework/pull/273
                # notice that Python seems to be smart enough to use
                # the appropriate type to hold the result of the reduction
                sf = reduce(lambda x,y: x + y[0]*y[1],
                            zip(self.as_array().ravel(),
                                other.as_array().ravel().conjugate()),
                            0)
                return sf
        else:
            raise ValueError('Shapes are not aligned: {} != {}'.format(self.shape, other.shape))

    def _directional_reduction_unary(self, reduction_function, axis=None, out=None, *args, **kwargs):
        """
        Returns the result of a unary function, considering the direction from an axis argument to the function

        Parameters
        ----------
        reduction_function : function
            The unary function to be evaluated
        axis : string or tuple of strings or int or tuple of ints, optional
            Specify the axis or axes to calculate 'reduction_function' along. Can be specified as
            string(s) of dimension_labels or int(s) of indices
            Default None calculates the function over the whole array
        out: ndarray or DataContainer, optional
            Provide an object in which to place the result. The object must have the correct dimensions and
            (for DataContainers) the correct dimension_labels, but the type will be cast if necessary. See
            `Output type determination <https://numpy.org/doc/stable/user/basics.ufuncs.html#ufuncs-output-type>`_ for more details.
            Default is None

        Returns
        -------
        scalar or ndarray
            The result of the unary function
        """
        if axis is not None:
            axis = self.get_dimension_axis(axis)

        if out is None:
            result = reduction_function(self.as_array(), axis=axis, *args, **kwargs)
            if isinstance(result, numpy.ndarray):
                new_dimensions = numpy.array(self.dimension_labels)
                new_dimensions = numpy.delete(new_dimensions, axis)
                return DataContainer(result, dimension_labels=new_dimensions)
            else:
                return result
        else:
            if hasattr(out,'array'):
                out_arr = out.array
            else:
                out_arr = out

            reduction_function(self.as_array(), out=out_arr, axis=axis,  *args, **kwargs)

    def sum(self, axis=None, out=None, *args, **kwargs):
        """
        Returns the sum of values in the DataContainer

        Parameters
        ----------
        axis : string or tuple of strings or int or tuple of ints, optional
            Specify the axis or axes to calculate 'sum' along. Can be specified as
            string(s) of dimension_labels or int(s) of indices
            Default None calculates the function over the whole array
        out : ndarray or DataContainer, optional
            Provide an object in which to place the result. The object must have the correct dimensions and
            (for DataContainers) the correct dimension_labels, but the type will be cast if necessary. See
            `Output type determination <https://numpy.org/doc/stable/user/basics.ufuncs.html#ufuncs-output-type>`_ for more details.
            Default is None

        Returns
        -------
        scalar or DataContainer
            The sum as a scalar or inside a DataContainer with reduced dimension_labels
            Default is to accumulate and return data as float64 or complex128
        """
        if kwargs.get('dtype') is not None:
            warnings.warn("dtype is ignored (auto-using float64 or complex128)", DeprecationWarning, stacklevel=2)

        if numpy.isrealobj(self.array):
            kwargs['dtype'] = numpy.float64
        else:
            kwargs['dtype'] = numpy.complex128

        return self._directional_reduction_unary(numpy.sum, axis=axis, out=out, *args, **kwargs)

    def min(self, axis=None, out=None, *args, **kwargs):
        """
        Returns the minimum pixel value in the DataContainer

        Parameters
        ----------
        axis : string or tuple of strings or int or tuple of ints, optional
            Specify the axis or axes to calculate 'min' along. Can be specified as
            string(s) of dimension_labels or int(s) of indices
            Default None calculates the function over the whole array
        out : ndarray or DataContainer, optional
            Provide an object in which to place the result. The object must have the correct dimensions and
            (for DataContainers) the correct dimension_labels, but the type will be cast if necessary.  See
            `Output type determination <https://numpy.org/doc/stable/user/basics.ufuncs.html#ufuncs-output-type>`_ for more details.
            Default is None

        Returns
        -------
        scalar or DataContainer
            The min as a scalar or inside a DataContainer with reduced dimension_labels
        """
        return self._directional_reduction_unary(numpy.min, axis=axis, out=out, *args, **kwargs)

    def max(self, axis=None, out=None, *args, **kwargs):
        """
        Returns the maximum pixel value in the DataContainer

        Parameters
        ----------
        axis : string or tuple of strings or int or tuple of ints, optional
            Specify the axis or axes to calculate 'max' along. Can be specified as
            string(s) of dimension_labels or int(s) of indices
            Default None calculates the function over the whole array
        out : ndarray or DataContainer, optional
            Provide an object in which to place the result. The object must have the correct dimensions and
            (for DataContainers) the correct dimension_labels, but the type will be cast if necessary. See
            `Output type determination <https://numpy.org/doc/stable/user/basics.ufuncs.html#ufuncs-output-type>`_ for more details.
            Default is None

        Returns
        -------
        scalar or DataContainer
            The max as a scalar or inside a DataContainer with reduced dimension_labels
        """
        return self._directional_reduction_unary(numpy.max, axis=axis, out=out, *args, **kwargs)

    def mean(self, axis=None, out=None, *args, **kwargs):
        """
        Returns the mean pixel value of the DataContainer

        Parameters
        ----------
        axis : string or tuple of strings or int or tuple of ints, optional
            Specify the axis or axes to calculate 'mean' along. Can be specified as
            string(s) of dimension_labels or int(s) of indices
            Default None calculates the function over the whole array
        out : ndarray or DataContainer, optional
            Provide an object in which to place the result. The object must have the correct dimensions and
            (for DataContainers) the correct dimension_labels, but the type will be cast if necessary. See
            `Output type determination <https://numpy.org/doc/stable/user/basics.ufuncs.html#ufuncs-output-type>`_ for more details.
            Default is None

        Returns
        -------
        scalar or DataContainer
            The mean as a scalar or inside a DataContainer with reduced dimension_labels
            Default is to accumulate and return data as float64 or complex128
        """

        if kwargs.get('dtype') is not None:
            warnings.warn("dtype is ignored (auto-using float64 or complex128)", DeprecationWarning, stacklevel=2)

        if numpy.isrealobj(self.array):
            kwargs['dtype'] = numpy.float64
        else:
            kwargs['dtype'] = numpy.complex128

        return self._directional_reduction_unary(numpy.mean, axis=axis, out=out, *args, **kwargs)

    # Logic operators between DataContainers and floats
    def __le__(self, other):
        '''Returns boolean array of DataContainer less or equal than DataContainer/float'''
        if isinstance(other, DataContainer):
            return self.as_array()<=other.as_array()
        return self.as_array()<=other

    def __lt__(self, other):
        '''Returns boolean array of DataContainer less than DataContainer/float'''
        if isinstance(other, DataContainer):
            return self.as_array()<other.as_array()
        return self.as_array()<other

    def __ge__(self, other):
        '''Returns boolean array of DataContainer greater or equal than DataContainer/float'''
        if isinstance(other, DataContainer):
            return self.as_array()>=other.as_array()
        return self.as_array()>=other

    def __gt__(self, other):
        '''Returns boolean array of DataContainer greater than DataContainer/float'''
        if isinstance(other, DataContainer):
            return self.as_array()>other.as_array()
        return self.as_array()>other

    def __eq__(self, other):
        '''Returns boolean array of DataContainer equal to DataContainer/float'''
        if isinstance(other, DataContainer):
            return self.as_array()==other.as_array()
        return self.as_array()==other

    def __ne__(self, other):
        '''Returns boolean array of DataContainer negative to DataContainer/float'''
        if isinstance(other, DataContainer):
            return self.as_array()!=other.as_array()
        return self.as_array()!=other<|MERGE_RESOLUTION|>--- conflicted
+++ resolved
@@ -455,14 +455,9 @@
     def subtract(self, other, *args, **kwargs):
         if hasattr(other, '__container_priority__') and \
            self.__class__.__container_priority__ < other.__class__.__container_priority__:
-<<<<<<< HEAD
-            return other.subtract(self, *args, **kwargs)
+            return other.sapyb(-1,self,1, out=kwargs.get('out', None))
         xp = array_namespace(self.array)
         return self.pixel_wise_binary(xp.subtract, other, *args, **kwargs)
-=======
-            return other.sapyb(-1,self,1, out=kwargs.get('out', None))
-        return self.pixel_wise_binary(numpy.subtract, other, *args, **kwargs)
->>>>>>> 064bb361
 
     def multiply(self, other, *args, **kwargs):
         if hasattr(other, '__container_priority__') and \
@@ -474,16 +469,11 @@
     def divide(self, other, *args, **kwargs):
         if hasattr(other, '__container_priority__') and \
            self.__class__.__container_priority__ < other.__class__.__container_priority__:
-<<<<<<< HEAD
-            return other.divide(self, *args, **kwargs)
-        xp = array_namespace(self.array)
-        return self.pixel_wise_binary(xp.divide, other, *args, **kwargs)
-=======
             _out = other.divide(self, *args, **kwargs)
             _out.power(-1, out=_out)
             return _out
-        return self.pixel_wise_binary(numpy.divide, other, *args, **kwargs)
->>>>>>> 064bb361
+        xp = array_namespace(self.array)
+        return self.pixel_wise_binary(xp.divide, other, *args, **kwargs)
 
     def power(self, other, *args, **kwargs):
         xp = array_namespace(self.array)
