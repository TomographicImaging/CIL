--- conflicted
+++ resolved
@@ -39,46 +39,6 @@
 def dt(steps):
     return steps[-1] - steps[-2]
 
-<<<<<<< HEAD
-class CCPiTestClass(unittest.TestCase):
-    def assertBlockDataContainerEqual(self, container1, container2):
-        print ("assert Block Data Container Equal")
-        self.assertTrue(issubclass(container1.__class__, container2.__class__))
-        for col in range(container1.shape[0]):
-            if issubclass(container1.get_item(col).__class__, DataContainer):
-                print ("Checking col ", col)
-                self.assertNumpyArrayEqual(
-                    container1.get_item(col).as_array(), 
-                    container2.get_item(col).as_array()
-                    )
-            else:
-                self.assertBlockDataContainerEqual(container1.get_item(col),container2.get_item(col))
-    
-    def assertArrayEqual(self, first, second):
-        if first.backend != second.backend:
-            raise TypeError('First backend {} is different from second backend {}'.format(first.backend, second.backend))
-        else:
-            if first.backend == 'numpy':
-                numpy.testing.assert_array_equal(first.as_array(), second.as_array())
-            else:
-                numpy.testing.assert_array_equal(first.as_array().get(), second.as_array().get())
-        
-
-    def assertArrayAlmostEqual(self, first, second, decimal=6):
-        if first.backend != second.backend:
-            raise TypeError('First backend {} is different from second backend {}'.format(first.backend, second.backend))
-        else:
-            if first.backend == 'numpy':
-                numpy.testing.assert_array_almost_equal(first.as_array(), second.as_array(), decimal)
-            else:
-                numpy.testing.assert_array_almost_equal(first.as_array().get(), second.as_array().get(), decimal)
-    def assertNumpyArrayEqual(self, first, second):
-        numpy.testing.assert_array_equal(first, second)
-    def assertNumpyArrayAlmostEqual(self, first, second, decimal):
-        numpy.testing.assert_array_almost_equal(first, second, decimal)
-        
-=======
->>>>>>> 05f5b596
 
 class TestOperator(CCPiTestClass):
     def setUp(self):
@@ -238,7 +198,6 @@
         y = Id.direct(img)
         numpy.testing.assert_array_equal(y.as_array(), img.as_array())
 
-<<<<<<< HEAD
     def test_FiniteDifferenceNumpy(self):
         self._FiniteDifference('numpy')
     def test_FiniteDifferenceCupy(self):
@@ -246,22 +205,14 @@
     def _FiniteDifference(self, backend):
         print ("test FiniteDifference")
         ##
-=======
-
-    def test_FiniteDifference(self):
->>>>>>> 05f5b596
         N, M = 2, 3
         numpy.random.seed(1)
         ig = ImageGeometry(N, M)
         Id = IdentityOperator(ig)
 
         FD = FiniteDifferenceOperator(ig, direction = 0, bnd_cond = 'Neumann')
-<<<<<<< HEAD
         u = FD.domain_geometry().allocate('random', backend=backend)
         
-=======
-        u = FD.domain_geometry().allocate('random')       
->>>>>>> 05f5b596
         
         res = FD.domain_geometry().allocate(ImageGeometry.RANDOM, backend=backend)
         FD.adjoint(u, out=res)
@@ -308,18 +259,9 @@
             res2 = FD2.direct(x)
             res2b = FD2.adjoint(x) 
             
-<<<<<<< HEAD
-            # numpy.testing.assert_almost_equal(res1.as_array(), res2.as_array())
-            # numpy.testing.assert_almost_equal(res1b.as_array(), res2b.as_array())
-            self.assertArrayAlmostEqual(res1, res2)
-            self.assertArrayAlmostEqual(res1b, res2b)
-            print("Check 2D FiniteDiff for label {}".format(labels[i]))
-        
-=======
             numpy.testing.assert_almost_equal(res1.as_array(), res2.as_array())
             numpy.testing.assert_almost_equal(res1b.as_array(), res2b.as_array())
             
->>>>>>> 05f5b596
         # 2D  + chan     
         M, N, K = 2,3,4
         ig1 = ImageGeometry(voxel_num_x=M, voxel_num_y=N, channels=K, voxel_size_x=0.1, voxel_size_y=0.4)
