--- conflicted
+++ resolved
@@ -42,15 +42,9 @@
             self.PSF = PSF
         else:
             raise TypeError('PSF must be a number array with same number of dimensions as geometry.')
-<<<<<<< HEAD
-        
+
         if not (isinstance(geometry, ImageGeometry) or \
                 isinstance(geometry, AcquisitionGeometry)):
-=======
-
-        if not (isinstance(geometry,cil.framework.framework.ImageGeometry) or \
-                isinstance(geometry,cil.framework.framework.AcquisitionGeometry)):
->>>>>>> ac752157
             raise TypeError('geometry must be an ImageGeometry or AcquisitionGeometry.')
 
 
