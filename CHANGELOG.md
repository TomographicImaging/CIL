* XX.X
  - Bug fixes:
      - Fix deprecation warning for rtol and atol in GD (#2056)
      - Removed the deprecated usage of run method in test_SIRF.py (#2070)
      - Ensured CIL forward and back projectors always return, even when `out` is passed (#2059)
      - Made ProjectionOperator `device` input case-insensitive (#1990)
      - Ensured the same approximate gradient is used within each iteration for PD3O with a stochastic function `f` (#2043)
      - Fix `recon.FBP` `split_processing` methods for `ASTRA` backend (#2114)
      - Copy geometry in the creation of a DataContainer (#2108)
  - Documentation:
      - Updated documentation for the ChannelWiseOperator including new example (#2096)
      - Updated documentation for LADMM (#2015)
      - Updated Contributor's Guide to include an example of parametrized tests, using `unittest-parametrize` (#1990)
  - Enhancements:
      - Add accelerated version to TransmissionAbsorption processor, controlled by `accelerated` parameter, default is True (#2036)
      - Made the call to next() in algorithm iteration loop explicit (#2069)
      - Added option for a random seed in the power method in the linear operator (#1585)
      - Improved efficiency of `Normaliser` processor. Reduced memory use and increased speed (#2111)
      - Extra functionality for sampler: `get_previous_samples()` and `get_current_sample()` (#2079)
      - Renamed Sampler's `get_samples` to `view_samples` (deprecating `get_samples`) (#2128)
      - PDHG 'check_convergence' updated for new literature (#2084)
      - Make install local env script work on windows (#2144)
      - Added an Accelerated Proximal Gradient Descent Algorithm (APGD) with options for momentum (#2145)
  - Testing:
      - Developers can now add `#all-tests` to their commit message on a PR to run the full matrix of GitHub actions tests (#2081)
      - Added tests for ProjectionOperator inputs that use `unittest-parametrize` module (#1990)
      - Added tests for Normaliser processor
      - Update minimum cmake version to 3.5
  - Dependencies:
      - matplotlib-base is an optional dependency, instead of required (#2093)
      - `unittest-parametrize has been added as a dependency for tests (#1990)
<<<<<<< HEAD
      - olefile and dxchange are an optional dependency, instead of required (#2149)
=======
      - zenodo_get is an optional dependency, instead of required (#2146)
      - `FindIPP.cmake` fallback (#2148)
        - enable `find_package` using `*_ROOT` hints
        - simplified `cilacc` build logic for optional dependencies
>>>>>>> e8874967


* 24.3.0
  - New features:
    - Added `FluxNormaliser` processor (#1878)
  - Bug fixes:
    - Fix bug with 'median' and 'mean' methods in Masker averaging over the wrong axes (#1548)
    - `SPDHG` `gamma` parameter is now applied correctly so that the product of the dual and primal step sizes remains constant as `gamma` varies (#1644)
    - Allow MaskGenerator to be run on DataContainers (#2001)
    - Make `PaganinProcessor` work with `AcquistionData` with one angle (#1920)
    - Fix bug passing `kwargs` to PDHG (#2010)
    - `show1D` correctly applies slices to N-dimensional data (#2022)
    - `BlockOperator` direct and adjoint methods: can pass out as a `DataContainer` instead of a (1,1) `BlockDataContainer` where geometry permits (#1926)
    - Add path to python executable to cmake commands to fix issue with cmake retrieving wrong python (#2044)
  - Enhancements:
    - Removed multiple exits from numba implementation of `KullbackLeibler` divergence (#1901)
    - Updated the `SPDHG` algorithm to take a stochastic `Sampler`(#1644)
    - Updated the `SPDHG` algorithm to include setters for step sizes (#1644)
    - SAPBY for the `BlockDataContainer` now does not require an `out` to be passed (#2008)
    - Fixed the rendering of the SAG/SAGA documentation (#2011)
    - Set aliases: ISTA=PGD, FISTA=APGD (#2007)
  - Dependencies:
    - Added scikit-image to CIL-Demos conda install command as needed for new Callbacks notebook (#1955)
    - Replaced matplotlib dependency with matplotlib-base (#2031)
    - Remove CIL-Data from build requirements, update version to >=22 in run requirements (#2046)
  - Changes that break backwards compatibility:
    - `show1D` argument renamed `label`->`dataset_labels`, default plot size has changed. (#2022)
    - `show1D` Default behaviour for displaying and labeling multiple plots has changed. Each slice requested will be displayed on a new subplot comparing all datasets at that position. (#2022)
    - The `run` method in the cil algorithm class will no longer run if a number of iterations is not passed (#1940)
    - Paganin processor now requires the CIL data order (#1920)
    - The gradient descent algorithm now takes `f` instead of `objective_function` to match with ISTA and FISTA (#2006)
  - Deprecated code
    - Deprecated `norms` and `prob` in the `SPDHG` algorithm to be set in the `BlockOperator` and `Sampler` respectively (#1644)
    - Deprecated `rtol` and `atol` from GD so that it does not stop iterating automatically - for this functionality users should use a callback (#1944)
  - Testing
    - Added a new test file `test_algorithm_convergence` that will hold our algorithm tests that run to convergence (#2019)
    - Update random array in test_stepsizes.TestStepSizeBB.test_bb_converge to fix tests on windows (#2052)

* 24.2.0
  - New Features:
    - Added SVRG and LSVRG stochastic functions (#1625)
    - Added SAG and SAGA stochastic functions (#1624)
    - Allow `SumFunction` with 1 item (#1857)
    - Added  PD3O algorithm (#1834)
    - Added Barzilai-Borwein step size rule to work with GD, ISTA, FISTA (#1859)
    - Added callback `optimisation.utilities.callbacks.EarlyStoppingObjectiveValue` which stops iterations if an algorithm objective changes less than a provided threshold (#1892)
    - Added callback `optimisation.utilities.callbacks.CGLSEarlyStopping` which replicates the automatic behaviour of CGLS in CIL versions <=24. (#1892)
    - Added `labels` module with `ImageDimension`, `AcquisitionDimension`, `AcquisitionType`, `AngleUnit`, `FillType` (#1692)
  - Enhancements:
    - Use ravel instead of flat in KullbackLeibler numba backend (#1874)
    - Upgrade Python wrapper (#1873, #1875)
    - Updated the documentation for the algorithm base class (#1809)
    - Add checks on out argument passed to processors to ensure correct dtype and size (#1805)
    - Internal refactor: Replaced string-based label checks with enum-based checks for improved type safety and consistency (#1692)
    - Internal refactor: Separate framework into multiple files (#1692)
    - Allow the SIRT algorithm to take `initial=None` (#1906)
    - Add checks on equality method of `AcquisitionData` and `ImageData` for equality of data type and geometry (#1919)
    - Add check on equality method of `AcquisitionGeometry` for equality of dimension labels (#1919)
  - Testing:
    - New unit tests for operators and functions to check for in place errors and the behaviour of `out` (#1805)
    - Updates in SPDHG vs PDHG unit test to reduce test time and adjustments to parameters (#1898)
    - Drop Jenkins in favour of GHA for conda builds (#1914)
    - New unit tests for `DataContainer`, `AcquisitionData` and `ImageData` to check equality method (`__eq__`) behaves as expected (#1919)
  - Bug fixes:
    - `ImageData` removes dimensions of size 1 from the input array. This fixes an issue where single slice reconstructions from 3D data would fail due to shape mismatches (#1885)
    - Make Binner accept accelerated=False (#1887)
    - Added checks on memory allocations within `FiniteDifferenceLibrary.cpp` and verified the status of the return in `GradientOperator` (#1929)
    - Build release version of `cilacc.dll` for Windows. Previously was defaulting to the debug build (#1928)
    - Armijo step size rule now by default initialises the search for a step size from the previously calculated step size (#1934)
  - Changes that break backwards compatibility:
    - CGLS will no longer automatically stop iterations once a default tolerance is reached. The option to pass `tolerance` will be deprecated to be replaced by `optimisation.utilities.callbacks` (#1892)

* 24.1.0
  - New Features:
    - Added method to plot filter in `GenericFilteredBackProjection` (#1667)
    - Added wavelet operator, wrapping PyWavelets operator as a CIL operator (#1615)
    - Added PaganinProcessor processor, to perform phase retrieval from phase contrast images (#1737)
    - Added L1Sparsity function, allowing calculations of `|Ax-b|_1` and its proximal, in the case of orthogonal operators, `A` (#1618)
    - Options in algorithms GD, ISTA and FISTA to pass a `cil.optimisation.utilities.StepSizeRule` or a `cil.optimisation.utilities.Preconditioner`(#1768)
    - an implementation of the Armijo Rule as a child class of  `cil.optimisation.utilities.StepSizeRule` (#1768)
    - Sensitivity preconditioners added as child classes of `cil.optimisation.utilities.Preconditioner`(#1768)
  - Enhancements:
    - Added `geometry` property to `BlockDataContainer`. Adds `__eq__` to `BlockGeometry` (#1799)
    - Raises error in `BlockDataContainer.pnorm` if the shape of the containers is not the same (#1799)
    - Operators and functions now also return when out is specified (#1742)
    - The CIL function class now has a `__neg__` function, so you can write `-YourFunction(x)` rather than `-1*YourFunction(x)` (#1808)
    - Added documentation for the Partitioner to `framework.rst` (#1828)
    - Added CIL vs SIRF tests comparing preconditioned ISTA in CIL and MLEM in SIRF (#1823)
    - Update to CCPi-Regularisation toolkit v24.0.1 (#1868)
  - Bug fixes:
    - gradient descent `update_objective` called twice on the initial point.(#1789)
    - ProjectionMap operator bug fix in adjoint and added documentation (#1743)
    - BlockOperator that would return a BlockDataContainer of shape (1,1) now returns the appropriate DataContainer. BlockDataContainer direct and adjoint methods accept DataContainer as parameter (#1802).
    - BlurringOperator: remove check for geometry class (old SIRF integration bug) (#1807)
    - The `ZeroFunction` and `ConstantFunction` now have a Lipschitz constant of 1. (#1768)
    - Update dataexample remote data download to work with windows and use zenodo_get for data download (#1774)
  - Changes that break backwards compatibility:
    - Merged the files `BlockGeometry.py` and `BlockDataContainer.py` in `framework` to one file `block.py`. Please use `from cil.framework import BlockGeometry, BlockDataContainer` as before (#1799)
    - Bug fix in `FGP_TV` function to set the default behaviour not to enforce non-negativity (#1826).

* 24.0.0
  - Update to new CCPi-Regularisation toolkit v24.0.0. This is a backward incompatible release of the toolkit.
  - CIL plugin support for TIGRE version v2.6
  - CIL plugin support for ASTRA-TOOLBOX version v2.1
  - Dropped support for python 3.8 and 3.9
  - Added support for python 3.11 and 3.12
  - Dropped support for numpy 1.21 and 1.22
  - Added support for numpy 1.25 and 1.26
  - Set CMake Policy CMP0148 to OLD to avoid warnings in CMake 3.27
  - AcquisitionGeometry prints the first and last 10 angles, or all if there are 30 or less, rather than the first 20
  - Added a weight argument to the L1Norm function
  - Allow reduction methods on the DataContainer class to accept axis argument as string which matches values in dimension_labels
  - Added the functions `set_norms` and `get_norms` to the `BlockOperator` class
  - Internal variable name change in BlockOperator to aid understanding
  - Fixed formatting errors in the L2NormSquared and LeastSquares documentation
  - Bug fix for BlockDataContainer as iterator
  - Dropped support for IPP versions older than 2021.10 due to header changes
  - Fix build include directories
  - Proximal of MixedL21Norm with numpy backend now accepts numpy ndarray, DataContainer and float as tau parameter
  - ZeroOperator no longer relies on the default of allocate
  - Bug fix in SIRF TotalVariation unit tests with warm_start
  - Allow show2D to be used with 3D `DataContainer` instances
  - Added the a `Sampler` class as a CIL optimisation utility
  - Update documentation for symmetrised gradient
  - Added documentation for CompositionOperator and SumOperator
  - Updated FISTA and ISTA algorithms to allow input functions to be None
  - Bug fix in the adjoint of the Diagonal Operator for complex values
  - Update conda build action to v2 for 2.5x quicker builds
  - Add docker image, test & push to [`ghcr.io/tomographicimaging/cil`](https://github.com/TomographicImaging/CIL/pkgs/container/cil)
  - Quality metrics have added mask option
  - Bug fix for norm of CompositionOperator
  - Functions updated to use sapyb
  - Fix KullbackLeibler numba gradient ignoring mask
  - show1D slice_list parameter can now be of type tuple
  - Deprecated `Algorithm`'s `max_iteration`, `log_file`, `**kwargs`, `max_iteration_stop_criterion`, `objective_to_string`, `verbose_output`, `verbose_header`, `run(print_interval)`
  - Added `optimisation.utilities.callbacks`
    - Added `Callback` (abstract base class), `ProgressCallback`, `TextProgressCallback`, `LogfileCallback`
    - Deprecated `Algorithm.run(callback: Callable)`
    - Added `Algorithm.run(callbacks: list[Callback])`
  - Allow `CentreOfRotationCorrector.xcorrelation` to accept a list of two values in `projection_index` to use for the correlation
  - Bug fix in `CentreOfRotationCorrector.xcorrelation` finding correlation angles for limited angle data
  - New unit tests have been implemented for operators and functions to check for in place errors and the behaviour of `out`.
  - Bug fix for missing factor of 1/2 in SIRT update objective and catch in place errors in the SIRT constraint
  - Bug fix to allow safe in place calculation for the soft shrinkage algorithm
  - Allow Masker to take integer arrays in addition to boolean
  - Add remote data class to example data to enable download of relevant datasets from remote repositories
  - Improved import error/warning messages
  - New adjoint operator
  - Bug fix for complex matrix adjoint
  - Removed the following code which was deprecated since v22.0.0:
    - `info` parameter in `cil.optimisation.functions.TotalVariation`
    - `sinogram_geometry` and `volume_geometry` parameters in `cil.plugins.astra.processors.FBP` and in `cil.plugins.tigre.processors.FBP`
    - `aquisition_geometry` (misspelled) parameter in `cil.plugins.tigre.processors.ProjectionOperator`
    - `FBP` kwarg (and thus all kwargs) in `cil.processors.CentreOfRotationCorrector` and `cil.processors.CofR_image_sharpness`
    - `TXRMDataReader`
  - Added the ApproximateGradientSumFunction and SGFunction to allow for stochastic gradient algorithms to be created using functions with an approximate gradient and deterministic algorithms

* 23.1.0
  - Fix bug in IndicatorBox proximal_conjugate
  - Allow CCPi Regulariser functions for non CIL object
  - Add norm for CompositionOperator
  - Refactor SIRT algorithm to make it more computationally and memory efficient
  - Optimisation in L2NormSquared
  - Added support for partitioner, when partitions have size 1
  - Fix for show_geometry bug for 2D data
  - FBP split processing bug fix - now respects panel origin set in geometry
  - Binner/Padder/Slicer bug fix - now respects panel origin set in geometry
  - Added warmstart capability to proximal evaluation of the CIL TotalVariation function.
  - Bug fix in the LinearOperator norm with an additional flag for the algorithm linearOperator.PowerMethod
  - Tidied up documentation in the framework folder

* 23.0.1
  - Fix bug with NikonReader requiring ROI to be set in constructor.

* 23.0.0
  - Partitioner is now able to create batches even if angle is not the outer dimension
  - Renamed `max_iteration_stop_cryterion` method in the Algorithm class to `max_iteration_stop_criterion`
  - Removed (previously deprecated) `very_verbose` parameter in `Algorithm`'s run method.
  - Removed (previously deprecated) `axpby` method in DataContainer.
  - Deprecate use of integer compression in NEXUSDataWriter.
  - Improved and tidied up documentation for all readers and writers, including hiding special members.
  - Use arguments instead of kwargs in all readers and writers with multiple kwargs, making documentation easier.
  - Update Apache2 License Headers.

* 22.2.0
  - BlockGeometry is iterable
  - Added `partition` to `AcquisitionData` to partition the data with 3 methods: `sequential`, `staggered` and `random_permutation`
  - TIGRE and ASTRA `ProjectionOperator` now support `BlockGeometry` as `acquisition_geometry` parameter, returning a `BlockOperator`
  - Added pre-set filters for `recon.FBP` and `recon.FDK`. Filters now include ram-lak, hamming, hann, cosine, shepp-logan.
  - Added RAWFileWriter to export data containers to raw files
  - Extended IndicatorBox to behave as IndicatorBoxPixelwise by passing masks in lower and upper bounds
  - Implemented IndicatorBox in numba and numpy
  - Dropped support for Python 3.6 and NumPy 1.15
  - Jenkins PR tests on Python 3.8 and NumPy 1.20
  - added yml file to create test environment
  - LeastSquares fixed docstring and unified gradient code when out is passed or not.
  - Add compression to 8bit and 16bit to TIFFWriter
  - Added convenience centre of rotation methods to `AcquisitionGeometry` class.
    - `get_centre_of_rotation()` calculates the centre of rotation of the system
    - `set_centre_of_rotation()` sets the system centre of rotation with an offset and angle
    - `set_centre_of_rotation_by_slice()` sets the system centre of rotation with offsets from two slices
  - Binner processor reworked:
    - Significant speed increase available via the C++ backend
    - Returned geometry is correctly offset where binning/cropping moves the origin
  - Slicer refactoring
    - Returned geometry is correctly offset where slicing/cropping moves the origin
  - Padder refactoring
    - Returned geometry is correctly offset where padding moves the origin
  - Github Actions:
    - update test python and numpy versions to 3.9 and 1.22
    - Update conda build action to v1.4.4
    - Fixes actions to run on ubuntu-20.04
    - Update version of upload_artifact github action to version 3.1.1
    - Update version of download_artifact github action to version 3.0.1
    - Update version of checkout github action to version 3.1.0
    - Update build-sphinx action to version 0.1.3
  - `io.utilities.HDF5_utilities` Added utility functions to browse hdf5 files and read datasets into numpy array
  - Implemented the analytical norm for GradientOperator
  - Added `ImageData.apply_circular_mask` method to mask out detector edge artefacts on reconstructed volumes
  - ROI selection, aspect ratio toggle and Play widget added to islicer
  - Add show1D display utility

* 22.1.0
  - use assert_allclose in test_DataContainer
  - added multiple colormaps to show2D
  - Fix segfault in GradientOperator due to parameter overflows on windows systems
  - Fix angle display precision and matplotlib warning for sinograms with show2D

* 22.0.0
  - Strongly convex functionality in TotalVariation and FGP_TV Functions
  - Refactored KullbackLeibler function class. Fix bug on gradient method for SIRF objects
  - Numba added as a CIL requirement
  - Simplify initialisation of `CentreOfRotation.ImageSharpness` with new parameter `backend`
  - Added ISTA algorithm. Improve inheritance of proximal gradient algorithms
  - Updated interface to `plugins.tigre`/`plugins.astra` `FBP` and `ProjectionOperator` classes
  - Update NikonDataReader to parse and set up geometry with: `ObjectTilt` `CentreOfRotationTop` and `CentreOfRotationBottom`
  - Cleaned up unit test structure and output
  - Removal of deprecated code:
    - AcquisitionGeometry `__init__` no longer returns a configured geometry, use factory `create` methods instead
    - `subset` method removed, use `get_slice` or `reorder` methods
    - NikonDataReader `normalize` kwarg removed, use `normalise`
    - Algorithms initialisation `x_init` kwarg removed, use `initial`
    - Removed deprecated numpy calls
  - DataProcessors use weak-reference to input data
  - Merged CIL-ASTRA code in to CIL repository simplifying test, build and install procedures
    - Modules not moved should be considered deprecated
    - CIL remains licensed as APACHE-2.0
    - Minor bug fixes to the CPU 2D Parallel-beam FBP
  - Add ndim property for DataContainer class
  - Fixes show_geometry compatibility issue with matplotlib 3.5
  - Added ZEISSDataReader with cone/parallel beam, slicing, TXM Functionality
  - Raise exception if filename or data haven't been set in NexusDataWriter
  - Fixes error when update_objective_interval is set to 0 in an algorithm run
  - Deprecated:
    - TXRMDataReader is deprecated in favour of ZEISSDataReader
  - GitHub Actions:
    - Update to version 0.1.1 of lauramurgatroyd/build-sphinx-action for building the documentation - ensures docs are always built from cil master

* 21.4.1
  - Removed prints from unittests and cleanup of unittest code.
  - CMake:
    - install script re-allows selection of non default install directory ([#1246](https://github.com/TomographicImaging/CIL/issues/1246))
  - TIFF writer uses logging
  - Added unittests for TIFF functionality

* 21.4.0
  - PEP 440 compliant version
  - CMake fix due to use of pip install.
  - Recon.FBP allows 'astra' backend
  - Fixed PowerMethod for square/non-square, complex/float matrices with stopping criterion.
  - CofR image_sharpness improved for large datasets
  - Geometry alignment fix for 2D datasets
  - CGLS update for sapyb to enable complex data, bugfix in use of initial
  - added sapyb and deprecated axpby. All algorithm updated to use sapyb.
  - Allow use of square brackets in file paths to TIFF and Nikon datasets

* 21.3.1
  - Added matplotlib version dependency to conda recipe
  - Fixed TIGRE wrappers for geometry with a virtual detector
  - Fixed TIGRE wrappers for cone-beam geometry with tilted rotation axis

* 21.3.0
  - Accelerated PDHG which handles strong convexity of functions
  - TotalVariation Function handles SIRF ImageData
  - Simulated datasets and volume added to DataExamples
  - TIGRE wrappers for parallel-beam geometry added
  - NEXUSWriter and NEXUSReader offer (8bit and 16bit) compression of data
  - show2D show_geom now return an object that can be saved with a `save` method
  - GradientOperator can be now used with SIRF DataContainers, both PET and MR
  - Add anisotropy in TotalVariation function
  - CCPi Regularisation plugin is refactored, only FGP_TV, FGP_dTV, TGV and TNV are exposed. Docstrings and functionality unit tests are added. Tests of the functions are meant to be in the CCPi-Regularisation toolkit itself.
  - Add dtype for ImageGeometry, AcquisitionGeometry, VectorGeometry, BlockGeometry
  - Fix GradientOperator to handle pseudo 2D CIL geometries
  - Created recon module with FBP and FDK using fast filtering library and TIGRE backprojectors
  - Added Intel IPP based library for filtering step of FBP
  - PDHG memory optimisation
  - ScaledFunction memory Optimisation
  - The github actions are merged into one action with multiple jobs
  - The conda build job uploads an artifact of the build tar.bz file which is later used by the documentation build job - which installs the package into a miniconda environment.
  - Documentation pages for recon, astra and cil-plugins are published.

* 21.2.0
  - add version string from git describe
  - add CCPi-Regularisation toolkit in unittests
  - show_geometry implemented to display AcquisitionGeometry objects, can be imported from utilities.display
  - CentreOfRotationCorrector.image_sharpness implemented which finds the rotation axis offset by maximising sharpness of a single slice reconstruction
  - Renamed CentreOfRotationCorrector.xcorr to CentreOfRotationCorrector.xcorrelation
  - Implemented Padder processor

* 21.1.0
  - Added TomoPhantom plugin to create 2D/3D + channel ImageData phantoms based on the TomoPhantom model library
  - Fixed bug in Zeiss reader geometry direction of rotation

* 21.0.0
  - Show2D now takes 4D datasets and slice information as input
  - TIGRE reconstruction package wrapped for cone-beam tomography
  - Datacontainers have get_slice method which returns a dataset with a single slice of the data
  - Datacontainers have reorder method which reorders the data in memory as requested, or for use with 'astra' or 'tigre'
  - Subset method has been deprecated
  - AcquisitionData and ImageData enforce requirement for a geometry on creation
  - New processors AbsorptionTransmissionConverter and TransmissionAbsorptionConverter to convert between Absorption and Transmission
  - Implemented Binner and Slicer processors
  - Implemented MaskGenerator and Masker processors

* 20.11.2
  - fixed windows build
  - NikonDataReader converts Nikon geometry to CIL geometry from xtekct file including detector and centre-or-rotation offsets
  - NexusdataReader supports files written with old versions of NexusDataWriter

* 20.11
  - python module renamed to cil
  - renamed Identity->IdentityOperator, Gradient->GradientOperator, SymmetrisedGradient->SymmetrisedGradientOperator

* 20.09.1
  - FiniteDifferenceOperator takes into consideration voxel size
  - Added CentreOfRotationCorrector
  - Removed CenterOfRotationFinder
  - moved TestData to utilities and renamed as dataexample
  - verbosity of Algorithms is independent of the update_objective_interval
  - added unittests
  - renamed
    - GradientDescent to GD
    - SparseFiniteDiff to SparseFiniteDifferenceOperator
    - LinearOperatorMatrix to MatrixOperator
  - bugfix update_objective of SPDHG

* 20.09
  - added SPDHG algorithm
  - added TotalVariation function
  - Redesign of the AcquisitionGeometry class allowing more general acquisition trajectories than currently possible.
  - Added ZEISS reader

* 20.04
  - Significant upgrades to the operator and function classes to allow more flexible definition of optimisation problems
  - Added multithreaded C library for calculation of finite difference and some data processing
  - Added Gradient operator using C library and numpy backends

* 19.10
  - Improved usability with reader/writers and plotting utilities
  - Substantially improved test coverage

* 19.07
  - Introduction of BlockFramework
  - major revision and restructuring of the whole code
  - rewritten io package

* 19.02
  - introduction of Algorithm class
  - unit test expanded and moved to test directory
  - unified build system on Jenkins based on CCPi-VirtualMachine repo
  - switched to calendar versioning YY.0M.

* 0.10.0

* 0.9.4
  - Initial release<|MERGE_RESOLUTION|>--- conflicted
+++ resolved
@@ -29,15 +29,11 @@
   - Dependencies:
       - matplotlib-base is an optional dependency, instead of required (#2093)
       - `unittest-parametrize has been added as a dependency for tests (#1990)
-<<<<<<< HEAD
       - olefile and dxchange are an optional dependency, instead of required (#2149)
-=======
       - zenodo_get is an optional dependency, instead of required (#2146)
       - `FindIPP.cmake` fallback (#2148)
         - enable `find_package` using `*_ROOT` hints
         - simplified `cilacc` build logic for optional dependencies
->>>>>>> e8874967
-
 
 * 24.3.0
   - New features:
