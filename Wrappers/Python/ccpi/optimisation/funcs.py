--- conflicted
+++ resolved
@@ -221,7 +221,30 @@
     
     def prox(self,x,tau):
         return (x.abs() - tau*self.gamma).maximum(0) * x.sign()
-<<<<<<< HEAD
+
+# Box constraints indicator function. Calling returns 0 if argument is within 
+# the box. The prox operator is projection onto the box. Only implements one 
+# scalar lower and one upper as constraint on all elements. Should generalise 
+# to vectors to allow different constraints one elements.
+class IndicatorBox(Function):
+    
+    def __init__(self,lower=-numpy.inf,upper=numpy.inf):
+        # Do nothing
+        self.lower = lower
+        self.upper = upper
+        super(IndicatorBox, self).__init__()
+    
+    def __call__(self,x):
+        
+        if (numpy.all(x.array>=self.lower) and 
+            numpy.all(x.array <= self.upper) ):
+            val = 0
+        else:
+            val = numpy.inf
+        return val
+    
+    def prox(self,x,tau=None):
+        return  (x.maximum(self.lower)).minimum(self.upper)
     
     def proximal(self, x, tau, out=None):
         if out is None:
@@ -240,30 +263,4 @@
                 x.sign(out=self.sign_x)
                 
             out.__imul__( self.sign_x )
-=======
-
-# Box constraints indicator function. Calling returns 0 if argument is within 
-# the box. The prox operator is projection onto the box. Only implements one 
-# scalar lower and one upper as constraint on all elements. Should generalise 
-# to vectors to allow different constraints one elements.
-class IndicatorBox(Function):
-    
-    def __init__(self,lower=-numpy.inf,upper=numpy.inf):
-        # Do nothing
-        self.lower = lower
-        self.upper = upper
-        super(IndicatorBox, self).__init__()
-    
-    def __call__(self,x):
-        
-        if (numpy.all(x.array>=self.lower) and 
-            numpy.all(x.array <= self.upper) ):
-            val = 0
-        else:
-            val = numpy.inf
-        return val
-    
-    def prox(self,x,tau=None):
-        return  (x.maximum(self.lower)).minimum(self.upper)
->>>>>>> f8f294f5
     