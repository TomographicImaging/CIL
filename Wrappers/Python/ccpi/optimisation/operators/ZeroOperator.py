--- conflicted
+++ resolved
@@ -29,13 +29,8 @@
         else:
             return ImageData(np.zeros(self.gm_domain))
         
-<<<<<<< HEAD
-    def calculate_norm(self):
-        return 0
-=======
     def calculate_norm(self, **kwargs):
         return 0.
->>>>>>> b299c779
     
     def domain_dim(self):       
         return self.gm_domain  
