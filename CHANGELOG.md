--- conflicted
+++ resolved
@@ -4,11 +4,8 @@
       - Removed the deprecated usage of run method in test_SIRF.py (#2070)
       - Ensured CIL forward and back projectors always return, even when `out` is passed (#2059)
       - Made ProjectionOperator `device` input case-insensitive (#1990)
-<<<<<<< HEAD
       - Fix `recon.FBP` `split_processing` methods for `ASTRA` backend (#2114)
-=======
       - Copy geometry in the creation of a DataContainer (#2108)
->>>>>>> 3129beed
   - Documentation
       - Updated documentation for the ChannelWiseOperator including new example (#2096)
       - Updated documentation for LADMM (#2015)
