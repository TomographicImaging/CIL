# -*- coding: utf-8 -*-
#  CCP in Tomographic Imaging (CCPi) Core Imaging Library (CIL).

#   Copyright 2017 UKRI-STFC
#   Copyright 2017 University of Manchester

#   Licensed under the Apache License, Version 2.0 (the "License");
#   you may not use this file except in compliance with the License.
#   You may obtain a copy of the License at

#   http://www.apache.org/licenses/LICENSE-2.0

#   Unless required by applicable law or agreed to in writing, software
#   distributed under the License is distributed on an "AS IS" BASIS,
#   WITHOUT WARRANTIES OR CONDITIONS OF ANY KIND, either express or implied.
#   See the License for the specific language governing permissions and
#   limitations under the License.

<<<<<<< HEAD
from .Algorithm import Algorithm, DataContainerWithHistory
=======
from .Algorithm import Algorithm, StochasticAlgorithm
>>>>>>> 4f02a4b9
from .CGLS import CGLS
from .SIRT import SIRT
from .GradientDescent import GradientDescent, StochasticGradientDescent
from .FISTA import FISTA
from .FISTA import SFISTA
from .PDHG import PDHG
from .ADMM import LADMM
from .SPDHG import SPDHG<|MERGE_RESOLUTION|>--- conflicted
+++ resolved
@@ -16,11 +16,8 @@
 #   See the License for the specific language governing permissions and
 #   limitations under the License.
 
-<<<<<<< HEAD
 from .Algorithm import Algorithm, DataContainerWithHistory
-=======
-from .Algorithm import Algorithm, StochasticAlgorithm
->>>>>>> 4f02a4b9
+from .Algorithm import StochasticAlgorithm
 from .CGLS import CGLS
 from .SIRT import SIRT
 from .GradientDescent import GradientDescent, StochasticGradientDescent
