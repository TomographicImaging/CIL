--- conflicted
+++ resolved
@@ -68,12 +68,8 @@
             return x[self.index].copy()
         else:
             out.fill(x[self.index])
-<<<<<<< HEAD
             return out
     
-=======
-
->>>>>>> 3231549a
     def adjoint(self,x, out=None):
 
         if out is None:
@@ -81,9 +77,5 @@
             tmp[self.index].fill(x)
             return tmp
         else:
-<<<<<<< HEAD
             out[self.index].fill(x)
             return out 
-=======
-            out[self.index].fill(x)
->>>>>>> 3231549a
