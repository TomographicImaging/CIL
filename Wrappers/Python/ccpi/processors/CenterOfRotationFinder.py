--- conflicted
+++ resolved
@@ -78,7 +78,6 @@
         dataset = self.get_input()
 
         if dataset is None:
-<<<<<<< HEAD
             raise ValueError('Please set input data before slice selection')
 
         #check slice number is valid  
@@ -95,23 +94,6 @@
             if slice_index >= dataset.get_dimension_size('vertical'):
                 raise ValueError('slice_index out of range must be less than {0}. Got {1}'.format(dataset.get_dimension_size('vertical'), slice_index))
 
-=======
-            raise ValueError('Please set input data before slice selection')    
-        
-        if dataset.number_of_dimensions == 2:
-            print('Slice number not a valid parameter of a 2D data set')
-
-        #check slice number is valid
-        elif dataset.number_of_dimensions == 3:
-            if slice_index == 'centre':
-                slice_index = dataset.get_dimension_size('vertical')//2 
-            elif not isinstance(slice_index, (int)):
-                raise TypeError("Invalid input. Expect integer slice index.")               
-            elif slice_index >= dataset.get_dimension_size('vertical'):
-                raise ValueError("Slice out of range must be less than {0}"\
-                    .format(dataset.get_dimension_size('vertical')))
-
->>>>>>> 6cf02925
             self.slice_number = slice_index
 
     def check_input(self, dataset):
