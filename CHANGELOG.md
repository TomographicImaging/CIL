--- conflicted
+++ resolved
@@ -1,16 +1,12 @@
 * 22.0.0
-<<<<<<< HEAD
   - Merged CIL-ASTRA code in to CIL repository simplifying test, build and install procedures
     - Modules not moved should be considered deprecated
     - CIL remains licenced as APACHE-2.0
     - Minor bug fixes to the CPU 2D Parallel-beam FBP
-
-=======
   - Fixes show_geometry compatibility issue with matplotlib 3.5
   - Added ZEISSDataReader with cone/parallel beam, slicing, TXM Functionality.
   - Deprecated:
     - TXRMDataReader is deprecated in favour of ZEISSDataReader 
->>>>>>> 0487bf29
 
 * 21.4.1
   - Removed prints from unittests and cleanup of unittest code.
