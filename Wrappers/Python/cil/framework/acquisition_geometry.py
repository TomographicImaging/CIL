--- conflicted
+++ resolved
@@ -1759,28 +1759,7 @@
         return False
 
 
-<<<<<<< HEAD
-class AcquisitionGeometry(object):
-    """This class holds the AcquisitionGeometry of the system.
-
-    Please initialise the AcquisitionGeometry using the static methods:
-
-    `AcquisitionGeometry.create_Parallel2D()`
-
-    `AcquisitionGeometry.create_Cone2D()`
-
-    `AcquisitionGeometry.create_Parallel3D()`
-
-    `AcquisitionGeometry.create_Cone3D()`
-
-    `AcquisitionGeometry.create_Cone3D_Flex()`
-    """
-
-
-    #for backwards compatibility
-=======
 class BackwardCompat(type):
->>>>>>> 05ad49b0
     @property
     def ANGLE(cls):
         warnings.warn("use AcquisitionDimension.Angle instead", DeprecationWarning, stacklevel=2)
@@ -1810,9 +1789,6 @@
     def VERTICAL(cls):
         warnings.warn("use AcquisitionDimension.VERTICAL instead", DeprecationWarning, stacklevel=2)
         return AcquisitionDimension.VERTICAL
-<<<<<<< HEAD
-    
-=======
 
 
 class AcquisitionGeometry(metaclass=BackwardCompat):
@@ -1827,8 +1803,9 @@
     `AcquisitionGeometry.create_Parallel3D()`
 
     `AcquisitionGeometry.create_Cone3D()`
+
+    `AcquisitionGeometry.create_Cone3D_Flex()`
     """
->>>>>>> 05ad49b0
     @property
     def geom_type(self):
         return self.config.system.geometry
