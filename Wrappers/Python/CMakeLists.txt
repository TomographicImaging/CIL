--- conflicted
+++ resolved
@@ -15,17 +15,11 @@
     # append default site-packages
     set(PYTHON_DEST "${PYTHON_DEST}/site-packages")
   endif()
-<<<<<<< HEAD
 
   file(TO_CMAKE_PATH ${PYTHON_DEST} TMP)
   set (PYTHON_DEST ${TMP})
   unset (TMP)
 
-=======
-  file(TO_CMAKE_PATH ${PYTHON_DEST} TMP)
-  set (PYTHON_DEST ${TMP})
-  unset (TMP)
->>>>>>> e7398e1b
   message(STATUS "Python wrappers will be installed in " ${PYTHON_DEST})
 
   message("CMAKE_CXX_FLAGS ${CMAKE_CXX_FLAGS}")
@@ -83,14 +77,10 @@
                         WORKING_DIRECTORY ${CMAKE_CURRENT_SOURCE_DIR}
                         COMMAND ${CMAKE_COMMAND} -E touch ${OUTPUT}
                         DEPENDS cilacc)
-<<<<<<< HEAD
-                        install(DIRECTORY ${CMAKE_CURRENT_SOURCE_DIR}/build/lib/cil
-                DESTINATION ${PYTHON_DEST} )
 
-=======
           install(DIRECTORY ${CMAKE_CURRENT_SOURCE_DIR}/build/lib/cil
                 DESTINATION ${PYTHON_DEST} )
->>>>>>> e7398e1b
+                
         else()
           add_custom_target(pythonsetup ALL  
                         COMMAND ${CMAKE_COMMAND} -E env PREFIX=${CMAKE_SOURCE_DIR}/src/
@@ -104,16 +94,11 @@
                         )
         endif()
         #set (PYTHON_DEST ${CMAKE_INSTALL_PREFIX}/python/)
-<<<<<<< HEAD
 
         if (NOT WIN32)
           install(DIRECTORY ${CMAKE_CURRENT_BINARY_DIR}/build/lib/cil
-                  DESTINATION ${PYTHON_DEST} )
-=======
-        if (NOT WIN32)
-          install(DIRECTORY ${CMAKE_CURRENT_BINARY_DIR}/build/lib/cil
                 DESTINATION ${PYTHON_DEST} )
->>>>>>> e7398e1b
+
         endif()
         install(DIRECTORY ${CMAKE_CURRENT_SOURCE_DIR}/data/ DESTINATION ${CMAKE_INSTALL_PREFIX}/share/cil)
         #file(TOUCH ${PYTHON_DEST}/edo/__init__.py)
