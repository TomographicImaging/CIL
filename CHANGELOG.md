--- conflicted
+++ resolved
@@ -7,15 +7,10 @@
   - Optimisation in L2NormSquared
   - Added support for partitioner, when partitions have size 1
   - Fix for show_geometry bug for 2D data
-<<<<<<< HEAD
   - FBP split processing bug fix - now respects panel origin set in geometry
   - Binner/Padder/Slicer bug fix - now respects panel origin set in geometry
-=======
   - Added warmstart capability to proximal evaluation of the CIL TotalVariation function.
-  - FBP split processing bug fix - now respects panel origin
   - Tidied up documentation in the framework folder
-
->>>>>>> f5a9f978
 
 * 23.0.1
   - Fix bug with NikonReader requiring ROI to be set in constructor.
