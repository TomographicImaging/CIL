#  Copyright 2024 United Kingdom Research and Innovation
#  Copyright 2024 The University of Manchester
#
#  Licensed under the Apache License, Version 2.0 (the "License");
#  you may not use this file except in compliance with the License.
#  You may obtain a copy of the License at
#
#      http://www.apache.org/licenses/LICENSE-2.0
#
#  Unless required by applicable law or agreed to in writing, software
#  distributed under the License is distributed on an "AS IS" BASIS,
#  WITHOUT WARRANTIES OR CONDITIONS OF ANY KIND, either express or implied.
#  See the License for the specific language governing permissions and
#  limitations under the License.
#
# Authors:
# CIL Developers, listed at: https://github.com/TomographicImaging/CIL/blob/master/NOTICE.txt


import unittest
from utils import initialise_tests

import numpy as np

from cil.framework import VectorData


from cil.utilities import dataexample
from cil.optimisation.functions import LeastSquares
from cil.optimisation.functions import ApproximateGradientSumFunction
from cil.optimisation.functions import SGFunction, SAGFunction, SAGAFunction
from cil.optimisation.functions import SumFunction
from cil.optimisation.operators import MatrixOperator
from cil.optimisation.algorithms import GD
from cil.framework import VectorData
from cil.optimisation.utilities import Sampler, SamplerRandom

from testclass import CCPiTestClass
from utils import has_astra

initialise_tests()

if has_astra:
    from cil.plugins.astra import ProjectionOperator

from utils import has_cvxpy

if has_cvxpy:
    import cvxpy
    
    
class TestApproximateGradientSumFunction(CCPiTestClass):

    def setUp(self):
        self.sampler=Sampler.random_with_replacement(5, seed=1)
        self.initial = VectorData(np.zeros(10))
        np.random.seed(4)
        self.b =  VectorData(np.random.normal(0,1,10))
        self.functions=[]
        for i in range(5):
            diagonal = np.zeros(10)
            diagonal[2*i:2*(i+1)] = 1
            A = MatrixOperator(np.diag(diagonal))
            self.functions.append(LeastSquares(A, A.direct(self.b)))
            if i == 0:
                self.objective = LeastSquares(A, A.direct(self.b))
            else:
                self.objective += LeastSquares(A, A.direct(self.b))

    def test_ABC(self):
        with self.assertRaises(TypeError):
            self.stochastic_objective = ApproximateGradientSumFunction(
                self.functions, self.sampler)


class TestSGD(CCPiTestClass):
    
    def setUp(self):
        
        
           
        self.sampler = Sampler.random_with_replacement(6)
        self.initial = VectorData(np.zeros(30))
        b = VectorData(np.array(range(30))/50)
        self.n_subsets = 6
        self.f_subsets = []
        for i in range(6):
            diagonal = np.zeros(30)
            diagonal[5*i:5*(i+1)] = 1
            Ai = MatrixOperator(np.diag(diagonal))
            self.f_subsets.append(LeastSquares(Ai, Ai.direct(b)))
        self.A=MatrixOperator(np.diag(np.ones(30)))
        self.f = LeastSquares(self.A, b)
        self.f_stochastic = SGFunction(self.f_subsets, self.sampler)
            
            

    def test_approximate_gradient_not_equal_full(self):
        self.assertFalse((self.f_stochastic.full_gradient(
            self.initial) == self.f_stochastic.gradient(self.initial).array).all())

    
    def test_sampler(self):
        self.assertTrue(isinstance(self.f_stochastic.sampler, SamplerRandom))
        f = SGFunction(self.f_subsets)
        self.assertTrue(isinstance(f.sampler, SamplerRandom))
        self.assertEqual(f.sampler._type, 'random_with_replacement')

    
    def test_call(self):
        self.assertAlmostEqual(self.f_stochastic(
            self.initial), self.f(self.initial), 1)

    
    def test_full_gradient(self):
        self.assertNumpyArrayAlmostEqual(self.f_stochastic.full_gradient(
            self.initial).array, self.f.gradient(self.initial).array, 2)

    
    def test_value_error_with_only_one_function(self):
        with self.assertRaises(ValueError):
            SGFunction([self.f], self.sampler)
            pass

    
    def test_type_error_if_functions_not_a_list(self):
        with self.assertRaises(TypeError):
            SGFunction(self.f, self.sampler)

    
    def test_sampler_without_next(self):
        class bad_Sampler():
            def init(self):
                pass
        bad_sampler = bad_Sampler()
        with self.assertRaises(ValueError):
            SGFunction([self.f, self.f], bad_sampler)

    
    def test_sampler_out_of_range(self):
        bad_sampler = Sampler.sequential(10)
        f = SGFunction([self.f, self.f], bad_sampler)
        with self.assertRaises(IndexError):
            f.gradient(self.initial)
            f.gradient(self.initial)
            f.gradient(self.initial)
            
    def test_partition_weights(self):
        f_stochastic=SGFunction(self.f_subsets, Sampler.sequential(self.n_subsets))
        self.assertListEqual(f_stochastic._partition_weights, [1 / self.n_subsets] * self.n_subsets)
        with self.assertRaises(ValueError):
            f_stochastic.set_data_partition_weights( list(range(self.n_subsets)))
        with self.assertRaises(ValueError):
            f_stochastic.set_data_partition_weights( [1])
        with self.assertRaises(ValueError):
            f_stochastic.set_data_partition_weights( [-1]+[2/(self.n_subsets-1)]*(self.n_subsets-1))
        a=[i/float(sum(range(self.n_subsets))) for i in range(self.n_subsets)]
        f_stochastic.set_data_partition_weights( a)
        self.assertListEqual(f_stochastic._partition_weights, a )
        f_stochastic.gradient(self.initial)
        for i in range(1,20):
            f_stochastic.gradient(self.initial)
            self.assertEqual(f_stochastic.data_passes[i], f_stochastic.data_passes[i-1]+a[i%self.n_subsets])
        
        
    
  
    
    @unittest.skipUnless(has_cvxpy, "CVXpy not installed") 
    def test_SGD_toy_example(self):
        sampler = Sampler.random_with_replacement(5)
        initial = VectorData(np.zeros(25))
        b = VectorData(np.array(range(25)))
        functions = []
        for i in range(5):
            diagonal = np.zeros(25)
            diagonal[5*i:5*(i+1)] = 1
            A = MatrixOperator(np.diag(diagonal))
            functions.append(0.5*LeastSquares(A, A.direct(b)))
            
        Aop=MatrixOperator(np.diag(np.ones(25)))

        u_cvxpy = cvxpy.Variable(b.shape[0])
        objective = cvxpy.Minimize( 0.5*cvxpy.sum_squares(Aop.A @ u_cvxpy - Aop.direct(b).array))
        p = cvxpy.Problem(objective)
        p.solve(verbose=True, solver=cvxpy.SCS, eps=1e-4) 
        
        
        stochastic_objective = SGFunction(functions, sampler)

        alg_stochastic = GD(initial=initial,
                            objective_function=stochastic_objective, update_objective_interval=1000,
                            step_size=1/stochastic_objective.L)
        alg_stochastic.run(600, verbose=0)
        self.assertAlmostEqual(stochastic_objective.data_passes[-1], 600/5)
        self.assertListEqual(stochastic_objective.data_passes_indices[-1], [stochastic_objective.function_num])

        np.testing.assert_allclose(p.value ,stochastic_objective(alg_stochastic.x) , atol=1e-1)
        self.assertNumpyArrayAlmostEqual(
            alg_stochastic.x.as_array(), u_cvxpy.value, 3)
        self.assertNumpyArrayAlmostEqual(
            alg_stochastic.x.as_array(), b.as_array(), 3)


<<<<<<< HEAD
        np.testing.assert_allclose(p.value, sgd.objective[-1], atol=1e-1)
        np.testing.assert_allclose(u_cvxpy.value, sgd.solution.array, atol=1e-1)    


class TestSAG(CCPiTestClass): 

    
    def setUp(self):

           
        self.sampler = Sampler.random_with_replacement(6)
        self.initial = VectorData(np.ones(30))
        b = VectorData(np.array(range(30))/50)
        self.n_subsets = 6
        self.f_subsets = []
        for i in range(6):
            diagonal = np.zeros(30)
            diagonal[5*i:5*(i+1)] = 1
            Ai = MatrixOperator(np.diag(diagonal))
            self.f_subsets.append(LeastSquares(Ai, Ai.direct(b)))
        self.A=MatrixOperator(np.diag(np.ones(30)))
        self.f = LeastSquares(self.A, b)
        self.f_stochastic = SAGFunction(self.f_subsets, self.sampler)

    
    def test_approximate_gradient(self): #Test when we the approximate gradient is not equal to the full gradient 
        self.assertFalse((self.f_stochastic.full_gradient(self.initial)==self.f_stochastic.gradient(self.initial).array).all())

    
    def test_sampler(self):
        self.assertTrue(isinstance(self.f_stochastic.sampler, SamplerRandom))
        f=SAGFunction(self.f_subsets)
        self.assertTrue(isinstance( f.sampler, SamplerRandom))
        self.assertEqual(f.sampler._type, 'random_with_replacement')

    
    def test_direct(self):
        self.assertAlmostEqual(self.f_stochastic(self.initial), self.f(self.initial),1)

    
    def test_full_gradient(self):
        self.assertNumpyArrayAlmostEqual(self.f_stochastic.full_gradient(self.initial).array, self.f.gradient(self.initial).array,2)
    
    
    def test_value_error_with_only_one_function(self):
        with self.assertRaises(ValueError):
            SAGFunction([self.f], self.sampler)
            pass
    
    
    def test_type_error_if_functions_not_a_list(self):
        with self.assertRaises(TypeError):
            SAGFunction(self.f, self.sampler)


    
    def test_warm_start_and_data_passes(self):
     
        f1=SAGFunction(self.f_subsets,Sampler.sequential(self.n_subsets))
        f=SAGFunction(self.f_subsets,Sampler.sequential(self.n_subsets))
        f.warm_start_approximate_gradients(self.initial)
        f1.gradient(self.initial)
        f.gradient(self.initial)
        self.assertEqual(f.function_num, 0)
        self.assertEqual(f1.function_num, 0)
        self.assertNumpyArrayAlmostEqual(np.array(f1.data_passes), np.array([1./f1.num_functions]))
        self.assertNumpyArrayAlmostEqual(np.array(f.data_passes), np.array([ 1+1./f1.num_functions]))
        self.assertNumpyArrayAlmostEqual(np.array(f.data_passes_indices[0]), np.array(list(range(f1.num_functions))+ [0]))
        self.assertNumpyArrayAlmostEqual(np.array(f1.data_passes_indices[0]), np.array([0]))
        self.assertNumpyArrayAlmostEqual(f._list_stored_gradients[0].array, f1._list_stored_gradients[0].array)
        self.assertNumpyArrayAlmostEqual(f._list_stored_gradients[0].array, self.f_subsets[0].gradient(self.initial).array)
        self.assertNumpyArrayAlmostEqual(f._list_stored_gradients[1].array, self.f_subsets[1].gradient(self.initial).array)
        
        self.assertFalse((f._list_stored_gradients[3].array== f1._list_stored_gradients[3].array).all())
        
        
  
        
    
    def test_sampler_without_next(self):
        class bad_Sampler():
            def init(self):
                pass
        bad_sampler=bad_Sampler()
        with self.assertRaises(ValueError):
           SAGFunction([self.f, self.f], bad_sampler)
  
    @unittest.skipUnless(has_astra, "Requires ASTRA GPU")
    def test_SAG_simulated_parallel_beam_data(self): 

        sampler = Sampler.random_with_replacement(5)
        data = dataexample.SIMULATED_PARALLEL_BEAM_DATA.get()
        data.reorder('astra')
        data2d = data.get_slice(vertical='centre')
        ag2D = data2d.geometry
        ag2D.set_angles(ag2D.angles, initial_angle=0.2,
                        angle_unit='radian')
        ig2D = ag2D.get_ImageGeometry()

        A = ProjectionOperator(ig2D, ag2D, device="cpu")
        n_subsets = 5
        partitioned_data = data2d.partition(
            n_subsets, 'sequential')
        A_partitioned = ProjectionOperator(
            ig2D, partitioned_data.geometry, device="cpu")
        f_subsets = []
        for i in range(n_subsets):
            fi = LeastSquares(
                A_partitioned.operators[i],  partitioned_data[i])
            f_subsets.append(fi)
        f = LeastSquares(A, data2d)
        f_stochastic = SAGFunction(f_subsets, sampler)
        initial = ig2D.allocate()
            
        alg = GD(initial=initial, 
                              objective_function=f, update_objective_interval=500, alpha=1e8)
        alg.max_iteration = 50
        alg.run(verbose=0)
       
        
        objective=f_stochastic
        alg_stochastic = GD(initial=initial, 
                              objective_function=objective, update_objective_interval=500, 
                              step_size=1/f_stochastic.L, max_iteration =5000)
        alg_stochastic.run( n_subsets*50, verbose=0)
        self.assertNumpyArrayAlmostEqual(alg_stochastic.x.as_array(), alg.x.as_array(),3)
        
  

    def test_SAG_toy_example_no_warm_start(self): 
        sampler=Sampler.random_with_replacement(4, seed=1)
        initial = VectorData(np.zeros(20))
        np.random.seed(3)
        b =  VectorData(np.random.normal(0,4,20))
        functions=[]
        for i in range(4):
            diagonal=np.zeros(20)
            diagonal[5*i:5*(i+1)]=1
            A=MatrixOperator(np.diag(diagonal))
            functions.append( LeastSquares(A, A.direct(b)))
            if i==0:
               objective=LeastSquares(A, A.direct(b))
            else:
               objective+=LeastSquares(A, A.direct(b))

    
        alg = GD(initial=initial, 
                              objective_function=objective, update_objective_interval=1000, atol=1e-9, rtol=1e-6)
        alg.max_iteration = 50
        alg.run(verbose=0)
        self.assertNumpyArrayAlmostEqual(alg.x.as_array(), b.as_array())
        
        stochastic_objective=SAGFunction(functions, sampler)
        self.assertAlmostEqual(stochastic_objective(initial), objective(initial))   
        self.assertNumpyArrayAlmostEqual(stochastic_objective.full_gradient(initial).array, objective.gradient(initial).array)
        

        
        alg_stochastic = GD(initial=initial, 
                              objective_function=stochastic_objective, update_objective_interval=1000,
                              step_size=0.05, max_iteration =5000)
        alg_stochastic.run( 150, verbose=0)
        self.assertNumpyArrayAlmostEqual(alg_stochastic.x.as_array(), alg.x.as_array(),3)
        self.assertNumpyArrayAlmostEqual(alg_stochastic.x.as_array(), b.as_array(),3)

    def test_SAG_toy_example_warm_start(self): 
        sampler=Sampler.random_with_replacement(3,seed=1)
        initial = VectorData(np.zeros(21))
        np.random.seed(4)
        b =  VectorData(np.random.normal(0,4,21))
        functions=[]
        for i in range(3):
            diagonal=np.zeros(21)
            diagonal[7*i:7*(i+1)]=1
            A=MatrixOperator(np.diag(diagonal))
            functions.append( LeastSquares(A, A.direct(b)))
            if i==0:
               objective=LeastSquares(A, A.direct(b))
            else:
               objective+=LeastSquares(A, A.direct(b))

    
        alg = GD(initial=initial, 
                              objective_function=objective, update_objective_interval=1000,atol=1e-9, rtol=1e-6)
        alg.max_iteration = 50
        alg.run(verbose=0)
        self.assertNumpyArrayAlmostEqual(alg.x.as_array(), b.as_array())
        
        stochastic_objective=SAGFunction(functions, sampler)
        stochastic_objective.warm_start_approximate_gradients(initial)
        self.assertAlmostEqual(stochastic_objective(initial), objective(initial))   
        self.assertNumpyArrayAlmostEqual(stochastic_objective.full_gradient(initial).array, objective.gradient(initial).array)
        

        
        alg_stochastic = GD(initial=initial, 
                              objective_function=stochastic_objective, update_objective_interval=1000,
                              step_size=0.05, max_iteration =5000)
        alg_stochastic.run( 80, verbose=0)
        self.assertNumpyArrayAlmostEqual(alg_stochastic.x.as_array(), alg.x.as_array(),3)
        self.assertNumpyArrayAlmostEqual(alg_stochastic.x.as_array(), b.as_array(),3)

    @unittest.skipUnless(has_cvxpy, "CVXpy not installed") 
    def test_with_cvxpy(self):
        
        np.random.seed(10)
        n = 300  
        m = 100 
        A = np.random.normal(0,1, (m, n)).astype('float32')
        b = np.random.normal(0,1, m).astype('float32')

        Aop = MatrixOperator(A)
        bop = VectorData(b) 
        
        # split data, operators, functions
        n_subsets = 10

        Ai = np.vsplit(A, n_subsets) 
        bi = [b[i:i+int(m/n_subsets)] for i in range(0, m, int(m/n_subsets))]     

        fi_cil = []
        for i in range(n_subsets):   
            Ai_cil = MatrixOperator(Ai[i])
            bi_cil = VectorData(bi[i])
            fi_cil.append(LeastSquares(Ai_cil, bi_cil, c = 0.5))
            
        F = LeastSquares(Aop, b=bop, c = 0.5) 
        ig = Aop.domain
        sampler = Sampler.random_with_replacement(n_subsets)
        F_SAG = SAGFunction(fi_cil, sampler)           

        initial = ig.allocate()       
        
        u_cvxpy = cvxpy.Variable(ig.shape[0])
        objective = cvxpy.Minimize( 0.5 * cvxpy.sum_squares(Aop.A @ u_cvxpy - bop.array))
        p = cvxpy.Problem(objective)
        p.solve(verbose=True, solver=cvxpy.SCS, eps=1e-4) 

        step_size = 0.0001 
        epochs = 100
        sag = GD(initial = initial, objective_function = F_SAG, step_size = step_size,
                    max_iteration = epochs * n_subsets, 
                    update_objective_interval =  epochs * n_subsets)
        sag.run(verbose=0)    

        np.testing.assert_allclose(p.value, sag.objective[-1], atol=1e-1)

        np.testing.assert_allclose(u_cvxpy.value, sag.solution.array, atol=1e-1)


class TestSAGA(CCPiTestClass):
    
    
    def setUp(self):
        
           
        self.sampler = Sampler.random_with_replacement(6)
        self.initial = VectorData(np.zeros(30))
        b = VectorData(np.array(range(30))/50)
        self.n_subsets = 6
        self.f_subsets = []
        for i in range(6):
            diagonal = np.zeros(30)
            diagonal[5*i:5*(i+1)] = 1
            Ai = MatrixOperator(np.diag(diagonal))
            self.f_subsets.append(LeastSquares(Ai, Ai.direct(b)))
        self.A=MatrixOperator(np.diag(np.ones(30)))
        self.f = LeastSquares(self.A, b)
        self.f_stochastic = SAGAFunction(self.f_subsets, self.sampler)
        
    
    def test_approximate_gradient(self): #Test when we the approximate gradient is not equal to the full gradient 
        self.assertFalse((self.f_stochastic.full_gradient(self.initial)==self.f_stochastic.gradient(self.initial).array).all())

    
    def test_sampler(self):
        self.assertTrue(isinstance(self.f_stochastic.sampler, SamplerRandom))
        f=SAGAFunction(self.f_subsets)
        self.assertTrue(isinstance( f.sampler, SamplerRandom))
        self.assertEqual(f.sampler._type, 'random_with_replacement')

    
    def test_direct(self):
        self.assertAlmostEqual(self.f_stochastic(self.initial), self.f(self.initial),1)

    
    def test_full_gradient(self):
        self.assertNumpyArrayAlmostEqual(self.f_stochastic.full_gradient(self.initial).array, self.f.gradient(self.initial).array,2)
    
    
    def test_value_error_with_only_one_function(self):
        with self.assertRaises(ValueError):
            SAGAFunction([self.f], self.sampler)
            pass
        
    
    def test_type_error_if_functions_not_a_list(self):
        with self.assertRaises(TypeError):
            SAGAFunction(self.f, self.sampler)

    
    def test_warm_start_and_data_passes(self):
     
        f1=SAGAFunction(self.f_subsets,Sampler.sequential(self.n_subsets))
        f=SAGAFunction(self.f_subsets,Sampler.sequential(self.n_subsets))
        f.warm_start_approximate_gradients(self.initial)
        f1.gradient(self.initial)
        f.gradient(self.initial)
        
        self.assertEqual(f.function_num, 0)
        self.assertEqual(f1.function_num, 0)
        self.assertNumpyArrayAlmostEqual(np.array(f1.data_passes), np.array([1./f1.num_functions]))
        self.assertNumpyArrayAlmostEqual(np.array(f.data_passes), np.array([1+1./f1.num_functions]))
        self.assertNumpyArrayAlmostEqual(np.array(f.data_passes_indices[0]),np.array( list(range(self.n_subsets))+[0]))
        self.assertNumpyArrayAlmostEqual(np.array(f1.data_passes_indices[0]), np.array([0]))
        self.assertNumpyArrayAlmostEqual(f._list_stored_gradients[0].array, f1._list_stored_gradients[0].array)
        self.assertNumpyArrayAlmostEqual(f._list_stored_gradients[0].array, self.f_subsets[0].gradient(self.initial).array)
        self.assertNumpyArrayAlmostEqual(f._list_stored_gradients[1].array, self.f_subsets[1].gradient(self.initial).array)
        
        self.assertFalse((f._list_stored_gradients[1].array== f1._list_stored_gradients[1].array).all())
        self.assertNumpyArrayAlmostEqual(f1._list_stored_gradients[1].array, self.initial.array)
        
  
    
    def test_sampler_without_next(self):
        class bad_Sampler():
            def init(self):
                pass
        bad_sampler=bad_Sampler()
        with self.assertRaises(ValueError):
           SAGAFunction([self.f, self.f], bad_sampler)
  
    @unittest.skipUnless(has_astra, "Requires ASTRA GPU")
    def test_SAGA_simulated_parallel_beam_data(self): 

        sampler = Sampler.random_with_replacement(5)
        data = dataexample.SIMULATED_PARALLEL_BEAM_DATA.get()
        data.reorder('astra')
        data2d = data.get_slice(vertical='centre')
        ag2D = data2d.geometry
        ag2D.set_angles(ag2D.angles, initial_angle=0.2, angle_unit='radian')
        ig2D = ag2D.get_ImageGeometry()
        
        A = ProjectionOperator(ig2D, ag2D, device="cpu")
        n_subsets = 5
        partitioned_data = data2d.partition(
            n_subsets, 'sequential')
        A_partitioned = ProjectionOperator(
            ig2D, partitioned_data.geometry, device="cpu")
        f_subsets = []
        for i in range(n_subsets):
            fi = LeastSquares(
                A_partitioned.operators[i],  partitioned_data[i])
            f_subsets.append(fi)
        f = LeastSquares(A, data2d)
        f_stochastic = SAGAFunction(f_subsets, sampler)
        initial = ig2D.allocate()
            
        alg = GD(initial=initial, 
                              objective_function=f, update_objective_interval=500, alpha=1e8)
        alg.max_iteration = 200
        alg.run(verbose=0)
       
        
        objective=f_stochastic
        alg_stochastic = GD(initial=initial, 
                              objective_function=objective, update_objective_interval=500, 
                              step_size=1/(10*f_stochastic.L), max_iteration =10000)
        alg_stochastic.run( n_subsets*75, verbose=0)
        self.assertNumpyArrayAlmostEqual(alg_stochastic.x.as_array(), alg.x.as_array(),3)
        
  

    def test_SAGA_toy_example_no_warm_start(self): 
        sampler=Sampler.random_with_replacement(3, seed=1)
        initial = VectorData(np.zeros(15))
        np.random.seed(4)
        b =  VectorData(np.random.normal(0,3,15))
        functions=[]
        for i in range(3):
            diagonal=np.zeros(15)
            diagonal[5*i:5*(i+1)]=1
            A=MatrixOperator(np.diag(diagonal))
            functions.append( LeastSquares(A, A.direct(b)))
            if i==0:
               objective=LeastSquares(A, A.direct(b))
            else:
               objective+=LeastSquares(A, A.direct(b))

    
        alg = GD(initial=initial, 
                              objective_function=objective, update_objective_interval=1000,atol=1e-9, rtol=1e-6)
        alg.max_iteration = 80
        alg.run(verbose=0)
        self.assertNumpyArrayAlmostEqual(alg.x.as_array(), b.as_array())
        
        stochastic_objective=SAGAFunction(functions, sampler)
        self.assertAlmostEqual(stochastic_objective(initial), objective(initial))   
        self.assertNumpyArrayAlmostEqual(stochastic_objective.full_gradient(initial).array, objective.gradient(initial).array)
        

        
        alg_stochastic = GD(initial=initial, 
                              objective_function=stochastic_objective, update_objective_interval=1000,
                              step_size=0.05, max_iteration =5000)
        alg_stochastic.run( 100, verbose=0)
        self.assertNumpyArrayAlmostEqual(alg_stochastic.x.as_array(), alg.x.as_array(),3)
        self.assertNumpyArrayAlmostEqual(alg_stochastic.x.as_array(), b.as_array(),3)

    def test_SAGA_toy_example_warm_start(self): 
        sampler=Sampler.random_with_replacement(6, seed=1)
        initial = VectorData(np.zeros(18))
        np.random.seed(4)
        b =  VectorData(np.random.normal(0,2,18))
        functions=[]
        for i in range(6):
            diagonal=np.zeros(18)
            diagonal[3*i:3*(i+1)]=1
            A=MatrixOperator(np.diag(diagonal))
            functions.append( LeastSquares(A, A.direct(b)))
            if i==0:
               objective=LeastSquares(A, A.direct(b))
            else:
               objective+=LeastSquares(A, A.direct(b))

        alg = GD(initial=initial, 
                              objective_function=objective, update_objective_interval=1000, atol=1e-9, rtol=1e-6)
        alg.max_iteration = 80
        alg.run(verbose=0)
        self.assertNumpyArrayAlmostEqual(alg.x.as_array(), b.as_array())
        
        stochastic_objective=SAGAFunction(functions, sampler)
        stochastic_objective.warm_start_approximate_gradients(initial)
        self.assertAlmostEqual(stochastic_objective(initial), objective(initial))   
        self.assertNumpyArrayAlmostEqual(stochastic_objective.full_gradient(initial).array, objective.gradient(initial).array)
        

        
        alg_stochastic = GD(initial=initial, 
                              objective_function=stochastic_objective, update_objective_interval=1000,
                              step_size=0.05, max_iteration =5000)
        alg_stochastic.run( 300, verbose=0)
        self.assertNumpyArrayAlmostEqual(alg_stochastic.x.as_array(), b.as_array(),3)
        self.assertNumpyArrayAlmostEqual(alg_stochastic.x.as_array(), alg.x.as_array(),3)
       

    
    @unittest.skipUnless(has_cvxpy, "CVXpy not installed") 
    def test_with_cvxpy(self):
        
        np.random.seed(10)
        n = 250  
        m = 150 
        A = np.random.normal(0,1, (m, n)).astype('float32')
        b = np.random.normal(0,1, m).astype('float32')

        Aop = MatrixOperator(A)
        bop = VectorData(b) 
        
        # split data, operators, functions
        n_subsets = 10

        Ai = np.vsplit(A, n_subsets) 
        bi = [b[i:i+int(m/n_subsets)] for i in range(0, m, int(m/n_subsets))]     

        fi_cil = []
        for i in range(n_subsets):   
            Ai_cil = MatrixOperator(Ai[i])
            bi_cil = VectorData(bi[i])
            fi_cil.append(LeastSquares(Ai_cil, bi_cil, c = 0.5))
            
        F = LeastSquares(Aop, b=bop, c = 0.5) 
        ig = Aop.domain
        sampler = Sampler.random_with_replacement(n_subsets)
        F_SAG = SAGAFunction(fi_cil, sampler)           

        initial = ig.allocate()       
        
        u_cvxpy = cvxpy.Variable(ig.shape[0])
        objective = cvxpy.Minimize( 0.5 * cvxpy.sum_squares(Aop.A @ u_cvxpy - bop.array))
        p = cvxpy.Problem(objective)
        p.solve(verbose=True, solver=cvxpy.SCS, eps=1e-4) 

        step_size = 0.0001 
        epochs = 100
        sag = GD(initial = initial, objective_function = F_SAG, step_size = step_size,
                    max_iteration = epochs * n_subsets, 
                    update_objective_interval =  epochs * n_subsets)
        sag.run(verbose=0)    

        np.testing.assert_allclose(p.value, sag.objective[-1], atol=1e-1)

        np.testing.assert_allclose(u_cvxpy.value, sag.solution.array, atol=1e-1) 

=======
    
>>>>>>> 843413f9
<|MERGE_RESOLUTION|>--- conflicted
+++ resolved
@@ -202,9 +202,6 @@
             alg_stochastic.x.as_array(), b.as_array(), 3)
 
 
-<<<<<<< HEAD
-        np.testing.assert_allclose(p.value, sgd.objective[-1], atol=1e-1)
-        np.testing.assert_allclose(u_cvxpy.value, sgd.solution.array, atol=1e-1)    
 
 
 class TestSAG(CCPiTestClass): 
@@ -696,7 +693,3 @@
         np.testing.assert_allclose(p.value, sag.objective[-1], atol=1e-1)
 
         np.testing.assert_allclose(u_cvxpy.value, sag.solution.array, atol=1e-1) 
-
-=======
-    
->>>>>>> 843413f9
