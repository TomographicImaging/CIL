<<<<<<< HEAD
#========================================================================
# Copyright 2019 Science Technology Facilities Council
# Copyright 2019 University of Manchester
#
# This work is part of the Core Imaging Library developed by Science Technology
# Facilities Council and University of Manchester
#
# Licensed under the Apache License, Version 2.0 (the "License");
# you may not use this file except in compliance with the License.
# You may obtain a copy of the License at
#
#         http://www.apache.org/licenses/LICENSE-2.0.txt
#
# Unless required by applicable law or agreed to in writing, software
# distributed under the License is distributed on an "AS IS" BASIS,
# WITHOUT WARRANTIES OR CONDITIONS OF ANY KIND, either express or implied.
# See the License for the specific language governing permissions and
# limitations under the License.
#
#=========================================================================

=======
# -*- coding: utf-8 -*-
#  CCP in Tomographic Imaging (CCPi) Core Imaging Library (CIL).

#   Copyright 2017 UKRI-STFC
#   Copyright 2017 University of Manchester

#   Licensed under the Apache License, Version 2.0 (the "License");
#   you may not use this file except in compliance with the License.
#   You may obtain a copy of the License at

#   http://www.apache.org/licenses/LICENSE-2.0

#   Unless required by applicable law or agreed to in writing, software
#   distributed under the License is distributed on an "AS IS" BASIS,
#   WITHOUT WARRANTIES OR CONDITIONS OF ANY KIND, either express or implied.
#   See the License for the specific language governing permissions and
#   limitations under the License.
>>>>>>> 47621de1
from numbers import Number
import numpy
from ccpi.optimisation.operators import ScaledOperator
import functools

class BlockScaledOperator(ScaledOperator):
    
    '''
    
    ScaledOperator

        A class to represent the scalar multiplication of an Operator with a scalar.
        It holds an operator and a scalar. Basically it returns the multiplication
        of the result of direct and adjoint of the operator with the scalar.
        For the rest it behaves like the operator it holds.
    
        Args:
           operator (Operator): a Operator or LinearOperator
           scalar (Number): a scalar multiplier
        Example:
           The scaled operator behaves like the following:
           sop = ScaledOperator(operator, scalar)
           sop.direct(x) = scalar * operator.direct(x)
           sop.adjoint(x) = scalar * operator.adjoint(x)
           sop.norm() = operator.norm()
           sop.range_geometry() = operator.range_geometry()
           sop.domain_geometry() = operator.domain_geometry()
                      
    '''
    def __init__(self, operator, scalar, shape=None):
        if shape is None:
            shape = operator.shape
        
        if isinstance(scalar, (list, tuple, numpy.ndarray)):
            size = functools.reduce(lambda x,y:x*y, shape, 1)
            if len(scalar) != size:
                raise ValueError('Scalar and operators size do not match: {}!={}'
                .format(len(scalar), len(operator)))
            self.scalar = scalar[:]
            print ("BlockScaledOperator ", self.scalar)
        elif isinstance (scalar, Number):
            self.scalar = scalar
        else:
            raise TypeError('expected scalar to be a number of an iterable: got {}'.format(type(scalar)))
        self.operator = operator
        self.shape = shape
    def direct(self, x, out=None):
        print ("BlockScaledOperator self.scalar", self.scalar)
        #print ("self.scalar", self.scalar[0]* x.get_item(0).as_array())
        return self.scalar * (self.operator.direct(x, out=out))
    def adjoint(self, x, out=None):
        if self.operator.is_linear():
            return self.scalar * self.operator.adjoint(x, out=out)
        else:
            raise TypeError('Operator is not linear')
    def norm(self, **kwargs):
        return numpy.abs(self.scalar) * self.operator.norm(**kwargs)
    def range_geometry(self):
        return self.operator.range_geometry()
    def domain_geometry(self):
        return self.operator.domain_geometry()
    @property
    def T(self):
        '''Return the transposed of self'''
        #print ("transpose before" , self.shape)
        #shape = (self.shape[1], self.shape[0])
        ##self.shape = shape
        ##self.operator.shape = shape
        #print ("transpose" , shape)
        #return self
        return type(self)(self.operator.T, self.scalar)<|MERGE_RESOLUTION|>--- conflicted
+++ resolved
@@ -1,5 +1,4 @@
-<<<<<<< HEAD
-#========================================================================
+# -*- coding: utf-8 -*-
 # Copyright 2019 Science Technology Facilities Council
 # Copyright 2019 University of Manchester
 #
@@ -17,28 +16,8 @@
 # WITHOUT WARRANTIES OR CONDITIONS OF ANY KIND, either express or implied.
 # See the License for the specific language governing permissions and
 # limitations under the License.
-#
-#=========================================================================
 
-=======
-# -*- coding: utf-8 -*-
-#  CCP in Tomographic Imaging (CCPi) Core Imaging Library (CIL).
 
-#   Copyright 2017 UKRI-STFC
-#   Copyright 2017 University of Manchester
-
-#   Licensed under the Apache License, Version 2.0 (the "License");
-#   you may not use this file except in compliance with the License.
-#   You may obtain a copy of the License at
-
-#   http://www.apache.org/licenses/LICENSE-2.0
-
-#   Unless required by applicable law or agreed to in writing, software
-#   distributed under the License is distributed on an "AS IS" BASIS,
-#   WITHOUT WARRANTIES OR CONDITIONS OF ANY KIND, either express or implied.
-#   See the License for the specific language governing permissions and
-#   limitations under the License.
->>>>>>> 47621de1
 from numbers import Number
 import numpy
 from ccpi.optimisation.operators import ScaledOperator
@@ -46,9 +25,7 @@
 
 class BlockScaledOperator(ScaledOperator):
     
-    '''
-    
-    ScaledOperator
+    '''ScaledOperator
 
         A class to represent the scalar multiplication of an Operator with a scalar.
         It holds an operator and a scalar. Basically it returns the multiplication
@@ -103,10 +80,4 @@
     @property
     def T(self):
         '''Return the transposed of self'''
-        #print ("transpose before" , self.shape)
-        #shape = (self.shape[1], self.shape[0])
-        ##self.shape = shape
-        ##self.operator.shape = shape
-        #print ("transpose" , shape)
-        #return self
         return type(self)(self.operator.T, self.scalar)