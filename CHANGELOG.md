* 22.0.0
<<<<<<< HEAD
  - Strongly convex functionality in TotalVariation and FGP_TV Functions.
=======
  - Refactored KullbackLeibler function class. Fix bug on gradient method for SIRF objects.
  - Numba added as a CIL requirement.
>>>>>>> d40722ad
  - Simplify initialisation of `CentreOfRotation.ImageSharpness` with new parameter `backend`
  - Added ISTA algorithm. Improve inheritance of proximal gradient algorithms.
  - Updated interface to `plugins.tigre`/`plugins.astra` `FBP` and `ProjectionOperator` classes
  - Update NikonDataReader to parse and set up geometry with: `ObjectTilt` `CentreOfRotationTop` and `CentreOfRotationBottom`
  - Cleaned up unit test structure and output
  - Removal of deprecated code
    - AcquisitionGeometry `__init__` no longer returns a configured geometry, use factory `create` methods instead
    - `subset` method removed, use `get_slice` or `reorder` methods
    - NikonDataReader `normalize` kwarg removed, use `normalise`
    - Algorithms initialisation `x_init` kwarg removed, use `initial`
    - Removed deprecated numpy calls
  - DataProcessors use weak-reference to input data
  - Merged CIL-ASTRA code in to CIL repository simplifying test, build and install procedures
    - Modules not moved should be considered deprecated
    - CIL remains licensed as APACHE-2.0
    - Minor bug fixes to the CPU 2D Parallel-beam FBP
  - Add ndim property for DataContainer class.
  - Fixes show_geometry compatibility issue with matplotlib 3.5
  - Added ZEISSDataReader with cone/parallel beam, slicing, TXM Functionality.
  - Raise exception if filename or data haven't been set in NexusDataWriter
  - Fixes error when update_objective_interval is set to 0 in an algorithm run.
  - Deprecated:
    - TXRMDataReader is deprecated in favour of ZEISSDataReader 
  - GitHub Actions:
    - Update to version 0.1.1 of lauramurgatroyd/build-sphinx-action for building the documentation - ensures docs are always built from cil master.

* 21.4.1
 - Removed prints from unittests and cleanup of unittest code.
 - CMake: 
   - install script re-allows selection of non default install directory ([#1246](https://github.com/TomographicImaging/CIL/issues/1246))
 - TIFF writer uses logging
 - Added unittests for TIFF functionality

* 21.4.0
  - PEP 440 compliant version
  - CMake fix due to use of pip install. 
  - Recon.FBP allows 'astra' backend 
  - Fixed PowerMethod for square/non-square, complex/float matrices with stopping criterion.
  - CofR image_sharpness improved for large datasets
  - Geometry alignmentment fix for 2D datasets
  - CGLS update for sapyb to enable complex data, bugfix in use of initial 
  - added sapyb and deprecated axpby. All algorithm updated to use sapyb.
  - Allow use of square brackets in file paths to TIFF and Nikon datasets

* 21.3.1
  - Added matplotlib version dependency to conda recipe
  - Fixed TIGRE wrappers for geometry with a virtual detector
  - Fixed TIGRE wrappers for cone-beam geometry with tilted rotation axis

* 21.3.0
  - Accelerated PDHG which handles strong convexity of functions
  - TotalVariation Function handles SIRF ImageData
  - Simulated datasets and volume added to DataExamples
  - TIGRE wrappers for parallel-beam geometry added
  - NEXUSWriter and NEXUSReader offer (8bit and 16bit) compression of data
  - show2D show_geom now return an object that can be saved with a `save` method
  - GradientOperator can be now used with SIRF DataContainers, both PET and MR
  - Add anisotropy in TotalVariation function
  - CCPi Regularisation plugin is refactored, only FGP_TV, FGP_dTV, TGV and TNV are exposed. Docstrings and functionality unit tests are added. Tests of the functions are meant to be in the CCPi-Regularisation toolkit itself.
  - Add dtype for ImageGeometry, AcquisitionGeometry, VectorGeometry, BlockGeometry
  - Fix GradientOperator to handle pseudo 2D CIL geometries
  - Created recon module with FBP and FDK using fast filtering library and TIGRE backprojectors
  - Added Intel IPP based library for filtering step of FBP
  - PDHG memory optimisation
  - ScaledFunction memory Optimisation
  - The github actions are merged into one action with multiple jobs
  - The conda build job uploads an artifact of the build tar.bz file which is later used by the documentation build job - which installs the package into a miniconda environment.
  - Documentation pages for recon, astra and cil-plugins are published.

* 21.2.0
  - add version string from git describe
  - add CCPi-Regularisation toolkit in unittests
  - show_geometry implemented to display AcquisitionGeometry objects, can be imported from utilities.display
  - CentreOfRotationCorrector.image_sharpness implemented which finds the rotation axis offset by maximising sharpness of a single slice reconstruction
  - Renamed CentreOfRotationCorrector.xcorr to CentreOfRotationCorrector.xcorrelation
  - Implemented Padder processor

* 21.1.0
  - Added TomoPhantom plugin to create 2D/3D + channel ImageData phantoms based on the TomoPhantom model library
  - Fixed bug in Zeiss reader geometry direction of rotation
  
* 21.0.0
  - Show2D now takes 4D datasets and slice infomation as input
  - TIGRE reconstruction package wrapped for cone-beam tomography
  - Datacontainers have get_slice method which returns a dataset with a single slice of the data
  - Datacontainers have reorder method which reorders the data in memory as requested, or for use with 'astra' or 'tigre'
  - Subset method has been deprecated
  - AcquisitionData and ImageData enforce requirement for a geometry on creation
  - New processors AbsorptionTransmissionConverter and TransmissionAbsorptionConverter to convert between Absorption and Transmission
  - Implemented Binner and Slicer processors
  - Implemented MaskGenerator and Masker processors

* 20.11.2
  - fixed windows build
  - NikonDataReader converts Nikon geometry to CIL geometry from xtekct file including detector and centre-or-rotation offsets
  - NexusdataReader supports files written with old versions of NexusDataWriter

* 20.11
  - python module renamed to cil
  - renamed Identity->IdentityOperator, Gradient->GradientOperator, SymmetrisedGradient->SymmetrisedGradientOperator

* 20.09.1
  - FiniteDifferenceOperator takes into consideration voxel size
  - Added CentreOfRotationCorrector
  - Removed CenterOfRotationFinder
  - moved TestData to utilities and renamed as dataexample
  - verbosity of Algorithms is independent of the update_objective_interval
  - added unittests
  - renamed
    - GradientDescent to GD
    - SparseFiniteDiff to SparseFiniteDifferenceOperator
    - LinearOperatorMatrix to MatrixOperator
  - bugfix update_objective of SPDHG 

* 20.09
  - added SPDHG algorithm
  - added TotalVariation function
  - Redesign of the AcquisitionGeometry class allowing more general acquisition trajectories than currently possible.
  - Added ZEISS reader

* 20.04
  - Significant upgrades to the operator and function classes to allow more flexible definition of optimisation problems
  - Added multithreaded C library for calculation of finite difference and some data processing
  - Added Gradient operator using C library and numpy backends

* 19.10
  - Improved usability with reader/writers and plotting utilities
  - Substantially improved test coverage

* 19.07
  - Introduction of BlockFramework
  - major revision and restructuring of the whole code
  - rewritten io package

* 19.02
  - introduction of Algorithm class
  - unit test expanded and moved to test directory
  - unified build system on Jenkins based on CCPi-VirtualMachine repo
 - switched to calendar versioning YY.0M.

* 0.10.0

* 0.9.4
  - Initial release<|MERGE_RESOLUTION|>--- conflicted
+++ resolved
@@ -1,10 +1,7 @@
 * 22.0.0
-<<<<<<< HEAD
   - Strongly convex functionality in TotalVariation and FGP_TV Functions.
-=======
   - Refactored KullbackLeibler function class. Fix bug on gradient method for SIRF objects.
   - Numba added as a CIL requirement.
->>>>>>> d40722ad
   - Simplify initialisation of `CentreOfRotation.ImageSharpness` with new parameter `backend`
   - Added ISTA algorithm. Improve inheritance of proximal gradient algorithms.
   - Updated interface to `plugins.tigre`/`plugins.astra` `FBP` and `ProjectionOperator` classes
