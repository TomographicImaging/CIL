--- conflicted
+++ resolved
@@ -2704,23 +2704,14 @@
 
         dimension_labels = out.dimension_labels.copy()    
 
-<<<<<<< HEAD
         if len(dimension_labels) == 1:
             return out
         else:
             if geometry_new is None:
-                print("\nReturning DataContainer")
-                return DataContainer(out.array, deep_copy=False, dimension_labels=dimension_labels)
+                print("Returning DataContainer")
+                return DataContainer(out.array, deep_copy=False, dimension_labels=dimension_labels, suppress_warning=True)
             else:
-                return AcquisitionData(out.array, deep_copy=False, geometry=geometry_new, dimension_labels=dimension_labels)
-=======
-        if geometry_new is None:                
-            return DataContainer(out.array, deep_copy=False, dimension_labels=dimension_labels,\
-                suppress_warning=True)
-        else:
-            return AcquisitionData(out.array, deep_copy=False, geometry=geometry_new,\
-                dimension_labels=dimension_labels, suppress_warning=True)
->>>>>>> 6db70e48
+                return AcquisitionData(out.array, deep_copy=False, geometry=geometry_new, dimension_labels=dimension_labels, suppress_warning=True)
 
 class DataProcessor(object):
     
