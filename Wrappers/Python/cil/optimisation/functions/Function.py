--- conflicted
+++ resolved
@@ -342,17 +342,13 @@
         DataContainer, the value of the sum of the gradients evaluated at point :math:`x` or `None` if `out`.
 
         """
-<<<<<<< HEAD
+
         if out is not None and id(x)==id(out):
             raise InPlaceError
         
         if out is None:            
             for i,f in enumerate(self.functions):
-=======
-
-        if out is None:
-            for i, f in enumerate(self.functions):
->>>>>>> 20027ebb
+
                 if i == 0:
                     ret = f.gradient(x)
                 else:
@@ -812,26 +808,22 @@
         r"""Returns the gradient of the translated function.
 
         .. math:: G'(x) =  F'(x - b)
-<<<<<<< HEAD
+
+        Parameters
+        ----------
+        x : DataContainer
+            Point to evaluate the gradient at. 
+
+        out: return DataContainer, if None a new DataContainer is returned, default None.
+
+        Returns
+        -------
+        DataContainer, the gradient of the translated function evaluated at :math:`x` or `None` if `out`.
+        """
         
-        """ 
-        if id(x)==id(out):
-            raise InPlaceError 
-              
-=======
-
-        Parameters
-        ----------
-        x : DataContainer
-            Point to evaluate the gradient at. 
-
-        out: return DataContainer, if None a new DataContainer is returned, default None.
-
-        Returns
-        -------
-        DataContainer, the gradient of the translated function evaluated at :math:`x` or `None` if `out`.
-        """
->>>>>>> 20027ebb
+         if id(x)==id(out):
+            raise InPlaceError
+            
         try:
             x.subtract(self.center, out=x)
             tmp = x
@@ -853,29 +845,22 @@
         r"""Returns the proximal operator of the translated function.
 
         .. math:: \text{prox}_{\tau G}(x) = \text{prox}_{\tau F}(x-b) + b
-<<<<<<< HEAD
-        
-        """        
-        
+
+        Parameters
+        ----------
+        x : DataContainer
+
+        tau: scalar
+
+        out: return DataContainer, if None a new DataContainer is returned, default None.
+
+        Returns
+        -------
+        DataContainer, the proximal operator of the translated function at :math:`x` and :math:`\tau` or `None` if `out`.
+
         if id(x)==id(out):
             raise InPlaceError
- 
-=======
-
-        Parameters
-        ----------
-        x : DataContainer
-
-        tau: scalar
-
-        out: return DataContainer, if None a new DataContainer is returned, default None.
-
-        Returns
-        -------
-        DataContainer, the proximal operator of the translated function at :math:`x` and :math:`\tau` or `None` if `out`.
-
-        """
->>>>>>> 20027ebb
+            
         try:
             x.subtract(self.center, out=x)
             tmp = x
