--- conflicted
+++ resolved
@@ -26,11 +26,7 @@
 
 cmake ${RECIPE_DIR}/../ $extra_args \
                         -DCONDA_BUILD=ON \
-<<<<<<< HEAD
-                        -DCMAKE_BUILD_TYPE="Release" \
-=======
                         -DCMAKE_BUILD_TYPE=RelWithDebInfo \
->>>>>>> 655df788
                         -DLIBRARY_LIB=$CONDA_PREFIX/lib \
                         -DLIBRARY_INC=$CONDA_PREFIX/include \
                         -DCMAKE_INSTALL_PREFIX=$PREFIX \
