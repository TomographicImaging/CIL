--- conflicted
+++ resolved
@@ -20,13 +20,9 @@
   - Bug fix in the adjoint of the Diagonal Operator for complex values
   - Update conda build action to v2 for 2.5x quicker builds
   - Add docker image & push to [`ghcr.io/tomographicimaging/cil`](https://github.com/TomographicImaging/CIL/pkgs/container/cil)
-<<<<<<< HEAD
-  - Allow Masker to take integer arrays in addition to boolean
-=======
   - Quality metrics have added mask option
   - Bug fix for norm of CompositionOperator
-
->>>>>>> f9102f99
+  - Allow Masker to take integer arrays in addition to boolean
 
 * 23.1.0
   - Fix bug in IndicatorBox proximal_conjugate
