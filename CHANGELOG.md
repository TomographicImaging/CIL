* Next
<<<<<<< HEAD
  - Added pre-set filters for `recon.FBP` and `recon.FDK`. Filters now include ram-lak, hamming, hann, cosine, shepp-logan.
=======
  - Added RAWFileWriter to export data containers to raw files
  - Extended IndicatorBox to behave as IndicatorBoxPixelwise by passing masks in lower and upper bounds
  - Implemented IndicatorBox in numba and numpy
  - Dropped support for Python 3.6 and NumPy 1.15
  - Jenkins PR tests on Python 3.8 and NumPy 1.20
>>>>>>> e2fabe9a
  - added yml file to create test environment
  - LeastSquares fixed docstring and unified gradient code when out is passed or not.
  - Add compression to 8bit and 16bit to TIFFWriter
  - Added convenience centre of rotation methods to `AcquisitionGeometry` class.
    - `get_centre_of_rotation()` calculates the centre of rotation of the system
    - `set_centre_of_rotation()` sets the system centre of rotation with an offset and angle
    - `set_centre_of_rotation_by_slice()` sets the system centre of rotation with offsets from two slices
  - Binner processor reworked:
    - Significant speed increase available via the C++ backend
    - Returned geometry is correctly offset where binning/cropping moves the origin
  - Slicer refactoring
    - Returned geometry is correctly offset where slicing/cropping moves the origin
  - Github Actions:
    - update test python and numpy versions to 3.9 and 1.22
    - Update conda build action to v1.4.4
    - Fixes actions to run on ubuntu-20.04
    - Update version of upload_artifact github action to version 3.1.1
    - Update version of download_artifact github action to version 3.0.1
    - Update version of checkout github action to version 3.1.0
    - Update build-sphinx action to version 0.1.3
  - `io.utilities.HDF5_utilities` Added utility functions to browse hdf5 files and read datasets into numpy array
  - Implemented the analytical norm for GradientOperator
  - Added `ImageData.apply_circular_mask` method to mask out detector edge artefacts on reconstructed volumes
  - ROI selection, aspect ratio toggle and Play widget added to islicer
  - Add show1D display utility

* 22.1.0
  - use assert_allclose in test_DataContainer
  - added multiple colormaps to show2D
  - Fix segfault in GradientOperator due to parameter overflows on windows systems
  - Fix angle display precision and matplotlib warning for sinograms with show2D

* 22.0.0
  - Strongly convex functionality in TotalVariation and FGP_TV Functions
  - Refactored KullbackLeibler function class. Fix bug on gradient method for SIRF objects
  - Numba added as a CIL requirement
  - Simplify initialisation of `CentreOfRotation.ImageSharpness` with new parameter `backend`
  - Added ISTA algorithm. Improve inheritance of proximal gradient algorithms
  - Updated interface to `plugins.tigre`/`plugins.astra` `FBP` and `ProjectionOperator` classes
  - Update NikonDataReader to parse and set up geometry with: `ObjectTilt` `CentreOfRotationTop` and `CentreOfRotationBottom`
  - Cleaned up unit test structure and output
  - Removal of deprecated code:
    - AcquisitionGeometry `__init__` no longer returns a configured geometry, use factory `create` methods instead
    - `subset` method removed, use `get_slice` or `reorder` methods
    - NikonDataReader `normalize` kwarg removed, use `normalise`
    - Algorithms initialisation `x_init` kwarg removed, use `initial`
    - Removed deprecated numpy calls
  - DataProcessors use weak-reference to input data
  - Merged CIL-ASTRA code in to CIL repository simplifying test, build and install procedures
    - Modules not moved should be considered deprecated
    - CIL remains licensed as APACHE-2.0
    - Minor bug fixes to the CPU 2D Parallel-beam FBP
  - Add ndim property for DataContainer class
  - Fixes show_geometry compatibility issue with matplotlib 3.5
  - Added ZEISSDataReader with cone/parallel beam, slicing, TXM Functionality
  - Raise exception if filename or data haven't been set in NexusDataWriter
  - Fixes error when update_objective_interval is set to 0 in an algorithm run
  - Deprecated:
    - TXRMDataReader is deprecated in favour of ZEISSDataReader 
  - GitHub Actions:
    - Update to version 0.1.1 of lauramurgatroyd/build-sphinx-action for building the documentation - ensures docs are always built from cil master
    
* 21.4.1
 - Removed prints from unittests and cleanup of unittest code.
 - CMake: 
   - install script re-allows selection of non default install directory ([#1246](https://github.com/TomographicImaging/CIL/issues/1246))
 - TIFF writer uses logging
 - Added unittests for TIFF functionality

* 21.4.0
  - PEP 440 compliant version
  - CMake fix due to use of pip install. 
  - Recon.FBP allows 'astra' backend 
  - Fixed PowerMethod for square/non-square, complex/float matrices with stopping criterion.
  - CofR image_sharpness improved for large datasets
  - Geometry alignmentment fix for 2D datasets
  - CGLS update for sapyb to enable complex data, bugfix in use of initial 
  - added sapyb and deprecated axpby. All algorithm updated to use sapyb.
  - Allow use of square brackets in file paths to TIFF and Nikon datasets

* 21.3.1
  - Added matplotlib version dependency to conda recipe
  - Fixed TIGRE wrappers for geometry with a virtual detector
  - Fixed TIGRE wrappers for cone-beam geometry with tilted rotation axis

* 21.3.0
  - Accelerated PDHG which handles strong convexity of functions
  - TotalVariation Function handles SIRF ImageData
  - Simulated datasets and volume added to DataExamples
  - TIGRE wrappers for parallel-beam geometry added
  - NEXUSWriter and NEXUSReader offer (8bit and 16bit) compression of data
  - show2D show_geom now return an object that can be saved with a `save` method
  - GradientOperator can be now used with SIRF DataContainers, both PET and MR
  - Add anisotropy in TotalVariation function
  - CCPi Regularisation plugin is refactored, only FGP_TV, FGP_dTV, TGV and TNV are exposed. Docstrings and functionality unit tests are added. Tests of the functions are meant to be in the CCPi-Regularisation toolkit itself.
  - Add dtype for ImageGeometry, AcquisitionGeometry, VectorGeometry, BlockGeometry
  - Fix GradientOperator to handle pseudo 2D CIL geometries
  - Created recon module with FBP and FDK using fast filtering library and TIGRE backprojectors
  - Added Intel IPP based library for filtering step of FBP
  - PDHG memory optimisation
  - ScaledFunction memory Optimisation
  - The github actions are merged into one action with multiple jobs
  - The conda build job uploads an artifact of the build tar.bz file which is later used by the documentation build job - which installs the package into a miniconda environment.
  - Documentation pages for recon, astra and cil-plugins are published.

* 21.2.0
  - add version string from git describe
  - add CCPi-Regularisation toolkit in unittests
  - show_geometry implemented to display AcquisitionGeometry objects, can be imported from utilities.display
  - CentreOfRotationCorrector.image_sharpness implemented which finds the rotation axis offset by maximising sharpness of a single slice reconstruction
  - Renamed CentreOfRotationCorrector.xcorr to CentreOfRotationCorrector.xcorrelation
  - Implemented Padder processor

* 21.1.0
  - Added TomoPhantom plugin to create 2D/3D + channel ImageData phantoms based on the TomoPhantom model library
  - Fixed bug in Zeiss reader geometry direction of rotation
  
* 21.0.0
  - Show2D now takes 4D datasets and slice infomation as input
  - TIGRE reconstruction package wrapped for cone-beam tomography
  - Datacontainers have get_slice method which returns a dataset with a single slice of the data
  - Datacontainers have reorder method which reorders the data in memory as requested, or for use with 'astra' or 'tigre'
  - Subset method has been deprecated
  - AcquisitionData and ImageData enforce requirement for a geometry on creation
  - New processors AbsorptionTransmissionConverter and TransmissionAbsorptionConverter to convert between Absorption and Transmission
  - Implemented Binner and Slicer processors
  - Implemented MaskGenerator and Masker processors

* 20.11.2
  - fixed windows build
  - NikonDataReader converts Nikon geometry to CIL geometry from xtekct file including detector and centre-or-rotation offsets
  - NexusdataReader supports files written with old versions of NexusDataWriter

* 20.11
  - python module renamed to cil
  - renamed Identity->IdentityOperator, Gradient->GradientOperator, SymmetrisedGradient->SymmetrisedGradientOperator

* 20.09.1
  - FiniteDifferenceOperator takes into consideration voxel size
  - Added CentreOfRotationCorrector
  - Removed CenterOfRotationFinder
  - moved TestData to utilities and renamed as dataexample
  - verbosity of Algorithms is independent of the update_objective_interval
  - added unittests
  - renamed
    - GradientDescent to GD
    - SparseFiniteDiff to SparseFiniteDifferenceOperator
    - LinearOperatorMatrix to MatrixOperator
  - bugfix update_objective of SPDHG 

* 20.09
  - added SPDHG algorithm
  - added TotalVariation function
  - Redesign of the AcquisitionGeometry class allowing more general acquisition trajectories than currently possible.
  - Added ZEISS reader

* 20.04
  - Significant upgrades to the operator and function classes to allow more flexible definition of optimisation problems
  - Added multithreaded C library for calculation of finite difference and some data processing
  - Added Gradient operator using C library and numpy backends

* 19.10
  - Improved usability with reader/writers and plotting utilities
  - Substantially improved test coverage

* 19.07
  - Introduction of BlockFramework
  - major revision and restructuring of the whole code
  - rewritten io package

* 19.02
  - introduction of Algorithm class
  - unit test expanded and moved to test directory
  - unified build system on Jenkins based on CCPi-VirtualMachine repo
 - switched to calendar versioning YY.0M.

* 0.10.0

* 0.9.4
  - Initial release<|MERGE_RESOLUTION|>--- conflicted
+++ resolved
@@ -1,13 +1,10 @@
 * Next
-<<<<<<< HEAD
   - Added pre-set filters for `recon.FBP` and `recon.FDK`. Filters now include ram-lak, hamming, hann, cosine, shepp-logan.
-=======
   - Added RAWFileWriter to export data containers to raw files
   - Extended IndicatorBox to behave as IndicatorBoxPixelwise by passing masks in lower and upper bounds
   - Implemented IndicatorBox in numba and numpy
   - Dropped support for Python 3.6 and NumPy 1.15
   - Jenkins PR tests on Python 3.8 and NumPy 1.20
->>>>>>> e2fabe9a
   - added yml file to create test environment
   - LeastSquares fixed docstring and unified gradient code when out is passed or not.
   - Add compression to 8bit and 16bit to TIFFWriter
