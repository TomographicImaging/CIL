#  Copyright 2019 United Kingdom Research and Innovation
#  Copyright 2019 The University of Manchester
#
#  Licensed under the Apache License, Version 2.0 (the "License");
#  you may not use this file except in compliance with the License.
#  You may obtain a copy of the License at
#
#      http://www.apache.org/licenses/LICENSE-2.0
#
#  Unless required by applicable law or agreed to in writing, software
#  distributed under the License is distributed on an "AS IS" BASIS,
#  WITHOUT WARRANTIES OR CONDITIONS OF ANY KIND, either express or implied.
#  See the License for the specific language governing permissions and
#  limitations under the License.
#
# Authors:
# CIL Developers, listed at: https://github.com/TomographicImaging/CIL/blob/master/NOTICE.txt

import numpy as np

from cil.optimisation.operators import LinearOperator
from cil.utilities.errors import InPlaceError

class FiniteDifferenceOperator(LinearOperator):

    r'''
        Computes forward/backward/centered finite differences of a DataContainer
        under Neumann/Periodic boundary conditions

        :param domain_geometry: Domain geometry for the FiniteDifferenceOperator
        :param direction: Direction to evaluate finite differences
        :type direction: string label from domain geometry or integer number
        :param method: Method for finite differences
        :type method: 'forward', 'backward', 'centered'
        :param bnd_cond: 'Neumann', 'Periodic'

     '''

    def __init__(self, domain_geometry,
                       range_geometry=None,
                       direction = None,
                       method = 'forward',
                       bnd_cond = 'Neumann'):

        if isinstance(direction, int):
            if direction > len(domain_geometry.shape) or direction<0:
                raise ValueError('Requested direction is not possible. Accepted direction {}, \ngot {}'.format(range(len(domain_geometry.shape)), direction))
            else:
                self.direction = direction
        else:
           if direction in domain_geometry.dimension_labels:
                self.direction = domain_geometry.dimension_labels.index(direction)
           else:
               raise ValueError('Requested direction is not possible. Accepted direction is {} or {}, \ngot {}'.format(domain_geometry.dimension_labels, range(len(domain_geometry.shape)),  direction))

        #get voxel spacing, if not use 1s
        try:
            self.voxel_size = domain_geometry.spacing[self.direction]
        except:
            self.voxel_size = 1

        self.boundary_condition = bnd_cond
        self.method = method

        # Domain Geometry = Range Geometry if not stated
        if range_geometry is None:
            range_geometry = domain_geometry

        super(FiniteDifferenceOperator, self).__init__(domain_geometry = domain_geometry,
                                         range_geometry = range_geometry)

        self.size_dom_gm = len(domain_geometry.shape)

        if self.voxel_size <= 0:
            raise ValueError(' Need a positive voxel size ')

        # check direction and "length" of geometry
        if self.direction + 1 > self.size_dom_gm:
            raise ValueError('Finite differences direction {} larger than geometry shape length {}'.format(self.direction + 1, self.size_dom_gm))

    def get_slice(self, start, stop, end=None):

        tmp = [slice(None)]*self.size_dom_gm
        tmp[self.direction] = slice(start, stop, end)
        return tmp

    def direct(self, x, out = None):

        if id(x)==id(out):
            raise InPlaceError(message="FiniteDifferenceOperator.direct cannot be used in place")

        x_asarr = x.as_array()

        outnone = False
        if out is None:
            outnone = True
            ret = self.domain_geometry().allocate()
            outa = ret.as_array()
        else:
            outa = out.as_array()
            outa[:]=0

        #######################################################################
        ##################### Forward differences #############################
        #######################################################################

        if self.method == 'forward':

            # interior nodes
            np.subtract( x_asarr[tuple(self.get_slice(2, None))], \
                             x_asarr[tuple(self.get_slice(1,-1))], \
                             out = outa[tuple(self.get_slice(1, -1))])

            if self.boundary_condition == 'Neumann':

                # left boundary
                np.subtract(x_asarr[tuple(self.get_slice(1,2))],\
                            x_asarr[tuple(self.get_slice(0,1))],
                            out = outa[tuple(self.get_slice(0,1))])


            elif self.boundary_condition == 'Periodic':

                # left boundary
                np.subtract(x_asarr[tuple(self.get_slice(1,2))],\
                            x_asarr[tuple(self.get_slice(0,1))],
                            out = outa[tuple(self.get_slice(0,1))])

                # right boundary
                np.subtract(x_asarr[tuple(self.get_slice(0,1))],\
                            x_asarr[tuple(self.get_slice(-1,None))],
                            out = outa[tuple(self.get_slice(-1,None))])

            else:
                raise ValueError('Not implemented')

        #######################################################################
        ##################### Backward differences ############################
        #######################################################################

        elif self.method == 'backward':

            # interior nodes
            np.subtract( x_asarr[tuple(self.get_slice(1, -1))], \
                             x_asarr[tuple(self.get_slice(0,-2))], \
                             out = outa[tuple(self.get_slice(1, -1))])

            if self.boundary_condition == 'Neumann':

                    # right boundary
                    np.subtract( x_asarr[tuple(self.get_slice(-1, None))], \
                                 x_asarr[tuple(self.get_slice(-2,-1))], \
                                 out = outa[tuple(self.get_slice(-1, None))])

            elif self.boundary_condition == 'Periodic':

                # left boundary
                np.subtract(x_asarr[tuple(self.get_slice(0,1))],\
                            x_asarr[tuple(self.get_slice(-1,None))],
                            out = outa[tuple(self.get_slice(0,1))])

                # right boundary
                np.subtract(x_asarr[tuple(self.get_slice(-1,None))],\
                            x_asarr[tuple(self.get_slice(-2,-1))],
                            out = outa[tuple(self.get_slice(-1,None))])

            else:
                raise ValueError('Not implemented')

        #######################################################################
        ##################### Centered differences ############################
        #######################################################################


        elif self.method == 'centered':

            # interior nodes
            np.subtract( x_asarr[tuple(self.get_slice(2, None))], \
                             x_asarr[tuple(self.get_slice(0,-2))], \
                             out = outa[tuple(self.get_slice(1, -1))])

            outa[tuple(self.get_slice(1, -1))] /= 2.

            if self.boundary_condition == 'Neumann':

                # left boundary
                np.subtract( x_asarr[tuple(self.get_slice(1, 2))], \
                                 x_asarr[tuple(self.get_slice(0,1))], \
                                 out = outa[tuple(self.get_slice(0, 1))])
                outa[tuple(self.get_slice(0, 1))] /=2.

                # left boundary
                np.subtract( x_asarr[tuple(self.get_slice(-1, None))], \
                                 x_asarr[tuple(self.get_slice(-2,-1))], \
                                 out = outa[tuple(self.get_slice(-1, None))])
                outa[tuple(self.get_slice(-1, None))] /=2.

            elif self.boundary_condition == 'Periodic':
                pass

               # left boundary
                np.subtract( x_asarr[tuple(self.get_slice(1, 2))], \
                                 x_asarr[tuple(self.get_slice(-1,None))], \
                                 out = outa[tuple(self.get_slice(0, 1))])
                outa[tuple(self.get_slice(0, 1))] /= 2.


                # left boundary
                np.subtract( x_asarr[tuple(self.get_slice(0, 1))], \
                                 x_asarr[tuple(self.get_slice(-2,-1))], \
                                 out = outa[tuple(self.get_slice(-1, None))])
                outa[tuple(self.get_slice(-1, None))] /= 2.

            else:
                raise ValueError('Not implemented')

        else:
                raise ValueError('Not implemented')

        if self.voxel_size != 1.0:
            outa /= self.voxel_size

        if outnone:
            ret.fill(outa)
            return ret
        else:
            out.fill(outa)
<<<<<<< HEAD
            return out                             
                 
        
=======


>>>>>>> 3231549a
    def adjoint(self, x, out=None):

        if id(x)==id(out):
            raise InPlaceError

        # Adjoint operation defined as

        x_asarr = x.as_array()

        outnone = False
        if out is None:
            outnone = True
            ret = self.range_geometry().allocate()
            outa = ret.as_array()
        else:
            outa = out.as_array()
            outa[:]=0


        #######################################################################
        ##################### Forward differences #############################
        #######################################################################


        if self.method == 'forward':

            # interior nodes
            np.subtract( x_asarr[tuple(self.get_slice(1, -1))], \
                             x_asarr[tuple(self.get_slice(0,-2))], \
                             out = outa[tuple(self.get_slice(1, -1))])

            if self.boundary_condition == 'Neumann':

                # left boundary
                outa[tuple(self.get_slice(0,1))] = x_asarr[tuple(self.get_slice(0,1))]

                # right boundary
                outa[tuple(self.get_slice(-1,None))] = - x_asarr[tuple(self.get_slice(-2,-1))]

            elif self.boundary_condition == 'Periodic':

                # left boundary
                np.subtract(x_asarr[tuple(self.get_slice(0,1))],\
                            x_asarr[tuple(self.get_slice(-1,None))],
                            out = outa[tuple(self.get_slice(0,1))])
                # right boundary
                np.subtract(x_asarr[tuple(self.get_slice(-1,None))],\
                            x_asarr[tuple(self.get_slice(-2,-1))],
                            out = outa[tuple(self.get_slice(-1,None))])

            else:
                raise ValueError('Not implemented')

        #######################################################################
        ##################### Backward differences ############################
        #######################################################################

        elif self.method == 'backward':

            # interior nodes
            np.subtract( x_asarr[tuple(self.get_slice(2, None))], \
                             x_asarr[tuple(self.get_slice(1,-1))], \
                             out = outa[tuple(self.get_slice(1, -1))])

            if self.boundary_condition == 'Neumann':

                # left boundary
                outa[tuple(self.get_slice(0,1))] = x_asarr[tuple(self.get_slice(1,2))]

                # right boundary
                outa[tuple(self.get_slice(-1,None))] = - x_asarr[tuple(self.get_slice(-1,None))]


            elif self.boundary_condition == 'Periodic':

                # left boundary
                np.subtract(x_asarr[tuple(self.get_slice(1,2))],\
                            x_asarr[tuple(self.get_slice(0,1))],
                            out = outa[tuple(self.get_slice(0,1))])

                # right boundary
                np.subtract(x_asarr[tuple(self.get_slice(0,1))],\
                            x_asarr[tuple(self.get_slice(-1,None))],
                            out = outa[tuple(self.get_slice(-1,None))])

            else:
                raise ValueError('Not implemented')


        #######################################################################
        ##################### Centered differences ############################
        #######################################################################

        elif self.method == 'centered':

            # interior nodes
            np.subtract( x_asarr[tuple(self.get_slice(2, None))], \
                             x_asarr[tuple(self.get_slice(0,-2))], \
                             out = outa[tuple(self.get_slice(1, -1))])
            outa[tuple(self.get_slice(1, -1))] /= 2.0


            if self.boundary_condition == 'Neumann':

                # left boundary
                np.add(x_asarr[tuple(self.get_slice(0,1))],\
                            x_asarr[tuple(self.get_slice(1,2))],
                            out = outa[tuple(self.get_slice(0,1))])
                outa[tuple(self.get_slice(0,1))] /= 2.0

                # right boundary
                np.add(x_asarr[tuple(self.get_slice(-1,None))],\
                            x_asarr[tuple(self.get_slice(-2,-1))],
                            out = outa[tuple(self.get_slice(-1,None))])

                outa[tuple(self.get_slice(-1,None))] /= -2.0


            elif self.boundary_condition == 'Periodic':

                # left boundary
                np.subtract(x_asarr[tuple(self.get_slice(1,2))],\
                            x_asarr[tuple(self.get_slice(-1,None))],
                            out = outa[tuple(self.get_slice(0,1))])
                outa[tuple(self.get_slice(0,1))] /= 2.0

                # right boundary
                np.subtract(x_asarr[tuple(self.get_slice(0,1))],\
                            x_asarr[tuple(self.get_slice(-2,-1))],
                            out = outa[tuple(self.get_slice(-1,None))])
                outa[tuple(self.get_slice(-1,None))] /= 2.0


            else:
                raise ValueError('Not implemented')

        else:
                raise ValueError('Not implemented')

        outa *= -1.
        if self.voxel_size != 1.0:
            outa /= self.voxel_size

        if outnone:
            ret.fill(outa)
            return ret
        else:
<<<<<<< HEAD
            out.fill(outa)
            return out      
              
        
    
    
=======
            out.fill(outa)
>>>>>>> 3231549a
<|MERGE_RESOLUTION|>--- conflicted
+++ resolved
@@ -225,14 +225,9 @@
             return ret
         else:
             out.fill(outa)
-<<<<<<< HEAD
             return out                             
                  
         
-=======
-
-
->>>>>>> 3231549a
     def adjoint(self, x, out=None):
 
         if id(x)==id(out):
@@ -380,13 +375,9 @@
             ret.fill(outa)
             return ret
         else:
-<<<<<<< HEAD
             out.fill(outa)
             return out      
               
         
     
-    
-=======
-            out.fill(outa)
->>>>>>> 3231549a
+    