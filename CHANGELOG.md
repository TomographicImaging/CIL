--- conflicted
+++ resolved
@@ -2,14 +2,10 @@
 * x.x.x
   - Allow reduction methods on the DataContainer class to accept axis argument as string which matches values in dimension_labels
   - Added the functions `set_norms` and `get_norms` to the `BlockOperator` class
-<<<<<<< HEAD
   - Fixed formatting errors in the L2NormSquared and LeastSquares documentation 
   - Internal variable name change in BlockOperator to aid understanding 
-=======
-  - Internal variable name change in BlockOperator to aid understanding
   - Dropped support for IPP versions older than 2021.10 due to header changes
   - Fix build include directories
->>>>>>> 9cc1783e
 
 
 * 23.1.0
