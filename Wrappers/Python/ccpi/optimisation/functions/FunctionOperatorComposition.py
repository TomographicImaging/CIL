<<<<<<< HEAD
#========================================================================
# Copyright 2019 Science Technology Facilities Council
# Copyright 2019 University of Manchester
#
# This work is part of the Core Imaging Library developed by Science Technology
# Facilities Council and University of Manchester
#
# Licensed under the Apache License, Version 2.0 (the "License");
# you may not use this file except in compliance with the License.
# You may obtain a copy of the License at
#
#         http://www.apache.org/licenses/LICENSE-2.0.txt
#
# Unless required by applicable law or agreed to in writing, software
# distributed under the License is distributed on an "AS IS" BASIS,
# WITHOUT WARRANTIES OR CONDITIONS OF ANY KIND, either express or implied.
# See the License for the specific language governing permissions and
# limitations under the License.
#
#=========================================================================
=======
# -*- coding: utf-8 -*-
#  CCP in Tomographic Imaging (CCPi) Core Imaging Library (CIL).

#   Copyright 2017 UKRI-STFC
#   Copyright 2017 University of Manchester
>>>>>>> 47621de1

#   Licensed under the Apache License, Version 2.0 (the "License");
#   you may not use this file except in compliance with the License.
#   You may obtain a copy of the License at

#   http://www.apache.org/licenses/LICENSE-2.0

#   Unless required by applicable law or agreed to in writing, software
#   distributed under the License is distributed on an "AS IS" BASIS,
#   WITHOUT WARRANTIES OR CONDITIONS OF ANY KIND, either express or implied.
#   See the License for the specific language governing permissions and
#   limitations under the License.
from ccpi.optimisation.functions import Function
from ccpi.optimisation.functions import ScaledFunction


class FunctionOperatorComposition(Function):
    
    ''' 
    
        Function composition with Operator: (f o A)(x) = f(Ax)
    
            A: operator
            f: function
    
    '''
    
    def __init__(self, function, operator):
        
        super(FunctionOperatorComposition, self).__init__()
        
        self.function = function     
        self.operator = operator
        self.L = function.L * operator.norm()**2 
        
        
    def __call__(self, x):
        
        '''  
        
            Evaluates f(Ax)             
            
        '''
    
        return self.function(self.operator.direct(x))  
    
    def gradient(self, x, out=None):
        
        ''' 
        
            Evaluates gradient of f(Ax):  A^{T}f'(Ax)
            
        '''
        
        if out is None:
            return self.operator.adjoint(self.function.gradient(self.operator.direct(x)))
        else: 
            tmp = self.operator.range_geometry().allocate()
            self.operator.direct(x, out=tmp)
            self.function.gradient(tmp, out=tmp)
            self.operator.adjoint(tmp, out=out)

    

                
if __name__ == '__main__':   

    from ccpi.framework import ImageGeometry, AcquisitionGeometry
    from ccpi.optimisation.operators import Gradient
    from ccpi.optimisation.functions import L2NormSquared
    from ccpi.astra.ops import AstraProjectorSimple
    import numpy as np
        
    M, N= 50, 50
    ig = ImageGeometry(voxel_num_x=M, voxel_num_y = N)
    
    detectors = N
    angles_num = N    
    det_w = 1.0
    
    angles = np.linspace(0, np.pi, angles_num, endpoint=False)
    ag = AcquisitionGeometry('parallel',
                             '2D',
                             angles,
                             detectors,det_w)
    
    
    Aop = AstraProjectorSimple(ig, ag, 'cpu')    

    u = ig.allocate('random_int', seed=15)
    u1 = ig.allocate('random_int', seed=10)
    b = Aop.direct(u1)
    
        
#    G = Gradient(ig)
    alpha = 0.5
    
    f1 =  alpha * L2NormSquared(b=b)    

    f_comp = FunctionOperatorComposition(f1, Aop)
    
    print(f_comp(u))
    
    
    z1 = Aop.direct(u)
    tmp = 0.5 * ((z1 - b)**2).sum()
    
   
    print(tmp)
    
    
    
    
    
    
          
    

             
        
                       <|MERGE_RESOLUTION|>--- conflicted
+++ resolved
@@ -1,4 +1,4 @@
-<<<<<<< HEAD
+# -*- coding: utf-8 -*-
 #========================================================================
 # Copyright 2019 Science Technology Facilities Council
 # Copyright 2019 University of Manchester
@@ -19,37 +19,17 @@
 # limitations under the License.
 #
 #=========================================================================
-=======
-# -*- coding: utf-8 -*-
-#  CCP in Tomographic Imaging (CCPi) Core Imaging Library (CIL).
 
-#   Copyright 2017 UKRI-STFC
-#   Copyright 2017 University of Manchester
->>>>>>> 47621de1
-
-#   Licensed under the Apache License, Version 2.0 (the "License");
-#   you may not use this file except in compliance with the License.
-#   You may obtain a copy of the License at
-
-#   http://www.apache.org/licenses/LICENSE-2.0
-
-#   Unless required by applicable law or agreed to in writing, software
-#   distributed under the License is distributed on an "AS IS" BASIS,
-#   WITHOUT WARRANTIES OR CONDITIONS OF ANY KIND, either express or implied.
-#   See the License for the specific language governing permissions and
-#   limitations under the License.
 from ccpi.optimisation.functions import Function
 from ccpi.optimisation.functions import ScaledFunction
 
 
 class FunctionOperatorComposition(Function):
     
-    ''' 
+    '''Function composition with Operator: (f o A)(x) = f(Ax)
     
-        Function composition with Operator: (f o A)(x) = f(Ax)
-    
-            A: operator
-            f: function
+            : parameter A: operator
+            : parameter f: function
     
     '''
     
@@ -64,19 +44,15 @@
         
     def __call__(self, x):
         
-        '''  
-        
-            Evaluates f(Ax)             
-            
-        '''
+        '''Evaluates f(Ax)'''
     
         return self.function(self.operator.direct(x))  
     
     def gradient(self, x, out=None):
         
-        ''' 
+        '''Evaluates gradient of f(Ax):
         
-            Evaluates gradient of f(Ax):  A^{T}f'(Ax)
+        ..math ::  A^{T}f'(Ax)
             
         '''
         
