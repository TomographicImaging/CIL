# -*- coding: utf-8 -*-
#  CCP in Tomographic Imaging (CCPi) Core Imaging Library (CIL).

#   Copyright 2017 UKRI-STFC
#   Copyright 2017 University of Manchester

#   Licensed under the Apache License, Version 2.0 (the "License");
#   you may not use this file except in compliance with the License.
#   You may obtain a copy of the License at

#   http://www.apache.org/licenses/LICENSE-2.0

#   Unless required by applicable law or agreed to in writing, software
#   distributed under the License is distributed on an "AS IS" BASIS,
#   WITHOUT WARRANTIES OR CONDITIONS OF ANY KIND, either express or implied.
#   See the License for the specific language governing permissions and
#   limitations under the License.
from .Function import Function
from .ZeroFunction import ZeroFunction
from .L1Norm import L1Norm
from .L2NormSquared import L2NormSquared
from .ScaledFunction import ScaledFunction
from .BlockFunction import BlockFunction
from .FunctionOperatorComposition import FunctionOperatorComposition
from .MixedL21Norm import MixedL21Norm
from .IndicatorBox import IndicatorBox
from .KullbackLeibler import KullbackLeibler
<<<<<<< HEAD
from .Norm2Sq import Norm2Sq, StochasticNorm2Sq
=======
from .Norm2Sq import Norm2Sq
from .Rosenbrock import Rosenbrock
>>>>>>> 1cb06ae4
<|MERGE_RESOLUTION|>--- conflicted
+++ resolved
@@ -25,9 +25,5 @@
 from .MixedL21Norm import MixedL21Norm
 from .IndicatorBox import IndicatorBox
 from .KullbackLeibler import KullbackLeibler
-<<<<<<< HEAD
 from .Norm2Sq import Norm2Sq, StochasticNorm2Sq
-=======
-from .Norm2Sq import Norm2Sq
-from .Rosenbrock import Rosenbrock
->>>>>>> 1cb06ae4
+from .Rosenbrock import Rosenbrock