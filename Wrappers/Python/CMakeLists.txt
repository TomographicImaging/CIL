option (BUILD_PYTHON_WRAPPER "Build Python Wrapper" ON)

if (BUILD_PYTHON_WRAPPER)
  find_package(PythonInterp REQUIRED)
  
  set(PYTHON_DEST_DIR "" CACHE PATH "Directory of the Python wrappers")
  if (PYTHON_DEST_DIR)
    set(PYTHON_DEST "${PYTHON_DEST_DIR}")
  else() 
    message(STATUS "python version ${PYTHON_DEST}")
    execute_process(COMMAND ${PYTHON_EXECUTABLE} ${CMAKE_CURRENT_SOURCE_DIR}/sp_dir.py 
      OUTPUT_VARIABLE SP_DIR)
    # remove trailing newline  
    string(REGEX REPLACE "\n$" "" PYTHON_DEST ${SP_DIR})
    # append default site-packages
    set(PYTHON_DEST "${PYTHON_DEST}/site-packages")
  endif()
  message(STATUS "Python wrappers will be installed in " ${PYTHON_DEST})

  message("CMAKE_CXX_FLAGS ${CMAKE_CXX_FLAGS}")

  set(CMAKE_BUILD_TYPE "Release")
  
  find_package(PythonLibs)
  if (PYTHONINTERP_FOUND)
    message(STATUS "Found PYTHON_EXECUTABLE=${PYTHON_EXECUTABLE}")
    message(STATUS "Python version ${PYTHON_VERSION_STRING}")
  endif()
  if (PYTHONLIBS_FOUND)
    message(STATUS "Found PYTHON_INCLUDE_DIRS=${PYTHON_INCLUDE_DIRS}")
    message(STATUS "Found PYTHON_LIBRARIES=${PYTHON_LIBRARIES}")
  endif()

  if (PYTHONINTERP_FOUND)
      message("Python found " ${PYTHON_EXECUTABLE})
      set(SETUP_PY_IN "${CMAKE_CURRENT_SOURCE_DIR}/setup-cil.py.in")
      set(SETUP_PY    "${CMAKE_CURRENT_BINARY_DIR}/setup.py")
      #set(DEPS        "${CMAKE_CURRENT_SOURCE_DIR}/module/__init__.py")
      set (DEPS       "${CMAKE_BINARY_DIR}/")
      set(OUTPUT      "${CMAKE_CURRENT_BINARY_DIR}/build/timestamp")

      #configure_file(${SETUP_PY_IN} ${SETUP_PY})

      
      if (CONDA_BUILD)
        add_custom_command(OUTPUT ${OUTPUT}
                        #COMMAND ${CMAKE_COMMAND} -E copy_directory ${CMAKE_CURRENT_SOURCE_DIR} ${CMAKE_CURRENT_BINARY_DIR}
                        COMMAND ${CMAKE_COMMAND} -E copy_directory ${CMAKE_CURRENT_SOURCE_DIR} ${CMAKE_CURRENT_BINARY_DIR}
                        COMMAND ${CMAKE_COMMAND} -E env CIL_VERSION=${CIL_VERSION}
                                                        ${PYTHON_EXECUTABLE} ${SETUP_PY} -vv install
                                                        #echo "EDO"
                        WORKING_DIRECTORY ${CMAKE_CURRENT_BINARY_DIR}
                        COMMAND ${CMAKE_COMMAND} -E touch ${OUTPUT}
                        DEPENDS cilacc)

      else()
        if (WIN32)
          add_custom_command(OUTPUT ${OUTPUT}
                        COMMAND ${CMAKE_COMMAND} -E copy_directory ${CMAKE_CURRENT_SOURCE_DIR} ${CMAKE_CURRENT_BINARY_DIR}
                        COMMAND ${CMAKE_COMMAND} -E env CIL_VERSION=${CIL_VERSION}
                                                        PREFIX=${CMAKE_SOURCE_DIR}/src/
                                                        LIBRARY_INC=${CMAKE_SOURCE_DIR}/src/include
                                                        LIBRARY_LIB=${CMAKE_BINARY_DIR}/${CMAKE_BUILD_TYPE}
                                                        ${PYTHON_EXECUTABLE} ${SETUP_PY} build_py
                        COMMAND ${CMAKE_COMMAND} -E touch ${OUTPUT}
                        DEPENDS cilacc)
        else()
          add_custom_command(OUTPUT ${OUTPUT}
                        COMMAND ${CMAKE_COMMAND} -E copy_directory ${CMAKE_CURRENT_SOURCE_DIR} ${CMAKE_CURRENT_BINARY_DIR}
                        COMMAND ${CMAKE_COMMAND} -E env PREFIX=${CMAKE_SOURCE_DIR}/src/
                                                        LIBRARY_INC=${CMAKE_SOURCE_DIR}/src/include
                                                        LIBRARY_LIB=${CMAKE_BINARY_DIR}/
                                                        ${PYTHON_EXECUTABLE} ${SETUP_PY} build_py
                        COMMAND ${CMAKE_COMMAND} -E touch ${OUTPUT}
                        DEPENDS cilacc
                        )
        endif()
        #set (PYTHON_DEST ${CMAKE_INSTALL_PREFIX}/python/)
<<<<<<< HEAD
        install(DIRECTORY ${CMAKE_CURRENT_BINARY_DIR}/ccpi
=======
        install(DIRECTORY ${CMAKE_CURRENT_BINARY_DIR}/build/lib/ccpi
>>>>>>> 4dcc906b
                DESTINATION ${PYTHON_DEST})
        install(DIRECTORY ${CMAKE_CURRENT_SOURCE_DIR}/data/ DESTINATION ${CMAKE_INSTALL_PREFIX}/share/ccpi)
        #file(TOUCH ${PYTHON_DEST}/edo/__init__.py)
        
      endif()
      
      
      add_custom_target(PythonWrapper ALL DEPENDS ${OUTPUT})
      
  endif()

endif()<|MERGE_RESOLUTION|>--- conflicted
+++ resolved
@@ -76,11 +76,9 @@
                         )
         endif()
         #set (PYTHON_DEST ${CMAKE_INSTALL_PREFIX}/python/)
-<<<<<<< HEAD
-        install(DIRECTORY ${CMAKE_CURRENT_BINARY_DIR}/ccpi
-=======
+
         install(DIRECTORY ${CMAKE_CURRENT_BINARY_DIR}/build/lib/ccpi
->>>>>>> 4dcc906b
+
                 DESTINATION ${PYTHON_DEST})
         install(DIRECTORY ${CMAKE_CURRENT_SOURCE_DIR}/data/ DESTINATION ${CMAKE_INSTALL_PREFIX}/share/ccpi)
         #file(TOUCH ${PYTHON_DEST}/edo/__init__.py)
