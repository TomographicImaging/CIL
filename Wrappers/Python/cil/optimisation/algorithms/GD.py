#  Copyright 2019 United Kingdom Research and Innovation
#  Copyright 2019 The University of Manchester
#
#  Licensed under the Apache License, Version 2.0 (the "License");
#  you may not use this file except in compliance with the License.
#  You may obtain a copy of the License at
#
#      http://www.apache.org/licenses/LICENSE-2.0
#
#  Unless required by applicable law or agreed to in writing, software
#  distributed under the License is distributed on an "AS IS" BASIS,
#  WITHOUT WARRANTIES OR CONDITIONS OF ANY KIND, either express or implied.
#  See the License for the specific language governing permissions and
#  limitations under the License.
#
# Authors:
# CIL Developers, listed at: https://github.com/TomographicImaging/CIL/blob/master/NOTICE.txt

import numpy
from cil.optimisation.algorithms import Algorithm
import logging
from cil.optimisation.utilities import ConstantStepSize, ArmijoStepSize, AdaptiveSensitivity, Sensitivity

log = logging.getLogger(__name__)


class GD(Algorithm):
    """Gradient Descent algorithm
    
    Parameters
    ----------
    initial: DataContainer (e.g. ImageData)
        The initial point for the optimisation 
    objective_function: CIL function with a defined gradient 
        The function to be minimised. 
    step_size: float, default = None 
        Step size for gradient descent iteration if you want to use a constant step size. If left as None and do not pass a step_size_rule then the Armijio rule will be used to perform backtracking to choose a step size at each iteration. 
    step_size_rule: class with a `__call__` method or a function that takes an initialised CIL function as an argument and outputs a step size, default is None
        This could be a custom `step_size_rule` or one provided in :meth:`~cil.optimisation.utilities.StepSizeMethods`. If None is passed  then the algorithm will use either `ConstantStepSize` or `ArmijioStepSize` depending on if a `step_size` is provided. 
    precondition: class with a `__call__` method or a function that takes an initialised CIL function as an argument and modifies se
    
    rtol: positive float, default 1e-5
        optional parameter defining the relative tolerance comparing the current objective function to 0, default 1e-5, see numpy.isclose
    atol: positive float, default 1e-8
        optional parameter defining the absolute tolerance comparing the current objective function to 0, default 1e-8, see numpy.isclose
    
    """
    def __init__(self, initial=None, objective_function=None, step_size=None, alpha=1e6, beta=0.5, rtol=1e-5, atol=1e-8, step_size_rule= None, preconditioner=None, **kwargs):
        '''GD algorithm creator
        '''
        super().__init__(**kwargs)
        self.alpha = alpha
        self.beta = beta
        self.rtol = rtol
        self.atol = atol
        if initial is not None and objective_function is not None:
            self.set_up(initial=initial, objective_function=objective_function, step_size=step_size, step_size_rule=step_size_rule, preconditioner=preconditioner)
            
        

    def set_up(self, initial, objective_function, step_size, step_size_rule, preconditioner):
        '''initialisation of the algorithm

<<<<<<< HEAD
        Parameters
        ----------
        initial: DataContainer (e.g. ImageData)
            The initial point for the optimisation 
        objective_function: CIL function with a defined gradient 
            The function to be minimised. 
        step_size: float, default = None 
            Step size for gradient descent iteration if you want to use a constant step size. If left as None and do not pass a step_size_rule then the Armijio rule will be used to perform backtracking to choose a step size at each iteration. 
        step_size_rule: class with a `__call__` method or a function that takes an initialised CIL function as an argument and outputs a step size, default is None
            This could be a custom `step_size_rule` or one provided in :meth:`~cil.optimisation.utilities.StepSizeMethods`. If None is passed  then the algorithm will use either `ConstantStepSize` or `ArmijioStepSize` depending on if a `step_size` is provided. 

        '''
        logging.info("%s setting up", self.__class__.__name__)
=======
        :param initial: initial guess
        :param objective_function: objective function to be minimised
        :param step_size: step size'''
        log.info("%s setting up", self.__class__.__name__)
>>>>>>> ac752157

        self.x = initial.copy()
        self.objective_function = objective_function

        if step_size_rule is None: 
            if step_size is None:
                step_size_rule=ArmijoStepSize(alpha=self.alpha, beta=self.beta)
            else:
                step_size_rule=ConstantStepSize(step_size)
        else:
            if step_size is not None:
                raise TypeError('You have passed both a `step_size` and a `step_size_rule`, please pass one or the other')

        self.update_objective()

        self.x_update = initial.copy()

        self.configured = True
<<<<<<< HEAD
        
        self.step_size_rule=step_size_rule
        
        self.preconditioner = preconditioner 
        
        logging.info("{} configured".format(self.__class__.__name__, ))
=======
        log.info("%s configured", self.__class__.__name__)
>>>>>>> ac752157

    def update(self):
        '''Performs a single iteration of the gradient descent algorithm'''
        self.objective_function.gradient(self.x, out=self.x_update)
        
        if self.preconditioner is not None:
            self.preconditioner(self)

        step_size = self.step_size_rule(self)

        self.x.sapyb(1.0, self.x_update, -step_size, out=self.x)

    def update_objective(self):
        self.loss.append(self.objective_function(self.x))

    def should_stop(self):
        '''Stopping criterion for the gradient descent algorithm '''
        return super().should_stop() or \
            numpy.isclose(self.get_last_objective(), 0., rtol=self.rtol,
                atol=self.atol, equal_nan=False)<|MERGE_RESOLUTION|>--- conflicted
+++ resolved
@@ -61,7 +61,6 @@
     def set_up(self, initial, objective_function, step_size, step_size_rule, preconditioner):
         '''initialisation of the algorithm
 
-<<<<<<< HEAD
         Parameters
         ----------
         initial: DataContainer (e.g. ImageData)
@@ -74,13 +73,9 @@
             This could be a custom `step_size_rule` or one provided in :meth:`~cil.optimisation.utilities.StepSizeMethods`. If None is passed  then the algorithm will use either `ConstantStepSize` or `ArmijioStepSize` depending on if a `step_size` is provided. 
 
         '''
-        logging.info("%s setting up", self.__class__.__name__)
-=======
-        :param initial: initial guess
-        :param objective_function: objective function to be minimised
-        :param step_size: step size'''
+
         log.info("%s setting up", self.__class__.__name__)
->>>>>>> ac752157
+
 
         self.x = initial.copy()
         self.objective_function = objective_function
@@ -99,16 +94,14 @@
         self.x_update = initial.copy()
 
         self.configured = True
-<<<<<<< HEAD
         
         self.step_size_rule=step_size_rule
         
         self.preconditioner = preconditioner 
         
-        logging.info("{} configured".format(self.__class__.__name__, ))
-=======
+
         log.info("%s configured", self.__class__.__name__)
->>>>>>> ac752157
+
 
     def update(self):
         '''Performs a single iteration of the gradient descent algorithm'''
