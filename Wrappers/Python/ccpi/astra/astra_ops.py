--- conflicted
+++ resolved
@@ -71,12 +71,9 @@
     
     def create_image_data(self):
         inputsize = self.size()[1]
-<<<<<<< HEAD
         return DataContainer(numpy.random.randn(inputsize[0],
                                                 inputsize[1]))
-=======
-        return DataContainer(numpy.random.randn(inputsize[0],inputsize[1]))
->>>>>>> 51a02e76
+
 
 class AstraProjectorMC(Operator):
     """ASTRA Multichannel projector"""
