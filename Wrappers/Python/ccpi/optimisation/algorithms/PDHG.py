--- conflicted
+++ resolved
@@ -1,4 +1,4 @@
-<<<<<<< HEAD
+# -*- coding: utf-8 -*-
 #========================================================================
 # Copyright 2019 Science Technology Facilities Council
 # Copyright 2019 University of Manchester
@@ -20,45 +20,28 @@
 #
 #=========================================================================
 
-=======
-# -*- coding: utf-8 -*-
-#  CCP in Tomographic Imaging (CCPi) Core Imaging Library (CIL).
-
-#   Copyright 2017 UKRI-STFC
-#   Copyright 2017 University of Manchester
-
-#   Licensed under the Apache License, Version 2.0 (the "License");
-#   you may not use this file except in compliance with the License.
-#   You may obtain a copy of the License at
-
-#   http://www.apache.org/licenses/LICENSE-2.0
-
-#   Unless required by applicable law or agreed to in writing, software
-#   distributed under the License is distributed on an "AS IS" BASIS,
-#   WITHOUT WARRANTIES OR CONDITIONS OF ANY KIND, either express or implied.
-#   See the License for the specific language governing permissions and
-#   limitations under the License.
->>>>>>> 47621de1
 from ccpi.optimisation.algorithms import Algorithm
 
 
 class PDHG(Algorithm):
-    '''
+    '''Primal Dual Hybrid Gradient
     
-    Primal Dual Hybrid Gradient
-    
-    Problem : min_{x} f(Kx) + g(x)
-    
+    Problem : 
+    .. math::
+      min_{x} f(Kx) + g(x)
+    |
+
     Parameters : 
         
-        operator : Linear Operator = K
-        f : Convex function with "simple" proximal of its conjugate. 
-        g : Convex function with "simple" proximal 
-        sigma : Step size parameter for Primal problem
-        tau : Step size parameter for Dual problem
+        :parameter operator : Linear Operator = K
+        :parameter f : Convex function with "simple" proximal of its conjugate. 
+        :parameter g : Convex function with "simple" proximal 
+        :parameter sigma : Step size parameter for Primal problem
+        :parameter tau : Step size parameter for Dual problem
+        
         Remark: Convergence is guaranted provided that
         
-                \tau \sigma \|K\|^{2} <1
+        .. math: \tau \sigma \|K\|^{2} <1
         
             
     Reference :
@@ -70,9 +53,7 @@
         
         (b) E. Esser, X. Zhang and T. F. Chan (2010), "A general framework for a class of first
         order primal–dual algorithms for convex optimization in imaging science",
-        SIAM J. Imaging Sci. 3, 1015–1046.        
-          
-    
+        SIAM J. Imaging Sci. 3, 1015–1046.
     '''
 
     def __init__(self, **kwargs):
