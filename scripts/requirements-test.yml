name: cil_dev
channels:
  - conda-forge
  - nvidia
  - defaults
dependencies:
  # base (vis. recipe/conda_build_config.yaml)
  - python >=3.10
  - numpy >=1.23
  - ccpi::cil-data
  - ccpi::tigre=2.6
  - ccpi::ccpi-regulariser=24.0.0
  - ccpi::tomophantom=2.0.0
  - astra-toolbox=2.1=cuda*
  - cvxpy
  - python-wget
  - scikit-image
  - packaging
  - cmake >=3.16
  - setuptools
  - intel::ipp-include >=2021.10
  - intel::ipp-devel >=2021.10
  - intel::ipp >=2021.10
  - ipywidgets
  - scipy
  - matplotlib
  - h5py
  - pillow
  - libgcc-ng     # [linux]
  - libstdcxx-ng  # [linux]
  - _openmp_mutex # [linux]
  - dxchange
  - olefile
  - pywavelets
  - numba
  - tqdm
<<<<<<< HEAD
  - zenodo_get
=======
  - zenodo_get >1.5.1
>>>>>>> 4f4265ee
<|MERGE_RESOLUTION|>--- conflicted
+++ resolved
@@ -34,8 +34,4 @@
   - pywavelets
   - numba
   - tqdm
-<<<<<<< HEAD
-  - zenodo_get
-=======
-  - zenodo_get >1.5.1
->>>>>>> 4f4265ee
+  - zenodo_get >1.5.1