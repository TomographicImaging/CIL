# Copyright 2023 United Kingdom Research and Innovation
# Copyright 2023 The University of Manchester
# Licensed under the Apache License, Version 2.0 (the "License");
# you may not use this file except in compliance with the License.
# You may obtain a copy of the License at
#     http://www.apache.org/licenses/LICENSE-2.0
# Unless required by applicable law or agreed to in writing, software
# distributed under the License is distributed on an "AS IS" BASIS,
# WITHOUT WARRANTIES OR CONDITIONS OF ANY KIND, either express or implied.
# See the License for the specific language governing permissions and
# limitations under the License.
# Authors:
# CIL Developers, listed at: https://github.com/TomographicImaging/CIL/blob/master/NOTICE.txt
name: cil_dev
channels:
  - conda-forge
<<<<<<< HEAD
=======
  - intel
  - ccpi
  - nvidia
>>>>>>> e06231aa
  - defaults
dependencies:
  # base (vis. recipe/conda_build_config.yaml)
  - python=3.10
  - numpy=1.24
<<<<<<< HEAD
  - ccpi::cil-data
  - ccpi::tigre=2.4
  - ccpi::ccpi-regulariser=22.0.0
  - ccpi::tomophantom=2.0.0
  - astra-toolbox=2.1=cuda*
=======
  - cil-data
  - tigre=2.6
  - ccpi-regulariser=22.0.0
  - tomophantom=2.0.0
  - astra-toolbox >=1.9.9.dev5,<2.1
>>>>>>> e06231aa
  - cvxpy
  - python-wget
  - scikit-image
  - packaging
  - cmake >=3.16
  - setuptools
  - intel::ipp-include >=2021.10
  - intel::ipp-devel >=2021.10
  - intel::ipp >=2021.10
  - ipywidgets
  - scipy
  - matplotlib
  - h5py
  - pillow
  - libgcc-ng     # [linux]
  - libstdcxx-ng  # [linux]
  - _openmp_mutex # [linux]
  - dxchange
  - olefile
  - pywavelets
  - numba
  - tqdm<|MERGE_RESOLUTION|>--- conflicted
+++ resolved
@@ -14,30 +14,17 @@
 name: cil_dev
 channels:
   - conda-forge
-<<<<<<< HEAD
-=======
-  - intel
-  - ccpi
   - nvidia
->>>>>>> e06231aa
   - defaults
 dependencies:
   # base (vis. recipe/conda_build_config.yaml)
   - python=3.10
   - numpy=1.24
-<<<<<<< HEAD
   - ccpi::cil-data
-  - ccpi::tigre=2.4
+  - ccpi::tigre=2.6
   - ccpi::ccpi-regulariser=22.0.0
   - ccpi::tomophantom=2.0.0
   - astra-toolbox=2.1=cuda*
-=======
-  - cil-data
-  - tigre=2.6
-  - ccpi-regulariser=22.0.0
-  - tomophantom=2.0.0
-  - astra-toolbox >=1.9.9.dev5,<2.1
->>>>>>> e06231aa
   - cvxpy
   - python-wget
   - scikit-image
