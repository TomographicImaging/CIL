
* x.x.x
  - Allow reduction methods on the DataContainer class to accept axis argument as string which matches values in dimension_labels
<<<<<<< HEAD
  - Added the functions `set_norms` and `get_norms` to the `BlockOperator` class 
  - Internal variable name change in BlockOperator to aid understanding 
  - Bug fix for BlockDataContainer as iterator
=======
  - Added the functions `set_norms` and `get_norms` to the `BlockOperator` class
  - Internal variable name change in BlockOperator to aid understanding
  - Dropped support for IPP versions older than 2021.10 due to header changes
  - Fix build include directories
>>>>>>> 9cc1783e

* 23.1.0
  - Fix bug in IndicatorBox proximal_conjugate
  - Allow CCPi Regulariser functions for non CIL object
  - Add norm for CompositionOperator
  - Refactor SIRT algorithm to make it more computationally and memory efficient
  - Optimisation in L2NormSquared
  - Added support for partitioner, when partitions have size 1
  - Fix for show_geometry bug for 2D data
  - FBP split processing bug fix - now respects panel origin set in geometry
  - Binner/Padder/Slicer bug fix - now respects panel origin set in geometry
  - Added warmstart capability to proximal evaluation of the CIL TotalVariation function.
  - Bug fix in the LinearOperator norm with an additional flag for the algorithm linearOperator.PowerMethod
  - Tidied up documentation in the framework folder

* 23.0.1
  - Fix bug with NikonReader requiring ROI to be set in constructor.

* 23.0.0
  - Partitioner is now able to create batches even if angle is not the outer dimension
  - Renamed `max_iteration_stop_cryterion` method in the Algorithm class to `max_iteration_stop_criterion`
  - Removed (previously deprecated) `very_verbose` parameter in `Algorithm`'s run method.
  - Removed (previously deprecated) `axpby` method in DataContainer.
  - Deprecate use of integer compression in NEXUSDataWriter.
  - Improved and tidied up documentation for all readers and writers, including hiding special members.
  - Use arguments instead of kwargs in all readers and writers with multiple kwargs, making documentation easier.
  - Update Apache2 License Headers.

* 22.2.0
  - BlockGeometry is iterable
  - Added `partition` to `AcquisitionData` to partition the data with 3 methods: `sequential`, `staggered` and `random_permutation`
  - TIGRE and ASTRA `ProjectionOperator` now support `BlockGeometry` as `acquisition_geometry` parameter, returning a `BlockOperator`
  - Added pre-set filters for `recon.FBP` and `recon.FDK`. Filters now include ram-lak, hamming, hann, cosine, shepp-logan.
  - Added RAWFileWriter to export data containers to raw files
  - Extended IndicatorBox to behave as IndicatorBoxPixelwise by passing masks in lower and upper bounds
  - Implemented IndicatorBox in numba and numpy
  - Dropped support for Python 3.6 and NumPy 1.15
  - Jenkins PR tests on Python 3.8 and NumPy 1.20
  - added yml file to create test environment
  - LeastSquares fixed docstring and unified gradient code when out is passed or not.
  - Add compression to 8bit and 16bit to TIFFWriter
  - Added convenience centre of rotation methods to `AcquisitionGeometry` class.
    - `get_centre_of_rotation()` calculates the centre of rotation of the system
    - `set_centre_of_rotation()` sets the system centre of rotation with an offset and angle
    - `set_centre_of_rotation_by_slice()` sets the system centre of rotation with offsets from two slices
  - Binner processor reworked:
    - Significant speed increase available via the C++ backend
    - Returned geometry is correctly offset where binning/cropping moves the origin
  - Slicer refactoring
    - Returned geometry is correctly offset where slicing/cropping moves the origin
  - Padder refactoring
    - Returned geometry is correctly offset where padding moves the origin
  - Github Actions:
    - update test python and numpy versions to 3.9 and 1.22
    - Update conda build action to v1.4.4
    - Fixes actions to run on ubuntu-20.04
    - Update version of upload_artifact github action to version 3.1.1
    - Update version of download_artifact github action to version 3.0.1
    - Update version of checkout github action to version 3.1.0
    - Update build-sphinx action to version 0.1.3
  - `io.utilities.HDF5_utilities` Added utility functions to browse hdf5 files and read datasets into numpy array
  - Implemented the analytical norm for GradientOperator
  - Added `ImageData.apply_circular_mask` method to mask out detector edge artefacts on reconstructed volumes
  - ROI selection, aspect ratio toggle and Play widget added to islicer
  - Add show1D display utility

* 22.1.0
  - use assert_allclose in test_DataContainer
  - added multiple colormaps to show2D
  - Fix segfault in GradientOperator due to parameter overflows on windows systems
  - Fix angle display precision and matplotlib warning for sinograms with show2D

* 22.0.0
  - Strongly convex functionality in TotalVariation and FGP_TV Functions
  - Refactored KullbackLeibler function class. Fix bug on gradient method for SIRF objects
  - Numba added as a CIL requirement
  - Simplify initialisation of `CentreOfRotation.ImageSharpness` with new parameter `backend`
  - Added ISTA algorithm. Improve inheritance of proximal gradient algorithms
  - Updated interface to `plugins.tigre`/`plugins.astra` `FBP` and `ProjectionOperator` classes
  - Update NikonDataReader to parse and set up geometry with: `ObjectTilt` `CentreOfRotationTop` and `CentreOfRotationBottom`
  - Cleaned up unit test structure and output
  - Removal of deprecated code:
    - AcquisitionGeometry `__init__` no longer returns a configured geometry, use factory `create` methods instead
    - `subset` method removed, use `get_slice` or `reorder` methods
    - NikonDataReader `normalize` kwarg removed, use `normalise`
    - Algorithms initialisation `x_init` kwarg removed, use `initial`
    - Removed deprecated numpy calls
  - DataProcessors use weak-reference to input data
  - Merged CIL-ASTRA code in to CIL repository simplifying test, build and install procedures
    - Modules not moved should be considered deprecated
    - CIL remains licensed as APACHE-2.0
    - Minor bug fixes to the CPU 2D Parallel-beam FBP
  - Add ndim property for DataContainer class
  - Fixes show_geometry compatibility issue with matplotlib 3.5
  - Added ZEISSDataReader with cone/parallel beam, slicing, TXM Functionality
  - Raise exception if filename or data haven't been set in NexusDataWriter
  - Fixes error when update_objective_interval is set to 0 in an algorithm run
  - Deprecated:
    - TXRMDataReader is deprecated in favour of ZEISSDataReader
  - GitHub Actions:
    - Update to version 0.1.1 of lauramurgatroyd/build-sphinx-action for building the documentation - ensures docs are always built from cil master

* 21.4.1
 - Removed prints from unittests and cleanup of unittest code.
 - CMake:
   - install script re-allows selection of non default install directory ([#1246](https://github.com/TomographicImaging/CIL/issues/1246))
 - TIFF writer uses logging
 - Added unittests for TIFF functionality

* 21.4.0
  - PEP 440 compliant version
  - CMake fix due to use of pip install.
  - Recon.FBP allows 'astra' backend
  - Fixed PowerMethod for square/non-square, complex/float matrices with stopping criterion.
  - CofR image_sharpness improved for large datasets
  - Geometry alignmentment fix for 2D datasets
  - CGLS update for sapyb to enable complex data, bugfix in use of initial
  - added sapyb and deprecated axpby. All algorithm updated to use sapyb.
  - Allow use of square brackets in file paths to TIFF and Nikon datasets

* 21.3.1
  - Added matplotlib version dependency to conda recipe
  - Fixed TIGRE wrappers for geometry with a virtual detector
  - Fixed TIGRE wrappers for cone-beam geometry with tilted rotation axis

* 21.3.0
  - Accelerated PDHG which handles strong convexity of functions
  - TotalVariation Function handles SIRF ImageData
  - Simulated datasets and volume added to DataExamples
  - TIGRE wrappers for parallel-beam geometry added
  - NEXUSWriter and NEXUSReader offer (8bit and 16bit) compression of data
  - show2D show_geom now return an object that can be saved with a `save` method
  - GradientOperator can be now used with SIRF DataContainers, both PET and MR
  - Add anisotropy in TotalVariation function
  - CCPi Regularisation plugin is refactored, only FGP_TV, FGP_dTV, TGV and TNV are exposed. Docstrings and functionality unit tests are added. Tests of the functions are meant to be in the CCPi-Regularisation toolkit itself.
  - Add dtype for ImageGeometry, AcquisitionGeometry, VectorGeometry, BlockGeometry
  - Fix GradientOperator to handle pseudo 2D CIL geometries
  - Created recon module with FBP and FDK using fast filtering library and TIGRE backprojectors
  - Added Intel IPP based library for filtering step of FBP
  - PDHG memory optimisation
  - ScaledFunction memory Optimisation
  - The github actions are merged into one action with multiple jobs
  - The conda build job uploads an artifact of the build tar.bz file which is later used by the documentation build job - which installs the package into a miniconda environment.
  - Documentation pages for recon, astra and cil-plugins are published.

* 21.2.0
  - add version string from git describe
  - add CCPi-Regularisation toolkit in unittests
  - show_geometry implemented to display AcquisitionGeometry objects, can be imported from utilities.display
  - CentreOfRotationCorrector.image_sharpness implemented which finds the rotation axis offset by maximising sharpness of a single slice reconstruction
  - Renamed CentreOfRotationCorrector.xcorr to CentreOfRotationCorrector.xcorrelation
  - Implemented Padder processor

* 21.1.0
  - Added TomoPhantom plugin to create 2D/3D + channel ImageData phantoms based on the TomoPhantom model library
  - Fixed bug in Zeiss reader geometry direction of rotation

* 21.0.0
  - Show2D now takes 4D datasets and slice infomation as input
  - TIGRE reconstruction package wrapped for cone-beam tomography
  - Datacontainers have get_slice method which returns a dataset with a single slice of the data
  - Datacontainers have reorder method which reorders the data in memory as requested, or for use with 'astra' or 'tigre'
  - Subset method has been deprecated
  - AcquisitionData and ImageData enforce requirement for a geometry on creation
  - New processors AbsorptionTransmissionConverter and TransmissionAbsorptionConverter to convert between Absorption and Transmission
  - Implemented Binner and Slicer processors
  - Implemented MaskGenerator and Masker processors

* 20.11.2
  - fixed windows build
  - NikonDataReader converts Nikon geometry to CIL geometry from xtekct file including detector and centre-or-rotation offsets
  - NexusdataReader supports files written with old versions of NexusDataWriter

* 20.11
  - python module renamed to cil
  - renamed Identity->IdentityOperator, Gradient->GradientOperator, SymmetrisedGradient->SymmetrisedGradientOperator

* 20.09.1
  - FiniteDifferenceOperator takes into consideration voxel size
  - Added CentreOfRotationCorrector
  - Removed CenterOfRotationFinder
  - moved TestData to utilities and renamed as dataexample
  - verbosity of Algorithms is independent of the update_objective_interval
  - added unittests
  - renamed
    - GradientDescent to GD
    - SparseFiniteDiff to SparseFiniteDifferenceOperator
    - LinearOperatorMatrix to MatrixOperator
  - bugfix update_objective of SPDHG

* 20.09
  - added SPDHG algorithm
  - added TotalVariation function
  - Redesign of the AcquisitionGeometry class allowing more general acquisition trajectories than currently possible.
  - Added ZEISS reader

* 20.04
  - Significant upgrades to the operator and function classes to allow more flexible definition of optimisation problems
  - Added multithreaded C library for calculation of finite difference and some data processing
  - Added Gradient operator using C library and numpy backends

* 19.10
  - Improved usability with reader/writers and plotting utilities
  - Substantially improved test coverage

* 19.07
  - Introduction of BlockFramework
  - major revision and restructuring of the whole code
  - rewritten io package

* 19.02
  - introduction of Algorithm class
  - unit test expanded and moved to test directory
  - unified build system on Jenkins based on CCPi-VirtualMachine repo
 - switched to calendar versioning YY.0M.

* 0.10.0

* 0.9.4
  - Initial release<|MERGE_RESOLUTION|>--- conflicted
+++ resolved
@@ -1,16 +1,12 @@
 
 * x.x.x
   - Allow reduction methods on the DataContainer class to accept axis argument as string which matches values in dimension_labels
-<<<<<<< HEAD
   - Added the functions `set_norms` and `get_norms` to the `BlockOperator` class 
   - Internal variable name change in BlockOperator to aid understanding 
   - Bug fix for BlockDataContainer as iterator
-=======
-  - Added the functions `set_norms` and `get_norms` to the `BlockOperator` class
-  - Internal variable name change in BlockOperator to aid understanding
   - Dropped support for IPP versions older than 2021.10 due to header changes
   - Fix build include directories
->>>>>>> 9cc1783e
+
 
 * 23.1.0
   - Fix bug in IndicatorBox proximal_conjugate
