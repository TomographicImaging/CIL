#  Copyright 2020 United Kingdom Research and Innovation
#  Copyright 2020 The University of Manchester
#
#  Licensed under the Apache License, Version 2.0 (the "License");
#  you may not use this file except in compliance with the License.
#  You may obtain a copy of the License at
#
#      http://www.apache.org/licenses/LICENSE-2.0
#
#  Unless required by applicable law or agreed to in writing, software
#  distributed under the License is distributed on an "AS IS" BASIS,
#  WITHOUT WARRANTIES OR CONDITIONS OF ANY KIND, either express or implied.
#  See the License for the specific language governing permissions and
#  limitations under the License.
#
# Authors:
# CIL Developers, listed at: https://github.com/TomographicImaging/CIL/blob/master/NOTICE.txt

from cil.framework import Processor, AcquisitionData
import numpy as np

import logging

logger = logging.getLogger(__name__)

class CofR_xcorrelation(Processor):

    r'''CofR_xcorrelation processor uses the cross-correlation algorithm on a single slice between two projections at 180 degrees inteval.

    For use on parallel-beam geometry it requires two projections 180 degree apart.

    Parameters
    ----------
    slice_index: int or str, optional
        An integer defining the vertical slice to run the algorithm on or string='centre' specifying the central slice should be used (default is 'centre')
    projection_index: int or list/tuple of ints, optional
        The index of the first projection the cross correlation algorithm will use, where the second projection is chosen as the projection closest to 180 degrees from this.
        Or a list/tuple of ints specifying the two indices to be used for cross correlation (default is 0)
    ang_tol: float, optional
        The angular tolerance in degrees between the two input projections 180 degree gap (default is 0.1)
    
    Returns
    -------
    AcquisitionData 
        object with an AcquisitionGeometry with updated centre of rotation

    '''

    def __init__(self, slice_index='centre', projection_index=0, ang_tol=0.1):

        kwargs = {
                    'slice_index': slice_index,
                    'ang_tol': ang_tol,
                    'projection_index': projection_index,
                    '_indices' : None,
                 }

        super(CofR_xcorrelation, self).__init__(**kwargs)

    def check_input(self, data):
        if not isinstance(data, AcquisitionData):
            raise Exception('Processor supports only AcquisitionData')

        if data.geometry == None:
            raise Exception('Geometry is not defined.')

        if data.geometry.geom_type == 'cone':
            raise ValueError("Only parallel-beam data is supported with this algorithm")

        if data.geometry.channels > 1:
            raise ValueError("Only single channel data is supported with this algorithm")

        if self.slice_index != 'centre':
            try:
                int(self.slice_index)
            except:
                raise ValueError("slice_index expected to be a positive integer or the string 'centre'. Got {0}".format(self.slice_index))

            if self.slice_index < 0 or self.slice_index >= data.get_dimension_size('vertical'):
                raise ValueError('slice_index is out of range. Must be in range 0-{0}. Got {1}'.format(data.get_dimension_size('vertical'), self.slice_index))
              
        # check if projection_index is either a tuple or list of length 2       
        try:
            len_check = False if len(self.projection_index) != 2 else True
            index = list(self.projection_index)
        # if projection_index does not have a length, put the object in a list
        except:
            len_check = True
            index = [self.projection_index]
        
        if not len_check:
            raise ValueError('Expected projection_index to be an int or list/tuple of 2 ints, got {0}'.format(self.projection_index))
        
        for angle in index:
            # check if all the indices are int
            if not isinstance(angle, int):
                raise ValueError('Expected projection_index to be an int, got {0}'.format(type(angle)))
            
            # check if all the indices are in range 0 to the number of angles
            if angle< 0  or angle>=data.geometry.config.angles.num_positions:
                raise ValueError('projection_index is out of range. Must be between 0 and {0}. Got {1}'.format(data.geometry.config.angles.num_positions-1, self.projection_index))

        angles_deg = data.geometry.config.angles.angle_data.copy()
        if data.geometry.config.angles.angle_unit == "radian":
                angles_deg *= 180/np.pi 

        # if there is only 1 index specified, find the angle in the list closest to 180 degrees away from the index 
        if len(index) == 1:
            new_index = CofR_xcorrelation._return_180_index(angles_deg, self.projection_index)
            index.append(new_index)
        
        # check the two angles are 180 degrees apart within the specified tolerance
        ang_diff = (angles_deg[index[0]] - angles_deg[index[1]]) % 360
        if abs(ang_diff-180) > self.ang_tol:
            raise ValueError('Method requires projections 180+/-{0} degrees apart, for chosen projection angle {1} found closest angle {2}.\
                            \nPick a different initial projection or increase the angular tolerance `ang_tol`.'.format(self.ang_tol, data.geometry.angles[index[0]], data.geometry.angles[index[1]]))
        
        self._indices = index

        return True

<<<<<<< HEAD
    @staticmethod
    def _return_180_index(angles_deg, initial_index):
        '''
        Finds the index of the angle closest to 180 degrees from a specified initial angle, from a list of angles in degrees

        '''
        # set the target projection to 0
        angles_deg -= angles_deg[initial_index]
        
        #keep angles in range 0 to 360
        angles_deg = angles_deg % 360

        return np.abs(angles_deg - 180).argmin()

=======
    def process(self, out=None):
>>>>>>> 3231549a


    def process(self, out=None):

        data_full = self.get_input()

        if data_full.geometry.dimension == '3D':

            data = data_full.get_slice(vertical=self.slice_index)
        else:
            data = data_full

        geometry = data.geometry
<<<<<<< HEAD
        
        
=======

        angles_deg = geometry.config.angles.angle_data.copy()

        if geometry.config.angles.angle_unit == "radian":
            angles_deg *= 180/np.pi

        #keep angles in range -180 to 180
        while angles_deg.min() <=-180:
            angles_deg[angles_deg<=-180] += 360

        while angles_deg.max() > 180:
            angles_deg[angles_deg>180] -= 360

        target = angles_deg[self.projection_index] + 180

        if target <= -180:
            target += 360
        elif target > 180:

            target -= 360

        ind = np.abs(angles_deg - target).argmin()

        ang_diff = abs(angles_deg[ind] - angles_deg[0])
        if abs(ang_diff-180) > self.ang_tol:
            raise ValueError('Method requires projections at 180 +/- {0} degrees interval, got {1}.\nPick a different initial projection or increase the angular tolerance `ang_tol`.'.format(self.ang_tol, ang_diff))

>>>>>>> 3231549a
        #cross correlate single slice with the 180deg one reversed
        data1 = data.get_slice(angle=self._indices[0]).as_array()
        data2 = np.flip(data.get_slice(angle=self._indices[1]).as_array())

<<<<<<< HEAD
=======

>>>>>>> 3231549a
        border = int(data1.size * 0.05)
        lag = np.correlate(data1[border:-border],data2[border:-border],"full")

        ind = lag.argmax()

        #fit quadratic to 3 centre points
        a = (lag[ind+1] + lag[ind-1] - 2*lag[ind]) * 0.5
        b = a + lag[ind] - lag[ind-1]
        quad_max = -b / (2*a) + ind

        shift = (quad_max - (lag.size-1)/2)/2
        shift = np.floor(shift *100 +0.5)/100

        new_geometry = data_full.geometry.copy()

        #set up new geometry
        new_geometry.config.system.rotation_axis.position[0] = shift * geometry.config.panel.pixel_size[0]

        logger.info("Centre of rotation correction found using cross-correlation")
        logger.info("Calculated from slice: %s", str(self.slice_index))
        logger.info("Centre of rotation shift = %f pixels", shift)
        logger.info("Centre of rotation shift = %f units at the object", shift * geometry.config.panel.pixel_size[0])
        logger.info("Return new dataset with centred geometry")

        if out is None:
            return AcquisitionData(array = data_full, deep_copy = True, geometry = new_geometry, supress_warning=True)
        else:
            out.geometry = new_geometry<|MERGE_RESOLUTION|>--- conflicted
+++ resolved
@@ -119,7 +119,6 @@
 
         return True
 
-<<<<<<< HEAD
     @staticmethod
     def _return_180_index(angles_deg, initial_index):
         '''
@@ -134,11 +133,6 @@
 
         return np.abs(angles_deg - 180).argmin()
 
-=======
-    def process(self, out=None):
->>>>>>> 3231549a
-
-
     def process(self, out=None):
 
         data_full = self.get_input()
@@ -150,46 +144,11 @@
             data = data_full
 
         geometry = data.geometry
-<<<<<<< HEAD
         
-        
-=======
-
-        angles_deg = geometry.config.angles.angle_data.copy()
-
-        if geometry.config.angles.angle_unit == "radian":
-            angles_deg *= 180/np.pi
-
-        #keep angles in range -180 to 180
-        while angles_deg.min() <=-180:
-            angles_deg[angles_deg<=-180] += 360
-
-        while angles_deg.max() > 180:
-            angles_deg[angles_deg>180] -= 360
-
-        target = angles_deg[self.projection_index] + 180
-
-        if target <= -180:
-            target += 360
-        elif target > 180:
-
-            target -= 360
-
-        ind = np.abs(angles_deg - target).argmin()
-
-        ang_diff = abs(angles_deg[ind] - angles_deg[0])
-        if abs(ang_diff-180) > self.ang_tol:
-            raise ValueError('Method requires projections at 180 +/- {0} degrees interval, got {1}.\nPick a different initial projection or increase the angular tolerance `ang_tol`.'.format(self.ang_tol, ang_diff))
-
->>>>>>> 3231549a
         #cross correlate single slice with the 180deg one reversed
         data1 = data.get_slice(angle=self._indices[0]).as_array()
         data2 = np.flip(data.get_slice(angle=self._indices[1]).as_array())
 
-<<<<<<< HEAD
-=======
-
->>>>>>> 3231549a
         border = int(data1.size * 0.05)
         lag = np.correlate(data1[border:-border],data2[border:-border],"full")
 
