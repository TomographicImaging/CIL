--- conflicted
+++ resolved
@@ -26,12 +26,8 @@
 import logging
 from cil.utilities.errors import InPlaceError
 
-<<<<<<< HEAD
-logger = logging.getLogger(__name__) 
-=======
 log = logging.getLogger(__name__)
 
->>>>>>> 390df70c
 
 class TotalVariation(Function):
 
@@ -198,13 +194,6 @@
         self._gradient = None
         self._domain = None
 
-<<<<<<< HEAD
-=======
-        self.info = info
-        if self.info:
-            warnings.warn("Use logging instead", DeprecationWarning, stacklevel=2)
-
->>>>>>> 390df70c
         # splitting Gradient
         self.split = split
 
@@ -359,19 +348,10 @@
         if self.warm_start:
             self._p2 = p2
 
-<<<<<<< HEAD
         if self.tolerance is not None:
-            logger.info(
-                    "Stop at {} iterations with tolerance {} .".format(k, error))
-        else:
-            logger.info("Stop at {} iterations.".format(k))
-=======
-        if self.info:
-            if self.tolerance is not None:
-                log.info("Stop at %d iterations with tolerance %r", k, error)
-            else:
-                log.info("Stop at %d iterations.", k)
->>>>>>> 390df70c
+            log.info("Stop at %d iterations with tolerance %r", k, error)
+        else:
+            log.info("Stop at %d iterations.", k)
 
         # return tau to its original state if it was modified
         if id(tau_reg_neg) == id(tau):
