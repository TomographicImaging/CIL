* 2x.x.x
<<<<<<< HEAD
  - Adds dask delayed computation of binary and unary methods of non-nested BlockDataContainer
=======
  - Recon.FBP allows 'astra' backend 
>>>>>>> 4fcff4b1
  - Fixed PowerMethod for square/non-square, complex/float matrices with stopping criterion.
  - CofR image_sharpness improved for large datasets
  - Geometry alignmentment fix for 2D datasets
  - CGLS update for sapyb to enable complex data
  - added sapyb and deprecated axpby

* 21.3.1
  - Added matplotlib version dependency to conda recipe
  - Fixed TIGRE wrappers for geometry with a virtual detector
  - Fixed TIGRE wrappers for cone-beam geometry with tilted rotation axis

* 21.3.0
  - Accelerated PDHG which handles strong convexity of functions
  - TotalVariation Function handles SIRF ImageData
  - Simulated datasets and volume added to DataExamples
  - TIGRE wrappers for parallel-beam geometry added
  - NEXUSWriter and NEXUSReader offer (8bit and 16bit) compression of data
  - show2D show_geom now return an object that can be saved with a `save` method
  - GradientOperator can be now used with SIRF DataContainers, both PET and MR
  - Add anisotropy in TotalVariation function
  - CCPi Regularisation plugin is refactored, only FGP_TV, FGP_dTV, TGV and TNV are exposed. Docstrings and functionality unit tests are added. Tests of the functions are meant to be in the CCPi-Regularisation toolkit itself.
  - Add dtype for ImageGeometry, AcquisitionGeometry, VectorGeometry, BlockGeometry
  - Fix GradientOperator to handle pseudo 2D CIL geometries
  - Created recon module with FBP and FDK using fast filtering library and TIGRE backprojectors
  - Added Intel IPP based library for filtering step of FBP
  - PDHG memory optimisation
  - ScaledFunction memory Optimisation
  - The github actions are merged into one action with multiple jobs
  - The conda build job uploads an artifact of the build tar.bz file which is later used by the documentation build job - which installs the package into a miniconda environment.
  - Documentation pages for recon, astra and cil-plugins are published.

* 21.2.0
  - add version string from git describe
  - add CCPi-Regularisation toolkit in unittests
  - show_geometry implemented to display AcquisitionGeometry objects, can be imported from utilities.display
  - CentreOfRotationCorrector.image_sharpness implemented which finds the rotation axis offset by maximising sharpness of a single slice reconstruction
  - Renamed CentreOfRotationCorrector.xcorr to CentreOfRotationCorrector.xcorrelation
  - Implemented Padder processor

* 21.1.0
  - Added TomoPhantom plugin to create 2D/3D + channel ImageData phantoms based on the TomoPhantom model library
  - Fixed bug in Zeiss reader geometry direction of rotation
  
* 21.0.0
  - Show2D now takes 4D datasets and slice infomation as input
  - TIGRE reconstruction package wrapped for cone-beam tomography
  - Datacontainers have get_slice method which returns a dataset with a single slice of the data
  - Datacontainers have reorder method which reorders the data in memory as requested, or for use with 'astra' or 'tigre'
  - Subset method has been deprecated
  - AcquisitionData and ImageData enforce requirement for a geometry on creation
  - New processors AbsorptionTransmissionConverter and TransmissionAbsorptionConverter to convert between Absorption and Transmission
  - Implemented Binner and Slicer processors
  - Implemented MaskGenerator and Masker processors

* 20.11.2
  - fixed windows build
  - NikonDataReader converts Nikon geometry to CIL geometry from xtekct file including detector and centre-or-rotation offsets
  - NexusdataReader supports files written with old versions of NexusDataWriter

* 20.11
  - python module renamed to cil
  - renamed Identity->IdentityOperator, Gradient->GradientOperator, SymmetrisedGradient->SymmetrisedGradientOperator

* 20.09.1
  - FiniteDifferenceOperator takes into consideration voxel size
  - Added CentreOfRotationCorrector
  - Removed CenterOfRotationFinder
  - moved TestData to utilities and renamed as dataexample
  - verbosity of Algorithms is independent of the update_objective_interval
  - added unittests
  - renamed
    - GradientDescent to GD
    - SparseFiniteDiff to SparseFiniteDifferenceOperator
    - LinearOperatorMatrix to MatrixOperator
  - bugfix update_objective of SPDHG 

* 20.09
  - added SPDHG algorithm
  - added TotalVariation function
  - Redesign of the AcquisitionGeometry class allowing more general acquisition trajectories than currently possible.
  - Added ZEISS reader

* 20.04
  - Significant upgrades to the operator and function classes to allow more flexible definition of optimisation problems
  - Added multithreaded C library for calculation of finite difference and some data processing
  - Added Gradient operator using C library and numpy backends

* 19.10
  - Improved usability with reader/writers and plotting utilities
  - Substantially improved test coverage

* 19.07
  - Introduction of BlockFramework
  - major revision and restructuring of the whole code
  - rewritten io package

* 19.02
  - introduction of Algorithm class
  - unit test expanded and moved to test directory
  - unified build system on Jenkins based on CCPi-VirtualMachine repo
 - switched to calendar versioning YY.0M.

* 0.10.0

* 0.9.4
  - Initial release<|MERGE_RESOLUTION|>--- conflicted
+++ resolved
@@ -1,9 +1,6 @@
 * 2x.x.x
-<<<<<<< HEAD
   - Adds dask delayed computation of binary and unary methods of non-nested BlockDataContainer
-=======
   - Recon.FBP allows 'astra' backend 
->>>>>>> 4fcff4b1
   - Fixed PowerMethod for square/non-square, complex/float matrices with stopping criterion.
   - CofR image_sharpness improved for large datasets
   - Geometry alignmentment fix for 2D datasets
