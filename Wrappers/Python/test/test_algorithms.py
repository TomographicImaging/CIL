--- conflicted
+++ resolved
@@ -962,15 +962,11 @@
         alg.run(20,verbose=0)
         np.testing.assert_array_almost_equal(alg.x.array, self.b2.array)
 
-<<<<<<< HEAD
+
         np.testing.assert_almost_equal(0.5 *alg.D.array, alg._Dscaled.array)
         np.testing.assert_allclose(alg.get_last_loss(), 0.5*np.linalg.norm(alg.x.as_array()-self.b2.as_array())**2, rtol=1e-5)
     
-        
-=======
-        np.testing.assert_almost_equal(0.5 * alg.D.array, alg._Dscaled.array)
-
->>>>>>> b3d8ffee
+
     def test_SIRT_nan_inf_values(self):
         Aop_nan_inf = self.Aop
         Aop_nan_inf.A[0:10, :] = 0.
@@ -1031,13 +1027,9 @@
                     max_iteration=150, constraint=constraint)
         sirt.run(25, verbose=0)
 
-<<<<<<< HEAD
         self.assertNumpyArrayAlmostEqual(sirt.x.as_array(), ig.allocate(0.25).as_array(),3)
         np.testing.assert_allclose(sirt.get_last_loss(), 0.5*np.linalg.norm(sirt.x.as_array()-data.as_array())**2, rtol=1e-5)
-=======
-        self.assertNumpyArrayAlmostEqual(
-            sirt.x.as_array(), ig.allocate(0.25).as_array(), 3)
->>>>>>> b3d8ffee
+
 
 
 class TestSPDHG(unittest.TestCase):
