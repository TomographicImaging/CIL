--- conflicted
+++ resolved
@@ -351,13 +351,8 @@
                 {'channel':(None,None,4),'angle':(None,None,2),'vertical':(None,None,8),'horizontal':(None,None,16)},
 
                 # shift detector with crop
-<<<<<<< HEAD
-                {'vertical':(32,64,2)},
-                
-=======
                 {'vertical':(32,65,2)},
 
->>>>>>> b10d15d6
                 # bin to single dimension
                 {'vertical':(31,33,2)},
 
@@ -1013,13 +1008,8 @@
                 {'channel':(None,None,4),'angle':(None,None,2),'vertical':(None,None,8),'horizontal':(None,None,16)},
 
                 # shift detector with crop
-<<<<<<< HEAD
-                {'vertical':(32,64,2)},
-                
-=======
                 {'vertical':(32,65,2)},
 
->>>>>>> b10d15d6
                 # slice to single dimension
                 {'vertical':(32,34,2)},
 
@@ -2648,7 +2638,6 @@
     def setUp(self):
         IG_2D = ImageGeometry(voxel_num_x=10,
                         voxel_num_y=10)
-<<<<<<< HEAD
         IG_3D = ImageGeometry(voxel_num_x=5, 
                             voxel_num_y=5,
                             voxel_num_z=5)
@@ -2681,22 +2670,6 @@
 
         self.mask_3D_manual = DataContainer(mask_3D_manual, dimension_labels=self.data_3D.dimension_labels)
         self.mask_3D_generated = MaskGenerator.special_values()(self.data_3D)
-=======
-
-        self.data_init = IG.allocate('random')
-
-        self.data = self.data_init.copy()
-
-        self.data.as_array()[2,3] = float('inf')
-        self.data.as_array()[4,5] = float('nan')
-
-        mask_manual = numpy.ones((10,10), dtype=bool)
-        mask_manual[2,3] = 0
-        mask_manual[4,5] = 0
-
-        self.mask_manual = DataContainer(mask_manual, dimension_labels=self.data.dimension_labels)
-        self.mask_generated = MaskGenerator.special_values()(self.data)
->>>>>>> b10d15d6
 
         # make a copy of mask_manual with 1s and 0s instead of bools:
         mask_int_manual = mask_manual.astype(numpy.int32)
@@ -2711,9 +2684,6 @@
         self.Masker_check(self.mask_2D_generated, self.data_2D, self.data_2D_init, self.mask_coords_2D)
         self.Masker_check(self.mask_3D_generated, self.data_3D, self.data_3D_init, self.mask_coords_3D)
 
-<<<<<<< HEAD
-    def Masker_check(self, mask, data, data_init, mask_coords): 
-=======
     def test_Masker_with_integer_mask(self):
         self.Masker_check(self.mask_int_manual, self.data, self.data_init)
 
@@ -2727,8 +2697,7 @@
         self.Masker_check(self.mask_int_manual, self.data, self.data_init)
         numpy.testing.assert_array_equal(mask.as_array(), self.mask_int_manual.as_array())
 
-    def Masker_check(self, mask, data, data_init):
->>>>>>> b10d15d6
+    def Masker_check(self, mask, data, data_init, mask_coords): 
 
         # test value mode
         m = Masker.value(mask=mask, value=10)
@@ -2736,27 +2705,18 @@
         res = m.process()
 
         data_test = data.copy().as_array()
-<<<<<<< HEAD
 
         for mask_coord in mask_coords:
             data_test[mask_coord] = 10
         
         numpy.testing.assert_allclose(res.as_array(), data_test, rtol=1E-6)     
         
-=======
-        data_test[2,3] = 10
-        data_test[4,5] = 10
-
-        numpy.testing.assert_allclose(res.as_array(), data_test, rtol=1E-6)
-
->>>>>>> b10d15d6
         # test mean mode
         m = Masker.mean(mask=mask)
         m.set_input(data)
         res = m.process()
 
         data_test = data.copy().as_array()
-<<<<<<< HEAD
         tmp = numpy.sum(data_init.as_array())-numpy.sum([data_init.as_array()[i] for i in mask_coords])
         tmp /= (data_init.size - len(mask_coords))
         for mask_coord in mask_coords:
@@ -2764,15 +2724,6 @@
 
         numpy.testing.assert_allclose(res.as_array(), data_test, rtol=1E-6)  
         
-=======
-        tmp = numpy.sum(data_init.as_array())-(data_init.as_array()[2,3]+data_init.as_array()[4,5])
-        tmp /= 98
-        data_test[2,3] = tmp
-        data_test[4,5] = tmp
-
-        numpy.testing.assert_allclose(res.as_array(), data_test, rtol=1E-6)
-
->>>>>>> b10d15d6
         # test median mode
         m = Masker.median(mask=mask)
         m.set_input(data)
@@ -2780,15 +2731,9 @@
 
         data_test = data.copy().as_array()
         tmp = data.as_array()[numpy.isfinite(data.as_array())]
-<<<<<<< HEAD
         for mask_coord in mask_coords:
             data_test[mask_coord] = numpy.median(tmp)
         
-=======
-        data_test[2,3] = numpy.median(tmp)
-        data_test[4,5] = numpy.median(tmp)
-
->>>>>>> b10d15d6
         numpy.testing.assert_allclose(res.as_array(), data_test, rtol=1E-6)
 
         # test axis int
@@ -2797,7 +2742,6 @@
         res = m.process()
 
         data_test = data.copy().as_array()
-<<<<<<< HEAD
 
         for mask_coord in mask_coords:
             # get elements in mask_coord:
@@ -2812,22 +2756,12 @@
         
         numpy.testing.assert_allclose(res.as_array(), data_test, rtol=1E-6) 
         
-=======
-        tmp1 = data.as_array()[2,:][numpy.isfinite(data.as_array()[2,:])]
-        tmp2 = data.as_array()[4,:][numpy.isfinite(data.as_array()[4,:])]
-        data_test[2,3] = numpy.median(tmp1)
-        data_test[4,5] = numpy.median(tmp2)
-
-        numpy.testing.assert_allclose(res.as_array(), data_test, rtol=1E-6)
-
->>>>>>> b10d15d6
         # test axis str
         m = Masker.mean(mask=mask, axis=data.dimension_labels[1])
         m.set_input(data)
         res = m.process()
 
         data_test = data.copy().as_array()
-<<<<<<< HEAD
         for mask_coord in mask_coords:
             # get elements in mask_coord:
             if len(mask_coord) == 2:
@@ -2838,13 +2772,6 @@
                 tmp = data.as_array()[x,:,z][numpy.isfinite(data.as_array()[x,:,z])]
             data_test[mask_coord] = numpy.sum(tmp) / len(tmp)
         
-=======
-        tmp1 = data.as_array()[:,3][numpy.isfinite(data.as_array()[:,3])]
-        tmp2 = data.as_array()[:,5][numpy.isfinite(data.as_array()[:,5])]
-        data_test[2,3] = numpy.sum(tmp1) / 9
-        data_test[4,5] = numpy.sum(tmp2) / 9
-
->>>>>>> b10d15d6
         numpy.testing.assert_allclose(res.as_array(), data_test, rtol=1E-6)
 
         # test inline
@@ -2854,40 +2781,23 @@
         m.process(out=data)
 
         data_test = data_init.copy().as_array()
-<<<<<<< HEAD
         for mask_coord in mask_coords:
             data_test[mask_coord] = 10
         
         numpy.testing.assert_allclose(data.as_array(), data_test, rtol=1E-6) 
         
         # test mask numpy 
-=======
-        data_test[2,3] = 10
-        data_test[4,5] = 10
-
-        numpy.testing.assert_allclose(data.as_array(), data_test, rtol=1E-6)
-
-        # test mask numpy
->>>>>>> b10d15d6
         data = data_init.copy()
         m = Masker.value(mask=mask.as_array(), value=10)
         m.set_input(data)
         res = m.process()
 
         data_test = data.copy().as_array()
-<<<<<<< HEAD
         for mask_coord in mask_coords:
             data_test[mask_coord] = 10
         
         numpy.testing.assert_allclose(res.as_array(), data_test, rtol=1E-6)  
         
-=======
-        data_test[2,3] = 10
-        data_test[4,5] = 10
-
-        numpy.testing.assert_allclose(res.as_array(), data_test, rtol=1E-6)
-
->>>>>>> b10d15d6
         # test interpolate
         data = data_init.copy()
         m = Masker.interpolate(mask=mask, method='linear', axis=0)
@@ -2904,9 +2814,6 @@
                 x, y, z = mask_coord
                 data_test[mask_coord] = (data_test[x-1, y, z] + data_test[x+1, y, z]) / 2
         
-<<<<<<< HEAD
-        numpy.testing.assert_allclose(res.as_array(), data_test, rtol=1E-6) 
-=======
         numpy.testing.assert_allclose(res.as_array(), data_test, rtol=1E-6)  
 
 
@@ -2995,7 +2902,6 @@
         processor.set_input(self.data_parallel)
         with self.assertRaises(ValueError):
             processor._set_geometry(self.data_parallel.geometry, None)
->>>>>>> b10d15d6
         
         # check override_geometry
         for data in [self.data_parallel, self.data_cone, self.data_multichannel]:
