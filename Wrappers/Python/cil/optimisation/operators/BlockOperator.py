# -*- coding: utf-8 -*-
#  Copyright 2019 United Kingdom Research and Innovation
#  Copyright 2019 The University of Manchester
#
#  Licensed under the Apache License, Version 2.0 (the "License");
#  you may not use this file except in compliance with the License.
#  You may obtain a copy of the License at
#
#      http://www.apache.org/licenses/LICENSE-2.0
#
#  Unless required by applicable law or agreed to in writing, software
#  distributed under the License is distributed on an "AS IS" BASIS,
#  WITHOUT WARRANTIES OR CONDITIONS OF ANY KIND, either express or implied.
#  See the License for the specific language governing permissions and
#  limitations under the License.
#
# Authors:
# CIL Developers, listed at: https://github.com/TomographicImaging/CIL/blob/master/NOTICE.txt

import numpy
import functools
from numbers import Number
from cil.framework import ImageData, BlockDataContainer, DataContainer
from cil.optimisation.operators import Operator, LinearOperator
from cil.framework import BlockGeometry
try:
    from sirf import SIRF
    from sirf.SIRF import DataContainer as SIRFDataContainer
    has_sirf = True
except ImportError as ie:
    has_sirf = False


class BlockOperator(Operator):
    r'''A Block matrix containing Operators

    Parameters
    ----------
    *args : Operator  
        Operators in the block.  
    **kwargs : dict  
        shape (:obj:`tuple`, optional): If shape is passed the Operators in vararg are considered input in a row-by-row fashion.  


    Note
    ----
    The Block Framework is a generic strategy to treat variational problems in the
    following form:

    .. math::

      \min Regulariser + Fidelity


    BlockOperators have a generic shape M x N, and when applied on an 
    Nx1 BlockDataContainer, will yield and Mx1 BlockDataContainer.
  
    Note
    -----
    BlockDatacontainer are only allowed to have the shape of N x 1, with
    N rows and 1 column.

    User may specify the shape of the block, by default is a row vector

    Operators in a Block are required to have the same domain column-wise and the
    same range row-wise.

    Examples
    -------

    BlockOperator(op0,op1) results in a row block

    BlockOperator(op0,op1,shape=(1,2)) results in a column block


    '''
    __array_priority__ = 1

    def __init__(self, *args, **kwargs):
<<<<<<< HEAD
        '''
        This is the class creator.

        Parameters:
            :param: vararg (Operator): Operators in the block.
            :param: shape (:obj:`tuple`, optional): If shape is passed the Operators in vararg are considered input in a row-by-row fashion. Note that shape and number of Operators must match.

        Example:
            BlockOperator(op0,op1) results in a row block
            BlockOperator(op0,op1,shape=(1,2)) results in a column block
        '''
=======

>>>>>>> b7d05fa6
        self.operators = args
        shape = kwargs.get('shape', None)
        if shape is None:
            shape = (len(args), 1)
        self.shape = shape
        n_elements = functools.reduce(lambda x, y: x*y, shape, 1)
        if len(args) != n_elements:
            raise ValueError(
                'Dimension and size do not match: expected {} got {}'
                .format(n_elements, len(args)))
        # TODO
        # until a decent way to check equality of Acquisition/Image geometries
        # required to fullfil "Operators in a Block are required to have the same
        # domain column-wise and the same range row-wise."
        # let us just not check if column/row-wise compatible, which is actually
        # the same achieved by the column_wise_compatible and row_wise_compatible methods.

        # # test if operators are compatible
        # if not self.column_wise_compatible():
        #     raise ValueError('Operators in each column must have the same domain')
        # if not self.row_wise_compatible():
        #     raise ValueError('Operators in each row must have the same range')

    def column_wise_compatible(self):
        '''Operators in a Block should have the same domain per column'''
        rows, cols = self.shape
        compatible = True
        for col in range(cols):
            column_compatible = True
            for row in range(1, rows):
                dg0 = self.get_item(row-1, col).domain_geometry()
                dg1 = self.get_item(row, col).domain_geometry()
                if hasattr(dg0, 'handle') and hasattr(dg1, 'handle'):
                    column_compatible = True and column_compatible
                else:
                    column_compatible = dg0.__dict__ == dg1.__dict__ and column_compatible
            compatible = compatible and column_compatible
        return compatible

    def row_wise_compatible(self):
        '''Operators in a Block should have the same range per row'''
        rows, cols = self.shape
        compatible = True
        for row in range(rows):
            row_compatible = True
            for col in range(1, cols):
                dg0 = self.get_item(row, col-1).range_geometry()
                dg1 = self.get_item(row, col).range_geometry()
                if hasattr(dg0, 'handle') and hasattr(dg1, 'handle'):
                    row_compatible = True and column_compatible
                else:
                    row_compatible = dg0.__dict__ == dg1.__dict__ and row_compatible

            compatible = compatible and row_compatible

        return compatible

    def get_item(self, row, col):
<<<<<<< HEAD
        '''Returns the Operator at specified row and col'''
=======
        '''Returns the Operator at specified row and col
        Parameters
        ----------
        row: `int`
            The row index required. 
        col: `int`
            The column index required. 
        '''
>>>>>>> b7d05fa6
        if row > self.shape[0]:
            raise ValueError(
                'Requested row {} > max {}'.format(row, self.shape[0]))
        if col > self.shape[1]:
            raise ValueError(
                'Requested col {} > max {}'.format(col, self.shape[1]))

        index = row*self.shape[1]+col
        return self.operators[index]

    def norm(self):
        '''Returns the Euclidean norm of the norms of the individual operators in the BlockOperators '''
        return numpy.sqrt(numpy.sum(numpy.array(self.get_norms_as_list())**2))

    def get_norms_as_list(self, ):
        '''Returns a list of the individual norms of the Operators in the BlockOperator
        '''
        return [op.norm() for op in self.operators]

    def set_norms(self, norms):
        '''Uses the set_norm() function in Operator to set the norms of the operators in the BlockOperator from a list of custom values. 
<<<<<<< HEAD
        
         Args:
         
            param norms (:obj:`list`): A list of positive real values the same length as the number of operators in the BlockOperator.  
=======

        Parameters  
        ------------  
        norms: list  
            A list of positive real values the same length as the number of operators in the BlockOperator.  

>>>>>>> b7d05fa6
        '''
        if len(norms) != self.size:
            raise ValueError(
                "The length of the list of norms should be equal to the number of operators in the BlockOperator")

        for j, value in enumerate(norms):
            self.operators[j].set_norm(value)

    def direct(self, x, out=None):
        '''Direct operation for the BlockOperator

        Note
        -----
        BlockOperators work on BlockDataContainers, but they will also work on DataContainers
        and inherited classes by simple wrapping the input in a BlockDataContainer of shape (1,1)
        '''

        if not isinstance(x, BlockDataContainer):
            x_b = BlockDataContainer(x)
        else:
            x_b = x
        shape = self.get_output_shape(x_b.shape)
        res = []

        if out is None:

            for row in range(self.shape[0]):
                for col in range(self.shape[1]):
                    if col == 0:
                        prod = self.get_item(row, col).direct(
                            x_b.get_item(col))
                    else:
                        prod += self.get_item(row,
                                              col).direct(x_b.get_item(col))
                res.append(prod)
            return BlockDataContainer(*res, shape=shape)

        else:

            tmp = self.range_geometry().allocate()
            for row in range(self.shape[0]):
                for col in range(self.shape[1]):
                    if col == 0:
                        self.get_item(row, col).direct(
                            x_b.get_item(col),
                            out=out.get_item(row))
                    else:
                        a = out.get_item(row)
                        self.get_item(row, col).direct(
                            x_b.get_item(col),
                            out=tmp.get_item(row))
                        a += tmp.get_item(row)

    def adjoint(self, x, out=None):
        '''Adjoint operation for the BlockOperator

        Note
        -----
        BlockOperator may contain both LinearOperator and Operator
        This method exists in BlockOperator as it is not known what type of
        Operator it will contain.

        BlockOperators work on BlockDataContainers, but they will also work on DataContainers
        and inherited classes by simple wrapping the input in a BlockDataContainer of shape (1,1)

        Raises: ValueError if the contained Operators are not linear
        '''
        if not self.is_linear():
            raise ValueError('Not all operators in Block are linear.')
        if not isinstance(x, BlockDataContainer):
            x_b = BlockDataContainer(x)
        else:
            x_b = x
        shape = self.get_output_shape(x_b.shape, adjoint=True)
        if out is None:
            res = []
            for col in range(self.shape[1]):
                for row in range(self.shape[0]):
                    if row == 0:
                        prod = self.get_item(row, col).adjoint(
                            x_b.get_item(row))
                    else:
                        prod += self.get_item(row,
                                              col).adjoint(x_b.get_item(row))
                res.append(prod)
            if self.shape[1] == 1:
                # the output is a single DataContainer, so we can take it out
                return res[0]
            else:
                return BlockDataContainer(*res, shape=shape)
        else:

            for col in range(self.shape[1]):
                for row in range(self.shape[0]):
                    if row == 0:
                        if issubclass(out.__class__, DataContainer) or \
                                (has_sirf and issubclass(out.__class__, SIRFDataContainer)):
                            self.get_item(row, col).adjoint(
                                x_b.get_item(row),
                                out=out)
                        else:
                            op = self.get_item(row, col)
                            self.get_item(row, col).adjoint(
                                x_b.get_item(row),
                                out=out.get_item(col))
                    else:
                        if issubclass(out.__class__, DataContainer) or \
                                (has_sirf and issubclass(out.__class__, SIRFDataContainer)):
                            out += self.get_item(row, col).adjoint(
                                x_b.get_item(row))
                        else:
                            a = out.get_item(col)
                            a += self.get_item(row, col).adjoint(
                                x_b.get_item(row),
                            )

    def is_linear(self):
        '''Returns whether all the elements of the BlockOperator are linear'''
        return functools.reduce(lambda x, y: x and y.is_linear(), self.operators, True)

    def get_output_shape(self, xshape, adjoint=False):
        '''Returns the shape of the output BlockDataContainer
<<<<<<< HEAD

=======
        Parameters
        ----------
        xshape: BlockDataContainer

        adjoint: `bool`

        Examples
        --------
>>>>>>> b7d05fa6
        A(N,M) direct u(M,1) -> N,1
        
        A(N,M)^T adjoint u(N,1) -> M,1
        '''
        rows, cols = self.shape
        xrows, xcols = xshape
        if xcols != 1:
            raise ValueError(
                'BlockDataContainer cannot have more than 1 column')
        if adjoint:
            if rows != xrows:
                raise ValueError(
                    'Incompatible shapes {} {}'.format(self.shape, xshape))
            return (cols, xcols)
        if cols != xrows:
            raise ValueError(
                'Incompatible shapes {} {}'.format((rows, cols), xshape))
        return (rows, xcols)

    def __rmul__(self, scalar):
        '''Defines the left multiplication with a scalar. Returns a block operator with Scaled Operators inside.

<<<<<<< HEAD
        Args:

        :`scalar`: (number or iterable containing numbers):

        Returns: a block operator with Scaled Operators inside'''
=======
        Parameters
        ------------

        scalar: number or iterable containing numbers

        '''
>>>>>>> b7d05fa6
        if isinstance(scalar, list) or isinstance(scalar, tuple) or \
                isinstance(scalar, numpy.ndarray):
            if len(scalar) != len(self.operators):
                raise ValueError(
                    'dimensions of scalars and operators do not match')
            scalars = scalar
        else:
            scalars = [scalar for _ in self.operators]
        # create a list of ScaledOperator-s
        ops = [v * op for v, op in zip(scalars, self.operators)]
        # return BlockScaledOperator(self, scalars ,shape=self.shape)
        return type(self)(*ops, shape=self.shape)

    @property
    def T(self):
        '''Returns the transposed of self.
<<<<<<< HEAD
        
=======

>>>>>>> b7d05fa6
        Recall the input list is shaped in a row-by-row fashion'''
        newshape = (self.shape[1], self.shape[0])
        oplist = []
        for col in range(newshape[1]):
            for row in range(newshape[0]):
                oplist.append(self.get_item(col, row))
        return type(self)(*oplist, shape=newshape)

    def domain_geometry(self):
        '''Returns the domain of the BlockOperator

        If the shape of the BlockOperator is (N,1) the domain is a ImageGeometry or AcquisitionGeometry.
        Otherwise it is a BlockGeometry.
        '''
        if self.shape[1] == 1:
            # column BlockOperator
            return self.get_item(0, 0).domain_geometry()
        else:
            # get the geometries column wise
            # we need only the geometries from the first row
            # since it is compatible from __init__
            tmp = []
            for i in range(self.shape[1]):
                tmp.append(self.get_item(0, i).domain_geometry())
            return BlockGeometry(*tmp)

            # shape = (self.shape[0], 1)
            # return BlockGeometry(*[el.domain_geometry() for el in self.operators],
            #        shape=self.shape)

    def range_geometry(self):
        '''Returns the range of the BlockOperator'''

        tmp = []
        for i in range(self.shape[0]):
            tmp.append(self.get_item(i, 0).range_geometry())
        return BlockGeometry(*tmp)

    def sum_abs_row(self):

        res = []
        for row in range(self.shape[0]):
            for col in range(self.shape[1]):
                if col == 0:
                    prod = self.get_item(row, col).sum_abs_row()
                else:
                    prod += self.get_item(row, col).sum_abs_row()
            res.append(prod)

        if self.shape[1] == 1:
            tmp = sum(res)
            return ImageData(tmp)
        else:

            return BlockDataContainer(*res)

    def sum_abs_col(self):

        res = []
        for row in range(self.shape[0]):
            for col in range(self.shape[1]):
                if col == 0:
                    prod = self.get_item(row, col).sum_abs_col()
                else:
                    prod += self.get_item(row, col).sum_abs_col()
            res.append(prod)

        return BlockDataContainer(*res)

    def __len__(self):
        return len(self.operators)
<<<<<<< HEAD
    
    @property
    def size(self):
        return len(self.operators)
    
    
=======

    @property
    def size(self):
        return len(self.operators)
>>>>>>> b7d05fa6

    def __getitem__(self, index):
        '''Returns the index-th operator in the block irrespectively of it's shape'''
        return self.operators[index]

    def get_as_list(self):
        '''Returns the list of operators'''
        return self.operators<|MERGE_RESOLUTION|>--- conflicted
+++ resolved
@@ -77,21 +77,12 @@
     __array_priority__ = 1
 
     def __init__(self, *args, **kwargs):
-<<<<<<< HEAD
-        '''
-        This is the class creator.
-
-        Parameters:
-            :param: vararg (Operator): Operators in the block.
-            :param: shape (:obj:`tuple`, optional): If shape is passed the Operators in vararg are considered input in a row-by-row fashion. Note that shape and number of Operators must match.
 
         Example:
             BlockOperator(op0,op1) results in a row block
             BlockOperator(op0,op1,shape=(1,2)) results in a column block
         '''
-=======
-
->>>>>>> b7d05fa6
+
         self.operators = args
         shape = kwargs.get('shape', None)
         if shape is None:
@@ -150,9 +141,7 @@
         return compatible
 
     def get_item(self, row, col):
-<<<<<<< HEAD
-        '''Returns the Operator at specified row and col'''
-=======
+
         '''Returns the Operator at specified row and col
         Parameters
         ----------
@@ -161,7 +150,7 @@
         col: `int`
             The column index required. 
         '''
->>>>>>> b7d05fa6
+
         if row > self.shape[0]:
             raise ValueError(
                 'Requested row {} > max {}'.format(row, self.shape[0]))
@@ -183,19 +172,12 @@
 
     def set_norms(self, norms):
         '''Uses the set_norm() function in Operator to set the norms of the operators in the BlockOperator from a list of custom values. 
-<<<<<<< HEAD
-        
-         Args:
-         
-            param norms (:obj:`list`): A list of positive real values the same length as the number of operators in the BlockOperator.  
-=======
 
         Parameters  
         ------------  
         norms: list  
             A list of positive real values the same length as the number of operators in the BlockOperator.  
 
->>>>>>> b7d05fa6
         '''
         if len(norms) != self.size:
             raise ValueError(
@@ -318,9 +300,7 @@
 
     def get_output_shape(self, xshape, adjoint=False):
         '''Returns the shape of the output BlockDataContainer
-<<<<<<< HEAD
-
-=======
+
         Parameters
         ----------
         xshape: BlockDataContainer
@@ -329,7 +309,7 @@
 
         Examples
         --------
->>>>>>> b7d05fa6
+
         A(N,M) direct u(M,1) -> N,1
         
         A(N,M)^T adjoint u(N,1) -> M,1
@@ -352,20 +332,12 @@
     def __rmul__(self, scalar):
         '''Defines the left multiplication with a scalar. Returns a block operator with Scaled Operators inside.
 
-<<<<<<< HEAD
-        Args:
-
-        :`scalar`: (number or iterable containing numbers):
-
-        Returns: a block operator with Scaled Operators inside'''
-=======
         Parameters
         ------------
-
         scalar: number or iterable containing numbers
 
         '''
->>>>>>> b7d05fa6
+
         if isinstance(scalar, list) or isinstance(scalar, tuple) or \
                 isinstance(scalar, numpy.ndarray):
             if len(scalar) != len(self.operators):
@@ -382,11 +354,6 @@
     @property
     def T(self):
         '''Returns the transposed of self.
-<<<<<<< HEAD
-        
-=======
-
->>>>>>> b7d05fa6
         Recall the input list is shaped in a row-by-row fashion'''
         newshape = (self.shape[1], self.shape[0])
         oplist = []
@@ -458,19 +425,10 @@
 
     def __len__(self):
         return len(self.operators)
-<<<<<<< HEAD
-    
+
     @property
     def size(self):
         return len(self.operators)
-    
-    
-=======
-
-    @property
-    def size(self):
-        return len(self.operators)
->>>>>>> b7d05fa6
 
     def __getitem__(self, index):
         '''Returns the index-th operator in the block irrespectively of it's shape'''
