CCPi Core Imaging Library (CIL).
Copyright 2017 United Kingdom Research and Innovation
Copyright 2017 The University of Manchester

Licensed under the Apache License, Version 2.0 (the "License");
you may not use this file except in compliance with the License.
You may obtain a copy of the License at

      http://www.apache.org/licenses/LICENSE-2.0

Unless required by applicable law or agreed to in writing, software
distributed under the License is distributed on an "AS IS" BASIS,
WITHOUT WARRANTIES OR CONDITIONS OF ANY KIND, either express or implied.
See the License for the specific language governing permissions and
limitations under the License.


This software product is developed for the Collaborative Computational
Project in Tomographic Imaging CCPi (http://www.ccpi.ac.uk/) with
substantial contributions by UKRI-STFC and The University of Manchester.
and other contributing institutions.

Institutions Key:
1 - United Kingdom Research and Innovation - Science & Technology Facilities Council (UKRI-STFC)
2 - Technical University of Denmark (DTU)
3 - The University of Manchester
4 - Finden
5 - University College London (UCL)
6 - Karlsruhe Institute of Technology (KIT)
7 - University of Bath
8 - UES Inc.
9 - Swansea University
10 - University of Warwick
11 - University of Helsinki
12 - Australian e-Health Research, Australia
13 - KU Leuven
14 - Independent Contributor

CIL Developers in date order:
Edoardo Pasca (2017 – present) - 1
Jakob Sauer Jørgensen (2017 - present) - 2, 3
Evangelos Papoutsellis (2018 – 2020) - 3, (2020-2022) - 1, (2022-present) - 4
Evelina Ametova (2018-2020) - 3, (2020-2021) - 6
Gemma Fardell (2019 - present) - 1
Kris Thielemans (2020 - present) - 5
Laura Murgatroyd (2021 - present) - 1
Margaret Duff (2023 - present) - 1
Casper da Costa-Luis (2023 - present) - 1
Hannah Robarts (2023 - present) - 1
Danica Sugic (2024 - present) - 1

CIL Contributors:
Srikanth Nagella (2017-2018) - 1
Daniil Kazantsev (2018) - 3
Ryan Warr (2019) - 3
Tomas Kulhanek (2019) - 1
Claire Delplancke (2019 - 2022) - 7 
Matthias Ehrhardt (2019 - 2023) - 7
Richard Brown (2020-2021) - 5
Sam Tygier (2022) - 1
Andrew Sharits (2022) - 8
Kyle Pidgeon (2023) - 1
Letizia Protopapa (2023) - 1
Tommi Heikkilä (2023) - 11
Ashley Gillman (2024) -12 
Zeljko Kereta (2024) - 5
Evgueni Ovtchinnikov (2024) -1 
Georg Schramm (2024) - 13
Sam Porter (2024) - 5
Joshua Hellier (2024) - 3
Nicholas Whyatt (2024) - 1
Rasmia Kulan (2024) - 1
Emmanuel Ferdman (2025) - 14
<<<<<<< HEAD
Maike Meier (2024) - 1
Mariam Demir (2024) - 1
=======
Mariam Demir (2025) - 1
>>>>>>> 64e0b1b6

CIL Advisory Board:
Llion Evans - 9
William Lionheart - 3
Kris Thielemans - 5
Martin Turner - 3
Jay Warnett - 10
Philip Withers - 3<|MERGE_RESOLUTION|>--- conflicted
+++ resolved
@@ -71,12 +71,9 @@
 Nicholas Whyatt (2024) - 1
 Rasmia Kulan (2024) - 1
 Emmanuel Ferdman (2025) - 14
-<<<<<<< HEAD
 Maike Meier (2024) - 1
 Mariam Demir (2024) - 1
-=======
-Mariam Demir (2025) - 1
->>>>>>> 64e0b1b6
+
 
 CIL Advisory Board:
 Llion Evans - 9
