--- conflicted
+++ resolved
@@ -15,20 +15,14 @@
     - Add checks on out argument passed to processors to ensure correct dtype and size (#1805)
     - Internal refactor: Replaced string-based label checks with enum-based checks for improved type safety and consistency (#1692)
     - Internal refactor: Separate framework into multiple files (#1692)
-<<<<<<< HEAD
+    - Allow the SIRT algorithm to take `initial=None` (#1906)
     - Add checks on equality method of `AcquisitionData` and `ImageData` for equality of data type and geometry (#1919)
-    - Add check on equality method of `AcquisitionGeometry` for equality of dimension labels (#1919)
-  - Testing:
-    - New unit tests for operators and functions to check for in place errors and the behaviour of `out` (#1805)
-    - Updates in SPDHG vs PDHG unit test to reduce test time and adjustments to parameters (#1898)
-    - New unit tests for `DataContainer`, `AcquisitionData` and `ImageData` to check equality method (`__eq__`) behaves as expected (#1919)
-=======
-    - Allow the SIRT algorithm to take `initial=None` (#1906)
+    - Add check on equality method of `AcquisitionGeometry` for equality of dimension labels (#1919)    
   - Testing:
     - New unit tests for operators and functions to check for in place errors and the behaviour of `out` (#1805)
     - Updates in SPDHG vs PDHG unit test to reduce test time and adjustments to parameters (#1898)
     - Drop Jenkins in favour of GHA for conda builds (#1914)
->>>>>>> f8b513b5
+    - New unit tests for `DataContainer`, `AcquisitionData` and `ImageData` to check equality method (`__eq__`) behaves as expected (#1919)
   - Bug fixes:
     - `ImageData` removes dimensions of size 1 from the input array. This fixes an issue where single slice reconstructions from 3D data would fail due to shape mismatches (#1885)
     - Make Binner accept accelerated=False (#1887)
