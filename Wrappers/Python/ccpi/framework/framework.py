# -*- coding: utf-8 -*-
#  CCP in Tomographic Imaging (CCPi) Core Imaging Library (CIL).

#   Copyright 2017 UKRI-STFC
#   Copyright 2017 University of Manchester

#   Licensed under the Apache License, Version 2.0 (the "License");
#   you may not use this file except in compliance with the License.
#   You may obtain a copy of the License at

#   http://www.apache.org/licenses/LICENSE-2.0

#   Unless required by applicable law or agreed to in writing, software
#   distributed under the License is distributed on an "AS IS" BASIS,
#   WITHOUT WARRANTIES OR CONDITIONS OF ANY KIND, either express or implied.
#   See the License for the specific language governing permissions and
#   limitations under the License.
from __future__ import absolute_import
from __future__ import division
from __future__ import print_function

import copy
import numpy
import sys
from datetime import timedelta, datetime
import warnings
from functools import reduce
from numbers import Number
import ctypes, platform
from ccpi.utilities import NUM_THREADS
import math

# check for the extension
if platform.system() == 'Linux':
    dll = 'libcilacc.so'
elif platform.system() == 'Windows':
    dll = 'cilacc.dll'
elif platform.system() == 'Darwin':
    dll = 'libcilacc.dylib'
else:
    raise ValueError('Not supported platform, ', platform.system())

cilacc = ctypes.cdll.LoadLibrary(dll)

#default nThreads
# import multiprocessing
# cpus = multiprocessing.cpu_count()
# NUM_THREADS = max(int(cpus/2),1)


def find_key(dic, val):
    """return the key of dictionary dic given the value"""
    return [k for k, v in dic.items() if v == val][0]

def message(cls, msg, *args):
    msg = "{0}: " + msg
    for i in range(len(args)):
        msg += " {%d}" %(i+1)
    args = list(args)
    args.insert(0, cls.__name__ )
    
    return msg.format(*args )

class ImageGeometry(object):
    RANDOM = 'random'
    RANDOM_INT = 'random_int'
    CHANNEL = 'channel'
    VERTICAL = 'vertical'
    HORIZONTAL_X = 'horizontal_x'
    HORIZONTAL_Y = 'horizontal_y'

    @property
    def shape(self):

        shape_dict = {ImageGeometry.CHANNEL: self.channels,
                     ImageGeometry.VERTICAL: self.voxel_num_z,
                     ImageGeometry.HORIZONTAL_Y: self.voxel_num_y,        
                     ImageGeometry.HORIZONTAL_X: self.voxel_num_x}

        shape = []
        for label in self.dimension_labels:
            shape.append(shape_dict[label])

        return tuple(shape)

    @shape.setter
    def shape(self, val):
        print("Deprecated - shape will be set automatically")

    @property
    def spacing(self):

        spacing_dict = {ImageGeometry.CHANNEL: self.channel_spacing,
                        ImageGeometry.VERTICAL: self.voxel_size_z,
                        ImageGeometry.HORIZONTAL_Y: self.voxel_size_y,        
                        ImageGeometry.HORIZONTAL_X: self.voxel_size_x}

        spacing = []
        for label in self.dimension_labels:
            spacing.append(spacing_dict[label])

        return tuple(spacing)

    @property
    def length(self):
        return len(self.dimension_labels)

    @property
    def dimension_labels(self):
        
        labels_default = [  ImageGeometry.CHANNEL,
                            ImageGeometry.VERTICAL,
                            ImageGeometry.HORIZONTAL_Y,
                            ImageGeometry.HORIZONTAL_X]

        shape_default = [   self.channels - 1, #channels default is 1
                            self.voxel_num_z,
                            self.voxel_num_y,
                            self.voxel_num_x]

        try:
            labels = list(self.__dimension_labels)
        except AttributeError:
            labels = labels_default.copy()

        for i, x in enumerate(shape_default):
            if x == 0:
                try:
                    labels.remove(labels_default[i])
                except ValueError:
                    pass #if not in custom list carry on
        return tuple(labels)
      
    @dimension_labels.setter
    def dimension_labels(self, val):

        labels_default = [  ImageGeometry.CHANNEL,
                            ImageGeometry.VERTICAL,
                            ImageGeometry.HORIZONTAL_Y,
                            ImageGeometry.HORIZONTAL_X]

        #check input and store. This value is not used directly
        if val is not None:
            for x in val:
                if x not in labels_default:
                    raise ValueError('Requested axis are not possible. Accepted label names {},\ngot {}'.format(labels_default,val))
                    
            self.__dimension_labels = tuple(val)

    def __eq__(self, other):

        if not isinstance(other, self.__class__):
            return False
        
        if self.voxel_num_x == other.voxel_num_x \
            and self.voxel_num_y == other.voxel_num_y \
            and self.voxel_num_z == other.voxel_num_z \
            and self.voxel_size_x == other.voxel_size_x \
            and self.voxel_size_y == other.voxel_size_y \
            and self.voxel_size_z == other.voxel_size_z \
            and self.center_x == other.center_x \
            and self.center_y == other.center_y \
            and self.center_z == other.center_z \
            and self.channels == other.channels \
            and self.channel_spacing == other.channel_spacing \
            and self.dimension_labels == other.dimension_labels:

            return True
        
        return False

    def __init__(self, 
                 voxel_num_x=0, 
                 voxel_num_y=0, 
                 voxel_num_z=0, 
                 voxel_size_x=1, 
                 voxel_size_y=1, 
                 voxel_size_z=1, 
                 center_x=0, 
                 center_y=0, 
                 center_z=0, 
                 channels=1, 
                 **kwargs):
        
        self.voxel_num_x = voxel_num_x
        self.voxel_num_y = voxel_num_y
        self.voxel_num_z = voxel_num_z
        self.voxel_size_x = voxel_size_x
        self.voxel_size_y = voxel_size_y
        self.voxel_size_z = voxel_size_z
        self.center_x = center_x
        self.center_y = center_y
        self.center_z = center_z  
        self.channels = channels
<<<<<<< HEAD
        
        # this is some code repetition
        if self.channels > 1:            
            if self.voxel_num_z>1:
                self.length = 4
                shape = (self.channels, self.voxel_num_z, self.voxel_num_y, self.voxel_num_x)
                dim_labels = [ImageGeometry.CHANNEL, ImageGeometry.VERTICAL,
                ImageGeometry.HORIZONTAL_Y, ImageGeometry.HORIZONTAL_X]
                voxel_sizes = [1.0, self.voxel_size_z, self.voxel_size_y, self.voxel_size_x]
            else:
                self.length = 3
                shape = (self.channels, self.voxel_num_y, self.voxel_num_x)
                dim_labels = [ImageGeometry.CHANNEL, ImageGeometry.HORIZONTAL_Y, ImageGeometry.HORIZONTAL_X]
                voxel_sizes = [1.0, self.voxel_size_y, self.voxel_size_x]
        else:
            if self.voxel_num_z>1:
                self.length = 3
                shape = (self.voxel_num_z, self.voxel_num_y, self.voxel_num_x)
                dim_labels = [ImageGeometry.VERTICAL, ImageGeometry.HORIZONTAL_Y,
                 ImageGeometry.HORIZONTAL_X]
                voxel_sizes = [self.voxel_size_z, self.voxel_size_y, self.voxel_size_x]
            else:
                self.length = 2  
                shape = (self.voxel_num_y, self.voxel_num_x)
                dim_labels = [ImageGeometry.HORIZONTAL_Y, ImageGeometry.HORIZONTAL_X]
                voxel_sizes = [self.voxel_size_y, self.voxel_size_x]
        
        labels = kwargs.get('dimension_labels', None)
        if labels is None:
            self.shape = shape
            self.dimension_labels = dim_labels
            self.voxel_sizes = voxel_sizes
        else:
            if labels is not None:
                allowed_labels = [ImageGeometry.CHANNEL, ImageGeometry.VERTICAL,
                                  ImageGeometry.HORIZONTAL_Y, ImageGeometry.HORIZONTAL_X]
                if not reduce(lambda x,y: (y in allowed_labels) and x, labels , True):
                    raise ValueError('Requested axis are not possible. Expected {},\ngot {}'.format(
                                    allowed_labels,labels))
            order = self.get_order_by_label(labels, dim_labels)
            if order != [i for i in range(len(dim_labels))]:
                # resort
                self.shape = tuple([shape[i] for i in order])
                self.voxel_sizes = [voxel_sizes[i] for i in order]
            else:
                self.shape = shape
                self.voxel_sizes = voxel_sizes
            self.dimension_labels = labels
            
                                
=======
        self.channel_spacing = 1.0
        self.dimension_labels = kwargs.get('dimension_labels', None)

    def subset(self, dimensions=None, **kw):
        '''Returns a new sliced and/or reshaped ImageGeometry'''
  
        if dimensions is not None and \
            (len(dimensions) != len(self.shape) ):
            raise ValueError('Please specify the slice on the axis/axes you want to cut away, or the same amount of axes for resorting')

        channel_slice = kw.get(ImageGeometry.CHANNEL, None)
        vertical_slice = kw.get(ImageGeometry.VERTICAL, None)
        horizontalx_slice = kw.get(ImageGeometry.HORIZONTAL_X, None)
        horizontaly_slice = kw.get(ImageGeometry.HORIZONTAL_Y, None)

        geometry_new = self.copy()
        if channel_slice is not None:
            geometry_new.channels = 1

        if vertical_slice is not None:
            geometry_new.voxel_num_z = 0
                
        if horizontaly_slice is not None:
            geometry_new.voxel_num_y = 0

        if horizontalx_slice is not None:
            geometry_new.voxel_num_x = 0

        if dimensions is not None:
            geometry_new.dimension_labels = dimensions 

        return geometry_new

>>>>>>> 15343cef
    def get_order_by_label(self, dimension_labels, default_dimension_labels):
        order = []
        for i, el in enumerate(dimension_labels):
            for j, ek in enumerate(default_dimension_labels):
                if el == ek:
                    order.append(j)
                    break
        return order

    def get_min_x(self):
        return self.center_x - 0.5*self.voxel_num_x*self.voxel_size_x
        
    def get_max_x(self):
        return self.center_x + 0.5*self.voxel_num_x*self.voxel_size_x
        
    def get_min_y(self):
        return self.center_y - 0.5*self.voxel_num_y*self.voxel_size_y
        
    def get_max_y(self):
        return self.center_y + 0.5*self.voxel_num_y*self.voxel_size_y
        
    def get_min_z(self):
        if not self.voxel_num_z == 0:
            return self.center_z - 0.5*self.voxel_num_z*self.voxel_size_z
        else:
            return 0
        
    def get_max_z(self):
        if not self.voxel_num_z == 0:
            return self.center_z + 0.5*self.voxel_num_z*self.voxel_size_z
        else:
            return 0
        
    def clone(self):
        '''returns a copy of the ImageGeometry'''
        return copy.deepcopy(self)

    def copy(self):
        '''alias of clone'''
        return self.clone()
 
    def __str__ (self):
        repres = ""
        repres += "Number of channels: {0}\n".format(self.channels)
        repres += "channel_spacing: {0}\n".format(self.channel_spacing)

        if self.voxel_num_z > 0:
            repres += "voxel_num : x{0},y{1},z{2}\n".format(self.voxel_num_x, self.voxel_num_y, self.voxel_num_z)
            repres += "voxel_size : x{0},y{1},z{2}\n".format(self.voxel_size_x, self.voxel_size_y, self.voxel_size_z)
            repres += "center : x{0},y{1},z{2}\n".format(self.center_x, self.center_y, self.center_z)
        else:
            repres += "voxel_num : x{0},y{1}\n".format(self.voxel_num_x, self.voxel_num_y)
            repres += "voxel_size : x{0},y{1}\n".format(self.voxel_size_x, self.voxel_size_y)
            repres += "center : x{0},y{1}\n".format(self.center_x, self.center_y)

        return repres
    def allocate(self, value=0, dimension_labels=None, **kwargs):
        '''allocates an ImageData according to the size expressed in the instance'''
        if value == 'random_int':
            dtype = kwargs.get('dtype', numpy.int32)
            if dtype not in [numpy.int, numpy.int8, numpy.int16, numpy.int32, numpy.int64]:
                raise ValueError('Expecting int type, got {}'.format(dtype))
        else:
            dtype = kwargs.get('dtype', numpy.float32)
        if dimension_labels is None:
            out = ImageData(geometry=self, dimension_labels=self.dimension_labels, 
                            dtype=dtype, 
                            suppress_warning=True)
        else:
            out = ImageData(geometry=self, dimension_labels=dimension_labels,
                            dtype=dtype, 
                            suppress_warning=True)
        if isinstance(value, Number):
            # it's created empty, so we make it 0
            out.array.fill(value)
        else:
            if value == ImageGeometry.RANDOM:
                seed = kwargs.get('seed', None)
                if seed is not None:
                    numpy.random.seed(seed)
                if dtype in [ numpy.complex , numpy.complex64 , numpy.complex128 ] :
                    r = numpy.random.random_sample(self.shape) + 1j * numpy.random.random_sample(self.shape)
                    out.fill(r)
                else: 
                    out.fill(numpy.random.random_sample(self.shape))
            elif value == ImageGeometry.RANDOM_INT:
                seed = kwargs.get('seed', None)
                if seed is not None:
                    numpy.random.seed(seed)
                max_value = kwargs.get('max_value', 100)
                out.fill(numpy.random.randint(max_value,size=self.shape, dtype=dtype))
            elif value is None:
                pass
            else:
                raise ValueError('Value {} unknown'.format(value))

        return out
    # The following methods return 2 members of the class, therefore I 
    # don't think we need to implement them. 
    # Additionally using __len__ is confusing as one would think this is 
    # an iterable. 
    #def __len__(self):
    #    '''returns the length of the geometry'''
    #    return self.length
    #def shape(self):
    #    '''Returns the shape of the array of the ImageData it describes'''
    #    return self.shape
        

class ComponentDescription(object):
    r'''This class enables the creation of vectors and unit vectors used to describe the components of a tomography system
     '''
    def __init__ (self, dof):
        self.__dof = dof

    @staticmethod  
    def CreateVector(val):
        try:
            vec = numpy.asarray(val, dtype=numpy.float32).reshape(len(val))
        except:
            raise ValueError("Can't convert to numpy array")
   
        return vec

    @staticmethod   
    def CreateUnitVector(val):
        vec = ComponentDescription.CreateVector(val)
        vec = (vec/numpy.sqrt(vec.dot(vec)))
        return vec

    def length_check(self, val):
        try:
            val_length = len(val)
        except:
            raise ValueError("Vectors for {0}D geometries must have length = {0}. Got {1}".format(self.__dof,val))
        
        if val_length != self.__dof:
            raise ValueError("Vectors for {0}D geometries must have length = {0}. Got {1}".format(self.__dof,val))

class PositionVector(ComponentDescription):
    r'''This class creates a component of a tomography system with a position attribute
     '''
    @property
    def position(self):
        try:
            return self.__position
        except:
            raise AttributeError

    @position.setter
    def position(self, val):  
        self.length_check(val)
        self.__position = ComponentDescription.CreateVector(val)


class DirectionVector(ComponentDescription):
    r'''This class creates a component of a tomography system with a direction attribute
     '''
    @property
    def direction(self):      
        try:
            return self.__direction
        except:
            raise AttributeError

    @direction.setter
    def direction(self, val):
        self.length_check(val)    
        self.__direction = ComponentDescription.CreateUnitVector(val)

 
class PositionDirectionVector(PositionVector, DirectionVector):
    r'''This class creates a component of a tomography system with position and direction attributes
     '''
    pass

class Detector1D(PositionVector):
    r'''This class creates a component of a tomography system with position and direction_row attributes used for 1D panels
     '''
    @property
    def direction_row(self):
        try:
            return self.__direction_row
        except:
            raise AttributeError

    @direction_row.setter
    def direction_row(self, val):
        self.length_check(val)
        self.__direction_row = ComponentDescription.CreateUnitVector(val)

class Detector2D(PositionVector):
    r'''This class creates a component of a tomography system with position, direction_row and direction_col attributes used for 2D panels
     '''
    @property
    def direction_row(self):
        try:
            return self.__direction_row
        except:
            raise AttributeError

    @property
    def direction_col(self):
        try:
            return self.__direction_col
        except:
            raise AttributeError

    def set_direction(self, row, col):
        self.length_check(row)
        row = ComponentDescription.CreateUnitVector(row)

        self.length_check(col)
        col = ComponentDescription.CreateUnitVector(col)

        dot_product = row.dot(col)
        if not numpy.isclose(dot_product, 0):
            raise ValueError("vectors detector.direction_row and detector.direction_col must be orthogonal")

        self.__direction_col = col        
        self.__direction_row = row

class SystemConfiguration(object):
    r'''This is a generic class to hold the description of a tomography system
     '''
    @property
    def dimension(self):
        if self._dimension == 2:
            return '2D'
        else:
            return '3D'    

    @dimension.setter
    def dimension(self,val):
        if val != 2 and val != 3:
            raise ValueError('Can set up 2D and 3D systems only. got {0}D'.format(val))
        else:
            self._dimension = val

    @property
    def geometry(self):
        return self.__geometry

    @geometry.setter
    def geometry(self,val):
        if val != AcquisitionGeometry.CONE and val != AcquisitionGeometry.PARALLEL:
            raise ValueError('geom_type = {} not recognised please specify \'cone\' or \'parallel\''.format(val))
        else:
            self.__geometry = val

    def __init__(self, dof, geometry): 
        """Initialises the system component attributes for the acquisition type
        """                
        self.dimension = dof
        self.geometry = geometry
        
        if geometry == AcquisitionGeometry.PARALLEL:
            self.ray = DirectionVector(dof)
        else:
            self.source = PositionVector(dof)

        if dof == 2:
            self.detector = Detector1D(dof)
            self.rotation_axis = PositionVector(dof)
        else:
            self.detector = Detector2D(dof)
            self.rotation_axis = PositionDirectionVector(dof)
    
    def __str__(self):
        """Implements the string representation of the system configuration
        """   
        raise NotImplementedError

    def __eq__(self, other):
        """Implements the equality check of the system configuration
        """   
        raise NotImplementedError

    def update_reference_frame(self):
        """Returns the components of the system in the reference frame of the rotation axis at position 0
        """      
        raise NotImplementedError

    def get_centre_slice(self):
        """Returns the 2D system configuration corersponding to the centre slice
        """        
        raise NotImplementedError

    def calculate_magnification(self):
        r'''Calculates the magnification of the system using the source to rotate axis,
        and source to detector distance along the direction.

        :return: returns [dist_source_center, dist_center_detector, magnification],  [0] distance from the source to the rotate axis, [1] distance from the rotate axis to the detector, [2] magnification of the system
        :rtype: list
        '''
        raise NotImplementedError

    def copy(self):
        '''returns a copy of SystemConfiguration'''
        return copy.deepcopy(self)

class Parallel2D(SystemConfiguration):
    r'''This class creates the SystemConfiguration of a parallel beam 2D tomographic system
                       
    :param ray_direction: A 2D unit vector describing the x-ray direction (x,y)
    :type ray_direction: list, tuple, ndarray
    :param detector_pos: A 2D vector describing the position of the centre of the detector (x,y)
    :type detector_pos: list, tuple, ndarray
    :param detector_direction_row: A 2D unit vector describing the direction of the pixels of the detector (x,y)
    :type detector_direction_row: list, tuple, ndarray
    :param rotation_axis_pos: A 2D vector describing the position of the axis of rotation (x,y)
    :type rotation_axis_pos: list, tuple, ndarray 
     '''
    def __init__ (self, ray_direction, detector_pos, detector_direction_row, rotation_axis_pos):
        """Constructor method
        """
        super(Parallel2D, self).__init__(dof=2, geometry = 'parallel')

        #source
        self.ray.direction = ray_direction

        #detector
        self.detector.position = detector_pos
        self.detector.direction_row = detector_direction_row
        
        #rotate axis
        self.rotation_axis.position = rotation_axis_pos

    def update_reference_frame(self):
        r'''Transforms the system origin to the rotate axis
        '''         
        self.detector.position -= self.rotation_axis.position
        self.rotation_axis.position = [0,0]

    def __str__(self):
        def csv(val):
            return numpy.array2string(val, separator=', ')
        
        repres = "2D Parallel-beam tomography\n"
        repres += "System configuration:\n"
        repres += "\tRay direction: {0}\n".format(csv(self.ray.direction))
        repres += "\tRotation axis position: {0}\n".format(csv(self.rotation_axis.position))
        repres += "\tDetector position: {0}\n".format(csv(self.detector.position))
        repres += "\tDetector row direction: {0}\n".format(csv(self.detector.direction_row))
        return repres

    def __eq__(self, other):

        if not isinstance(other, self.__class__):
            return False
        
        if numpy.allclose(self.ray.direction, other.ray.direction) \
        and numpy.allclose(self.detector.position, other.detector.position)\
        and numpy.allclose(self.detector.direction_row, other.detector.direction_row)\
        and numpy.allclose(self.rotation_axis.position, other.rotation_axis.position):
            return True
        
        return False

    def get_centre_slice(self):
        return self

    def calculate_magnification(self):
        return [None, None, 1.0]

class Parallel3D(SystemConfiguration):
    r'''This class creates the SystemConfiguration of a parallel beam 3D tomographic system
                       
    :param ray_direction: A 3D unit vector describing the x-ray direction (x,y,z)
    :type ray_direction: list, tuple, ndarray
    :param detector_pos: A 3D vector describing the position of the centre of the detector (x,y,z)
    :type detector_pos: list, tuple, ndarray
    :param detector_direction_row: A 3D unit vector describing the direction of the pixels in the rows of the detector (x,y,z)
    :type detector_direction_row: list, tuple, ndarray
    :param detector_direction_col: A 3D unit vector describing the direction of the pixels in the coloumns of the detector (x,y,z)
    :type detector_direction_col: list, tuple, ndarray    
    :param rotation_axis_pos: A 3D vector describing the position of the axis of rotation (x,y,z)
    :type rotation_axis_pos: list, tuple, ndarray
    :param rotation_axis_direction: A 3D unit vector describing the direction of the axis of rotation (x,y,z)
    :type rotation_axis_direction: list, tuple, ndarray       
     '''
    def __init__ (self,  ray_direction, detector_pos, detector_direction_row, detector_direction_col, rotation_axis_pos, rotation_axis_direction):
        """Constructor method
        """
        super(Parallel3D, self).__init__(dof=3, geometry = 'parallel')
                    
        #source
        self.ray.direction = ray_direction

        #detector
        self.detector.position = detector_pos
        self.detector.set_direction(detector_direction_row, detector_direction_col)

        #rotate axis
        self.rotation_axis.position = rotation_axis_pos
        self.rotation_axis.direction = rotation_axis_direction

    def update_reference_frame(self):
        r'''Transforms the system origin to the rotate axis with z direction aligned to the rotate axis direction
        '''          
        #shift detector
        det_pos = (self.detector.position - self.rotation_axis.position)

        #calculate rotation matrix to align rotation axis direction with z
        a = self.rotation_axis.direction
        vx = numpy.array([[0, 0, -a[0]], [0, 0, -a[1]], [a[0], a[1], 0]])
        axis_rotation = numpy.eye(3) + vx + vx.dot(vx) *  1 / (1 + a[2])
        rotation_matrix = numpy.matrix.transpose(axis_rotation)

        #apply transform
        self.rotation_axis.position = [0,0,0]
        self.rotation_axis.direction = [0,0,1]
        self.ray.direction = rotation_matrix.dot(self.ray.direction.reshape(3,1))
        self.detector.position = rotation_matrix.dot(det_pos.reshape(3,1))
        new_row = rotation_matrix.dot(self.detector.direction_row.reshape(3,1))
        new_col = rotation_matrix.dot(self.detector.direction_col.reshape(3,1))
        self.detector.set_direction(new_row, new_col)

    def __str__(self):
        def csv(val):
            return numpy.array2string(val, separator=', ')

        repres = "3D Parallel-beam tomography\n"
        repres += "System configuration:\n"
        repres += "\tRay direction: {0}\n".format(csv(self.ray.direction))
        repres += "\tRotation axis position: {0}\n".format(csv(self.rotation_axis.position))
        repres += "\tRotation axis direction: {0}\n".format(csv(self.rotation_axis.direction))
        repres += "\tDetector position: {0}\n".format(csv(self.detector.position))
        repres += "\tDetector row direction: {0}\n".format(csv(self.detector.direction_row))
        repres += "\tDetector column direction: {0}\n".format(csv(self.detector.direction_col))    
        return repres

    def __eq__(self, other):

        if not isinstance(other, self.__class__):
            return False
        
        if numpy.allclose(self.ray.direction, other.ray.direction) \
        and numpy.allclose(self.detector.position, other.detector.position)\
        and numpy.allclose(self.detector.direction_row, other.detector.direction_row)\
        and numpy.allclose(self.detector.direction_col, other.detector.direction_col)\
        and numpy.allclose(self.rotation_axis.position, other.rotation_axis.position)\
        and numpy.allclose(self.rotation_axis.direction, other.rotation_axis.direction):
            
            return True
        
        return False

    def calculate_magnification(self):
        return [None, None, 1.0]

    def get_centre_slice(self):
        """Returns the 2D system configuration corersponding to the centre slice
        """  
        dp1 = self.rotation_axis.direction.dot(self.ray.direction)
        dp2 = self.rotation_axis.direction.dot(self.detector.direction_row)

        if numpy.isclose(dp1, 0) and numpy.isclose(dp2, 0):
            temp = self.copy()

            #convert to rotation axis reference frame
            temp.update_reference_frame()

            ray_direction = temp.ray.direction[0:2]
            detector_position = temp.detector.position[0:2]
            detector_direction_row = temp.detector.direction_row[0:2]
            rotation_axis_position = temp.rotation_axis.position[0:2]

            return Parallel2D(ray_direction, detector_position, detector_direction_row, rotation_axis_position)

        else:
            raise ValueError('Cannot convert geometry to 2D. Requires axis of rotation to be perpenidular to ray direction and the detector rows.')


class Cone2D(SystemConfiguration):
    r'''This class creates the SystemConfiguration of a cone beam 2D tomographic system
                       
    :param source_pos: A 2D vector describing the position of the source (x,y)
    :type source_pos: list, tuple, ndarray
    :param detector_pos: A 2D vector describing the position of the centre of the detector (x,y)
    :type detector_pos: list, tuple, ndarray
    :param detector_direction_row: A 2D unit vector describing the direction of the pixels of the detector (x,y)
    :type detector_direction_row: list, tuple, ndarray
    :param rotation_axis_pos: A 2D vector describing the position of the axis of rotation (x,y)
    :type rotation_axis_pos: list, tuple, ndarray    
     '''

    def __init__ (self, source_pos, detector_pos, detector_direction_row, rotation_axis_pos):
        """Constructor method
        """
        super(Cone2D, self).__init__(dof=2, geometry = 'cone')

        #source
        self.source.position = source_pos

        #detector
        self.detector.position = detector_pos
        self.detector.direction_row = detector_direction_row

        #rotate axis
        self.rotation_axis.position = rotation_axis_pos

    def update_reference_frame(self):
        r'''Transforms the system origin to the rotate axis
        '''                  
        self.source.position -= self.rotation_axis.position
        self.detector.position -= self.rotation_axis.position
        self.rotation_axis.position = [0,0]

    def __str__(self):
        def csv(val):
            return numpy.array2string(val, separator=', ')

        repres = "2D Cone-beam tomography\n"
        repres += "System configuration:\n"
        repres += "\tSource position: {0}\n".format(csv(self.source.position))
        repres += "\tRotation axis position: {0}\n".format(csv(self.rotation_axis.position))
        repres += "\tDetector position: {0}\n".format(csv(self.detector.position))
        repres += "\tDetector row direction: {0}\n".format(csv(self.detector.direction_row)) 
        return repres    

    def __eq__(self, other):

        if not isinstance(other, self.__class__):
            return False
        
        if numpy.allclose(self.source.position, other.source.position) \
        and numpy.allclose(self.detector.position, other.detector.position)\
        and numpy.allclose(self.detector.direction_row, other.detector.direction_row)\
        and numpy.allclose(self.rotation_axis.position, other.rotation_axis.position):
            return True
        
        return False

    def get_centre_slice(self):
        return self

    def calculate_magnification(self):
        #64bit for maths
        rotation_axis_position = self.rotation_axis.position.astype(numpy.float64)
        source_position = self.source.position.astype(numpy.float64)
        detector_position = self.detector.position.astype(numpy.float64)
        direction_row = self.detector.direction_row.astype(numpy.float64)

        ab = (rotation_axis_position - source_position)
        dist_source_center = float(numpy.sqrt(ab.dot(ab)))

        ab_unit = ab / numpy.sqrt(ab.dot(ab))

        n = ComponentDescription.CreateVector([direction_row[1], -direction_row[0]]).astype(numpy.float64)

        #perpendicular distance between source and detector centre
        sd = float((detector_position - source_position).dot(n))
        ratio = float(ab_unit.dot(n))

        source_to_detector = sd / ratio
        dist_center_detector = source_to_detector - dist_source_center
        magnification = (dist_center_detector + dist_source_center) / dist_source_center

        return [dist_source_center, dist_center_detector, magnification]

class Cone3D(SystemConfiguration):
    r'''This class creates the SystemConfiguration of a cone beam 3D tomographic system
                       
    :param source_pos: A 3D vector describing the position of the source (x,y,z)
    :type source_pos: list, tuple, ndarray
    :param detector_pos: A 3D vector describing the position of the centre of the detector (x,y,z)
    :type detector_pos: list, tuple, ndarray
    :param detector_direction_row: A 3D unit vector describing the direction of the pixels in the rows of the detector (x,y,z)
    :type detector_direction_row: list, tuple, ndarray
    :param detector_direction_col: A 3D unit vector describing the direction of the pixels in the coloumns of the detector (x,y,z)
    :type detector_direction_col: list, tuple, ndarray    
    :param rotation_axis_pos: A 3D vector describing the position of the axis of rotation (x,y,z)
    :type rotation_axis_pos: list, tuple, ndarray
    :param rotation_axis_direction: A 3D unit vector describing the direction of the axis of rotation (x,y,z)
    :type rotation_axis_direction: list, tuple, ndarray   
    '''

    def __init__ (self, source_pos, detector_pos, detector_direction_row, detector_direction_col, rotation_axis_pos, rotation_axis_direction):
        """Constructor method
        """
        super(Cone3D, self).__init__(dof=3, geometry = 'cone')

        #source
        self.source.position = source_pos

        #detector
        self.detector.position = detector_pos
        self.detector.set_direction(detector_direction_row, detector_direction_col)

        #rotate axis
        self.rotation_axis.position = rotation_axis_pos
        self.rotation_axis.direction = rotation_axis_direction

    def update_reference_frame(self):
        r'''Transforms the system origin to the rotate axis with z direction aligned to the rotate axis direction
        '''                  
        #shift 
        det_pos = (self.detector.position - self.rotation_axis.position)
        src_pos = (self.source.position - self.rotation_axis.position)

        #calculate rotation matrix to align rotation axis direction with z
        a = self.rotation_axis.direction
        vx = numpy.array([[0, 0, -a[0]], [0, 0, -a[1]], [a[0], a[1], 0]])
        axis_rotation = numpy.eye(3) + vx + vx.dot(vx) *  1 / (1 + a[2])
        rotation_matrix = numpy.matrix.transpose(axis_rotation)

        #apply transform
        self.rotation_axis.position = [0,0,0]
        self.rotation_axis.direction = [0,0,1]
        self.source.position = rotation_matrix.dot(src_pos.reshape(3,1))
        self.detector.position = rotation_matrix.dot(det_pos.reshape(3,1))
        new_row = rotation_matrix.dot(self.detector.direction_row.reshape(3,1)) 
        new_col = rotation_matrix.dot(self.detector.direction_col.reshape(3,1))
        self.detector.set_direction(new_row, new_col)

    def get_centre_slice(self):
        """Returns the 2D system configuration corersponding to the centre slice
        """ 
        #requires the rotate axis to be perpendicular to the detector, and parallel to coloumns
        vec1= numpy.cross(self.detector.direction_row, self.detector.direction_col)  
        dp1 = self.rotation_axis.direction.dot(vec1)
        dp2 = self.rotation_axis.direction.dot(self.detector.direction_row)
        
        if numpy.isclose(dp1, 0) and numpy.isclose(dp2, 0):
            temp = self.copy()
            temp.update_reference_frame()
            source_position = temp.source.position[0:2]
            detector_position = temp.detector.position[0:2]
            detector_direction_row = temp.detector.direction_row[0:2]
            rotation_axis_position = temp.rotation_axis.position[0:2]

            return Cone2D(source_position, detector_position, detector_direction_row, rotation_axis_position)
        else:
            raise ValueError('Cannot convert geometry to 2D. Requires axis of rotation to be perpendicular to the detector.')
        
    def __str__(self):
        def csv(val):
            return numpy.array2string(val, separator=', ')

        repres = "3D Cone-beam tomography\n"
        repres += "System configuration:\n"
        repres += "\tSource position: {0}\n".format(csv(self.source.position))
        repres += "\tRotation axis position: {0}\n".format(csv(self.rotation_axis.position))
        repres += "\tRotation axis direction: {0}\n".format(csv(self.rotation_axis.direction))
        repres += "\tDetector position: {0}\n".format(csv(self.detector.position))
        repres += "\tDetector row direction: {0}\n".format(csv(self.detector.direction_row))
        repres += "\tDetector column direction: {0}\n".format(csv(self.detector.direction_col))
        return repres   

    def __eq__(self, other):

        if not isinstance(other, self.__class__):
            return False
        
        if numpy.allclose(self.source.position, other.source.position) \
        and numpy.allclose(self.detector.position, other.detector.position)\
        and numpy.allclose(self.detector.direction_row, other.detector.direction_row)\
        and numpy.allclose(self.detector.direction_col, other.detector.direction_col)\
        and numpy.allclose(self.rotation_axis.position, other.rotation_axis.position)\
        and numpy.allclose(self.rotation_axis.direction, other.rotation_axis.direction):
            
            return True
        
        return False

    def calculate_magnification(self):
    
        #64bit for maths
        rotation_axis_position = self.rotation_axis.position.astype(numpy.float64)
        source_position = self.source.position.astype(numpy.float64)
        detector_position = self.detector.position.astype(numpy.float64)
        direction_row = self.detector.direction_row.astype(numpy.float64)

        ab = (rotation_axis_position - source_position)
        dist_source_center = float(numpy.sqrt(ab.dot(ab)))

        ab_unit = ab / numpy.sqrt(ab.dot(ab))

        #col and row are perpindicular unit vectors so n is a unit vector
        #unit vector orthogonal to the detector
        direction_col = self.detector.direction_col.astype(numpy.float64)
        n = numpy.cross(direction_row,direction_col)

        #perpendicular distance between source and detector centre
        sd = float((detector_position - source_position).dot(n))
        ratio = float(ab_unit.dot(n))

        source_to_detector = sd / ratio
        dist_center_detector = source_to_detector - dist_source_center
        magnification = (dist_center_detector + dist_source_center) / dist_source_center

        return [dist_source_center, dist_center_detector, magnification]

class Panel(object):
    r'''This is a class describing the panel of the system. 
                 
    :param num_pixels: num_pixels_h or (num_pixels_h, num_pixels_v) containing the number of pixels of the panel
    :type num_pixels: int, list, tuple
    :param pixel_size: pixel_size_h or (pixel_size_h, pixel_size_v) containing the size of the pixels of the panel
    :type pixel_size: int, lust, tuple
     '''

    @property
    def num_pixels(self):
        return self.__num_pixels

    @num_pixels.setter
    def num_pixels(self, val):

        if isinstance(val,int):
            num_pixels_temp = [val, 1]
        else:
            try:
                length_val = len(val)
            except:
                raise TypeError('num_pixels expected int x or [int x, int y]. Got {}'.format(type(val)))


            if length_val == 2:
                try:
                    val0 = int(val[0])
                    val1 = int(val[1])
                except:
                    raise TypeError('num_pixels expected int x or [int x, int y]. Got {0},{1}'.format(type(val[0]), type(val[1])))

                num_pixels_temp = [val0, val1]
            else:
                raise ValueError('num_pixels expected int x or [int x, int y]. Got {}'.format(val))
   
        if num_pixels_temp[1] > 1 and self._dimension == 2:
            raise ValueError('2D acquisitions expects a 1D panel. Expected num_pixels[1] = 1. Got {}'.format(num_pixels_temp[1]))
        if num_pixels_temp[0] < 1 or num_pixels_temp[1] < 1:
            raise ValueError('num_pixels (x,y) must be >= (1,1). Got {}'.format(num_pixels_temp))
        else:
            self.__num_pixels = num_pixels_temp

    @property
    def pixel_size(self):
        return self.__pixel_size

    @pixel_size.setter
    def pixel_size(self, val):

        if val is None:
            pixel_size_temp = [1.0,1.0] 
        else:
            try:
                length_val = len(val)
            except:
                try:
                    temp = float(val)
                    pixel_size_temp = [temp, temp]

                except:
                    raise TypeError('pixel_size expected float xy or [float x, float y]. Got {}'.format(val))    
            else:
                if length_val == 2:
                    try:
                        temp0 = float(val[0]) 
                        temp1 = float(val[1]) 
                        pixel_size_temp = [temp0, temp1]
                    except:
                        raise ValueError('pixel_size expected float xy or [float x, float y]. Got {}'.format(val))
                else:
                    raise ValueError('pixel_size expected float xy or [float x, float y]. Got {}'.format(val))
    
            if pixel_size_temp[0] <= 0 or pixel_size_temp[1] <= 0:
                raise ValueError('pixel_size (x,y) at must be > (0.,0.). Got {}'.format(pixel_size_temp)) 

        self.__pixel_size = pixel_size_temp

    def __str__(self):
        repres = "Panel configuration:\n"             
        repres += "\tNumber of pixels: {0}\n".format(self.num_pixels)
        repres += "\tPixel size: {0}\n".format(self.pixel_size)
        return repres   

    def __eq__(self, other):

        if not isinstance(other, self.__class__):
            return False
        
        if self.num_pixels == other.num_pixels and numpy.allclose(self.pixel_size, other.pixel_size):   
            return True
        
        return False

    def __init__ (self, num_pixels, pixel_size, dimension):  
        """Constructor method
        """
        self._dimension = dimension
        self.num_pixels = num_pixels
        self.pixel_size = pixel_size


class Channels(object):
    r'''This is a class describing the channels of the data. 
    This will be created on initialisation of AcquisitionGeometry.
                       
    :param num_channels: The number of channels of data
    :type num_channels: int
    :param channel_labels: A list of channel labels
    :type channel_labels: list, optional
     '''

    @property
    def num_channels(self):
        return self.__num_channels

    @num_channels.setter
    def num_channels(self, val):      
        try:
            val = int(val)
        except TypeError:
            raise ValueError('num_channels expected a positive integer. Got {}'.format(type(val)))

        if val > 0:
            self.__num_channels = val
        else:
            raise ValueError('num_channels expected a positive integer. Got {}'.format(val))

    @property
    def channel_labels(self):
        return self.__channel_labels

    @channel_labels.setter
    def channel_labels(self, val):      
        if val is None or len(val) == self.__num_channels:
            self.__channel_labels = val  
        else:
            raise ValueError('labels expected to have length {0}. Got {1}'.format(self.__num_channels, len(val)))

    def __str__(self):
        repres = "Channel configuration:\n"             
        repres += "\tNumber of channels: {0}\n".format(self.num_channels)
        
        num_print=min(10,self.num_channels)                     
        if  hasattr(self, 'channel_labels'):
            repres += "\tChannel labels 0-{0}: {1}\n".format(num_print, self.channel_labels[0:num_print])
        
        return repres

    def __eq__(self, other):

        if not isinstance(other, self.__class__):
            return False
        
        if self.num_channels != other.num_channels:
            return False

        if hasattr(self,'channel_labels'):
            if self.channel_labels != other.channel_labels:
                return False
         
        return True

    def __init__ (self, num_channels, channel_labels):  
        """Constructor method
        """
        self.num_channels = num_channels
        if channel_labels is not None:
            self.channel_labels = channel_labels

class Angles(object):
    r'''This is a class describing the angles of the data. 

    :param angles: The angular positions of the acquisition data
    :type angles: list, ndarray
    :param initial_angle: The angular offset of the object from the reference frame
    :type initial_angle: float, optional
    :param angle_unit: The units of the stored angles 'degree' or 'radian'
    :type angle_unit: string
     '''

    @property
    def angle_data(self):
        return self.__angle_data

    @angle_data.setter
    def angle_data(self, val):
        if val is None:
            raise ValueError('angle_data expected to be a list of floats') 
        else:
            try:
                self.num_positions = len(val)

            except TypeError:
                self.num_positions = 1
                val = [val]

            finally:
                try:
                    self.__angle_data = numpy.asarray(val, dtype=numpy.float32)
                except:
                    raise ValueError('angle_data expected to be a list of floats') 

    @property
    def initial_angle(self):
        return self.__initial_angle

    @initial_angle.setter
    def initial_angle(self, val):
        try:
            val = float(val)
        except:
            raise TypeError('initial_angle expected a float. Got {0}'.format(type(val)))

        self.__initial_angle = val

    @property
    def angle_unit(self):
        return self.__angle_unit

    @angle_unit.setter
    def angle_unit(self,val):
        if val != AcquisitionGeometry.DEGREE and val != AcquisitionGeometry.RADIAN:
            raise ValueError('angle_unit = {} not recognised please specify \'degree\' or \'radian\''.format(val))
        else:
            self.__angle_unit = val

    def __str__(self):
        repres = "Acquisition description:\n"
        repres += "\tNumber of positions: {0}\n".format(self.num_positions)
        num_print=min(20,self.num_positions)    
        repres += "\tAngles 0-{0} in {1}s:\n{2}\n".format(num_print, self.angle_unit, numpy.array2string(self.angle_data[0:num_print], separator=', '))
        return repres   

    def __eq__(self, other):

        if not isinstance(other, self.__class__):
            return False
        
        if self.angle_unit != other.angle_unit:
            return False

        if self.initial_angle != other.initial_angle:
            return False

        if not numpy.allclose(self.angle_data, other.angle_data):
            return False
         
        return True

    def __init__ (self, angles, initial_angle, angle_unit):  
        """Constructor method
        """
        self.angle_data = angles
        self.initial_angle = initial_angle
        self.angle_unit = angle_unit

class Configuration(object):
    r'''This is a class holds the description of the system components. 
     '''

    def __init__(self):
        self.system = None
        self.angles = None
        self.panel = None
        self.channels = Channels(1, None)

    @property
    def configured(self):
        if self.system is None:
            print("Please configure AcquisitionGeometry using one of the following methods:\
                    \n\tAcquisitionGeometry.Create_Parallel2D()\
                    \n\tAcquisitionGeometry.Create_Cone3D()\
                    \n\tAcquisitionGeometry.Create_Parallel2D()\
                    \n\tAcquisitionGeometry.Create_Cone3D()")
            return False

        configured = True
        if self.angles is None:
            print("Please configure angular data using the set_angles() method")
            configured = False
        if self.panel is None:
            print("Please configure the panel using the set_panel() method")
            configured = False
        return configured

    def __str__(self):
        repres = ""
        if self.configured:
            repres += str(self.system)
            repres += str(self.panel)
            repres += str(self.channels)
            repres += str(self.angles)
        
        return repres

    def __eq__(self, other):
        
        if not isinstance(other, self.__class__):
            return False

        if self.system == other.system\
        and self.panel == other.panel\
        and self.channels == other.channels\
        and self.angles == other.angles:
            return True

        return False

class AcquisitionGeometry(object):
    r'''This class holds the AcquisitionGeometry of the system.
    
    Please initialise using factory:
    AcquisitionGeometry.Create_Parallel2D
    AcquisitionGeometry.Create_Cone3D
    AcquisitionGeometry.Create_Parallel2D
    AcquisitionGeometry.Create_Cone3D


    These initialisation parameters will be deprecated in a future release.    
    :param geom_type: A description of the system type 'cone' or 'parallel'
    :type geom_type: string
    :param pixel_num_h: Number of pixels in the horizontal direction
    :type pixel_num_h: int, optional
    :param pixel_num_v: Number of pixels in the vertical direction
    :type pixel_num_v: int, optional    
    :param pixel_size_h: Size of pixels in the horizontal direction
    :type pixel_size_h: float, optional    
    :param pixel_size_v: Size of pixels in the vertical direction
    :type pixel_size_v: float, optional       
    :param chanels: Number of channels
    :type chanels: int, optional       
    :param dist_source_center: Distance from the source to the origin
    :type dist_source_center: float, optional
    :param dist_center_detector: Distance from the origin to the centre of the detector
    :type dist_center_detector: float, optional

    '''

    RANDOM = 'random'
    RANDOM_INT = 'random_int'
    ANGLE_UNIT = 'angle_unit'
    DEGREE = 'degree'
    RADIAN = 'radian'
    CHANNEL = 'channel'
    ANGLE = 'angle'
    VERTICAL = 'vertical'
    HORIZONTAL = 'horizontal'
    PARALLEL = 'parallel'
    CONE = 'cone'
    DIM2 = '2D'
    DIM3 = '3D'

    #for backwards compatibility
    @property
    def geom_type(self):
        return self.config.system.geometry

    @property
    def pixel_num_h(self):
        return self.config.panel.num_pixels[0]

    @pixel_num_h.setter
    def pixel_num_h(self, val):
        self.config.panel.num_pixels[0] = val

    @property
    def pixel_num_v(self):
        return self.config.panel.num_pixels[1]

    @pixel_num_v.setter
    def pixel_num_v(self, val):
        self.config.panel.num_pixels[1] = val

    @property
    def pixel_size_h(self):
        return self.config.panel.pixel_size[0]

    @pixel_size_h.setter
    def pixel_size_h(self, val):
        self.config.panel.pixel_size[0] = val

    @property
    def pixel_size_v(self):
        return self.config.panel.pixel_size[1]

    @pixel_size_v.setter
    def pixel_size_v(self, val):
        self.config.panel.pixel_size[1] = val

    @property
    def channels(self):
        return self.config.channels.num_channels

    @property
    def angles(self):
        return self.config.angles.angle_data

    @property
    def dist_source_center(self):
        out = self.config.system.calculate_magnification()
        return out[0]

    @property
    def dist_center_detector(self):
        out = self.config.system.calculate_magnification()
        return out[1]

    @property
    def magnification(self):
        out = self.config.system.calculate_magnification()
        return out[2]

    @property
    def dimension(self):
        return self.config.system.dimension

    @property
    def shape(self):

        shape_dict = {AcquisitionGeometry.CHANNEL: self.config.channels.num_channels,
                     AcquisitionGeometry.ANGLE: self.config.angles.num_positions,
                     AcquisitionGeometry.VERTICAL: self.config.panel.num_pixels[1],        
                     AcquisitionGeometry.HORIZONTAL: self.config.panel.num_pixels[0]}

        shape = []
        for label in self.dimension_labels:
            shape.append(shape_dict[label])

        return tuple(shape)

    @shape.setter
    def shape(self, val):
        print("Deprecated - shape will be set automatically")

    @property
    def dimension_labels(self):
        labels_default = [AcquisitionGeometry.CHANNEL,
                            AcquisitionGeometry.ANGLE,
                            AcquisitionGeometry.VERTICAL,
                            AcquisitionGeometry.HORIZONTAL]

        shape_default = [self.config.channels.num_channels,
                            self.config.angles.num_positions,
                            self.config.panel.num_pixels[1],
                            self.config.panel.num_pixels[0]
                            ]

        try:
            labels = list(self.__dimension_labels)
        except AttributeError:
            labels = labels_default.copy()

        #remove from list labels where len == 1
        #
        for i, x in enumerate(shape_default):
            if x == 1:
                try:
                    labels.remove(labels_default[i])
                except ValueError:
                    pass #if not in custom list carry on

        return tuple(labels)
      
    @dimension_labels.setter
    def dimension_labels(self, val):

        labels_default = [  AcquisitionGeometry.CHANNEL,
                            AcquisitionGeometry.ANGLE,
                            AcquisitionGeometry.VERTICAL,
                            AcquisitionGeometry.HORIZONTAL]

        #check input and store. This value is not used directly
        if val is not None:
            for x in val:
                if x not in labels_default:
                    raise ValueError('Requested axis are not possible. Accepted label names {},\ngot {}'.format(labels_default,val))
                    
            self.__dimension_labels = tuple(val)


    def __init__(self,
                geom_type, 
                dimension=None,
                angles=None, 
                pixel_num_h=1, 	
                pixel_size_h=1,
                pixel_num_v=1,
                pixel_size_v=1,
                dist_source_center=None,
                dist_center_detector=None,
                channels=1,
                ** kwargs):

        """Constructor method
        """

        #backward compatibility
        new_setup = kwargs.get('new_setup', False)

        #set up old geometry        
        if new_setup is False:
            self.config = Configuration()
            
            if angles is None:
                raise ValueError("AcquisitionGeometry not configured. Parameter 'angles' is required")

            if geom_type == AcquisitionGeometry.CONE:
                if dist_source_center is None:
                    raise ValueError("AcquisitionGeometry not configured. Parameter 'dist_source_center' is required")
                if dist_center_detector is None:
                    raise ValueError("AcquisitionGeometry not configured. Parameter 'dist_center_detector' is required")

            if pixel_num_v > 1:
                dimension = 3
                num_pixels = [pixel_num_h, pixel_num_v]
                pixel_size = [pixel_size_h, pixel_size_v]
                if geom_type == AcquisitionGeometry.CONE:
                    self.config.system = Cone3D(source_pos=[0,-dist_source_center,0], detector_pos=[0,dist_center_detector,0], detector_direction_row=[1,0,0], detector_direction_col=[0,0,1], rotation_axis_pos=[0,0,0], rotation_axis_direction=[0,0,1])
                else:
                    self.config.system = Parallel3D(ray_direction=[0,1,0], detector_pos=[0,0,0], detector_direction_row=[1,0,0], detector_direction_col=[0,0,1], rotation_axis_pos=[0,0,0], rotation_axis_direction=[0,0,1])
            else:
                dimension = 2
                num_pixels = [pixel_num_h, 1]
                pixel_size = [pixel_size_h, pixel_size_h]                
                if geom_type == AcquisitionGeometry.CONE:
                    self.config.system = Cone2D(source_pos=[0,-dist_source_center], detector_pos=[0,dist_center_detector], detector_direction_row=[1,0], rotation_axis_pos=[0,0])
                else:
                    self.config.system = Parallel2D(ray_direction=[0,1], detector_pos=[0,0], detector_direction_row=[1,0], rotation_axis_pos=[0,0])


            self.config.panel = Panel(num_pixels, pixel_size, dimension)  
            self.config.channels = Channels(channels, channel_labels=None)  
            self.config.angles = Angles(angles, 0, kwargs.get(AcquisitionGeometry.ANGLE_UNIT, AcquisitionGeometry.DEGREE))

            self.dimension_labels = kwargs.get('dimension_labels', None)
            if self.config.configured:
                print("AcquisitionGeometry configured using deprecated method")
            else:
                raise ValueError("AcquisitionGeometry not configured")

    def set_angles(self, angles, initial_angle=0, angle_unit='degree'):
        r'''This method configures the angular information of an AcquisitionGeometry object. 

        :param angles: The angular positions of the acquisition data
        :type angles: list, ndarray
        :param initial_angle: The angular offset of the object from the reference frame
        :type initial_angle: float, optional
        :param angle_unit: The units of the stored angles 'degree' or 'radian'
        :type angle_unit: string
        :return: returns a configured AcquisitionGeometry object
        :rtype: AcquisitionGeometry        
        '''
        self.config.angles = Angles(angles, initial_angle, angle_unit)
        return self

    def set_panel(self, num_pixels, pixel_size=(1,1)):
        r'''This method configures the panel information of an AcquisitionGeometry object. 
                    
        :param num_pixels: num_pixels_h or (num_pixels_h, num_pixels_v) containing the number of pixels of the panel
        :type num_pixels: int, list, tuple
        :param pixel_size: pixel_size_h or (pixel_size_h, pixel_size_v) containing the size of the pixels of the panel
        :type pixel_size: int, lust, tuple, optional
        :return: returns a configured AcquisitionGeometry object
        :rtype: AcquisitionGeometry       
        '''        
        self.config.panel = Panel(num_pixels, pixel_size, self.config.system._dimension)
        return self

    def set_channels(self, num_channels=1, channel_labels=None):
        r'''This method configures the channel information of an AcquisitionGeometry object. 
                        
        :param num_channels: The number of channels of data
        :type num_channels: int, optional
        :param channel_labels: A list of channel labels
        :type channel_labels: list, optional
        :return: returns a configured AcquisitionGeometry object
        :rtype: AcquisitionGeometry        
        '''        
        self.config.channels = Channels(num_channels, channel_labels)
        return self

    def set_labels(self, labels=None):
        r'''This method configures the dimension labels of an AcquisitionGeometry object. 
                        
        :param labels:  The order of the dimensions describing the data.\
                        Expects a list containing at least one of the unique labels: 'channel' 'angle' 'vertical' 'horizontal'
                        default = ['channel','angle','vertical','horizontal']
        :type labels: list, optional
        :return: returns a configured AcquisitionGeometry object
        :rtype: AcquisitionGeometry        
        '''           
        self.dimension_labels = labels
        return self
 
    @staticmethod
    def create_Parallel2D(ray_direction=[0, 1], detector_position=[0, 0], detector_direction_row=[1, 0], rotation_axis_position=[0, 0]):
        r'''This creates the AcquisitionGeometry for a parallel beam 2D tomographic system

        :param ray_direction: A 2D unit vector describing the x-ray direction (x,y)
        :type ray_direction: list, tuple, ndarray, optional
        :param detector_position: A 2D vector describing the position of the centre of the detector (x,y)
        :type detector_position: list, tuple, ndarray, optional
        :param detector_direction_row: A 2D unit vector describing the direction of the pixels of the detector (x,y)
        :type detector_direction_row: list, tuple, ndarray, optional
        :param rotation_axis_position: A 2D vector describing the position of the axis of rotation (x,y)
        :type rotation_axis_position: list, tuple, ndarray, optional
        :return: returns a configured AcquisitionGeometry object
        :rtype: AcquisitionGeometry
        '''
        AG = AcquisitionGeometry('', new_setup=True)
        AG.config = Configuration()
        AG.config.system = Parallel2D(ray_direction, detector_position, detector_direction_row, rotation_axis_position)
        return AG    

    @staticmethod
    def create_Cone2D(source_position, detector_position, detector_direction_row=[1,0], rotation_axis_position=[0,0]):
        r'''This creates the AcquisitionGeometry for a cone beam 2D tomographic system          

        :param source_position: A 2D vector describing the position of the source (x,y)
        :type source_position: list, tuple, ndarray
        :param detector_position: A 2D vector describing the position of the centre of the detector (x,y)
        :type detector_position: list, tuple, ndarray
        :param detector_direction_row: A 2D unit vector describing the direction of the pixels of the detector (x,y)
        :type detector_direction_row: list, tuple, ndarray, optional
        :param rotation_axis_position: A 2D vector describing the position of the axis of rotation (x,y)
        :type rotation_axis_position: list, tuple, ndarray, optional
        :return: returns a configured AcquisitionGeometry object
        :rtype: AcquisitionGeometry        
     '''    
        AG = AcquisitionGeometry('', new_setup=True)
        AG.config = Configuration()
        AG.config.system = Cone2D(source_position, detector_position, detector_direction_row, rotation_axis_position)
        return AG   

    @staticmethod
    def create_Parallel3D(ray_direction=[0,1,0], detector_position=[0,0,0], detector_direction_row=[1,0,0], detector_direction_col=[0,0,1], rotation_axis_position=[0,0,0], rotation_axis_direction=[0,0,1]):
        r'''This creates the AcquisitionGeometry for a parallel beam 3D tomographic system
                       
        :param ray_direction: A 3D unit vector describing the x-ray direction (x,y,z)
        :type ray_direction: list, tuple, ndarray, optional
        :param detector_position: A 3D vector describing the position of the centre of the detector (x,y,z)
        :type detector_position: list, tuple, ndarray, optional
        :param detector_direction_row: A 3D unit vector describing the direction of the pixels in the rows of the detector (x,y,z)
        :type detector_direction_row: list, tuple, ndarray, optional
        :param detector_direction_col: A 3D unit vector describing the direction of the pixels in the coloumns of the detector (x,y,z)
        :type detector_direction_col: list, tuple, ndarray, optional  
        :param rotation_axis_position: A 3D vector describing the position of the axis of rotation (x,y,z)
        :type rotation_axis_position: list, tuple, ndarray, optional
        :param rotation_axis_direction: A 3D unit vector describing the direction of the axis of rotation (x,y,z)
        :type rotation_axis_direction: list, tuple, ndarray, optional     
        :return: returns a configured AcquisitionGeometry object
        :rtype: AcquisitionGeometry       
     '''
        AG = AcquisitionGeometry('', new_setup=True)
        AG.config = Configuration()
        AG.config.system = Parallel3D(ray_direction, detector_position, detector_direction_row, detector_direction_col, rotation_axis_position, rotation_axis_direction)
        return AG            

    @staticmethod
    def create_Cone3D(source_position, detector_position, detector_direction_row=[1,0,0], detector_direction_col=[0,0,1], rotation_axis_position=[0,0,0], rotation_axis_direction=[0,0,1]):
        r'''This creates the AcquisitionGeometry for a cone beam 3D tomographic system
                        
        :param source_position: A 3D vector describing the position of the source (x,y,z)
        :type source_position: list, tuple, ndarray, optional
        :param detector_position: A 3D vector describing the position of the centre of the detector (x,y,z)
        :type detector_position: list, tuple, ndarray, optional
        :param detector_direction_row: A 3D unit vector describing the direction of the pixels in the rows of the detector (x,y,z)
        :type detector_direction_row: list, tuple, ndarray, optional
        :param detector_direction_col: A 3D unit vector describing the direction of the pixels in the coloumns of the detector (x,y,z)
        :type detector_direction_col: list, tuple, ndarray , optional  
        :param rotation_axis_position: A 3D vector describing the position of the axis of rotation (x,y,z)
        :type rotation_axis_position: list, tuple, ndarray, optional
        :param rotation_axis_direction: A 3D unit vector describing the direction of the axis of rotation (x,y,z)
        :type rotation_axis_direction: list, tuple, ndarray, optional
        :return: returns a configured AcquisitionGeometry object
        :rtype: AcquisitionGeometry           
        '''
        AG = AcquisitionGeometry('',  new_setup=True)
        AG.config = Configuration()
        AG.config.system = Cone3D(source_position, detector_position, detector_direction_row, detector_direction_col, rotation_axis_position, rotation_axis_direction)
        return AG          

    def get_order_by_label(self, dimension_labels, default_dimension_labels):
        order = []
        for i, el in enumerate(dimension_labels):
            for j, ek in enumerate(default_dimension_labels):
                if el == ek:
                    order.append(j)
                    break
        return order

    def __eq__(self, other):

        if isinstance(other, self.__class__) and self.config == other.config :
            return True
        return False

    def clone(self):
        '''returns a copy of the AcquisitionGeometry'''
        return copy.deepcopy(self)

    def copy(self):
        '''alias of clone'''
        return self.clone()

    def get_centre_slice(self):
        '''returns a 2D AcquisitionGeometry that corresponds to the centre slice of the input'''

        if self.dimension == '2D':
            return self
              
        AG_2D = copy.deepcopy(self)
        AG_2D.config.system = self.config.system.get_centre_slice()
        AG_2D.config.panel.num_pixels[1] = 1
        AG_2D.config.panel.pixel_size[1] = abs(self.config.system.detector.direction_col[2]) * self.config.panel.pixel_size[1]
        return AG_2D

    def get_ImageGeometry(self, resolution=1.0):
        '''returns a default configured ImageGeometry object based on the AcquisitionGeomerty'''

        num_voxel_xy = int(numpy.ceil(self.config.panel.num_pixels[0] * resolution))
        voxel_size_xy = self.config.panel.pixel_size[0] * resolution / self.magnification

        if self.dimension == '3D':
            num_voxel_z = int(numpy.ceil(self.config.panel.num_pixels[1] * resolution))
            voxel_size_z = self.config.panel.pixel_size[1] * resolution/ self.magnification
        else:
            num_voxel_z = 0
            voxel_size_z = 1
        return ImageGeometry(num_voxel_xy, num_voxel_xy, num_voxel_z, voxel_size_xy, voxel_size_xy, voxel_size_z, channels=self.channels)

    def __str__ (self):
        return str(self.config)

    def subset(self, dimensions=None, **kw):
        '''returns a new sliced and/or reshaped AcquisitionGeometry'''
  
        if dimensions is not None and \
            (len(dimensions) != len(self.shape) ):
            raise ValueError('Please specify the slice on the axis/axes you want to cut away, or the same amount of axes for resorting')

        angle_slice = kw.get(AcquisitionGeometry.ANGLE, None)
        channel_slice = kw.get(AcquisitionGeometry.CHANNEL, None)
        vertical_slice = kw.get(AcquisitionGeometry.VERTICAL, None)
        horizontal_slice = kw.get(AcquisitionGeometry.HORIZONTAL, None)

        geometry_new = self.copy()
        if channel_slice is not None:
            geometry_new.config.channels.num_channels = 1
            if hasattr(geometry_new.config.channels,'channel_labels'):
                geometry_new.config.panel.channel_labels = geometry_new.config.panel.channel_labels[channel_slice]

        if angle_slice is not None:
            geometry_new.config.angles.angle_data = geometry_new.config.angles.angle_data[angle_slice]
        
        if vertical_slice is not None:
            if geometry_new.geom_type == AcquisitionGeometry.PARALLEL or vertical_slice == 'centre':
                geometry_new = geometry_new.get_centre_slice()
            else:
                raise ValueError("Cannot calculate system geometry for the requested slice")
        
        if horizontal_slice is not None:
            raise ValueError("Cannot calculate system geometry for the requested slice")

        if dimensions is not None:
            geometry_new.dimension_labels = dimensions 

        return geometry_new

    def allocate(self, value=0, dimension_labels=None, **kwargs):
        '''allocates an AcquisitionData according to the size expressed in the instance
        
        :param value: accepts numbers to allocate an uniform array, or a string as 'random' or 'random_int' to create a random array or None.
        :type value: number or string, default None allocates empty memory block
        :param dimension_labels: labels for the dimension axis
        :type list: default None
        :param dtype: numerical type to allocate
        :type dtype: numpy type, default numpy.float32
        '''
        if value == 'random_int':
            dtype = kwargs.get('dtype', numpy.int32)
            if dtype not in [numpy.int, numpy.int8, numpy.int16, numpy.int32, numpy.int64]:
                raise ValueError('Expecting int type, got {}'.format(dtype))
        else:
            dtype = kwargs.get('dtype', numpy.float32)
        if dimension_labels is None:
            out = AcquisitionData(geometry=self, dimension_labels=self.dimension_labels, 
                                  dtype=dtype,
                                  suppress_warning=True)
        else:
            out = AcquisitionData(geometry=self, dimension_labels=dimension_labels, 
                                  dtype=dtype, 
                                  suppress_warning=True)
        if isinstance(value, Number):
            # it's created empty, so we make it 0
            out.array.fill(value)
        else:
            if value == AcquisitionGeometry.RANDOM:
                seed = kwargs.get('seed', None)
                if seed is not None:
                    numpy.random.seed(seed)
                if dtype in [ numpy.complex , numpy.complex64 , numpy.complex128 ] :
                    r = numpy.random.random_sample(self.shape) + 1j * numpy.random.random_sample(self.shape)
                    out.fill(r)
                else:
                    out.fill(numpy.random.random_sample(self.shape))
            elif value == AcquisitionGeometry.RANDOM_INT:
                seed = kwargs.get('seed', None)
                if seed is not None:
                    numpy.random.seed(seed)
                max_value = kwargs.get('max_value', 100)
                out.fill(numpy.random.randint(max_value,size=self.shape, dtype=dtype))
            elif value is None:
                pass
            else:
                raise ValueError('Value {} unknown'.format(value))
        
        return out
    
class DataContainer(object):
    '''Generic class to hold data
    
    Data is currently held in a numpy arrays'''
    
    __container_priority__ = 1
    def __init__ (self, array, deep_copy=True, dimension_labels=None, 
                  **kwargs):
        '''Holds the data'''
        
        self.shape = numpy.shape(array)
        self.number_of_dimensions = len (self.shape)
        self.dimension_labels = {}
        self.geometry = None # Only relevant for AcquisitionData and ImageData
        
        if dimension_labels is not None and \
           len (dimension_labels) == self.number_of_dimensions:
            for i in range(self.number_of_dimensions):
                self.dimension_labels[i] = dimension_labels[i]
        else:
            for i in range(self.number_of_dimensions):
                self.dimension_labels[i] = 'dimension_{0:02}'.format(i)
        
        if type(array) == numpy.ndarray:
            if deep_copy:
                self.array = array.copy()
            else:
                self.array = array    
        else:
            raise TypeError('Array must be NumpyArray, passed {0}'\
                            .format(type(array)))
        
        # finally copy the geometry
        if 'geometry' in kwargs.keys():
            self.geometry = kwargs['geometry']
        else:
            # assume it is parallel beam
            pass
        
    def get_dimension_size(self, dimension_label):
        if dimension_label in self.dimension_labels.values():
            acq_size = -1
            for k,v in self.dimension_labels.items():
                if v == dimension_label:
                    acq_size = self.shape[k]
            return acq_size
        else:
            raise ValueError('Unknown dimension {0}. Should be one of {1}'.format(dimension_label,
                             self.dimension_labels))
    def get_dimension_axis(self, dimension_label):
        if dimension_label in self.dimension_labels.values():
            for k,v in self.dimension_labels.items():
                if v == dimension_label:
                    return k
        else:
            raise ValueError('Unknown dimension {0}. Should be one of {1}'.format(dimension_label,
                             self.dimension_labels.values()))
                        
    def as_array(self, dimensions=None):
        '''Returns the DataContainer as Numpy Array
        
        Returns the pointer to the array if dimensions is not set.
        If dimensions is set, it first creates a new DataContainer with the subset
        and then it returns the pointer to the array'''
        if dimensions is not None:
            return self.subset(dimensions).as_array()
        return self.array
    
    
    def subset(self, dimensions=None, **kw):
        '''Creates a DataContainer containing a subset of self according to the 
        labels in dimensions'''
        if dimensions is None:
            if kw == {}:
                return self.array.copy()
            else:
                reduced_dims = [v for k,v in self.dimension_labels.items()]
                for dim_l, dim_v in kw.items():
                    #for k,v in self.dimension_labels.items():
                    for k,v in enumerate(reduced_dims):
                        if v == dim_l:
                            reduced_dims.pop(k)
                            break
                #return self.subset(dimensions=reduced_dims, **kw)
                return DataContainer.subset(self, dimensions=reduced_dims, **kw)
        else:
            # check that all the requested dimensions are in the array
            # this is done by checking the dimension_labels
            proceed = True
            # axis_order contains the order of the axis that the user wants
            # in the output DataContainer
            axis_order = []
            if type(dimensions) == list:
                for dl in dimensions:
                    if dl not in self.dimension_labels.values():
                        proceed = False
                        unknown_key = dl
                        break
                    else:
                        axis_order.append(find_key(self.dimension_labels, dl))
                if not proceed:
                    raise KeyError('Subset error: Unknown key specified {0}'.format(dl))
                    
                # slice away the unwanted data from the array
                unwanted_dimensions = self.dimension_labels.copy()
                left_dimensions = []
                for ax in sorted(axis_order):
                    this_dimension = unwanted_dimensions.pop(ax)
                    left_dimensions.append(this_dimension)
                #print ("unwanted_dimensions {0}".format(unwanted_dimensions))
                #print ("left_dimensions {0}".format(left_dimensions))
                #new_shape = [self.shape[ax] for ax in axis_order]
                #print ("new_shape {0}".format(new_shape))

                #slices on each unwanted dimension in reverse order
                #np.take returns a new array each time
                cleaned = self.array.copy()
                for i in reversed(range(self.number_of_dimensions)):
                    if self.dimension_labels[i] in unwanted_dimensions.values():
                        value = kw.get(self.dimension_labels[i],0)                                
                        cleaned = cleaned.take(indices=value, axis=i)
    
                axes = []
                for key in dimensions:
                    #print ("key {0}".format( key))
                    for i in range(len( left_dimensions )):
                        ld = left_dimensions[i]
                        #print ("ld {0}".format( ld))
                        if ld == key:
                            axes.append(i)
                #print ("axes {0}".format(axes))
                
                cleaned = numpy.transpose(cleaned, axes).copy()
                if cleaned.ndim > 1:
                    return type(self)(cleaned , True, dimensions)
                else:
                    return VectorData(cleaned)
    
    def fill(self, array, **dimension):
        '''fills the internal numpy array with the one provided
        
        :param array: numpy array to copy into the DataContainer
        :type array: DataContainer, numpy array or number
        :param dimension: dictionary, optional
        
        if the passed numpy array is the same, it just returns
        '''
        if id(array) == id(self.array):
            return
        if dimension == {}:
            if issubclass(type(array), DataContainer) or\
               issubclass(type(array), numpy.ndarray):
                if array.shape != self.shape:
                    raise ValueError('Cannot fill with the provided array.' + \
                                     'Expecting {0} got {1}'.format(
                                     self.shape,array.shape))
                if issubclass(type(array), DataContainer):
                    numpy.copyto(self.array, array.array)
                else:
                    #self.array[:] = array
                    numpy.copyto(self.array, array)
            else:
                self.array.fill(array)
        else:
            
            command = 'self.array['
            i = 0
            for k,v in self.dimension_labels.items():
                for dim_label, dim_value in dimension.items():    
                    if dim_label == v:
                        command = command + str(dim_value)
                    else:
                        command = command + ":"
                if i < self.number_of_dimensions -1:
                    command = command + ','
                i += 1
            command = command + "] = array[:]" 
            exec(command)
            
        
    def check_dimensions(self, other):
        return self.shape == other.shape
    
    ## algebra 
    
    def __add__(self, other):
        return self.add(other)
    def __mul__(self, other):
        return self.multiply(other)
    def __sub__(self, other):
        return self.subtract(other)
    def __div__(self, other):
        return self.divide(other)
    def __truediv__(self, other):
        return self.divide(other)
    def __pow__(self, other):
        return self.power(other)
        
    
    # reverse operand
    def __radd__(self, other):
        return self + other
    # __radd__
    
    def __rsub__(self, other):
        return (-1 * self) + other
    # __rsub__
    
    def __rmul__(self, other):
        return self * other
    # __rmul__
    
    def __rdiv__(self, other):
        return pow(self / other, -1)
    # __rdiv__
    def __rtruediv__(self, other):
        return self.__rdiv__(other)
    
    def __rpow__(self, other):
        if isinstance(other, (int, float)) :
            fother = numpy.ones(numpy.shape(self.array)) * other
            return type(self)(fother ** self.array , 
                           dimension_labels=self.dimension_labels,
                           geometry=self.geometry)
        elif issubclass(type(other), DataContainer):
            if self.check_dimensions(other):
                return type(self)(other.as_array() ** self.array , 
                           dimension_labels=self.dimension_labels,
                           geometry=self.geometry)
            else:
                raise ValueError('Dimensions do not match')
    # __rpow__
    
    # in-place arithmetic operators:
    # (+=, -=, *=, /= , //=,
    # must return self
    
    def __iadd__(self, other):
        kw = {'out':self}
        return self.add(other, **kw)
    
    def __imul__(self, other):
        kw = {'out':self}
        return self.multiply(other, **kw)
    
    def __isub__(self, other):
        kw = {'out':self}
        return self.subtract(other, **kw)
    
    def __idiv__(self, other):
        kw = {'out':self}
        return self.divide(other, **kw)
    
    def __itruediv__(self, other):
        kw = {'out':self}
        return self.divide(other, **kw)
    
    def __neg__(self):
        '''negation operator'''
        return -1 * self   
    
    def __str__ (self, representation=False):
        repres = ""
        repres += "Number of dimensions: {0}\n".format(self.number_of_dimensions)
        repres += "Shape: {0}\n".format(self.shape)
        repres += "Axis labels: {0}\n".format(self.dimension_labels)
        if representation:
            repres += "Representation: \n{0}\n".format(self.array)
        return repres
    
    def clone(self):
        '''returns a copy of itself'''
        
        if self.geometry is None:
            if not isinstance(self, DataContainer):
                warnings.warn("Geometry is None in {}".format( self.__class__.__name__) )
            return type(self)(self.array, 
                            dimension_labels=self.dimension_labels,
                            deep_copy=True,
                            geometry=self.geometry.copy() if self.geometry is not None else None,
                            suppress_warning=True )
        else:
            out = self.geometry.allocate(None)
            out.fill(self.array)
            return out
    
    def get_data_axes_order(self,new_order=None):
        '''returns the axes label of self as a list
        
        if new_order is None returns the labels of the axes as a sorted-by-key list
        if new_order is a list of length number_of_dimensions, returns a list
        with the indices of the axes in new_order with respect to those in 
        self.dimension_labels: i.e.
          self.dimension_labels = {0:'horizontal',1:'vertical'}
          new_order = ['vertical','horizontal']
          returns [1,0]
        '''
        if new_order is None:
            
            axes_order = [i for i in range(len(self.shape))]
            for k,v in self.dimension_labels.items():
                axes_order[k] = v
            return axes_order
        else:
            if len(new_order) == self.number_of_dimensions:
                axes_order = [i for i in range(self.number_of_dimensions)]
                
                for i in range(len(self.shape)):
                    found = False
                    for k,v in self.dimension_labels.items():
                        if new_order[i] == v:
                            axes_order[i] = k
                            found = True
                    if not found:
                        raise ValueError('Axis label {0} not found.'.format(new_order[i]))
                return axes_order
            else:
                raise ValueError('Expecting {0} axes, got {2}'\
                                 .format(len(self.shape),len(new_order)))
        
                
    def copy(self):
        '''alias of clone'''    
        return self.clone()
    
    ## binary operations
            
    def pixel_wise_binary(self, pwop, x2, *args,  **kwargs):    
        out = kwargs.get('out', None)
        
        if out is None:
            if isinstance(x2, (int, float, complex, \
                                 numpy.int, numpy.int8, numpy.int16, numpy.int32, numpy.int64,\
                                 numpy.float, numpy.float16, numpy.float32, numpy.float64, \
                                 numpy.complex)):
                out = pwop(self.as_array() , x2 , *args, **kwargs )
            elif issubclass(type(x2) , DataContainer):
                out = pwop(self.as_array() , x2.as_array() , *args, **kwargs )
            else:
                raise TypeError('Expected x2 type as number of DataContainer, got {}'.format(type(x2)))
            geom = self.geometry
            if geom is not None:
                geom = self.geometry.copy()
            return type(self)(out,
                   deep_copy=False, 
                   dimension_labels=self.dimension_labels,
                   geometry= None if self.geometry is None else self.geometry.copy(), 
                   suppress_warning=True)
            
        
        elif issubclass(type(out), DataContainer) and issubclass(type(x2), DataContainer):
            if self.check_dimensions(out) and self.check_dimensions(x2):
                kwargs['out'] = out.as_array()
                pwop(self.as_array(), x2.as_array(), *args, **kwargs )
                #return type(self)(out.as_array(),
                #       deep_copy=False, 
                #       dimension_labels=self.dimension_labels,
                #       geometry=self.geometry)
                return out
            else:
                raise ValueError(message(type(self),"Wrong size for data memory: out {} x2 {} expected {}".format( out.shape,x2.shape ,self.shape)))
        elif issubclass(type(out), DataContainer) and \
             isinstance(x2, (int,float,complex, numpy.int, numpy.int8, \
                             numpy.int16, numpy.int32, numpy.int64,\
                             numpy.float, numpy.float16, numpy.float32,\
                             numpy.float64, numpy.complex)):
            if self.check_dimensions(out):
                kwargs['out']=out.as_array()
                pwop(self.as_array(), x2, *args, **kwargs )
                return out
            else:
                raise ValueError(message(type(self),"Wrong size for data memory: ", out.shape,self.shape))
        elif issubclass(type(out), numpy.ndarray):
            if self.array.shape == out.shape and self.array.dtype == out.dtype:
                kwargs['out'] = out
                pwop(self.as_array(), x2, *args, **kwargs)
                #return type(self)(out,
                #       deep_copy=False, 
                #       dimension_labels=self.dimension_labels,
                #       geometry=self.geometry)
        else:
            raise ValueError (message(type(self),  "incompatible class:" , pwop.__name__, type(out)))
    
    def add(self, other, *args, **kwargs):
        if hasattr(other, '__container_priority__') and \
           self.__class__.__container_priority__ < other.__class__.__container_priority__:
            return other.add(self, *args, **kwargs)
        return self.pixel_wise_binary(numpy.add, other, *args, **kwargs)
    
    def subtract(self, other, *args, **kwargs):
        if hasattr(other, '__container_priority__') and \
           self.__class__.__container_priority__ < other.__class__.__container_priority__:
            return other.subtract(self, *args, **kwargs)
        return self.pixel_wise_binary(numpy.subtract, other, *args, **kwargs)

    def multiply(self, other, *args, **kwargs):
        if hasattr(other, '__container_priority__') and \
           self.__class__.__container_priority__ < other.__class__.__container_priority__:
            return other.multiply(self, *args, **kwargs)
        return self.pixel_wise_binary(numpy.multiply, other, *args, **kwargs)
    
    def divide(self, other, *args, **kwargs):
        if hasattr(other, '__container_priority__') and \
           self.__class__.__container_priority__ < other.__class__.__container_priority__:
            return other.divide(self, *args, **kwargs)
        return self.pixel_wise_binary(numpy.divide, other, *args, **kwargs)
    
    def power(self, other, *args, **kwargs):
        return self.pixel_wise_binary(numpy.power, other, *args, **kwargs)    
          
    def maximum(self, x2, *args, **kwargs):
        return self.pixel_wise_binary(numpy.maximum, x2, *args, **kwargs)
    
    def minimum(self,x2, out=None, *args, **kwargs):
        return self.pixel_wise_binary(numpy.minimum, x2=x2, out=out, *args, **kwargs)

    def axpby(self, a, b, y, out, dtype=numpy.float32, num_threads=NUM_THREADS):
        '''performs axpby with cilacc C library
        
        Does the operation .. math:: a*x+b*y and stores the result in out, where x is self

        :param a: scalar
        :type a: float
        :param b: scalar
        :type b: float
        :param y: DataContainer
        :param out: DataContainer instance to store the result
        :param dtype: data type of the DataContainers
        :type dtype: numpy type, optional, default numpy.float32
        :param num_threads: number of threads to run on
        :type num_threads: int, optional, default 1/2 CPU of the system
        '''

        c_float_p = ctypes.POINTER(ctypes.c_float)
        c_double_p = ctypes.POINTER(ctypes.c_double)

        #convert a and b to numpy arrays and get the reference to the data (length = 1 or ndx.size)
        try:
            nda = a.as_array()
        except:
            nda = numpy.asarray(a)

        try:
            ndb = b.as_array()
        except:
            ndb = numpy.asarray(b)

        a_vec = 0
        if nda.size > 1:
            a_vec = 1

        b_vec = 0
        if ndb.size > 1:
            b_vec = 1

        # get the reference to the data
        ndx = self.as_array()
        ndy = y.as_array()
        ndout = out.as_array()

        if ndout.dtype != dtype:
            raise Warning("out array of type {0} does not match requested dtype {1}. Using {0}".format(ndout.dtype, dtype))
            dtype = ndout.dtype
        if ndx.dtype != dtype:
            ndx = ndx.astype(dtype)
        if ndy.dtype != dtype:
            ndy = ndy.astype(dtype)
        if nda.dtype != dtype:
            nda = nda.astype(dtype)
        if ndb.dtype != dtype:
            ndb = ndb.astype(dtype)

        if dtype == numpy.float32:
            x_p = ndx.ctypes.data_as(c_float_p)
            y_p = ndy.ctypes.data_as(c_float_p)
            out_p = ndout.ctypes.data_as(c_float_p)
            a_p = nda.ctypes.data_as(c_float_p)
            b_p = ndb.ctypes.data_as(c_float_p)
            f = cilacc.saxpby

        elif dtype == numpy.float64:
            x_p = ndx.ctypes.data_as(c_double_p)
            y_p = ndy.ctypes.data_as(c_double_p)
            out_p = ndout.ctypes.data_as(c_double_p)
            a_p = nda.ctypes.data_as(c_double_p)
            b_p = ndb.ctypes.data_as(c_double_p)
            f = cilacc.daxpby

        else:
            raise TypeError('Unsupported type {}. Expecting numpy.float32 or numpy.float64'.format(dtype))

        #out = numpy.empty_like(a)

        
        # int psaxpby(float * x, float * y, float * out, float a, float b, long size)
        cilacc.saxpby.argtypes = [ctypes.POINTER(ctypes.c_float),  # pointer to the first array 
                                  ctypes.POINTER(ctypes.c_float),  # pointer to the second array 
                                  ctypes.POINTER(ctypes.c_float),  # pointer to the third array 
                                  ctypes.POINTER(ctypes.c_float),  # pointer to A
                                  ctypes.c_int,                    # type of type of A selector (int)
                                  ctypes.POINTER(ctypes.c_float),  # pointer to B
                                  ctypes.c_int,                    # type of type of B selector (int)
                                  ctypes.c_longlong,               # type of size of first array 
                                  ctypes.c_int]                    # number of threads
        cilacc.daxpby.argtypes = [ctypes.POINTER(ctypes.c_double), # pointer to the first array 
                                  ctypes.POINTER(ctypes.c_double), # pointer to the second array 
                                  ctypes.POINTER(ctypes.c_double), # pointer to the third array 
                                  ctypes.POINTER(ctypes.c_double), # type of A (c_double)
                                  ctypes.c_int,                    # type of type of A selector (int)                                  
                                  ctypes.POINTER(ctypes.c_double), # type of B (c_double)
                                  ctypes.c_int,                    # type of type of B selector (int)                                  
                                  ctypes.c_longlong,               # type of size of first array 
                                  ctypes.c_int]                    # number of threads

        if f(x_p, y_p, out_p, a_p, a_vec, b_p, b_vec, ndx.size, num_threads) != 0:
            raise RuntimeError('axpby execution failed')
        

    ## unary operations
    def pixel_wise_unary(self, pwop, *args,  **kwargs):
        out = kwargs.get('out', None)
        if out is None:
            out = pwop(self.as_array() , *args, **kwargs )
            return type(self)(out,
                       deep_copy=False, 
                       dimension_labels=self.dimension_labels,
                       geometry=self.geometry, 
                       suppress_warning=True)
        elif issubclass(type(out), DataContainer):
            if self.check_dimensions(out):
                kwargs['out'] = out.as_array()
                pwop(self.as_array(), *args, **kwargs )
            else:
                raise ValueError(message(type(self),"Wrong size for data memory: ", out.shape,self.shape))
        elif issubclass(type(out), numpy.ndarray):
            if self.array.shape == out.shape and self.array.dtype == out.dtype:
                kwargs['out'] = out
                pwop(self.as_array(), *args, **kwargs)
        else:
            raise ValueError (message(type(self),  "incompatible class:" , pwop.__name__, type(out)))
    
    def abs(self, *args,  **kwargs):
        return self.pixel_wise_unary(numpy.abs, *args,  **kwargs)

    def sign(self, *args,  **kwargs):
        return self.pixel_wise_unary(numpy.sign, *args,  **kwargs)
    
    def sqrt(self, *args,  **kwargs):
        return self.pixel_wise_unary(numpy.sqrt, *args,  **kwargs)

    def conjugate(self, *args,  **kwargs):
        return self.pixel_wise_unary(numpy.conjugate, *args,  **kwargs)

    def exp(self, *args, **kwargs):
        '''Applies exp pixel-wise to the DataContainer'''
        return self.pixel_wise_unary(numpy.exp, *args, **kwargs)
    
    def log(self, *args, **kwargs):
        '''Applies log pixel-wise to the DataContainer'''
        return self.pixel_wise_unary(numpy.log, *args, **kwargs)
    
    #def __abs__(self):
    #    operation = FM.OPERATION.ABS
    #    return self.callFieldMath(operation, None, self.mask, self.maskOnValue)
    # __abs__
    
    ## reductions
    def sum(self, *args, **kwargs):
        return self.as_array().sum(*args, **kwargs)
    def squared_norm(self, **kwargs):
        '''return the squared euclidean norm of the DataContainer viewed as a vector'''
        #shape = self.shape
        #size = reduce(lambda x,y:x*y, shape, 1)
        #y = numpy.reshape(self.as_array(), (size, ))
        return self.dot(self)
        #return self.dot(self)
    def norm(self, **kwargs):
        '''return the euclidean norm of the DataContainer viewed as a vector'''
        return numpy.sqrt(self.squared_norm(**kwargs))
    
    def dot(self, other, *args, **kwargs):
        '''return the inner product of 2 DataContainers viewed as vectors
        
        applies to real and complex data. In such case the dot method returns

        a.dot(b.conjugate())
        '''
        method = kwargs.get('method', 'numpy')
        if method not in ['numpy','reduce']:
            raise ValueError('dot: specified method not valid. Expecting numpy or reduce got {} '.format(
                    method))

        if self.shape == other.shape:
            if method == 'numpy':
                return numpy.dot(self.as_array().ravel(), other.as_array().ravel().conjugate())
            elif method == 'reduce':
                # see https://github.com/vais-ral/CCPi-Framework/pull/273
                # notice that Python seems to be smart enough to use
                # the appropriate type to hold the result of the reduction
                sf = reduce(lambda x,y: x + y[0]*y[1],
                            zip(self.as_array().ravel(),
                                other.as_array().ravel().conjugate()),
                            0)
                return sf
        else:
            raise ValueError('Shapes are not aligned: {} != {}'.format(self.shape, other.shape))
    
    def min(self, *args, **kwargs):
        '''Returns the min pixel value in the DataContainer'''
        return numpy.min(self.as_array(), *args, **kwargs)
    
    def max(self, *args, **kwargs):
        '''Returns the max pixel value in the DataContainer'''
        return numpy.max(self.as_array(), *args, **kwargs)
    
    # Logic operators between DataContainers and floats    
    def __le__(self, other):
        '''Returns boolean array of DataContainer less or equal than DataContainer/float'''
        if isinstance(other, DataContainer):
            return self.as_array()<=other.as_array()
        return self.as_array()<=other
    
    def __lt__(self, other):
        '''Returns boolean array of DataContainer less than DataContainer/float'''
        if isinstance(other, DataContainer):
            return self.as_array()<other.as_array()
        return self.as_array()<other    
    
    def __ge__(self, other):
        '''Returns boolean array of DataContainer greater or equal than DataContainer/float'''        
        if isinstance(other, DataContainer):
            return self.as_array()>=other.as_array()
        return self.as_array()>=other  
    
    def __gt__(self, other):
        '''Returns boolean array of DataContainer greater than DataContainer/float'''        
        if isinstance(other, DataContainer):
            return self.as_array()>other.as_array()
        return self.as_array()>other      
    
    def __eq__(self, other):
        '''Returns boolean array of DataContainer equal to DataContainer/float'''          
        if isinstance(other, DataContainer):
            return self.as_array()==other.as_array()
        return self.as_array()==other  

    def __ne__(self, other):
        '''Returns boolean array of DataContainer negative to DataContainer/float'''           
        if isinstance(other, DataContainer):
            return self.as_array()!=other.as_array()
        return self.as_array()!=other      
    
    @property
    def size(self):
        '''Returns the number of elements of the DataContainer'''
        return self.as_array().size

    @property
    def dtype(self):
        '''Returns the type of the data array'''
        return self.as_array().dtype
    
class ImageData(DataContainer):
    '''DataContainer for holding 2D or 3D DataContainer'''
    __container_priority__ = 1
    
    
    def __init__(self, 
                 array = None, 
                 deep_copy=False, 
                 dimension_labels=None, 
                 **kwargs):
        
        if not kwargs.get('suppress_warning', False):
            warnings.warn('Direct invocation is deprecated and will be removed in following version. Use allocate from ImageGeometry instead',
                   DeprecationWarning, stacklevel=4)
        self.geometry = kwargs.get('geometry', None)
        dtype = kwargs.get('dtype', numpy.float32)
        if array is None:
            if self.geometry is not None:
                shape, dimension_labels = self.get_shape_labels(self.geometry, dimension_labels)
                    
                # array = numpy.zeros( shape, dtype=numpy.float32) 
                array = numpy.empty( shape, dtype=dtype)
                super(ImageData, self).__init__(array, deep_copy,
                                 dimension_labels, **kwargs)
                
            else:
                raise ValueError('Please pass either a DataContainer, ' +\
                                 'a numpy array or a geometry')
        else:
            if self.geometry is not None:
                shape, labels = self.get_shape_labels(self.geometry, dimension_labels)
                if array.shape != shape:
                    raise ValueError('Shape mismatch {} {}'.format(shape, array.shape))
            
            if issubclass(type(array) , DataContainer):
                # if the array is a DataContainer get the info from there
                if not ( array.number_of_dimensions == 2 or \
                         array.number_of_dimensions == 3 or \
                         array.number_of_dimensions == 4):
                    raise ValueError('Number of dimensions are not 2 or 3 or 4: {0}'\
                                     .format(array.number_of_dimensions))
                
                #DataContainer.__init__(self, array.as_array(), deep_copy,
                #                 array.dimension_labels, **kwargs)
                super(ImageData, self).__init__(array.as_array(), deep_copy,
                                 array.dimension_labels, **kwargs)
            elif issubclass(type(array) , numpy.ndarray):
                if not ( array.ndim == 2 or array.ndim == 3 or array.ndim == 4 ):
                    raise ValueError(
                            'Number of dimensions are not 2 or 3 or 4 : {0}'\
                            .format(array.ndim))
                    
                if dimension_labels is None:
                    if array.ndim == 4:
                        dimension_labels = [ImageGeometry.CHANNEL, 
                                            ImageGeometry.VERTICAL,
                                            ImageGeometry.HORIZONTAL_Y,
                                            ImageGeometry.HORIZONTAL_X]
                    elif array.ndim == 3:
                        dimension_labels = [ImageGeometry.VERTICAL,
                                            ImageGeometry.HORIZONTAL_Y,
                                            ImageGeometry.HORIZONTAL_X]
                    else:
                        dimension_labels = [ ImageGeometry.HORIZONTAL_Y,
                                             ImageGeometry.HORIZONTAL_X]   
                
                #DataContainer.__init__(self, array, deep_copy, dimension_labels, **kwargs)
                super(ImageData, self).__init__(array, deep_copy, 
                     dimension_labels, **kwargs)
       
        # load metadata from kwargs if present
        for key, value in kwargs.items():
            if (type(value) == list or type(value) == tuple) and \
                ( len (value) == 3 and len (value) == 2) :
                    if key == 'origin' :    
                        self.origin = value
                    if key == 'spacing' :
                        self.spacing = value
                        
    def subset(self, dimensions=None, **kw):
        '''returns a subset of ImageData and regenerates the geometry'''
        # Check that this is actually a resorting
        if dimensions is not None and \
            (len(dimensions) != len(self.shape) ):
            raise ValueError('Please specify the slice on the axis/axes you want to cut away, or the same amount of axes for resorting')
        
        try:
            geometry_new = self.geometry.subset(dimensions=dimensions, **kw)
        except ValueError:
            geometry_new = None

        out = super(ImageData, self).subset(dimensions, **kw)
        dimension_labels = out.dimension_labels.copy()    

        if geometry_new is None:                
            return DataContainer(out.array, deep_copy=False, dimension_labels=dimension_labels)
        else:
            return ImageData(out.array, deep_copy=False, geometry=geometry_new, dimension_labels=dimension_labels)


    def get_shape_labels(self, geometry, dimension_labels=None):
        channels  = geometry.channels
        horiz_x   = geometry.voxel_num_x
        horiz_y   = geometry.voxel_num_y
        vert      = 1 if geometry.voxel_num_z is None\
                      else geometry.voxel_num_z # this should be 1 for 2D
        if dimension_labels is None:
            if channels > 1:
                if vert > 1:
                    shape = (channels, vert, horiz_y, horiz_x)
                    dim_labels = [ImageGeometry.CHANNEL, 
                                  ImageGeometry.VERTICAL,
                                  ImageGeometry.HORIZONTAL_Y,
                                  ImageGeometry.HORIZONTAL_X]
                else:
                    shape = (channels , horiz_y, horiz_x)
                    dim_labels = [ImageGeometry.CHANNEL,
                                  ImageGeometry.HORIZONTAL_Y,
                                  ImageGeometry.HORIZONTAL_X]
            else:
                if vert > 1:
                    shape = (vert, horiz_y, horiz_x)
                    dim_labels = [ImageGeometry.VERTICAL,
                                  ImageGeometry.HORIZONTAL_Y,
                                  ImageGeometry.HORIZONTAL_X]
                else:
                    shape = (horiz_y, horiz_x)
                    dim_labels = [ImageGeometry.HORIZONTAL_Y,
                                  ImageGeometry.HORIZONTAL_X]
            dimension_labels = dim_labels
        else:
            shape = []
            for i in range(len(dimension_labels)):
                dim = dimension_labels[i]
                if dim == ImageGeometry.CHANNEL:
                    shape.append(channels)
                elif dim == ImageGeometry.HORIZONTAL_Y:
                    shape.append(horiz_y)
                elif dim == ImageGeometry.VERTICAL:
                    shape.append(vert)
                elif dim == ImageGeometry.HORIZONTAL_X:
                    shape.append(horiz_x)
            if len(shape) != len(dimension_labels):
                raise ValueError('Missing {0} axes {1} shape {2}'.format(
                        len(dimension_labels) - len(shape), dimension_labels, shape))
            shape = tuple(shape)
            
        return (shape, dimension_labels)
                            

class AcquisitionData(DataContainer):
    '''DataContainer for holding 2D or 3D sinogram'''
    __container_priority__ = 1
    
    def __init__(self, 
                 array = None, 
                 deep_copy=True, 
                 dimension_labels=None, 
                 **kwargs):
        if not kwargs.get('suppress_warning', False):
            warnings.warn('Direct invocation is deprecated and will be removed in following version. Use allocate from AcquisitionGeometry instead',
              DeprecationWarning)
        dtype = kwargs.get('dtype', numpy.float32)
        self.geometry = kwargs.get('geometry', None)
        if array is None:
            if 'geometry' in kwargs.keys():
                geometry      = kwargs['geometry']
                self.geometry = geometry
                
                shape, dimension_labels = self.get_shape_labels(geometry, dimension_labels)
                
                    
                # array = numpy.zeros( shape , dtype=numpy.float32) 
                array = numpy.empty( shape, dtype=dtype)
                super(AcquisitionData, self).__init__(array, deep_copy,
                                 dimension_labels, **kwargs)
        else:
            if self.geometry is not None:
                shape, dimension_labels = self.get_shape_labels(self.geometry, dimension_labels)
                if array.shape != shape:
                    raise ValueError('Shape mismatch {} {}'.format(shape, array.shape))
                    
            if issubclass(type(array) ,DataContainer):
                # if the array is a DataContainer get the info from there
                if not ( array.number_of_dimensions == 2 or \
                         array.number_of_dimensions == 3 or \
                         array.number_of_dimensions == 4):
                    raise ValueError('Number of dimensions are not 2 or 3 or 4: {0}'\
                                     .format(array.number_of_dimensions))
                
                #DataContainer.__init__(self, array.as_array(), deep_copy,
                #                 array.dimension_labels, **kwargs)
                super(AcquisitionData, self).__init__(array.as_array(), deep_copy,
                                 array.dimension_labels, **kwargs)
            elif issubclass(type(array) ,numpy.ndarray):
                if not ( array.ndim == 2 or array.ndim == 3 or array.ndim == 4 ):
                    raise ValueError(
                            'Number of dimensions are not 2 or 3 or 4 : {0}'\
                            .format(array.ndim))
                    
                if dimension_labels is None:
                    if array.ndim == 4:
                        dimension_labels = [AcquisitionGeometry.CHANNEL,
                                            AcquisitionGeometry.ANGLE,
                                            AcquisitionGeometry.VERTICAL,
                                            AcquisitionGeometry.HORIZONTAL]
                    elif array.ndim == 3:
                        dimension_labels = [AcquisitionGeometry.ANGLE,
                                            AcquisitionGeometry.VERTICAL,
                                            AcquisitionGeometry.HORIZONTAL]
                    else:
                        dimension_labels = [AcquisitionGeometry.ANGLE,
                                            AcquisitionGeometry.HORIZONTAL]

                super(AcquisitionData, self).__init__(array, deep_copy, 
                     dimension_labels, **kwargs)
                
    def get_shape_labels(self, geometry, dimension_labels=None):

        if dimension_labels is None:
            dimension_labels = geometry.dimension_labels

        else:
            if isinstance(dimension_labels,dict):
                dimension_labels_temp = []
                for i in range(len(dimension_labels)):
                    dimension_labels_temp.append(dimension_labels[i])
            else:
                try:
                    dimension_labels_temp = list(dimension_labels)
                except:
                    raise TypeError('dimension_labels expected a list got {0}'.format(type(dimension_labels)))
            
            geometry.dimension_labels = dimension_labels_temp      

        return (geometry.shape, dimension_labels)

    def subset(self, dimensions=None, **kw):
        '''returns a subset of the AcquisitionData and regenerates the geometry'''
  
        if dimensions is not None and \
            (len(dimensions) != len(self.shape) ):
            raise ValueError('Please specify the slice on the axis/axes you want to cut away, or the same amount of axes for resorting')

        #Update Geometry
        try:
            geometry_new = self.geometry.subset(dimensions=dimensions, **kw)
        except ValueError:
            geometry_new = None

        #if vertical = 'centre' slice convert to index and subset.
        #if the index is non-integer then return rows either side and interpolate to get the center slice value
        interpolate = False
        vertical_slice = kw.get(AcquisitionGeometry.VERTICAL, None)
        if vertical_slice == 'centre':           
            ind = self.geometry.dimension_labels.index('vertical')
            centre_slice = (self.geometry.shape[ind]-1) / 2.
            centre_slice_floor = int(numpy.floor(centre_slice))
            kw['vertical'] = centre_slice_floor
            w2 = centre_slice - centre_slice_floor
            if w2  > 0.0001:
                interpolate = True

        out = super(AcquisitionData, self).subset(dimensions, **kw)

        if interpolate == True:
            kw['vertical'] = centre_slice_floor + 1
            out2 = super(AcquisitionData, self).subset(dimensions, **kw)
            out = out * (1 - w2) + out2 * w2

        dimension_labels = out.dimension_labels.copy()    

        if geometry_new is None:                
            return DataContainer(out.array, deep_copy=False, dimension_labels=dimension_labels)
        else:
            return AcquisitionData(out.array, deep_copy=False, geometry=geometry_new, dimension_labels=dimension_labels)

class DataProcessor(object):
    
    '''Defines a generic DataContainer processor
    
    accepts DataContainer as inputs and 
    outputs DataContainer
    additional attributes can be defined with __setattr__
    '''
    
    def __init__(self, **attributes):
        if not 'store_output' in attributes.keys():
            attributes['store_output'] = True
            attributes['output'] = False
            attributes['runTime'] = -1
            attributes['mTime'] = datetime.now()
            attributes['input'] = None
        for key, value in attributes.items():
            self.__dict__[key] = value
        
    
    def __setattr__(self, name, value):
        if name == 'input':
            self.set_input(value)
        elif name in self.__dict__.keys():
            if name == 'runTime': #doesn't change mtime
                self.__dict__[name] = value
            elif name == 'output': #doesn't change mtime
                self.__dict__[name] = value        
            else:            
                self.__dict__[name] = value
                self.__dict__['mTime'] = datetime.now()
        else:
            raise KeyError('Attribute {0} not found'.format(name))
        #pass
    
    def set_input(self, dataset):
        if issubclass(type(dataset), DataContainer):
            if self.check_input(dataset):
                self.__dict__['input'] = dataset
                self.__dict__['mTime'] = datetime.now()
            else:
                raise ValueError('Input data not compatible')
        else:
            raise TypeError("Input type mismatch: got {0} expecting {1}"\
                            .format(type(dataset), DataContainer))
    
    def check_input(self, dataset):
        '''Checks parameters of the input DataContainer
        
        Should raise an Error if the DataContainer does not match expectation, e.g.
        if the expected input DataContainer is 3D and the Processor expects 2D.
        '''
        raise NotImplementedError('Implement basic checks for input DataContainer')
        
    def get_output(self, out=None):
        
        for k,v in self.__dict__.items():
            if v is None and k != 'output':
                raise ValueError('Key {0} is None'.format(k))

        #run if 1st time, if modified since last run, or if output not stored
        shouldRun = False

        if self.runTime == -1:
            shouldRun = True
        elif self.mTime > self.runTime:
            shouldRun = True
        elif not self.store_output:
            shouldRun = True

        if shouldRun:
            self.runTime = datetime.now()

            if self.store_output: 
                try:
                    self.output = self.process(out=out)
                    return self.output

                except TypeError as te:
                    self.output = self.process()
                    return self.output
            else:            
                try:
                    return self.process(out=out)
                
                except TypeError as te:
                    return self.process()

        else:
            return self.output
            
    
    def set_input_processor(self, processor):
        if issubclass(type(processor), DataProcessor):
            self.__dict__['input'] = processor
        else:
            raise TypeError("Input type mismatch: got {0} expecting {1}"\
                            .format(type(processor), DataProcessor))
        
    def get_input(self):
        '''returns the input DataContainer
        
        It is useful in the case the user has provided a DataProcessor as
        input
        '''
        if issubclass(type(self.input), DataProcessor):
            dsi = self.input.get_output()
        else:
            dsi = self.input
        return dsi
        
    def process(self, out=None):
        raise NotImplementedError('process must be implemented')
    
    def __call__(self, x):
        
        self.set_input(x)
        return self.get_output()        
                
class DataProcessor23D(DataProcessor):
    '''Regularizers DataProcessor
    '''
            
    def check_input(self, dataset):
        '''Checks number of dimensions input DataContainer
        
        Expected input is 2D or 3D
        '''
        if dataset.number_of_dimensions == 2 or \
           dataset.number_of_dimensions == 3:
               return True
        else:
            raise ValueError("Expected input dimensions is 2 or 3, got {0}"\
                             .format(dataset.number_of_dimensions))
    
###### Example of DataProcessors

class AX(DataProcessor):
    '''Example DataProcessor
    The AXPY routines perform a vector multiplication operation defined as

    y := a*x
    where:

    a is a scalar

    x a DataContainer.
    '''
    
    def __init__(self):
        kwargs = {'scalar':None, 
                  'input':None, 
                  }
        
        #DataProcessor.__init__(self, **kwargs)
        super(AX, self).__init__(**kwargs)
    
    def check_input(self, dataset):
        return True
        
    def process(self, out=None):
        
        dsi = self.get_input()
        a = self.scalar
        if out is None:
            y = DataContainer( a * dsi.as_array() , True, 
                        dimension_labels=dsi.dimension_labels )
            #self.setParameter(output_dataset=y)
            return y
        else:
            out.fill(a * dsi.as_array())
    

###### Example of DataProcessors

class CastDataContainer(DataProcessor):
    '''Example DataProcessor
    Cast a DataContainer array to a different type.

    y := a*x
    where:

    a is a scalar

    x a DataContainer.
    '''
    
    def __init__(self, dtype=None):
        kwargs = {'dtype':dtype, 
                  'input':None, 
                  }
        
        #DataProcessor.__init__(self, **kwargs)
        super(CastDataContainer, self).__init__(**kwargs)
    
    def check_input(self, dataset):
        return True
        
    def process(self, out=None):
        
        dsi = self.get_input()
        dtype = self.dtype
        if out is None:
            y = numpy.asarray(dsi.as_array(), dtype=dtype)
            
            return type(dsi)(numpy.asarray(dsi.as_array(), dtype=dtype),
                                dimension_labels=dsi.dimension_labels )
        else:
            out.fill(numpy.asarray(dsi.as_array(), dtype=dtype))
    
class PixelByPixelDataProcessor(DataProcessor):
    '''Example DataProcessor
    
    This processor applies a python function to each pixel of the DataContainer
    
    f is a python function

    x a DataSet.
    '''
    
    def __init__(self):
        kwargs = {'pyfunc':None, 
                  'input':None, 
                  }
        #DataProcessor.__init__(self, **kwargs)
        super(PixelByPixelDataProcessor, self).__init__(**kwargs)
        
    def check_input(self, dataset):
        return True
    
    def process(self, out=None):
        
        pyfunc = self.pyfunc
        dsi = self.get_input()
        
        eval_func = numpy.frompyfunc(pyfunc,1,1)

        
        y = DataContainer( eval_func( dsi.as_array() ) , True, 
                    dimension_labels=dsi.dimension_labels )
        return y
    

class VectorData(DataContainer):
    '''DataContainer to contain 1D array'''
    def __init__(self, array=None, **kwargs):
        self.geometry = kwargs.get('geometry', None)
        dtype = kwargs.get('dtype', numpy.float32)
        
        if self.geometry is None:
            if array is None:
                raise ValueError('Please specify either a geometry or an array')
            else:
                if len(array.shape) > 1:
                    raise ValueError('Incompatible size: expected 1D got {}'.format(array.shape))
                out = array
                self.geometry = VectorGeometry(array.shape[0])
                self.length = self.geometry.length
        else:
            self.length = self.geometry.length
                
            if array is None:
                out = numpy.zeros((self.length,), dtype=dtype)
            else:
                if self.length == array.shape[0]:
                    out = array
                else:
                    raise ValueError('Incompatible size: expecting {} got {}'.format((self.length,), array.shape))
        deep_copy = True
        # need to pass the geometry, othewise None
        super(VectorData, self).__init__(out, deep_copy, None, geometry = self.geometry)
    

class VectorGeometry(object):
    '''Geometry describing VectorData to contain 1D array'''
    RANDOM = 'random'
    RANDOM_INT = 'random_int'
        
    def __init__(self, 
                 length):
        
        self.length = length
        self.shape = (length, )
        
        
    def clone(self):
        '''returns a copy of VectorGeometry'''
        return VectorGeometry(self.length)
    def copy(self):
        '''alias of clone'''
        return self.clone()

    def allocate(self, value=0, **kwargs):
        '''allocates an VectorData according to the size expressed in the instance'''
        self.dtype = kwargs.get('dtype', numpy.float32)
        out = VectorData(geometry=self, dtype=self.dtype)
        if isinstance(value, Number):
            if value != 0:
                out += value
        else:
            if value == VectorGeometry.RANDOM:
                seed = kwargs.get('seed', None)
                if seed is not None:
                    numpy.random.seed(seed) 
                out.fill(numpy.random.random_sample(self.shape))
            elif value == VectorGeometry.RANDOM_INT:
                seed = kwargs.get('seed', None)
                if seed is not None:
                    numpy.random.seed(seed)
                max_value = kwargs.get('max_value', 100)
                out.fill(numpy.random.randint(max_value,size=self.shape))
            elif value is None:
                pass
            else:
                raise ValueError('Value {} unknown'.format(value))
        return out

    
if __name__ == "__main__":
    
<<<<<<< HEAD

    ig = ImageGeometry(voxel_num_x=100, 
                    voxel_num_y=200, 
                    voxel_num_z=300, 
                    voxel_size_x=0.1, 
                    voxel_size_y=0.2, 
                    voxel_size_z=0.3, 
                    center_x=0, 
                    center_y=0, 
                    center_z=0, 
                    channels=50, dimension_labels = ['channel', 'vertical', 'horizontal_y', 'horizontal_x'])
    
    print(ig.voxel_sizes)


    ig = ImageGeometry(voxel_num_x=100, 
                    voxel_num_y=200, 
                    voxel_num_z=300, 
                    voxel_size_x=0.1, 
                    voxel_size_y=0.2, 
                    voxel_size_z=0.3, 
                    center_x=0, 
                    center_y=0, 
                    center_z=0, 
                    channels=50, dimension_labels = ['vertical', 'horizontal_x', 'horizontal_x', 'channel'])
    
    print(ig.voxel_sizes)
    
    
#    id = ig.allocate(2)
#
#    print(id.geometry)
#    print(id.dimension_labels)
#
#    sid = id.subset(channel = 20)
#
#    print(sid.dimension_labels)
#    print(sid.geometry)
=======
    ag = AcquisitionGeometry(geom_type='parallel',dimension='2D',pixel_num_h=10,pixel_num_v=5,angles=[0.1,0.2,0.3])
    print(ag)

    ad = ag.allocate(0)
    ad.subset(angle=1)

    vert = ag.pixel_num_v

    vg = VectorGeometry(10)    
    b = vg.allocate('random_int')

    ig = ImageGeometry(voxel_num_x=100, 
                   voxel_num_y=200, 
                   voxel_num_z=300, 
                   voxel_size_x=1, 
                   voxel_size_y=1, 
                   voxel_size_z=1, 
                   center_x=0, 
                   center_y=0, 
                   center_z=0, 
                   channels=50)

    id = ig.allocate(2)

    print(id.geometry)
    print(id.dimension_labels)

    sid = id.subset(channel = 20)

    print(sid.dimension_labels)
    print(sid.geometry)
>>>>>>> 15343cef
<|MERGE_RESOLUTION|>--- conflicted
+++ resolved
@@ -192,58 +192,6 @@
         self.center_y = center_y
         self.center_z = center_z  
         self.channels = channels
-<<<<<<< HEAD
-        
-        # this is some code repetition
-        if self.channels > 1:            
-            if self.voxel_num_z>1:
-                self.length = 4
-                shape = (self.channels, self.voxel_num_z, self.voxel_num_y, self.voxel_num_x)
-                dim_labels = [ImageGeometry.CHANNEL, ImageGeometry.VERTICAL,
-                ImageGeometry.HORIZONTAL_Y, ImageGeometry.HORIZONTAL_X]
-                voxel_sizes = [1.0, self.voxel_size_z, self.voxel_size_y, self.voxel_size_x]
-            else:
-                self.length = 3
-                shape = (self.channels, self.voxel_num_y, self.voxel_num_x)
-                dim_labels = [ImageGeometry.CHANNEL, ImageGeometry.HORIZONTAL_Y, ImageGeometry.HORIZONTAL_X]
-                voxel_sizes = [1.0, self.voxel_size_y, self.voxel_size_x]
-        else:
-            if self.voxel_num_z>1:
-                self.length = 3
-                shape = (self.voxel_num_z, self.voxel_num_y, self.voxel_num_x)
-                dim_labels = [ImageGeometry.VERTICAL, ImageGeometry.HORIZONTAL_Y,
-                 ImageGeometry.HORIZONTAL_X]
-                voxel_sizes = [self.voxel_size_z, self.voxel_size_y, self.voxel_size_x]
-            else:
-                self.length = 2  
-                shape = (self.voxel_num_y, self.voxel_num_x)
-                dim_labels = [ImageGeometry.HORIZONTAL_Y, ImageGeometry.HORIZONTAL_X]
-                voxel_sizes = [self.voxel_size_y, self.voxel_size_x]
-        
-        labels = kwargs.get('dimension_labels', None)
-        if labels is None:
-            self.shape = shape
-            self.dimension_labels = dim_labels
-            self.voxel_sizes = voxel_sizes
-        else:
-            if labels is not None:
-                allowed_labels = [ImageGeometry.CHANNEL, ImageGeometry.VERTICAL,
-                                  ImageGeometry.HORIZONTAL_Y, ImageGeometry.HORIZONTAL_X]
-                if not reduce(lambda x,y: (y in allowed_labels) and x, labels , True):
-                    raise ValueError('Requested axis are not possible. Expected {},\ngot {}'.format(
-                                    allowed_labels,labels))
-            order = self.get_order_by_label(labels, dim_labels)
-            if order != [i for i in range(len(dim_labels))]:
-                # resort
-                self.shape = tuple([shape[i] for i in order])
-                self.voxel_sizes = [voxel_sizes[i] for i in order]
-            else:
-                self.shape = shape
-                self.voxel_sizes = voxel_sizes
-            self.dimension_labels = labels
-            
-                                
-=======
         self.channel_spacing = 1.0
         self.dimension_labels = kwargs.get('dimension_labels', None)
 
@@ -277,7 +225,6 @@
 
         return geometry_new
 
->>>>>>> 15343cef
     def get_order_by_label(self, dimension_labels, default_dimension_labels):
         order = []
         for i, el in enumerate(dimension_labels):
@@ -3048,78 +2995,4 @@
                 raise ValueError('Value {} unknown'.format(value))
         return out
 
-    
-if __name__ == "__main__":
-    
-<<<<<<< HEAD
-
-    ig = ImageGeometry(voxel_num_x=100, 
-                    voxel_num_y=200, 
-                    voxel_num_z=300, 
-                    voxel_size_x=0.1, 
-                    voxel_size_y=0.2, 
-                    voxel_size_z=0.3, 
-                    center_x=0, 
-                    center_y=0, 
-                    center_z=0, 
-                    channels=50, dimension_labels = ['channel', 'vertical', 'horizontal_y', 'horizontal_x'])
-    
-    print(ig.voxel_sizes)
-
-
-    ig = ImageGeometry(voxel_num_x=100, 
-                    voxel_num_y=200, 
-                    voxel_num_z=300, 
-                    voxel_size_x=0.1, 
-                    voxel_size_y=0.2, 
-                    voxel_size_z=0.3, 
-                    center_x=0, 
-                    center_y=0, 
-                    center_z=0, 
-                    channels=50, dimension_labels = ['vertical', 'horizontal_x', 'horizontal_x', 'channel'])
-    
-    print(ig.voxel_sizes)
-    
-    
-#    id = ig.allocate(2)
-#
-#    print(id.geometry)
-#    print(id.dimension_labels)
-#
-#    sid = id.subset(channel = 20)
-#
-#    print(sid.dimension_labels)
-#    print(sid.geometry)
-=======
-    ag = AcquisitionGeometry(geom_type='parallel',dimension='2D',pixel_num_h=10,pixel_num_v=5,angles=[0.1,0.2,0.3])
-    print(ag)
-
-    ad = ag.allocate(0)
-    ad.subset(angle=1)
-
-    vert = ag.pixel_num_v
-
-    vg = VectorGeometry(10)    
-    b = vg.allocate('random_int')
-
-    ig = ImageGeometry(voxel_num_x=100, 
-                   voxel_num_y=200, 
-                   voxel_num_z=300, 
-                   voxel_size_x=1, 
-                   voxel_size_y=1, 
-                   voxel_size_z=1, 
-                   center_x=0, 
-                   center_y=0, 
-                   center_z=0, 
-                   channels=50)
-
-    id = ig.allocate(2)
-
-    print(id.geometry)
-    print(id.dimension_labels)
-
-    sid = id.subset(channel = 20)
-
-    print(sid.dimension_labels)
-    print(sid.geometry)
->>>>>>> 15343cef
+    