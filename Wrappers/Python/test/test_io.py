--- conflicted
+++ resolved
@@ -442,9 +442,7 @@
             
         assert tmp.dtype == read_array.dtype
         
-<<<<<<< HEAD
         np.testing.assert_array_equal(tmp, read_array)
-=======
 
 class Test_HDF5_utilities(unittest.TestCase):
     def setUp(self) -> None:
@@ -515,5 +513,4 @@
         data_partial_by_hand[subset] = data_full.array[subset]
 
         HDF5_utilities.read_to(self.path, self.dset_path, data_partial, source_sel=subset, dest_sel=subset)
-        np.testing.assert_allclose(data_partial_by_hand,data_partial)
->>>>>>> d0cbea64
+        np.testing.assert_allclose(data_partial_by_hand,data_partial)