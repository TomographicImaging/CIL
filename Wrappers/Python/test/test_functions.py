# -*- coding: utf-8 -*-
#  Copyright 2019 United Kingdom Research and Innovation
#  Copyright 2019 The University of Manchester
#
#  Licensed under the Apache License, Version 2.0 (the "License");
#  you may not use this file except in compliance with the License.
#  You may obtain a copy of the License at
#
#      http://www.apache.org/licenses/LICENSE-2.0
#
#  Unless required by applicable law or agreed to in writing, software
#  distributed under the License is distributed on an "AS IS" BASIS,
#  WITHOUT WARRANTIES OR CONDITIONS OF ANY KIND, either express or implied.
#  See the License for the specific language governing permissions and
#  limitations under the License.
#
# Authors:
# CIL Developers, listed at: https://github.com/TomographicImaging/CIL/blob/master/NOTICE.txt

import unittest

from cil.optimisation.functions.Function import ScaledFunction
import numpy as np

from cil.framework import DataContainer, ImageGeometry, \
    VectorGeometry, VectorData, BlockDataContainer
from cil.optimisation.operators import IdentityOperator, MatrixOperator, CompositionOperator, DiagonalOperator, BlockOperator
from cil.optimisation.functions import Function, KullbackLeibler, ConstantFunction, TranslateFunction
from cil.optimisation.operators import GradientOperator

from cil.optimisation.functions import Function, KullbackLeibler, WeightedL2NormSquared, L2NormSquared,\
                                         L1Norm, MixedL21Norm, LeastSquares, \
                                         SmoothMixedL21Norm, OperatorCompositionFunction,\
                                         Rosenbrock, IndicatorBox, TotalVariation
from cil.optimisation.functions import BlockFunction

import numpy
import scipy.special

from cil.framework import ImageGeometry, BlockGeometry
from cil.optimisation.functions import TranslateFunction
from timeit import default_timer as timer

import numpy as np
from cil.utilities import dataexample
from cil.utilities import noise
from testclass import CCPiTestClass
from cil.utilities.quality_measures import mae
import cil.utilities.multiprocessing as cilmp

from utils import has_ccpi_regularisation, has_tomophantom, has_numba, initialise_tests
import numba

initialise_tests()

if has_ccpi_regularisation:
    from cil.plugins.ccpi_regularisation.functions import FGP_TV

if has_tomophantom:
    from cil.plugins import TomoPhantom

if has_numba:
    from cil.optimisation.functions.MixedL21Norm import _proximal_step_numba, _proximal_step_numpy


class TestFunction(CCPiTestClass):

    def test_Function(self):
        numpy.random.seed(10)
        N = 3
        ig = ImageGeometry(N, N)
        ag = ig
        op1 = GradientOperator(ig)
        op2 = IdentityOperator(ig, ag)

        # Form Composite Operator
        operator = BlockOperator(op1, op2, shape=(2, 1))

        # Create functions
        noisy_data = ag.allocate(ImageGeometry.RANDOM)

        d = ag.allocate(ImageGeometry.RANDOM)
        alpha = 0.5

        # scaled function
        g = alpha * L2NormSquared(b=noisy_data)

        # Compare call of g
        a2 = alpha * (d - noisy_data).power(2).sum()

        self.assertEqual(a2, g(d))

        # Compare convex conjugate of g
        a3 = 0.5 * d.squared_norm() + d.dot(noisy_data)
        self.assertAlmostEqual(a3, g.convex_conjugate(d), places=7)

    def test_L2NormSquared(self):
        # TESTS for L2 and scalar * L2
        numpy.random.seed(1)
        M, N, K = 2, 3, 5
        ig = ImageGeometry(voxel_num_x=M, voxel_num_y=N, voxel_num_z=K)
        u = ig.allocate(ImageGeometry.RANDOM)
        b = ig.allocate(ImageGeometry.RANDOM)

        # check grad/call no data
        f = L2NormSquared()
        a1 = f.gradient(u)
        a2 = 2 * u
        numpy.testing.assert_array_almost_equal(a1.as_array(),
                                                a2.as_array(),
                                                decimal=4)
        numpy.testing.assert_equal(f(u), u.squared_norm())

        # check grad/call with data
        f1 = L2NormSquared(b=b)
        b1 = f1.gradient(u)
        b2 = 2 * (u - b)

        numpy.testing.assert_array_almost_equal(b1.as_array(),
                                                b2.as_array(),
                                                decimal=4)
        numpy.testing.assert_equal(f1(u), (u - b).squared_norm())

        #check convex conjuagate no data
        c1 = f.convex_conjugate(u)
        c2 = 1 / 4. * u.squared_norm()
        numpy.testing.assert_equal(c1, c2)

        #check convex conjugate with data
        d1 = f1.convex_conjugate(u)
        d2 = (1. / 4.) * u.squared_norm() + (u * b).sum()
        numpy.testing.assert_almost_equal(d1, d2, decimal=6)

        # check proximal no data
        tau = 5
        e1 = f.proximal(u, tau)
        e2 = u / (1 + 2 * tau)
        numpy.testing.assert_array_almost_equal(e1.as_array(),
                                                e2.as_array(),
                                                decimal=4)

        # check proximal with data
        tau = 5
        h1 = f1.proximal(u, tau)
        h2 = (u - b) / (1 + 2 * tau) + b
        numpy.testing.assert_array_almost_equal(h1.as_array(),
                                                h2.as_array(),
                                                decimal=4)

        # check proximal conjugate no data
        tau = 0.2
        k1 = f.proximal_conjugate(u, tau)
        k2 = u / (1 + tau / 2)
        numpy.testing.assert_array_almost_equal(k1.as_array(),
                                                k2.as_array(),
                                                decimal=4)

        # check proximal conjugate with data
        l1 = f1.proximal_conjugate(u, tau)
        l2 = (u - tau * b) / (1 + tau / 2)
        numpy.testing.assert_array_almost_equal(l1.as_array(),
                                                l2.as_array(),
                                                decimal=4)

        # check scaled function properties

        # scalar
        scalar = 100
        f_scaled_no_data = scalar * L2NormSquared()
        f_scaled_data = scalar * L2NormSquared(b=b)

        # call
        numpy.testing.assert_equal(f_scaled_no_data(u), scalar * f(u))
        numpy.testing.assert_equal(f_scaled_data(u), scalar * f1(u))

        # grad
        numpy.testing.assert_array_almost_equal(
            f_scaled_no_data.gradient(u).as_array(),
            scalar * f.gradient(u).as_array(),
            decimal=4)
        numpy.testing.assert_array_almost_equal(
            f_scaled_data.gradient(u).as_array(),
            scalar * f1.gradient(u).as_array(),
            decimal=4)

        # conj
        numpy.testing.assert_almost_equal(f_scaled_no_data.convex_conjugate(u), \
                                f.convex_conjugate(u/scalar) * scalar, decimal=4)

        numpy.testing.assert_almost_equal(f_scaled_data.convex_conjugate(u), \
                                scalar * f1.convex_conjugate(u/scalar), decimal=4)

        # proximal
        numpy.testing.assert_array_almost_equal(f_scaled_no_data.proximal(u, tau).as_array(), \
                                                f.proximal(u, tau*scalar).as_array())


        numpy.testing.assert_array_almost_equal(f_scaled_data.proximal(u, tau).as_array(), \
                                                f1.proximal(u, tau*scalar).as_array())

        # proximal conjugate
        numpy.testing.assert_array_almost_equal(f_scaled_no_data.proximal_conjugate(u, tau).as_array(), \
                                                (u/(1 + tau/(2*scalar) )).as_array(), decimal=4)

        numpy.testing.assert_array_almost_equal(f_scaled_data.proximal_conjugate(u, tau).as_array(), \
                                                ((u - tau * b)/(1 + tau/(2*scalar) )).as_array(), decimal=4)

    def test_L2NormSquaredOut(self):
        # TESTS for L2 and scalar * L2

        M, N, K = 2, 3, 5
        ig = ImageGeometry(voxel_num_x=M, voxel_num_y=N, voxel_num_z=K)
        u = ig.allocate(ImageGeometry.RANDOM, seed=1)
        b = ig.allocate(ImageGeometry.RANDOM, seed=2)

        # check grad/call no data
        f = L2NormSquared()
        a1 = f.gradient(u)
        a2 = a1 * 0.
        f.gradient(u, out=a2)
        numpy.testing.assert_array_almost_equal(a1.as_array(),
                                                a2.as_array(),
                                                decimal=4)
        #numpy.testing.assert_equal(f(u), u.squared_norm())

        # check grad/call with data
        f1 = L2NormSquared(b=b)
        b1 = f1.gradient(u)
        b2 = b1 * 0.
        f1.gradient(u, out=b2)

        numpy.testing.assert_array_almost_equal(b1.as_array(),
                                                b2.as_array(),
                                                decimal=4)
        #numpy.testing.assert_equal(f1(u), (u-b).squared_norm())

        # check proximal no data
        tau = 5
        e1 = f.proximal(u, tau)
        e2 = e1 * 0.
        f.proximal(u, tau, out=e2)
        numpy.testing.assert_array_almost_equal(e1.as_array(),
                                                e2.as_array(),
                                                decimal=4)

        # check proximal with data
        tau = 5
        h1 = f1.proximal(u, tau)
        h2 = h1 * 0.
        f1.proximal(u, tau, out=h2)
        numpy.testing.assert_array_almost_equal(h1.as_array(),
                                                h2.as_array(),
                                                decimal=4)

        # check proximal conjugate no data
        tau = 0.2
        k1 = f.proximal_conjugate(u, tau)
        k2 = k1 * 0.
        f.proximal_conjugate(u, tau, out=k2)

        numpy.testing.assert_array_almost_equal(k1.as_array(),
                                                k2.as_array(),
                                                decimal=4)

        # check proximal conjugate with data
        l1 = f1.proximal_conjugate(u, tau)
        l2 = l1 * 0.
        f1.proximal_conjugate(u, tau, out=l2)
        numpy.testing.assert_array_almost_equal(l1.as_array(),
                                                l2.as_array(),
                                                decimal=4)

        # check scaled function properties

        # scalar
        scalar = 100
        f_scaled_no_data = scalar * L2NormSquared()
        f_scaled_data = scalar * L2NormSquared(b=b)

        # grad
        w = f_scaled_no_data.gradient(u)
        ww = w * 0
        f_scaled_no_data.gradient(u, out=ww)

        numpy.testing.assert_array_almost_equal(w.as_array(),
                                                ww.as_array(),
                                                decimal=4)

        # numpy.testing.assert_array_almost_equal(f_scaled_data.gradient(u).as_array(), scalar*f1.gradient(u).as_array(), decimal=4)

        # # conj
        # numpy.testing.assert_almost_equal(f_scaled_no_data.convex_conjugate(u), \
        #                         f.convex_conjugate(u/scalar) * scalar, decimal=4)

        # numpy.testing.assert_almost_equal(f_scaled_data.convex_conjugate(u), \
        #                         scalar * f1.convex_conjugate(u/scalar), decimal=4)

        # # proximal
        w = f_scaled_no_data.proximal(u, tau)
        ww = w * 0
        f_scaled_no_data.proximal(u, tau, out=ww)
        numpy.testing.assert_array_almost_equal(w.as_array(), \
                                                ww.as_array())

        # numpy.testing.assert_array_almost_equal(f_scaled_data.proximal(u, tau).as_array(), \
        #                                         f1.proximal(u, tau*scalar).as_array())

        # proximal conjugate
        w = f_scaled_no_data.proximal_conjugate(u, tau)
        ww = w * 0
        f_scaled_no_data.proximal_conjugate(u, tau, out=ww)
        numpy.testing.assert_array_almost_equal(w.as_array(), \
                                                ww.as_array(), decimal=4)

        # numpy.testing.assert_array_almost_equal(f_scaled_data.proximal_conjugate(u, tau).as_array(), \
        #                                         ((u - tau * b)/(1 + tau/(2*scalar) )).as_array(), decimal=4)

    def test_Norm2sq_as_OperatorCompositionFunction(self):
        M, N = 50, 50
        ig = ImageGeometry(voxel_num_x=M, voxel_num_y=N)
        #numpy.random.seed(1)
        b = ig.allocate('random', seed=1)

        operator = 3 * IdentityOperator(ig)

        u = ig.allocate('random', seed=50)
        f = 0.5 * L2NormSquared(b=b)
        func1 = OperatorCompositionFunction(f, operator)
        func2 = LeastSquares(operator, b, 0.5)

        numpy.testing.assert_almost_equal(func1(u), func2(u))

        tmp1 = ig.allocate()
        tmp2 = ig.allocate()
        res_gradient1 = func1.gradient(u)
        res_gradient2 = func2.gradient(u)
        func1.gradient(u, out=tmp1)
        func2.gradient(u, out=tmp2)

        self.assertNumpyArrayAlmostEqual(res_gradient1.as_array(),
                                         res_gradient2.as_array())
        self.assertNumpyArrayAlmostEqual(tmp1.as_array(), tmp2.as_array())
<<<<<<< HEAD
       
        
        print('Check call with MatrixOperator... OK\n')  
        mat = numpy.asarray(np.random.randn(M, N), dtype=numpy.float32)
        operator = MatrixOperator(mat)   
=======

        mat = np.random.randn(M, N)
        operator = MatrixOperator(mat)
>>>>>>> 05f5b596
        vg = VectorGeometry(N)
        b = vg.allocate('random')
        u = vg.allocate('random')

        func1 = OperatorCompositionFunction(0.5 * L2NormSquared(b=b), operator)
        func2 = LeastSquares(operator, b, 0.5)

        self.assertNumpyArrayAlmostEqual(func1(u), func2(u))
        numpy.testing.assert_almost_equal(func1.L, func2.L)

    def test_MixedL21Norm(self):
        numpy.random.seed(1)
        M, N, K = 2, 3, 5
        ig = ImageGeometry(voxel_num_x=M, voxel_num_y=N)
        u1 = ig.allocate('random')
        u2 = ig.allocate('random')

        U = BlockDataContainer(u1, u2, shape=(2, 1))

        # Define no scale and scaled
        f_no_scaled = MixedL21Norm()
        f_scaled = 1 * MixedL21Norm()

        # call

        a1 = f_no_scaled(U)
        a2 = f_scaled(U)
        self.assertNumpyArrayAlmostEqual(a1, a2)

        tmp = [el**2 for el in U.containers]
        self.assertBlockDataContainerEqual(BlockDataContainer(*tmp),
                                           U.power(2))

        z1 = f_no_scaled.proximal_conjugate(U, 1)
        u3 = ig.allocate('random')
        u4 = ig.allocate('random')

        z3 = BlockDataContainer(u3, u4, shape=(2, 1))

        f_no_scaled.proximal_conjugate(U, 1, out=z3)
        self.assertBlockDataContainerAlmostEqual(z3, z1, decimal=5)

    @unittest.skipUnless(has_numba, 'Skipping as numba is not installed')
    def test_MixedL21Norm_step(self):
        data = dataexample.SIMULATED_SPHERE_VOLUME.get()
        g = GradientOperator(data.geometry)

        y = g.direct(data)
        gamma = 2.

        # test proximax step with numba
        absgamma = np.abs(gamma, dtype=np.float32)
        # test numba
        tmp = y.pnorm(2)
        tmp = np.asarray(tmp.as_array(), order='C', dtype=np.float32)

        res1 = _proximal_step_numba(tmp, absgamma)

        # test proximax step with numpy
        tmp = y.pnorm(2)
        res2 = _proximal_step_numpy(tmp, gamma)

        # check they are the same
        np.testing.assert_allclose(res1, res2.as_array(), atol=1e-5, rtol=1e-6)

    def test_smoothL21Norm(self):
        ig = ImageGeometry(4, 5)
        bg = BlockGeometry(ig, ig)

        epsilon = 0.5

        f1 = SmoothMixedL21Norm(epsilon)
        x = bg.allocate('random', seed=10)

        # check call
        res1 = f1(x)
        res2 = (x.pnorm(2)**2 + epsilon**2).sqrt().sum()

        # alternative
        tmp1 = x.copy()
        tmp1.containers += (epsilon, )
        res3 = tmp1.pnorm(2).sum()

        np.testing.assert_almost_equal(res1, res2, decimal=5)
        np.testing.assert_almost_equal(res1, res3, decimal=5)

        res1 = f1.gradient(x)
        res2 = x.divide((x.pnorm(2)**2 + epsilon**2).sqrt())
        np.testing.assert_array_almost_equal(
            res1.get_item(0).as_array(),
            res2.get_item(0).as_array())

        np.testing.assert_array_almost_equal(
            res1.get_item(1).as_array(),
            res2.get_item(1).as_array())

        # check with MixedL21Norm, when epsilon close to 0

        f1 = SmoothMixedL21Norm(1e-12)
        f2 = MixedL21Norm()

        res1 = f1(x)
        res2 = f2(x)
        np.testing.assert_almost_equal(f1(x), f2(x))

    def test_KullbackLeibler(self):
        #numpy.random.seed(1)
        M, N, K = 2, 3, 4
        ig = ImageGeometry(N, M, K)

        u1 = ig.allocate('random', seed=500)
        g1 = ig.allocate('random', seed=100)
        b1 = ig.allocate('random', seed=1000)

        # with no data
        with self.assertRaises(TypeError):
            f = KullbackLeibler()

        with self.assertRaises(ValueError):
            f = KullbackLeibler(b=-1 * g1)

        f = KullbackLeibler(b=g1)
        self.assertNumpyArrayAlmostEqual(0.0, f(g1))

        res_gradient = f.gradient(u1)
        res_gradient_out = u1.geometry.allocate()
        f.gradient(u1, out=res_gradient_out)
        self.assertNumpyArrayAlmostEqual(res_gradient.as_array(), \
                                                res_gradient_out.as_array(),decimal = 4)

        tau = 400.4
        res_proximal = f.proximal(u1, tau)
        res_proximal_out = u1.geometry.allocate()
        f.proximal(u1, tau, out=res_proximal_out)
        self.assertNumpyArrayAlmostEqual(res_proximal.as_array(), \
                                                res_proximal_out.as_array(), decimal =5)

        u2 = u1 * 0 + 2.
        self.assertNumpyArrayAlmostEqual(0.0, f.convex_conjugate(u2))
        eta = b1

        f1 = KullbackLeibler(b=g1, eta=b1)

        tmp_sum = (u1 + eta).as_array()
        ind = tmp_sum >= 0
        tmp = scipy.special.kl_div(f1.b.as_array()[ind], tmp_sum[ind])
        self.assertNumpyArrayAlmostEqual(f1(u1), numpy.sum(tmp))

        res_proximal_conj_out = u1.geometry.allocate()
        proxc = f.proximal_conjugate(u1, tau)
        f.proximal_conjugate(u1, tau, out=res_proximal_conj_out)
        numpy.testing.assert_array_almost_equal(
            proxc.as_array(), res_proximal_conj_out.as_array())

    def test_Rosenbrock(self):
        f = Rosenbrock(alpha=1, beta=100)
        x = VectorData(numpy.asarray([1, 1]))
        assert f(x) == 0.
        numpy.testing.assert_array_almost_equal(
            f.gradient(x).as_array(),
            numpy.zeros(shape=(2, ), dtype=numpy.float32))

    def tests_for_L2NormSq_and_weighted(self):
        numpy.random.seed(1)
        M, N, K = 2, 3, 1
        ig = ImageGeometry(voxel_num_x=M, voxel_num_y=N, voxel_num_z=K)
        u = ig.allocate('random')
        b = ig.allocate('random')

        # check grad/call no data
        f = L2NormSquared()
        a1 = f.gradient(u)
        a2 = 2 * u
        numpy.testing.assert_array_almost_equal(a1.as_array(),
                                                a2.as_array(),
                                                decimal=4)
        numpy.testing.assert_equal(f(u), u.squared_norm())

        # check grad/call with data

        #        igggg = ImageGeometry(4,4)
        f1 = L2NormSquared(b=b)
        b1 = f1.gradient(u)
        b2 = 2 * (u - b)

        numpy.testing.assert_array_almost_equal(b1.as_array(),
                                                b2.as_array(),
                                                decimal=4)
        numpy.testing.assert_equal(f1(u), ((u - b)).squared_norm())

        #check convex conjuagate no data
        c1 = f.convex_conjugate(u)
        c2 = 1 / 4 * u.squared_norm()
        numpy.testing.assert_equal(c1, c2)

        #check convex conjuagate with data
        d1 = f1.convex_conjugate(u)
        d2 = (1 / 4) * u.squared_norm() + u.dot(b)
        numpy.testing.assert_equal(d1, d2)

        # check proximal no data
        tau = 5
        e1 = f.proximal(u, tau)
        e2 = u / (1 + 2 * tau)
        numpy.testing.assert_array_almost_equal(e1.as_array(),
                                                e2.as_array(),
                                                decimal=4)

        # check proximal with data
        tau = 5
        h1 = f1.proximal(u, tau)
        h2 = (u - b) / (1 + 2 * tau) + b
        numpy.testing.assert_array_almost_equal(h1.as_array(),
                                                h2.as_array(),
                                                decimal=4)

        # check proximal conjugate no data
        tau = 0.2
        k1 = f.proximal_conjugate(u, tau)
        k2 = u / (1 + tau / 2)
        numpy.testing.assert_array_almost_equal(k1.as_array(),
                                                k2.as_array(),
                                                decimal=4)

        # check proximal conjugate with data
        l1 = f1.proximal_conjugate(u, tau)
        l2 = (u - tau * b) / (1 + tau / 2)
        numpy.testing.assert_array_almost_equal(l1.as_array(),
                                                l2.as_array(),
                                                decimal=4)

        # check scaled function properties
        # scalar
        scalar = 100
        f_scaled_no_data = scalar * L2NormSquared()
        f_scaled_data = scalar * L2NormSquared(b=b)

        # call
        numpy.testing.assert_equal(f_scaled_no_data(u), scalar * f(u))
        numpy.testing.assert_equal(f_scaled_data(u), scalar * f1(u))

        # grad
        numpy.testing.assert_array_almost_equal(
            f_scaled_no_data.gradient(u).as_array(),
            scalar * f.gradient(u).as_array(),
            decimal=4)
        numpy.testing.assert_array_almost_equal(
            f_scaled_data.gradient(u).as_array(),
            scalar * f1.gradient(u).as_array(),
            decimal=4)

        # conj
        numpy.testing.assert_almost_equal(f_scaled_no_data.convex_conjugate(u), \
                                   f.convex_conjugate(u/scalar) * scalar, decimal=4)

        numpy.testing.assert_almost_equal(f_scaled_data.convex_conjugate(u), \
                                   scalar * f1.convex_conjugate(u/scalar), decimal=4)

        # proximal
        numpy.testing.assert_array_almost_equal(f_scaled_no_data.proximal(u, tau).as_array(), \
                                                f.proximal(u, tau*scalar).as_array())


        numpy.testing.assert_array_almost_equal(f_scaled_data.proximal(u, tau).as_array(), \
                                                f1.proximal(u, tau*scalar).as_array())

        # proximal conjugate
        numpy.testing.assert_array_almost_equal(f_scaled_no_data.proximal_conjugate(u, tau).as_array(), \
                                                (u/(1 + tau/(2*scalar) )).as_array(), decimal=4)

        numpy.testing.assert_array_almost_equal(f_scaled_data.proximal_conjugate(u, tau).as_array(), \
                                                ((u - tau * b)/(1 + tau/(2*scalar) )).as_array(), decimal=4)

        u_out_no_out = ig.allocate('random_int')
        res_no_out = f_scaled_data.proximal_conjugate(u_out_no_out, 0.5)

        res_out = ig.allocate()
        f_scaled_data.proximal_conjugate(u_out_no_out, 0.5, out=res_out)

        numpy.testing.assert_array_almost_equal(res_no_out.as_array(), \
                                                res_out.as_array(), decimal=4)

        ig1 = ImageGeometry(2, 3)

        tau = 0.1

        u = ig1.allocate('random')
        b = ig1.allocate('random')

        scalar = 0.5
        f_scaled = scalar * L2NormSquared(b=b)
        f_noscaled = L2NormSquared(b=b)

        res1 = f_scaled.proximal(u, tau)
        res2 = f_noscaled.proximal(u, tau * scalar)

        # res2 = (u + tau*b)/(1+tau)

        numpy.testing.assert_array_almost_equal(res1.as_array(), \
                                                res2.as_array(), decimal=4)

        # Tests for weighted L2NormSquared
        ig = ImageGeometry(voxel_num_x=3, voxel_num_y=3)
        weight = ig.allocate('random')

        f = WeightedL2NormSquared(weight=weight)
        x = ig.allocate(0.4)

        res1 = f(x)
        res2 = (weight * (x**2)).sum()
        numpy.testing.assert_almost_equal(res1, res2, decimal=4)

        # gradient for weighted L2NormSquared
        res1 = f.gradient(x)
        res2 = 2 * weight * x
        out = ig.allocate()
        f.gradient(x, out=out)
        numpy.testing.assert_array_almost_equal(res1.as_array(), \
                                                out.as_array(), decimal=4)
        numpy.testing.assert_array_almost_equal(res2.as_array(), \
                                                out.as_array(), decimal=4)

        # convex conjugate for weighted L2NormSquared
        res1 = f.convex_conjugate(x)
        res2 = 1 / 4 * (x / weight.sqrt()).squared_norm()
        numpy.testing.assert_array_almost_equal(res1, \
                                                res2, decimal=4)

        # proximal for weighted L2NormSquared
        tau = 0.3
        out = ig.allocate()
        res1 = f.proximal(x, tau)
        f.proximal(x, tau, out=out)
        res2 = x / (1 + 2 * tau * weight)
        numpy.testing.assert_array_almost_equal(res1.as_array(), \
                                                res2.as_array(), decimal=4)
        tau = 0.3
        out = ig.allocate()
        res1 = f.proximal_conjugate(x, tau)
        res2 = x / (1 + tau / (2 * weight))
        numpy.testing.assert_array_almost_equal(res1.as_array(), \
                                                res2.as_array(), decimal=4)

        b = ig.allocate('random')
        f1 = TranslateFunction(WeightedL2NormSquared(weight=weight), b)
        f2 = WeightedL2NormSquared(weight=weight, b=b)
        res1 = f1(x)
        res2 = f2(x)
        numpy.testing.assert_almost_equal(res1, res2, decimal=4)

        f1 = WeightedL2NormSquared(b=b)
        f2 = L2NormSquared(b=b)

        numpy.testing.assert_almost_equal(f1.L, f2.L, decimal=4)
        numpy.testing.assert_almost_equal(f1.L, 2, decimal=4)
        numpy.testing.assert_almost_equal(f2.L, 2, decimal=4)

    def tests_for_LS_weightedLS(self):
        ig = ImageGeometry(40, 30)

        numpy.random.seed(1)

        A = IdentityOperator(ig)
        b = ig.allocate('random')
        x = ig.allocate('random')
        c = numpy.float64(0.3)

        weight = ig.allocate('random')

        D = DiagonalOperator(weight)
        norm_weight = numpy.float64(D.norm())

        f1 = LeastSquares(A, b, c, weight)
        f2 = LeastSquares(A, b, c)

        # check Lipshitz
        numpy.testing.assert_almost_equal(f2.L, 2 * c * (A.norm()**2))
        numpy.testing.assert_almost_equal(
            f1.L,
            numpy.float64(2.) * c * norm_weight * (A.norm()**2))

        # check call with weight
        res1 = c * (A.direct(x) - b).dot(weight * (A.direct(x) - b))
        res2 = f1(x)
        numpy.testing.assert_almost_equal(res1, res2)

        # check call without weight
        #res1 = c * (A.direct(x)-b).dot((A.direct(x) - b))
        res1 = c * (A.direct(x) - b).squared_norm()
        res2 = f2(x)
        numpy.testing.assert_almost_equal(res1, res2)

        # check gradient with weight
        out = ig.allocate(None)
        res1 = f1.gradient(x)
        #out = f1.gradient(x)
        f1.gradient(x, out=out)
        res2 = 2 * c * A.adjoint(weight * (A.direct(x) - b))
        numpy.testing.assert_array_almost_equal(res1.as_array(),
                                                res2.as_array())
        numpy.testing.assert_array_almost_equal(out.as_array(),
                                                res2.as_array())

        # check gradient without weight
        out = ig.allocate()
        res1 = f2.gradient(x)
        f2.gradient(x, out=out)
        res2 = 2 * c * A.adjoint(A.direct(x) - b)
        numpy.testing.assert_array_almost_equal(res1.as_array(),
                                                res2.as_array())
        numpy.testing.assert_array_almost_equal(out.as_array(),
                                                res2.as_array())

        ig2 = ImageGeometry(100, 100, 100)
        A = IdentityOperator(ig2)
        b = ig2.allocate('random')
        x = ig2.allocate('random')
        c = 0.3

        weight = ig2.allocate('random')

        weight_operator = DiagonalOperator(weight.sqrt())
        tmp_A = CompositionOperator(weight_operator, A)
        tmp_b = weight_operator.direct(b)

        f1 = LeastSquares(tmp_A, tmp_b, c)
        f2 = LeastSquares(A, b, c, weight)

        t0 = timer()
        res1 = f1(x)
        t1 = timer()

        t2 = timer()
        res2 = f2(x)
        t3 = timer()

        numpy.testing.assert_almost_equal(res1, res2, decimal=2)

    def test_Lipschitz(self):
        M, N = 50, 50
        ig = ImageGeometry(voxel_num_x=M, voxel_num_y=N)
        b = ig.allocate('random', seed=1)
        operator = 3 * IdentityOperator(ig)

        u = ig.allocate('random_int', seed=50)
        func2 = LeastSquares(operator, b, 0.5)
        assert func2.L != 2
        func2.L = 2
        assert func2.L == 2

    def test_Lipschitz2(self):
        M, N = 50, 50
        ig = ImageGeometry(voxel_num_x=M, voxel_num_y=N)
        b = ig.allocate('random', seed=1)
        operator = 3 * IdentityOperator(ig)

        u = ig.allocate('random_int', seed=50)
        func2 = LeastSquares(operator, b, 0.5)
        func1 = ConstantFunction(0.3)
        f3 = func1 + func2
        assert f3.L != 2
        func2.L = 2
        assert func2.L == 2

    def test_Lipschitz3(self):
        M, N = 50, 50
        ig = ImageGeometry(voxel_num_x=M, voxel_num_y=N)
        b = ig.allocate('random', seed=1)
        operator = 3 * IdentityOperator(ig)

        u = ig.allocate('random_int', seed=50)
        # func2 = LeastSquares(operator, b, 0.5)
        func1 = ConstantFunction(0.3)
        f3 = TranslateFunction(func1, 3)
        assert f3.L != 2
        f3.L = 2
        assert f3.L == 2

    def test_Lipschitz4(self):
        M, N = 50, 50
        ig = ImageGeometry(voxel_num_x=M, voxel_num_y=N)
        b = ig.allocate('random', seed=1)
        operator = 3 * IdentityOperator(ig)

        u = ig.allocate('random_int', seed=50)
        # func2 = LeastSquares(operator, b, 0.5)
        func1 = ConstantFunction(0.3)
        f3 = func1 + 3
        assert f3.L == 0
        f3.L = 2
        assert f3.L == 2
        assert func1.L == 0
        with self.assertRaises(AttributeError):
            func1.L = 2

        f2 = LeastSquares(operator, b, 0.5)
        f4 = 2 * f2
        assert f4.L == 2 * f2.L

        f4.L = 10
        assert f4.L != 2 * f2.L

        f4 = -2 * f2
        assert f4.L == 2 * f2.L


class TestTotalVariation(unittest.TestCase):

    def setUp(self) -> None:
        self.tv = TotalVariation()
        self.alpha = 0.15
        self.tv_scaled = self.alpha * TotalVariation()
        self.tv_iso = TotalVariation()
        self.tv_aniso = TotalVariation(isotropic=False)
        self.ig_real = ImageGeometry(3, 4)
        self.grad = GradientOperator(self.ig_real)
        self.alpha_arr = self.ig_real.allocate(0.15)

    def test_regularisation_parameter(self):
        np.testing.assert_almost_equal(self.tv.regularisation_parameter, 1.)

    def test_regularisation_parameter2(self):
        np.testing.assert_almost_equal(self.tv_scaled.regularisation_parameter,
                                       self.alpha)

    def test_rmul(self):
        assert isinstance(self.tv_scaled, TotalVariation)

    def test_regularisation_parameter3(self):
        with self.assertRaises(TypeError):
            self.tv.regularisation_parameter = 'string'

    def test_rmul2(self):
        alpha = 'string'
        with self.assertRaises(TypeError):
            tv = alpha * TotalVariation()

    def test_rmul3(self):
        self.assertEqual(self.alpha, self.tv_scaled.regularisation_parameter)
        alpha = 2.
        tv2 = alpha * self.tv_scaled
        self.assertEqual(self.alpha * alpha, tv2.regularisation_parameter)

    def test_call_real_isotropic(self):
        x_real = self.ig_real.allocate('random', seed=4)

        res1 = self.tv_iso(x_real)
        res2 = self.grad.direct(x_real).pnorm(2).sum()
        np.testing.assert_equal(res1, res2)

    def test_call_real_anisotropic(self):
        x_real = self.ig_real.allocate('random', seed=4)

        res1 = self.tv_aniso(x_real)
        res2 = self.grad.direct(x_real).pnorm(1).sum()
        np.testing.assert_almost_equal(res1, res2, decimal=3)

    def test_strongly_convex_TV(self):

        TV_no_strongly_convex = self.alpha * TotalVariation()
        self.assertEqual(TV_no_strongly_convex.strong_convexity_constant, 0)

        # TV as strongly convex, with "small" strongly convex constant
        TV_strongly_convex = self.alpha * TotalVariation(
            strong_convexity_constant=1e-4)

        # check call
        x_real = self.ig_real.allocate('random', seed=4)
        res1 = TV_strongly_convex(x_real)
        res2 = TV_no_strongly_convex(
            x_real) + (TV_strongly_convex.strong_convexity_constant /
                       2) * x_real.squared_norm()
        np.testing.assert_allclose(res1, res2, atol=1e-3)

        # check proximal
        x_real = self.ig_real.allocate('random', seed=4)
        res1 = TV_no_strongly_convex.proximal(x_real, tau=1.0)

        tmp_x_real = x_real.copy()
        res2 = TV_strongly_convex.proximal(x_real, tau=1.0)
        # check input remain the same after proximal
        np.testing.assert_array_equal(tmp_x_real.array, x_real.array)

        np.testing.assert_allclose(res1.array, res2.array, atol=1e-3)

    @unittest.skipUnless(has_ccpi_regularisation,
                         "Regularisation Toolkit not present")
    def test_strongly_convex_CIL_FGP_TV(self):

        FGP_TV_no_strongly_convex = self.alpha * FGP_TV()
        self.assertEqual(FGP_TV_no_strongly_convex.strong_convexity_constant,
                         0)

        # TV as strongly convex, with "small" strongly convex constant
        FGP_TV_strongly_convex = self.alpha * FGP_TV(
            strong_convexity_constant=1e-3)

        # check call
        x_real = self.ig_real.allocate('random', seed=4)
        res1 = FGP_TV_strongly_convex(x_real)

        res2 = FGP_TV_no_strongly_convex(
            x_real) + (FGP_TV_strongly_convex.strong_convexity_constant /
                       2) * x_real.squared_norm()
        np.testing.assert_allclose(res1, res2, atol=1e-3)

        # check proximal
        x_real = self.ig_real.allocate('random', seed=4)
        res1 = FGP_TV_no_strongly_convex.proximal(x_real, tau=1.0)

        tmp_x_real = x_real.copy()
        res2 = FGP_TV_strongly_convex.proximal(x_real, tau=1.0)
        # check input remain the same after proximal
        np.testing.assert_array_equal(tmp_x_real.array, x_real.array)

        np.testing.assert_allclose(res1.array, res2.array, atol=1e-3)

    @unittest.skipUnless(has_ccpi_regularisation,
                         "Regularisation Toolkit not present")
    def test_compare_regularisation_toolkit(self):
        data = dataexample.SHAPES.get(size=(64, 64))
        ig = data.geometry
        ag = ig

        np.random.seed(0)
        # Create noisy data.
        n1 = np.random.normal(0, 0.0005, size=ig.shape)
        noisy_data = ig.allocate()
        noisy_data.fill(n1 + data.as_array())

        alpha = 0.1
        iters = 500

        # CIL_FGP_TV no tolerance
        g_CIL = alpha * TotalVariation(
            iters, tolerance=None, lower=0, info=True)
        t0 = timer()
        res1 = g_CIL.proximal(noisy_data, 1.)
        t1 = timer()
        # print(t1-t0)

        r_alpha = alpha
        r_iterations = iters
        r_tolerance = 1e-9
        r_iso = True
        r_nonneg = True
        g_CCPI_reg_toolkit = alpha * FGP_TV(max_iteration=r_iterations,
                                            tolerance=r_tolerance,
                                            isotropic=r_iso,
                                            nonnegativity=r_nonneg,
                                            device='cpu')

        t2 = timer()
        res2 = g_CCPI_reg_toolkit.proximal(noisy_data, 1.)
        t3 = timer()

        np.testing.assert_array_almost_equal(res1.as_array(),
                                             res2.as_array(),
                                             decimal=4)

        # print("Compare CIL_FGP_TV vs CCPiReg_FGP_TV with iterations.")
        iters = 408
        # CIL_FGP_TV no tolerance
        g_CIL = alpha * TotalVariation(iters, tolerance=1e-9, lower=0.)
        t0 = timer()
        res1 = g_CIL.proximal(noisy_data, 1.)
        t1 = timer()
        # print(t1-t0)

        r_alpha = alpha
        r_iterations = iters
        r_tolerance = 1e-9
        r_iso = True
        r_nonneg = True
        g_CCPI_reg_toolkit = alpha * FGP_TV(max_iteration=r_iterations,
                                            tolerance=r_tolerance,
                                            isotropic=r_iso,
                                            nonnegativity=r_nonneg,
                                            device='cpu')

        t2 = timer()
        res2 = g_CCPI_reg_toolkit.proximal(noisy_data, 1.)
        t3 = timer()
        # print(t3-t2)
        np.testing.assert_array_almost_equal(res1.as_array(),
                                             res2.as_array(),
                                             decimal=3)

    @unittest.skipUnless(has_tomophantom and has_ccpi_regularisation,
                         "Missing Tomophantom or Regularisation-Toolkit")
    def test_compare_regularisation_toolkit_tomophantom(self):
        # print ("Building 3D phantom using TomoPhantom software")
        model = 13  # select a model number from the library
        N_size = 64  # Define phantom dimensions using a scalar value (cubic phantom)
        #This will generate a N_size x N_size x N_size phantom (3D)

        ig = ImageGeometry(N_size, N_size, N_size)
        data = TomoPhantom.get_ImageData(num_model=model, geometry=ig)

        noisy_data = noise.gaussian(data, seed=10)

        alpha = 0.1
        iters = 100

        # print("Use tau as an array of ones")
        # CIL_TotalVariation no tolerance
        g_CIL = alpha * TotalVariation(iters, tolerance=None, info=True)
        # res1 = g_CIL.proximal(noisy_data, ig.allocate(1.))
        t0 = timer()
        res1 = g_CIL.proximal(noisy_data, ig.allocate(1.))
        t1 = timer()
        # print(t1-t0)

        # CCPi Regularisation toolkit high tolerance

        r_alpha = alpha
        r_iterations = iters
        r_tolerance = 1e-9
        r_iso = True
        r_nonneg = True
        g_CCPI_reg_toolkit = alpha * FGP_TV(max_iteration=r_iterations,
                                            tolerance=r_tolerance,
                                            isotropic=r_iso,
                                            nonnegativity=r_nonneg,
                                            device='cpu')

        t2 = timer()
        res2 = g_CCPI_reg_toolkit.proximal(noisy_data, 1.)
        t3 = timer()
        # print (t3-t2)

        np.testing.assert_allclose(res1.as_array(),
                                   res2.as_array(),
                                   atol=7.5e-2)

    def test_non_scalar_tau_cil_tv(self):

        x_real = self.ig_real.allocate('random', seed=4)

        # tau is an array filled with alpha = 0.15
        res1 = self.tv_iso.proximal(x_real, tau=self.alpha_arr)

        # use the alpha * TV
        res2 = self.tv_scaled.proximal(x_real, tau=1.0)

        np.testing.assert_allclose(res1.array, res2.array, atol=1e-3)


class TestLeastSquares(unittest.TestCase):

    def setUp(self) -> None:
        ig = ImageGeometry(10, 2)
        A = IdentityOperator(ig)
        self.A = A
        self.ig = ig
        return super().setUp()

    def test_rmul(self):
        ig = self.ig
        A = self.A
        b = ig.allocate(1)
        x = ig.allocate(3)
        c = 1.
        constant = 2.
        ls = LeastSquares(A, b, c=c)
        twicels = constant * ls

        assert constant * ls.c == twicels.c

    def test_rmul_with_call(self):
        ig = self.ig
        A = self.A
        b = ig.allocate(1)
        x = ig.allocate(3)
        c = 1.
        constant = 2.
        ls = LeastSquares(A, b, c=c)
        twicels = constant * ls

        np.testing.assert_almost_equal(constant * ls(x), twicels(x))

    def test_rmul_with_Lipschitz(self):
        ig = self.ig
        A = self.A
        b = ig.allocate(1)
        x = ig.allocate(3)
        c = 1.
        constant = 2.
        ls = LeastSquares(A, b, c=c)
        twicels = constant * ls

        np.testing.assert_almost_equal(constant * ls.L, twicels.L)

    def test_rmul_with_gradient(self):
        ig = self.ig
        A = self.A
        b = ig.allocate(1)
        x = ig.allocate(3)
        c = 1.
        constant = 2.
        ls = LeastSquares(A, b, c=c)
        twicels = constant * ls

        y1 = ls.gradient(x)
        y2 = twicels.gradient(x)
        np.testing.assert_array_almost_equal(constant * y1.as_array(),
                                             y2.as_array())

        ls.gradient(x, out=y2)
        twicels.gradient(x, out=y1)
        np.testing.assert_array_almost_equal(constant * y2.as_array(),
                                             y1.as_array())


# tests for OperatorCompositionFunction
class TestOperatorCompositionFunctionWithWrongInterfaceFunction(
        unittest.TestCase):

    def setUp(self):
        ig = ImageGeometry(2, 2)
        I = IdentityOperator(ig)

        x = ig.allocate(0)

        class NotAFunction(object):
            pass

        ocf = OperatorCompositionFunction(NotAFunction(), I)
        self.pars = (ig, I, x, ocf)

    def tearDown(self):
        pass

    def test_call(self):
        ig, I, x, ocf = self.pars

        with self.assertRaises(TypeError):
            ocf(x)

    def test_L(self):
        ig, I, x, ocf = self.pars
        with self.assertRaises(AttributeError):
            ocf.L

    def test_gradient(self):
        ig, I, x, ocf = self.pars
        with self.assertRaises(AttributeError):
            ocf.gradient(x)

    def test_proximal(self):
        ig, I, x, ocf = self.pars
        with self.assertRaises(NotImplementedError):
            ocf.proximal(x, tau=1)

    def test_proximal_conjugate(self):
        ig, I, x, ocf = self.pars
        with self.assertRaises(NotImplementedError):
            ocf.proximal_conjugate(x, tau=1)

    def test_convex_conjugate(self):
        ig, I, x, ocf = self.pars
        with self.assertRaises(NotImplementedError):
            ocf.convex_conjugate(x)

    def test_proximal_conjugate(self):
        ig, I, x, ocf = self.pars
        with self.assertRaises(NotImplementedError):
            ocf.proximal_conjugate(x, tau=1)


class TestOperatorCompositionFunctionWithWrongInterfaceFunctionAddScalar(
        TestOperatorCompositionFunctionWithWrongInterfaceFunction):

    def setUp(self):
        ig = ImageGeometry(2, 2)
        I = IdentityOperator(ig)

        x = ig.allocate(0)

        class NotAFunction(object):
            pass

        ocf = OperatorCompositionFunction(NotAFunction(), I) + 1
        self.pars = (ig, I, x, ocf)


class TestOperatorCompositionFunctionWithWrongInterfaceFunctionMultiplyScalar(
        TestOperatorCompositionFunctionWithWrongInterfaceFunction):

    def setUp(self):
        ig = ImageGeometry(2, 2)
        I = IdentityOperator(ig)

        x = ig.allocate(0)

        class NotAFunction(object):
            pass

        ocf = OperatorCompositionFunction(NotAFunction(), I) * 2.
        self.pars = (ig, I, x, ocf)


class TestOperatorCompositionFunctionWithWrongInterfaceFunctionAddFunction(
        TestOperatorCompositionFunctionWithWrongInterfaceFunction):

    def setUp(self):
        ig = ImageGeometry(2, 2)
        I = IdentityOperator(ig)

        x = ig.allocate(0)

        class NotAFunction(object):
            pass

        ocf = OperatorCompositionFunction(NotAFunction(), I) + IndicatorBox()
        self.pars = (ig, I, x, ocf)


class TestOperatorCompositionFunctionWithWrongInterfaceOperator(
        TestOperatorCompositionFunctionWithWrongInterfaceFunction):

    def setUp(self):
        ig = ImageGeometry(2, 2)
        F = IndicatorBox()

        x = ig.allocate(0)

        class NotAnOperator(object):
            pass

        nao = NotAnOperator()
        ocf = OperatorCompositionFunction(F, nao)
        self.pars = (ig, nao, x, ocf)

    def tearDown(self):
        pass

    def test_call(self):
        ig, I, x, ocf = self.pars

        with self.assertRaises(AttributeError):
            ocf(x)


class TestOperatorCompositionFunctionWithWrongInterfaceOperatorScaled(
        TestOperatorCompositionFunctionWithWrongInterfaceOperator):

    def setUp(self):
        ig = ImageGeometry(2, 2)
        F = IndicatorBox()

        x = ig.allocate(0)

        class NotAnOperator(object):

            def __mul__(self, value):
                return self

        nao = NotAnOperator() * 2
        ocf = OperatorCompositionFunction(F, nao)
        self.pars = (ig, nao, x, ocf)


class TestBlockFunction(unittest.TestCase):

    def setUp(self):
        # M, N = 50, 50
        # ig = ImageGeometry(voxel_num_x=M, voxel_num_y = N)
        # b = ig.allocate('random', seed=1)

        # print('Check call with IdentityOperator operator... OK\n')
        # operator = 3 * IdentityOperator(ig)

        # u = ig.allocate('random_int', seed = 50)
        # func2 = LeastSquares(operator, b, 0.5)
        func1 = ConstantFunction(0.3)
        func2 = ConstantFunction(-1.0)
        self.funcs = [func1, func2]
        # self.ig = ig

    def tearDown(self) -> None:
        return super().tearDown()

    def test_iterator(self):
        bf = BlockFunction(*self.funcs)
        for el in bf:
            assert isinstance(el, ConstantFunction)

    def test_rmul_with_scalar_return(self):
        bf = BlockFunction(*self.funcs)
        bf2 = 2 * bf
        assert isinstance(bf2, BlockFunction)

    def test_getitem(self):
        bf = BlockFunction(*self.funcs)
        assert isinstance(bf[0], ConstantFunction)
        assert isinstance(bf[1], ConstantFunction)

    def test_rmul_with_scalar1(self):
        bf0 = BlockFunction(*self.funcs)
        bf = 2 * bf0

        for i in range(2):
            assert bf[i].constant == 2 * bf0[i].constant

    def test_rmul_with_scalar2(self):
        bf0 = BlockFunction(L1Norm())
        bf = 2 * bf0
        assert isinstance(bf[0], ScaledFunction)


class TestIndicatorBox(unittest.TestCase):

    def _test_IndicatorBox(self, accelerated):
        ig = ImageGeometry(10, 10)
        im = ig.allocate(-1)
        ib = IndicatorBox(lower=0, accelerated=accelerated)
        a = ib(im)
        numpy.testing.assert_equal(a, numpy.inf)
        ib = IndicatorBox(lower=-2, accelerated=accelerated)
        a = ib(im)
        numpy.testing.assert_array_equal(0, a)
        ib = IndicatorBox(lower=-5, upper=-2, accelerated=accelerated)
        a = ib(im)
        numpy.testing.assert_equal(a, numpy.inf)

    def test_basic(self):
        self._test_IndicatorBox('numpy')
        self._test_IndicatorBox('numba')

    def create_circular_mask(self, ig):
        mask = ig.allocate(1)
        # create circular mask
        pix_x, pix_y = ig.shape
        center = [int(pix_x / 2.), int(pix_y / 2.)]

        Y, X = np.ogrid[:pix_y, :pix_x]
        dist_from_center = np.sqrt((X - center[0])**2 + (Y - center[1])**2)

        radius = 4
        mask_arr = dist_from_center <= radius

        np.multiply(mask.array, mask_arr, out=mask.array)
        return mask

    def test_pixelwise_call(self):
        self._test_IndicatorBox_pixelwise_call('numpy')
        self._test_IndicatorBox_pixelwise_call('numba')

    def _test_IndicatorBox_pixelwise_call(self, accelerated):
        ig = ImageGeometry(10, 10)
        mask = self.create_circular_mask(ig)

        im = ig.allocate(2)
        ib = IndicatorBox(lower=-2 * mask, accelerated=accelerated)
        for val, res in zip([2, -3], [0, np.inf]):
            print("test1", val, res)
            im.fill(val)
            np.testing.assert_equal(ib(im), res)

        im = ig.allocate(2)
        ib = IndicatorBox(lower=-2 * mask, upper=None, accelerated=accelerated)
        for val, res in zip([2, -3], [0, np.inf]):
            print("test1", val, res)
            im.fill(val)
            np.testing.assert_equal(ib(im), res)

        im = ig.allocate(2)
        ib = IndicatorBox(upper=2 * mask, accelerated=accelerated)
        for val, res in zip([-1, 3], [0, np.inf]):
            print("test2", val, res)
            im.fill(val)
            np.testing.assert_equal(ib(im), res)
        ib = IndicatorBox(upper=2 * mask, lower=None, accelerated=accelerated)
        for val, res in zip([-1, 3], [0, np.inf]):
            print("test2", val, res)
            im.fill(val)
            np.testing.assert_equal(ib(im), res)

        ib = IndicatorBox(upper=2 * mask,
                          lower=-2 * mask,
                          accelerated=accelerated)
        for val, res in zip([-1, 1, 3], [np.inf, np.inf, np.inf]):
            print("test2", val, res)
            im.fill(val)
            np.testing.assert_equal(ib(im), res)

        im.fill(1)
        im.array *= mask.as_array()
        np.testing.assert_equal(ib(im), 0)

    def test_pixelwise_call_suppress(self):
        self._test_IndicatorBox_pixelwise_call_suppress('numpy')
        self._test_IndicatorBox_pixelwise_call_suppress('numba')

    def _test_IndicatorBox_pixelwise_call_suppress(self, accelerated):
        ig = ImageGeometry(10, 10)
        mask = self.create_circular_mask(ig)

        im = ig.allocate(2)
        ib = IndicatorBox(lower=-2 * mask, accelerated=accelerated)
        ib.set_suppress_evaluation(True)
        for val, res in zip([2, -3], [0, 0]):
            print("test1", val, res)
            im.fill(val)
            np.testing.assert_equal(ib(im), res)

        im = ig.allocate(2)
        ib = IndicatorBox(upper=2 * mask, accelerated=accelerated)
        ib.set_suppress_evaluation(True)
        for val, res in zip([-1, 3], [0, 0]):
            print("test2", val, res)
            im.fill(val)
            np.testing.assert_equal(ib(im), res)

        ib = IndicatorBox(lower=-2 * mask, upper=None, accelerated=accelerated)
        ib.set_suppress_evaluation(True)
        for val, res in zip([2, -3], [0, 0]):
            print("test1", val, res)
            im.fill(val)
            np.testing.assert_equal(ib(im), res)

        im = ig.allocate(2)
        ib = IndicatorBox(upper=2 * mask, lower=None, accelerated=accelerated)
        ib.set_suppress_evaluation(True)
        for val, res in zip([-1, 3], [0, 0]):
            print("test2", val, res)
            im.fill(val)
            np.testing.assert_equal(ib(im), res)

        ib = IndicatorBox(upper=2 * mask,
                          lower=-2 * mask,
                          accelerated=accelerated)
        ib.set_suppress_evaluation(True)
        for val, res in zip([-1, 1, 3], [0, 0, 0]):
            print("test2", val, res)
            im.fill(val)
            np.testing.assert_equal(ib(im), res)

        im.fill(1)
        im.array *= mask.as_array()
        np.testing.assert_equal(ib(im), 0)

    def test_pixelwise_proximal(self):
        self._test_IndicatorBox_pixelwise_proximal('numpy')
        self._test_IndicatorBox_pixelwise_proximal('numba')

    def _test_IndicatorBox_pixelwise_proximal(self, accelerated):
        ig = ImageGeometry(10, 10)
        mask = self.create_circular_mask(ig)

        im = ig.allocate(2)
        ib = IndicatorBox(lower=-2 * mask, accelerated=accelerated)
        for val, res in zip([2, -3], [ig.allocate(2), -2 * mask]):
            # logging.info("test1", val, res)
            im.fill(val)
            np.testing.assert_allclose(
                ib.proximal(im, 1).as_array(), res.as_array())

        im = ig.allocate(2)
        ib = IndicatorBox(upper=2 * mask, accelerated=accelerated)
        for val, res in zip([-1, 3], [ig.allocate(-1), 2 * mask]):
            # logging.info("test1", val, res)
            print("test2", val, res)
            im.fill(val)
            np.testing.assert_allclose(
                ib.proximal(im, 1).as_array(), res.as_array())

        im = ig.allocate(2)
        ib = IndicatorBox(upper=2 * mask,
                          lower=-2 * mask,
                          accelerated=accelerated)
        for val, res in zip([-1, -3, 1], [-1 * mask, -2 * mask, 1 * mask]):
            print("test3", val, res)
            im.fill(val)
            np.testing.assert_allclose(
                ib.proximal(im, 1).as_array(), res.as_array())
            # check against old implementation of proximal:
            out = im.maximum(ib.lower)
            # numpy clip
            out.minimum(ib.upper, out=out)
            np.testing.assert_allclose(
                ib.proximal(im, 1).as_array(), out.as_array())

    def test_input0(self):
        self._test_IndicatorBox_input0('numpy')
        self._test_IndicatorBox_input0('numba')

    def _test_IndicatorBox_input0(self, accelerated):
        if not accelerated:
            return

        exc = numba.core.errors.TypingError

        self.input_IndicatorBox(lower='string',
                                upper=[1, 1],
                                exception=exc,
                                accelerated=accelerated)
        self.input_IndicatorBox(upper='string',
                                lower=[1, 1],
                                exception=exc,
                                accelerated=accelerated)
        self.input_IndicatorBox(lower=[0, 0],
                                upper=[1, 1],
                                exception=exc,
                                accelerated=accelerated)
        self.input_IndicatorBox(lower=[0, 0],
                                upper=1,
                                exception=exc,
                                accelerated=accelerated)
        self.input_IndicatorBox(lower=[0, 0],
                                upper=None,
                                exception=exc,
                                accelerated=accelerated)
        self.input_IndicatorBox(lower=[0, 0],
                                upper=VectorData(numpy.asarray([0.5, 0.5])),
                                exception=exc,
                                accelerated=accelerated)
        self.input_IndicatorBox(upper=[0, 0],
                                lower=[1, 1],
                                exception=exc,
                                accelerated=accelerated)
        self.input_IndicatorBox(upper=[0, 0],
                                lower=1,
                                exception=exc,
                                accelerated=accelerated)
        self.input_IndicatorBox(upper=[0, 0],
                                lower=None,
                                exception=exc,
                                accelerated=accelerated)
        self.input_IndicatorBox(upper=[0, 0],
                                lower=VectorData(numpy.asarray([0.5, 0.5])),
                                exception=exc,
                                accelerated=accelerated)

    def test_input1(self):
        self._test_IndicatorBox_input1('numpy')
        self._test_IndicatorBox_input1('numba')

    def _test_IndicatorBox_input1(self, accelerated):
        if accelerated:
            exc = ValueError
            self.input_IndicatorBox(upper=VectorData(numpy.asarray([
                0.5,
            ])),
                                    lower=VectorData(numpy.asarray([
                                        0.5,
                                    ])),
                                    exception=exc,
                                    accelerated=accelerated)
            self.input_IndicatorBox(upper=VectorData(numpy.asarray([0.5,
                                                                    0.5])),
                                    lower=VectorData(
                                        numpy.asarray([0.5, 0.5, 0.5])),
                                    exception=exc,
                                    accelerated=accelerated)

        else:
            pass

    def input_IndicatorBox(self, lower, upper, exception, accelerated):
        ib = IndicatorBox(lower=lower, upper=upper, accelerated=accelerated)
        x = VectorData(numpy.asarray([0.5, 0.5]))
        with self.assertRaises(exception):
            ib(x)

    def test_convex_conjugate(self):
        self._test_IndicatorBox_convex_conjugate('numpy')
        self._test_IndicatorBox_convex_conjugate('numba')

    def _test_IndicatorBox_convex_conjugate(self, accelerated):
        ig = ImageGeometry(10, 10)
        mask = self.create_circular_mask(ig)

        im = ig.allocate(-2) * mask
        ib = IndicatorBox(lower=-2 * mask, accelerated=accelerated)

        ib.convex_conjugate(im)
        np.testing.assert_equal(ib.convex_conjugate(im), im.maximum(0).sum())

        im = ig.allocate(2) * mask
        np.testing.assert_equal(ib.convex_conjugate(im), im.maximum(0).sum())

    def test_suppress_evaluation(self):
        self._test_IndicatorBox_suppress_evaluation('numpy')
        self._test_IndicatorBox_suppress_evaluation('numba')

    def _test_IndicatorBox_suppress_evaluation(self, accelerated):
        ig = ImageGeometry(10, 10)
        mask = self.create_circular_mask(ig)

        im = ig.allocate(2)
        ib = IndicatorBox(upper=mask, accelerated=accelerated)

        assert ib.suppress_evaluation == False

        v = ib(im)

        ib.set_suppress_evaluation(True)

        assert ib.suppress_evaluation == True
        v2 = ib(im)
        assert v2 == 0

        assert v != ib(im)

        with self.assertRaises(ValueError):
            ib.set_suppress_evaluation('string')

    def test_set_num_threads(self):
        ig = ImageGeometry(10, 10)
        mask = self.create_circular_mask(ig)

        for acc in [True, False]:
            im = ig.allocate(2)
            ib = IndicatorBox(upper=mask, accelerated=acc)

            assert ib.num_threads == cilmp.NUM_THREADS

            N = 10
            ib.set_num_threads(N)
            assert ib.num_threads == N<|MERGE_RESOLUTION|>--- conflicted
+++ resolved
@@ -340,17 +340,11 @@
         self.assertNumpyArrayAlmostEqual(res_gradient1.as_array(),
                                          res_gradient2.as_array())
         self.assertNumpyArrayAlmostEqual(tmp1.as_array(), tmp2.as_array())
-<<<<<<< HEAD
        
         
         print('Check call with MatrixOperator... OK\n')  
         mat = numpy.asarray(np.random.randn(M, N), dtype=numpy.float32)
         operator = MatrixOperator(mat)   
-=======
-
-        mat = np.random.randn(M, N)
-        operator = MatrixOperator(mat)
->>>>>>> 05f5b596
         vg = VectorGeometry(N)
         b = vg.allocate('random')
         u = vg.allocate('random')
