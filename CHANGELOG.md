--- conflicted
+++ resolved
@@ -29,18 +29,6 @@
     - Added tests for Normaliser processor
     - Update minimum cmake version to 3.5
   - Dependencies:
-<<<<<<< HEAD
-      - matplotlib-base is an optional dependency, instead of required (#2093)
-      - `unittest-parametrize has been added as a dependency for tests (#1990)
-      - olefile and dxchange are an optional dependency, instead of required (#2149)
-      - zenodo_get is an optional dependency, instead of required (#2146)
-      - `FindIPP.cmake` fallback (#2148)
-        - enable `find_package` using `*_ROOT` hints
-        - simplified `cilacc` build logic for optional dependencies
-    - Changes that break backwards compatibility:
-      - Update `RANDOM` and `RANDOM_INT` `DataContainer.fill()` methods to use numpy default random number generator, old methods can be accessed with `RANDOM_DEPRECATED` AND `RANDOM_INT_DEPRECATED` (#2037)
-      - Moved fill methods in `geometry.allocate()` to `DataContainer.fill()` (#2037)
-=======
     - matplotlib-base is an optional dependency, instead of required (#2093)
     - `unittest-parametrize has been added as a dependency for tests (#1990)
     - olefile and dxchange are an optional dependency, instead of required (#2149)
@@ -53,7 +41,9 @@
     - `axpby` (alias of `sapyb`)
     - `shape` setter in `DataContainer` and `ImageGeometry`
     - use of integer compression in `NEXUSDataWriter`
->>>>>>> 064bb361
+  - Changes that break backwards compatibility:
+      - Update `RANDOM` and `RANDOM_INT` `DataContainer.fill()` methods to use numpy default random number generator, old methods can be accessed with `RANDOM_DEPRECATED` AND `RANDOM_INT_DEPRECATED` (#2037)
+      - Moved fill methods in `geometry.allocate()` to `DataContainer.fill()` (#2037)
 
 * 24.3.0
   - New features:
