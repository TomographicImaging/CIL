--- conflicted
+++ resolved
@@ -1,689 +1,686 @@
-# -*- coding: utf-8 -*-
-#  Copyright 2019 United Kingdom Research and Innovation
-#  Copyright 2019 The University of Manchester
-#
-#  Licensed under the Apache License, Version 2.0 (the "License");
-#  you may not use this file except in compliance with the License.
-#  You may obtain a copy of the License at
-#
-#      http://www.apache.org/licenses/LICENSE-2.0
-#
-#  Unless required by applicable law or agreed to in writing, software
-#  distributed under the License is distributed on an "AS IS" BASIS,
-#  WITHOUT WARRANTIES OR CONDITIONS OF ANY KIND, either express or implied.
-#  See the License for the specific language governing permissions and
-#  limitations under the License.
-#
-# Authors:
-# CIL Developers, listed at: https://github.com/TomographicImaging/CIL/blob/master/NOTICE.txt
-
-from numbers import Number
-import numpy
-import functools
-import logging
-
-
-class Operator(object):
-    """
-    Operator that maps from a space X -> Y
-
-    Parameters
-    ----------
-
-    domain_geometry : ImageGeometry or AcquisitionGeometry
-        domain of the operator
-
-    range_geometry : ImageGeometry or AcquisitionGeometry, optional, default None
-        range of the operator 
-    """
-
-    def __init__(self, domain_geometry, **kwargs):
-
-        self._norm = None
-        self._domain_geometry = domain_geometry
-        self._range_geometry = kwargs.get('range_geometry', None)
-
-    def is_linear(self):
-        '''Returns if the operator is linear'''
-        return False
-
-    def direct(self, x, out=None):
-        '''Returns the application of the Operator on x'''
-        raise NotImplementedError
-
-    def norm(self, **kwargs):
-        '''Returns the norm of the Operator. On first call the norm will be calculated using the operator's calculate_norm
-        method. Subsequent calls will return the cached norm.
-
-        Returns
-        -------
-        norm: positive:`float`
-        '''
-
-        if len(kwargs) != 0:
-            logging.warning('norm: the norm method does not use any parameters.\n\
-                For LinearOperators you can use PowerMethod to calculate the norm with non-default parameters and use set_norm to set it')
-
-        if self._norm is None:
-            self._norm = self.calculate_norm()
-
-        return self._norm
-
-    def set_norm(self, norm=None):
-        '''Sets the norm of the operator to a custom value.
-
-        Parameters
-        ---------
-        norm: float, optional
-            Positive real valued number or `None`
-
-
-        Note
-        ----
-        The passed values are cached so that when self.norm() is called, the saved value will be returned and not calculated via the power method. 
-        If `None` is passed, the cache is cleared prompting the function to call the power method to calculate the norm the next time self.norm() is called. 
-        '''
-
-        if norm is not None:
-            if isinstance(norm, Number):
-                if norm <= 0:
-                    raise ValueError(
-                        "Norm must be a positive real valued number or None, got {}".format(norm))
-            else:
-                raise TypeError(
-                    "Norm must be a number or None, got {} of type {}".format(norm, type(norm)))
-
-        self._norm = norm
-
-    def calculate_norm(self):
-        '''Calculates the norm of the Operator'''
-        raise NotImplementedError
-
-    def range_geometry(self):
-        '''Returns the range of the Operator: Y space'''
-        return self._range_geometry
-
-    def domain_geometry(self):
-        '''Returns the domain of the Operator: X space'''
-        return self._domain_geometry
-
-    @property
-    def domain(self):
-        return self.domain_geometry()
-
-    @property
-    def range(self):
-        return self.range_geometry()
-
-    def __rmul__(self, scalar):
-        '''Defines the multiplication by a scalar on the left
-
-        returns a ScaledOperator'''
-        return ScaledOperator(self, scalar)
-
-    def compose(self, *other, **kwargs):
-        # TODO: check equality of domain and range of operators
-        # if self.operator2.range_geometry != self.operator1.domain_geometry:
-        #    raise ValueError('Cannot compose operators, check domain geometry of {} and range geometry of {}'.format(self.operato1,self.operator2))
-
-        return CompositionOperator(self, *other, **kwargs)
-
-    def __add__(self, other):
-        return SumOperator(self, other)
-
-    def __mul__(self, scalar):
-        return self.__rmul__(scalar)
-
-    def __neg__(self):
-        """ Return -self """
-        return -1 * self
-
-    def __sub__(self, other):
-        """ Returns the subtraction of the operators."""
-        return self + (-1) * other
-
-
-class LinearOperator(Operator):
-    """
-    Linear operator that maps from a space X <-> Y
-
-    Parameters
-    ----------
-
-    domain_geometry : ImageGeometry or AcquisitionGeometry
-        domain of the operator
-
-    range_geometry : ImageGeometry or AcquisitionGeometry, optional, default None
-        range of the operator 
-    """
-
-    def __init__(self, domain_geometry, **kwargs):
-        super(LinearOperator, self).__init__(domain_geometry, **kwargs)
-
-    def is_linear(self):
-        '''Returns if the operator is linear'''
-        return True
-
-    def adjoint(self, x, out=None):
-        '''returns the adjoint/inverse operation
-
-        only available to linear operators'''
-        raise NotImplementedError
-
-    @staticmethod
-    def PowerMethod(operator, max_iteration=10, initial=None, tolerance=1e-5,  return_all=False, method='auto'):
-        r"""Power method or Power iteration algorithm 
-
-        The Power method computes the largest (dominant) eigenvalue of a matrix in magnitude, e.g.,
-        absolute value in the real case and modulus in the complex case.        
-
-        Parameters
-        ----------
-
-        operator: LinearOperator
-        max_iteration: positive:`int`, default=10
-            Number of iterations for the Power method algorithm.
-        initial: DataContainer, default = None
-            Starting point for the Power method.
-        tolerance: positive:`float`, default = 1e-5
-            Stopping criterion for the Power method. Check if two consecutive eigenvalue evaluations are below the tolerance.                    
-        return_all: `boolean`, default = False
-            Toggles the verbosity of the return
-        method: `string` one of `"auto"`, `"composed_with_adjoint"` and `"direct_only"`, default = `"auto"` 
-            The default `auto` lets the code choose the method, this can be specified with `"direct_only"` or `"composed_with_adjoint"`
-
-
-        Returns
-        -------
-        dominant eigenvalue: positive:`float`
-        number of iterations: positive:`int`
-            Number of iterations run. Only returned if return_all is True.
-        eigenvector: DataContainer
-            Corresponding eigenvector of the dominant eigenvalue. Only returned if return_all is True.
-        list of eigenvalues: :obj:`list`
-            List of eigenvalues. Only returned if return_all is True.
-        convergence: `boolean`
-            Check on wether the difference between the last two iterations is less than tolerance. Only returned if return_all is True.
-
-
-        Note
-        -----
-        The power method contains two different algorithms chosen by the `method` flag. 
-
-        In the case `method="direct_only"`, for operator, :math:`A`, the power method computes the iterations 
-        :math:`x_{k+1} = A (x_k/\|x_{k}\|)` initialised with a random vector :math:`x_0` and returning the largest (dominant) eigenvalue in magnitude given by :math:`\|x_k\|`. 
-
-        In the case `method="composed_with_adjoint"`, the algorithm computes the largest (dominant) eigenvalue of :math:`A^{T}A` 
-        returning the square root of this value, i.e. the iterations:
-        :math:`x_{k+1} = A^TA (x_k/\|x_{k}\|)` and returning  :math:`\sqrt{\|x_k\|}`.
-
-        The default flag is `method="auto"`, the algorithm checks to see if the `operator.domain_geometry() == operator.range_geometry()` and if so
-        uses the method "direct_only" and if not the method "composed_with_adjoint".
-
-        Examples
-        --------    
-
-        >>> M = np.array([[1.,0],[1.,2.]])
-        >>> Mop = MatrixOperator(M)
-        >>> Mop_norm = Mop.PowerMethod(Mop)
-        >>> Mop_norm
-        2.0000654846240296
-
-        `PowerMethod` is called when we compute the norm of a matrix or a `LinearOperator`.
-
-        >>> Mop_norm = Mop.norm()
-        2.0005647295658866
-
-        """
-
-        allowed_methods = ["auto", "direct_only", "composed_with_adjoint"]
-
-        if method not in allowed_methods:
-            raise ValueError("The argument 'method' can be set to one of {0} got {1}".format(
-                allowed_methods, method))
-
-        apply_adjoint = True
-        if method == "direct_only":
-            apply_adjoint = False
-        if method == "auto":
-            try:
-                geometries_match = operator.domain_geometry() == operator.range_geometry()
-
-            except AssertionError:
-                # catch AssertionError for SIRF objects https://github.com/SyneRBI/SIRF-SuperBuild/runs/5110228626?check_suite_focus=true#step:8:972
-                pass
-            else:
-                if geometries_match:
-                    apply_adjoint = False
-
-        if initial is None:
-            x0 = operator.domain_geometry().allocate('random')
-        else:
-            x0 = initial.copy()
-
-        y_tmp = operator.range_geometry().allocate()
-
-        # Normalize first eigenvector
-        x0_norm = x0.norm()
-        x0 /= x0_norm
-
-        # initial guess for dominant eigenvalue
-        eig_old = 1.
-        if return_all:
-            eig_list = []
-            convergence_check = True
-        diff = numpy.finfo('d').max
-        i = 0
-        while (i < max_iteration and diff > tolerance):
-            operator.direct(x0, out=y_tmp)
-
-            if not apply_adjoint:
-                # swap datacontainer references
-                tmp = x0
-                x0 = y_tmp
-                y_tmp = tmp
-            else:
-                operator.adjoint(y_tmp, out=x0)
-
-            # Get eigenvalue using Rayleigh quotient: denominator=1, due to normalization
-            x0_norm = x0.norm()
-            if x0_norm < tolerance:
-                logging.warning(
-                    'The operator has at least one zero eigenvector and is likely to be nilpotent')
-                eig_new = 0.
-                break
-            x0 /= x0_norm
-
-            eig_new = numpy.abs(x0_norm)
-            if apply_adjoint:
-                eig_new = numpy.sqrt(eig_new)
-            diff = numpy.abs(eig_new - eig_old)
-            if return_all:
-                eig_list.append(eig_new)
-            eig_old = eig_new
-            i += 1
-
-        if return_all and i == max_iteration:
-            convergence_check = False
-
-        if return_all:
-            return eig_new, i, x0, eig_list, convergence_check
-        else:
-            return eig_new
-
-    def calculate_norm(self):
-        r""" Returns the norm of the LinearOperator calculated by the PowerMethod with default values.
-                """
-        return LinearOperator.PowerMethod(self, method="composed_with_adjoint")
-
-    @staticmethod
-    def dot_test(operator, domain_init=None, range_init=None, tolerance=1e-6, **kwargs):
-        r'''Does a dot linearity test on the operator
-        Evaluates if the following equivalence holds
-        .. math::
-          Ax\times y = y \times A^Tx
-          
-        Parameters
-        ----------
-        
-        operator:
-            operator to test the dot_test
-        range_init:
-            optional initialisation container in the operator range 
-        domain_init:
-            optional initialisation container in the operator domain 
-        seed: int, default = 1
-            Seed random generator
-        tolerance:float, default 1e-6
-            Check if the following expression is below the tolerance
-        .. math:: 
-
-            |Ax\times y - y \times A^Tx|/(\|A\|\|x\|\|y\| + 1e-12) < tolerance
-
-        
-        Returns
-        -------
-        boolean, True if the test is passed.       
-        '''
-
-        seed = kwargs.get('seed', 1)
-
-        if range_init is None:
-            y = operator.range_geometry().allocate('random', seed=seed + 10)
-        else:
-            y = range_init
-        if domain_init is None:
-            x = operator.domain_geometry().allocate('random', seed=seed)
-        else:
-            x = domain_init
-
-        fx = operator.direct(x)
-        by = operator.adjoint(y)
-        a = fx.dot(y)
-        b = by.dot(x).conjugate()
-
-        # Check relative tolerance but normalised with respect to
-        # operator, x and y norms and avoid zero division
-        error = numpy.abs(a - b) / (operator.norm()*x.norm()*y.norm() + 1e-12)
-
-        if error < tolerance:
-            return True
-        else:
-            print('Left hand side  {}, \nRight hand side {}'.format(a, b))
-            return False
-
-
-class ScaledOperator(Operator):
-
-    '''ScaledOperator
-
-    A class to represent the scalar multiplication of an Operator with a scalar.
-    It holds an operator and a scalar. Basically it returns the multiplication
-    of the result of direct and adjoint of the operator with the scalar.
-    For the rest it behaves like the operator it holds.
-
-    Parameters
-
-    -----------
-    operator: a `Operator` or `LinearOperator`
-    scalar:  Number
-        a scalar multiplier
-
-    Example
-    --------
-    The scaled operator behaves like the following:
-
-    .. code-block:: python
-
-      sop = ScaledOperator(operator, scalar)
-      sop.direct(x) = scalar * operator.direct(x)
-      sop.adjoint(x) = scalar * operator.adjoint(x)
-      sop.norm() = operator.norm()
-      sop.range_geometry() = operator.range_geometry()
-      sop.domain_geometry() = operator.domain_geometry()
-
-    '''
-
-    def __init__(self, operator, scalar, **kwargs):
-
-        super(ScaledOperator, self).__init__(domain_geometry=operator.domain_geometry(),
-                                             range_geometry=operator.range_geometry())
-        if not isinstance(scalar, Number):
-            raise TypeError('expected scalar: got {}'.format(type(scalar)))
-        self.scalar = scalar
-        self.operator = operator
-
-    def direct(self, x, out=None):
-        '''direct method'''
-        if out is None:
-            tmp = self.operator.direct(x)
-            tmp *= self.scalar
-            return tmp
-        else:
-            self.operator.direct(x, out=out)
-            out *= self.scalar
-
-    def adjoint(self, x, out=None):
-        '''adjoint method'''
-        if self.operator.is_linear():
-            if out is None:
-                tmp = self.operator.adjoint(x)
-                tmp *= self.scalar
-                return tmp
-            else:
-                self.operator.adjoint(x, out=out)
-                out *= self.scalar
-        else:
-            raise TypeError('Operator is not linear')
-
-    def norm(self, **kwargs):
-        '''norm of the operator'''
-        return numpy.abs(self.scalar) * self.operator.norm(**kwargs)
-
-    def is_linear(self):
-        '''returns a `boolean` indicating whether the operator is linear '''
-        return self.operator.is_linear()
-
-
-###############################################################################
-################   SumOperator  ###########################################
-###############################################################################
-
-class SumOperator(Operator):
-    """Sums two operators. 
-    For example, `SumOperator(left, right).direct(x)` is equivalent to  `left.direct(x)+right.direct(x)`
-
-    
-    Parameters
-    ----------
-    operator1: `Operator`
-        The first `Operator` in the sum
-    operator2: `Operator`
-        The second `Operator` in the sum
-        
-    Note
-    ----
-    Both operators must have the same domain and range. 
-    
-    """
-    def __init__(self, operator1, operator2):
-        self.operator1 = operator1
-        self.operator2 = operator2
-
-        # if self.operator1.domain_geometry() != self.operator2.domain_geometry():
-        #     raise ValueError('Domain geometry of {} is not equal with domain geometry of {}'.format(self.operator1.__class__.__name__,self.operator2.__class__.__name__))
-
-        # if self.operator1.range_geometry() != self.operator2.range_geometry():
-        #     raise ValueError('Range geometry of {} is not equal with range geometry of {}'.format(self.operator1.__class__.__name__,self.operator2.__class__.__name__))
-
-        self.linear_flag = self.operator1.is_linear() and self.operator2.is_linear()
-
-        super(SumOperator, self).__init__(domain_geometry=self.operator1.domain_geometry(),
-                                          range_geometry=self.operator1.range_geometry())
-
-    def direct(self, x, out=None):
-        r"""Calls the sum operator 
-        
-        Parameters
-        ----------
-        x: DataContainer or BlockDataContainer
-            Element in the domain of the SumOperator
-        out:  DataContainer or BlockDataContainer, default None
-            If out is not None the output of the SumOperator will be filled in out, otherwise a new object is instantiated and returned.
-        """
-        if out is None:
-            return self.operator1.direct(x) + self.operator2.direct(x)
-        else:
-            self.operator1.direct(x, out=out)
-            out.add(self.operator2.direct(x), out=out)
-
-    def adjoint(self, x, out=None):
-        r"""Calls the adjoint of the sum operator 
-        
-        Parameters
-        ----------
-        x: DataContainer or BlockDataContainer
-            Element in the range of the SumOperator
-        out: DataContainer or BlockDataContainer, default None
-            If out is not None the output of the adjoint of the SumOperator will be filled in out, otherwise a new object is instantiated and returned.
-        """
-        
-        if self.linear_flag:
-            if out is None:
-                return self.operator1.adjoint(x) + self.operator2.adjoint(x)
-            else:
-                self.operator1.adjoint(x, out=out)
-                out.add(self.operator2.adjoint(x), out=out)
-        else:
-            raise ValueError('No adjoint operation with non-linear operators')
-
-    def is_linear(self):
-        return self.linear_flag
-
-    def calculate_norm(self):
-<<<<<<< HEAD
-        '''Returns the norm of the SumOperator. Note that this gives a NotImplementedError if the SumOperator is not linear.'''
-=======
-        '''Returns the norm of the SumOperator'''
->>>>>>> 5fa7a49d
-        if self.is_linear():
-            return LinearOperator.calculate_norm(self)
-
-        return super().calculate_norm(self)
-
-###############################################################################
-################   Composition  ###########################################
-###############################################################################
-
-
-class CompositionOperator(Operator):
-    """Composes one or more operators. 
-    For example, `CompositionOperator(left, right).direct(x)` is equivalent to `left.direct(right.direct(x))`
-
-    
-    Parameters
-    ----------
-    args: `Operator`s
-        Operators to be composed. As in mathematical notation, the operators will be applied right to left
-    
-    """
-    def __init__(self, *operators, **kwargs):
-
-        # get a reference to the operators
-        self.operators = operators
-
-        self.linear_flag = functools.reduce(lambda x, y: x and y.is_linear(),
-                                            self.operators, True)
-        # self.preallocate = kwargs.get('preallocate', False)
-        self.preallocate = False
-        if self.preallocate:
-            self.tmp_domain = [op.domain_geometry().allocate()
-                               for op in self.operators[:-1]]
-            self.tmp_range = [op.range_geometry().allocate()
-                              for op in self.operators[1:]]
-            # pass
-
-        # TODO address the equality of geometries
-        # if self.operator2.range_geometry() != self.operator1.domain_geometry():
-        #     raise ValueError('Domain geometry of {} is not equal with range geometry of {}'.format(self.operator1.__class__.__name__,self.operator2.__class__.__name__))
-
-        super(CompositionOperator, self).__init__(
-            domain_geometry=self.operators[-1].domain_geometry(),
-            range_geometry=self.operators[0].range_geometry())
-
-    def direct(self, x, out=None):
-
-        """Calls the composition operator 
-        
-        Parameters
-        ----------
-        x: DataContainer or BlockDataContainer
-            Element in the domain of the CompositionOperator
-        out:  DataContainer or BlockDataContainer, default None
-            If out is not None the output of the CompositionOperator will be filled in out, otherwise a new object is instantiated and returned.
-        """
-        if out is None:
-            # return self.operator1.direct(self.operator2.direct(x))
-            # return functools.reduce(lambda X,operator: operator.direct(X),
-            #                        self.operators[::-1][1:],
-            #                        self.operators[-1].direct(x))
-            if self.preallocate:
-                pass
-            else:
-                for i, operator in enumerate(self.operators[::-1]):
-                    if i == 0:
-                        step = operator.direct(x)
-                    else:
-                        step = operator.direct(step)
-                return step
-
-        else:
-            # tmp = self.operator2.range_geometry().allocate()
-            # self.operator2.direct(x, out = tmp)
-            # self.operator1.direct(tmp, out = out)
-
-            # out.fill (
-            #     functools.reduce(lambda X,operator: operator.direct(X),
-            #                        self.operators[::-1][1:],
-            #                        self.operators[-1].direct(x))
-            # )
-
-            # TODO this is a bit silly but will handle the pre allocation later
-            if self.preallocate:
-
-                for i, operator in enumerate(self.operators[::-1]):
-                    if i == 0:
-                        operator.direct(x, out=self.tmp_range[i])
-                    elif i == len(self.operators) - 1:
-                        operator.direct(self.tmp_range[i-1], out=out)
-                    else:
-                        operator.direct(
-                            self.tmp_range[i-1], out=self.tmp_range[i])
-            else:
-                for i, operator in enumerate(self.operators[::-1]):
-                    if i == 0:
-                        step = operator.direct(x)
-                    else:
-                        step = operator.direct(step)
-                out.fill(step)
-
-    def adjoint(self, x, out=None):
-        """Calls the adjoint of the composition operator 
-        
-        Parameters
-        ----------
-        x: DataContainer or BlockDataContainer
-            Element in the range of the CompositionOperator
-        out: DataContainer or BlockDataContainer, default None
-            If out is not None the output of the adjoint of the CompositionOperator will be filled in out, otherwise a new object is instantiated and returned.
-        """
-        
-        if self.linear_flag:
-
-            if out is not None:
-                # return self.operator2.adjoint(self.operator1.adjoint(x))
-                # return functools.reduce(lambda X,operator: operator.adjoint(X),
-                #                    self.operators[1:],
-                #                    self.operators[0].adjoint(x))
-                if self.preallocate:
-                    for i, operator in enumerate(self.operators):
-                        if i == 0:
-                            operator.adjoint(x, out=self.tmp_domain[i])
-                        elif i == len(self.operators) - 1:
-                            step = operator.adjoint(
-                                self.tmp_domain[i-1], out=out)
-                        else:
-                            operator.adjoint(
-                                self.tmp_domain[i-1], out=self.tmp_domain[i])
-                    return
-                else:
-                    for i, operator in enumerate(self.operators):
-                        if i == 0:
-                            step = operator.adjoint(x)
-                        else:
-                            step = operator.adjoint(step)
-                    out.fill(step)
-
-            else:
-                if self.preallocate:
-                    pass
-                else:
-                    for i, operator in enumerate(self.operators):
-                        if i == 0:
-                            step = operator.adjoint(x)
-                        else:
-                            step = operator.adjoint(step)
-
-                    return step
-        else:
-            raise ValueError('No adjoint operation with non-linear operators')
-
-    def is_linear(self):
-        return self.linear_flag
-
-    def calculate_norm(self):
-        '''Returns the norm of the CompositionOperator. Note that this gives a NotImplementedError if the CompositionOperator is not linear.'''
-        if self.is_linear():
-            return LinearOperator.calculate_norm(self)
-
-        return super().calculate_norm(self)
+# -*- coding: utf-8 -*-
+#  Copyright 2019 United Kingdom Research and Innovation
+#  Copyright 2019 The University of Manchester
+#
+#  Licensed under the Apache License, Version 2.0 (the "License");
+#  you may not use this file except in compliance with the License.
+#  You may obtain a copy of the License at
+#
+#      http://www.apache.org/licenses/LICENSE-2.0
+#
+#  Unless required by applicable law or agreed to in writing, software
+#  distributed under the License is distributed on an "AS IS" BASIS,
+#  WITHOUT WARRANTIES OR CONDITIONS OF ANY KIND, either express or implied.
+#  See the License for the specific language governing permissions and
+#  limitations under the License.
+#
+# Authors:
+# CIL Developers, listed at: https://github.com/TomographicImaging/CIL/blob/master/NOTICE.txt
+
+from numbers import Number
+import numpy
+import functools
+import logging
+
+
+class Operator(object):
+    """
+    Operator that maps from a space X -> Y
+
+    Parameters
+    ----------
+
+    domain_geometry : ImageGeometry or AcquisitionGeometry
+        domain of the operator
+
+    range_geometry : ImageGeometry or AcquisitionGeometry, optional, default None
+        range of the operator 
+    """
+
+    def __init__(self, domain_geometry, **kwargs):
+
+        self._norm = None
+        self._domain_geometry = domain_geometry
+        self._range_geometry = kwargs.get('range_geometry', None)
+
+    def is_linear(self):
+        '''Returns if the operator is linear'''
+        return False
+
+    def direct(self, x, out=None):
+        '''Returns the application of the Operator on x'''
+        raise NotImplementedError
+
+    def norm(self, **kwargs):
+        '''Returns the norm of the Operator. On first call the norm will be calculated using the operator's calculate_norm
+        method. Subsequent calls will return the cached norm.
+
+        Returns
+        -------
+        norm: positive:`float`
+        '''
+
+        if len(kwargs) != 0:
+            logging.warning('norm: the norm method does not use any parameters.\n\
+                For LinearOperators you can use PowerMethod to calculate the norm with non-default parameters and use set_norm to set it')
+
+        if self._norm is None:
+            self._norm = self.calculate_norm()
+
+        return self._norm
+
+    def set_norm(self, norm=None):
+        '''Sets the norm of the operator to a custom value.
+
+        Parameters
+        ---------
+        norm: float, optional
+            Positive real valued number or `None`
+
+
+        Note
+        ----
+        The passed values are cached so that when self.norm() is called, the saved value will be returned and not calculated via the power method. 
+        If `None` is passed, the cache is cleared prompting the function to call the power method to calculate the norm the next time self.norm() is called. 
+        '''
+
+        if norm is not None:
+            if isinstance(norm, Number):
+                if norm <= 0:
+                    raise ValueError(
+                        "Norm must be a positive real valued number or None, got {}".format(norm))
+            else:
+                raise TypeError(
+                    "Norm must be a number or None, got {} of type {}".format(norm, type(norm)))
+
+        self._norm = norm
+
+    def calculate_norm(self):
+        '''Calculates the norm of the Operator'''
+        raise NotImplementedError
+
+    def range_geometry(self):
+        '''Returns the range of the Operator: Y space'''
+        return self._range_geometry
+
+    def domain_geometry(self):
+        '''Returns the domain of the Operator: X space'''
+        return self._domain_geometry
+
+    @property
+    def domain(self):
+        return self.domain_geometry()
+
+    @property
+    def range(self):
+        return self.range_geometry()
+
+    def __rmul__(self, scalar):
+        '''Defines the multiplication by a scalar on the left
+
+        returns a ScaledOperator'''
+        return ScaledOperator(self, scalar)
+
+    def compose(self, *other, **kwargs):
+        # TODO: check equality of domain and range of operators
+        # if self.operator2.range_geometry != self.operator1.domain_geometry:
+        #    raise ValueError('Cannot compose operators, check domain geometry of {} and range geometry of {}'.format(self.operato1,self.operator2))
+
+        return CompositionOperator(self, *other, **kwargs)
+
+    def __add__(self, other):
+        return SumOperator(self, other)
+
+    def __mul__(self, scalar):
+        return self.__rmul__(scalar)
+
+    def __neg__(self):
+        """ Return -self """
+        return -1 * self
+
+    def __sub__(self, other):
+        """ Returns the subtraction of the operators."""
+        return self + (-1) * other
+
+
+class LinearOperator(Operator):
+    """
+    Linear operator that maps from a space X <-> Y
+
+    Parameters
+    ----------
+
+    domain_geometry : ImageGeometry or AcquisitionGeometry
+        domain of the operator
+
+    range_geometry : ImageGeometry or AcquisitionGeometry, optional, default None
+        range of the operator 
+    """
+
+    def __init__(self, domain_geometry, **kwargs):
+        super(LinearOperator, self).__init__(domain_geometry, **kwargs)
+
+    def is_linear(self):
+        '''Returns if the operator is linear'''
+        return True
+
+    def adjoint(self, x, out=None):
+        '''returns the adjoint/inverse operation
+
+        only available to linear operators'''
+        raise NotImplementedError
+
+    @staticmethod
+    def PowerMethod(operator, max_iteration=10, initial=None, tolerance=1e-5,  return_all=False, method='auto'):
+        r"""Power method or Power iteration algorithm 
+
+        The Power method computes the largest (dominant) eigenvalue of a matrix in magnitude, e.g.,
+        absolute value in the real case and modulus in the complex case.        
+
+        Parameters
+        ----------
+
+        operator: LinearOperator
+        max_iteration: positive:`int`, default=10
+            Number of iterations for the Power method algorithm.
+        initial: DataContainer, default = None
+            Starting point for the Power method.
+        tolerance: positive:`float`, default = 1e-5
+            Stopping criterion for the Power method. Check if two consecutive eigenvalue evaluations are below the tolerance.                    
+        return_all: `boolean`, default = False
+            Toggles the verbosity of the return
+        method: `string` one of `"auto"`, `"composed_with_adjoint"` and `"direct_only"`, default = `"auto"` 
+            The default `auto` lets the code choose the method, this can be specified with `"direct_only"` or `"composed_with_adjoint"`
+
+
+        Returns
+        -------
+        dominant eigenvalue: positive:`float`
+        number of iterations: positive:`int`
+            Number of iterations run. Only returned if return_all is True.
+        eigenvector: DataContainer
+            Corresponding eigenvector of the dominant eigenvalue. Only returned if return_all is True.
+        list of eigenvalues: :obj:`list`
+            List of eigenvalues. Only returned if return_all is True.
+        convergence: `boolean`
+            Check on wether the difference between the last two iterations is less than tolerance. Only returned if return_all is True.
+
+
+        Note
+        -----
+        The power method contains two different algorithms chosen by the `method` flag. 
+
+        In the case `method="direct_only"`, for operator, :math:`A`, the power method computes the iterations 
+        :math:`x_{k+1} = A (x_k/\|x_{k}\|)` initialised with a random vector :math:`x_0` and returning the largest (dominant) eigenvalue in magnitude given by :math:`\|x_k\|`. 
+
+        In the case `method="composed_with_adjoint"`, the algorithm computes the largest (dominant) eigenvalue of :math:`A^{T}A` 
+        returning the square root of this value, i.e. the iterations:
+        :math:`x_{k+1} = A^TA (x_k/\|x_{k}\|)` and returning  :math:`\sqrt{\|x_k\|}`.
+
+        The default flag is `method="auto"`, the algorithm checks to see if the `operator.domain_geometry() == operator.range_geometry()` and if so
+        uses the method "direct_only" and if not the method "composed_with_adjoint".
+
+        Examples
+        --------    
+
+        >>> M = np.array([[1.,0],[1.,2.]])
+        >>> Mop = MatrixOperator(M)
+        >>> Mop_norm = Mop.PowerMethod(Mop)
+        >>> Mop_norm
+        2.0000654846240296
+
+        `PowerMethod` is called when we compute the norm of a matrix or a `LinearOperator`.
+
+        >>> Mop_norm = Mop.norm()
+        2.0005647295658866
+
+        """
+
+        allowed_methods = ["auto", "direct_only", "composed_with_adjoint"]
+
+        if method not in allowed_methods:
+            raise ValueError("The argument 'method' can be set to one of {0} got {1}".format(
+                allowed_methods, method))
+
+        apply_adjoint = True
+        if method == "direct_only":
+            apply_adjoint = False
+        if method == "auto":
+            try:
+                geometries_match = operator.domain_geometry() == operator.range_geometry()
+
+            except AssertionError:
+                # catch AssertionError for SIRF objects https://github.com/SyneRBI/SIRF-SuperBuild/runs/5110228626?check_suite_focus=true#step:8:972
+                pass
+            else:
+                if geometries_match:
+                    apply_adjoint = False
+
+        if initial is None:
+            x0 = operator.domain_geometry().allocate('random')
+        else:
+            x0 = initial.copy()
+
+        y_tmp = operator.range_geometry().allocate()
+
+        # Normalize first eigenvector
+        x0_norm = x0.norm()
+        x0 /= x0_norm
+
+        # initial guess for dominant eigenvalue
+        eig_old = 1.
+        if return_all:
+            eig_list = []
+            convergence_check = True
+        diff = numpy.finfo('d').max
+        i = 0
+        while (i < max_iteration and diff > tolerance):
+            operator.direct(x0, out=y_tmp)
+
+            if not apply_adjoint:
+                # swap datacontainer references
+                tmp = x0
+                x0 = y_tmp
+                y_tmp = tmp
+            else:
+                operator.adjoint(y_tmp, out=x0)
+
+            # Get eigenvalue using Rayleigh quotient: denominator=1, due to normalization
+            x0_norm = x0.norm()
+            if x0_norm < tolerance:
+                logging.warning(
+                    'The operator has at least one zero eigenvector and is likely to be nilpotent')
+                eig_new = 0.
+                break
+            x0 /= x0_norm
+
+            eig_new = numpy.abs(x0_norm)
+            if apply_adjoint:
+                eig_new = numpy.sqrt(eig_new)
+            diff = numpy.abs(eig_new - eig_old)
+            if return_all:
+                eig_list.append(eig_new)
+            eig_old = eig_new
+            i += 1
+
+        if return_all and i == max_iteration:
+            convergence_check = False
+
+        if return_all:
+            return eig_new, i, x0, eig_list, convergence_check
+        else:
+            return eig_new
+
+    def calculate_norm(self):
+        r""" Returns the norm of the LinearOperator calculated by the PowerMethod with default values.
+                """
+        return LinearOperator.PowerMethod(self, method="composed_with_adjoint")
+
+    @staticmethod
+    def dot_test(operator, domain_init=None, range_init=None, tolerance=1e-6, **kwargs):
+        r'''Does a dot linearity test on the operator
+        Evaluates if the following equivalence holds
+        .. math::
+          Ax\times y = y \times A^Tx
+          
+        Parameters
+        ----------
+        
+        operator:
+            operator to test the dot_test
+        range_init:
+            optional initialisation container in the operator range 
+        domain_init:
+            optional initialisation container in the operator domain 
+        seed: int, default = 1
+            Seed random generator
+        tolerance:float, default 1e-6
+            Check if the following expression is below the tolerance
+        .. math:: 
+
+            |Ax\times y - y \times A^Tx|/(\|A\|\|x\|\|y\| + 1e-12) < tolerance
+
+        
+        Returns
+        -------
+        boolean, True if the test is passed.       
+        '''
+
+        seed = kwargs.get('seed', 1)
+
+        if range_init is None:
+            y = operator.range_geometry().allocate('random', seed=seed + 10)
+        else:
+            y = range_init
+        if domain_init is None:
+            x = operator.domain_geometry().allocate('random', seed=seed)
+        else:
+            x = domain_init
+
+        fx = operator.direct(x)
+        by = operator.adjoint(y)
+        a = fx.dot(y)
+        b = by.dot(x).conjugate()
+
+        # Check relative tolerance but normalised with respect to
+        # operator, x and y norms and avoid zero division
+        error = numpy.abs(a - b) / (operator.norm()*x.norm()*y.norm() + 1e-12)
+
+        if error < tolerance:
+            return True
+        else:
+            print('Left hand side  {}, \nRight hand side {}'.format(a, b))
+            return False
+
+
+class ScaledOperator(Operator):
+
+    '''ScaledOperator
+
+    A class to represent the scalar multiplication of an Operator with a scalar.
+    It holds an operator and a scalar. Basically it returns the multiplication
+    of the result of direct and adjoint of the operator with the scalar.
+    For the rest it behaves like the operator it holds.
+
+    Parameters
+
+    -----------
+    operator: a `Operator` or `LinearOperator`
+    scalar:  Number
+        a scalar multiplier
+
+    Example
+    --------
+    The scaled operator behaves like the following:
+
+    .. code-block:: python
+
+      sop = ScaledOperator(operator, scalar)
+      sop.direct(x) = scalar * operator.direct(x)
+      sop.adjoint(x) = scalar * operator.adjoint(x)
+      sop.norm() = operator.norm()
+      sop.range_geometry() = operator.range_geometry()
+      sop.domain_geometry() = operator.domain_geometry()
+
+    '''
+
+    def __init__(self, operator, scalar, **kwargs):
+
+        super(ScaledOperator, self).__init__(domain_geometry=operator.domain_geometry(),
+                                             range_geometry=operator.range_geometry())
+        if not isinstance(scalar, Number):
+            raise TypeError('expected scalar: got {}'.format(type(scalar)))
+        self.scalar = scalar
+        self.operator = operator
+
+    def direct(self, x, out=None):
+        '''direct method'''
+        if out is None:
+            tmp = self.operator.direct(x)
+            tmp *= self.scalar
+            return tmp
+        else:
+            self.operator.direct(x, out=out)
+            out *= self.scalar
+
+    def adjoint(self, x, out=None):
+        '''adjoint method'''
+        if self.operator.is_linear():
+            if out is None:
+                tmp = self.operator.adjoint(x)
+                tmp *= self.scalar
+                return tmp
+            else:
+                self.operator.adjoint(x, out=out)
+                out *= self.scalar
+        else:
+            raise TypeError('Operator is not linear')
+
+    def norm(self, **kwargs):
+        '''norm of the operator'''
+        return numpy.abs(self.scalar) * self.operator.norm(**kwargs)
+
+    def is_linear(self):
+        '''returns a `boolean` indicating whether the operator is linear '''
+        return self.operator.is_linear()
+
+
+###############################################################################
+################   SumOperator  ###########################################
+###############################################################################
+
+class SumOperator(Operator):
+    """Sums two operators. 
+    For example, `SumOperator(left, right).direct(x)` is equivalent to  `left.direct(x)+right.direct(x)`
+
+    
+    Parameters
+    ----------
+    operator1: `Operator`
+        The first `Operator` in the sum
+    operator2: `Operator`
+        The second `Operator` in the sum
+        
+    Note
+    ----
+    Both operators must have the same domain and range. 
+    
+    """
+    def __init__(self, operator1, operator2):
+        self.operator1 = operator1
+        self.operator2 = operator2
+
+        # if self.operator1.domain_geometry() != self.operator2.domain_geometry():
+        #     raise ValueError('Domain geometry of {} is not equal with domain geometry of {}'.format(self.operator1.__class__.__name__,self.operator2.__class__.__name__))
+
+        # if self.operator1.range_geometry() != self.operator2.range_geometry():
+        #     raise ValueError('Range geometry of {} is not equal with range geometry of {}'.format(self.operator1.__class__.__name__,self.operator2.__class__.__name__))
+
+        self.linear_flag = self.operator1.is_linear() and self.operator2.is_linear()
+
+        super(SumOperator, self).__init__(domain_geometry=self.operator1.domain_geometry(),
+                                          range_geometry=self.operator1.range_geometry())
+
+    def direct(self, x, out=None):
+        r"""Calls the sum operator 
+        
+        Parameters
+        ----------
+        x: DataContainer or BlockDataContainer
+            Element in the domain of the SumOperator
+        out:  DataContainer or BlockDataContainer, default None
+            If out is not None the output of the SumOperator will be filled in out, otherwise a new object is instantiated and returned.
+        """
+        if out is None:
+            return self.operator1.direct(x) + self.operator2.direct(x)
+        else:
+            self.operator1.direct(x, out=out)
+            out.add(self.operator2.direct(x), out=out)
+
+    def adjoint(self, x, out=None):
+        r"""Calls the adjoint of the sum operator 
+        
+        Parameters
+        ----------
+        x: DataContainer or BlockDataContainer
+            Element in the range of the SumOperator
+        out: DataContainer or BlockDataContainer, default None
+            If out is not None the output of the adjoint of the SumOperator will be filled in out, otherwise a new object is instantiated and returned.
+        """
+        
+        if self.linear_flag:
+            if out is None:
+                return self.operator1.adjoint(x) + self.operator2.adjoint(x)
+            else:
+                self.operator1.adjoint(x, out=out)
+                out.add(self.operator2.adjoint(x), out=out)
+        else:
+            raise ValueError('No adjoint operation with non-linear operators')
+
+    def is_linear(self):
+        return self.linear_flag
+
+    def calculate_norm(self):
+        '''Returns the norm of the SumOperator. Note that this gives a NotImplementedError if the SumOperator is not linear.'''
+
+        if self.is_linear():
+            return LinearOperator.calculate_norm(self)
+
+        return super().calculate_norm(self)
+
+###############################################################################
+################   Composition  ###########################################
+###############################################################################
+
+
+class CompositionOperator(Operator):
+    """Composes one or more operators. 
+    For example, `CompositionOperator(left, right).direct(x)` is equivalent to `left.direct(right.direct(x))`
+
+    
+    Parameters
+    ----------
+    args: `Operator`s
+        Operators to be composed. As in mathematical notation, the operators will be applied right to left
+    
+    """
+    def __init__(self, *operators, **kwargs):
+
+        # get a reference to the operators
+        self.operators = operators
+
+        self.linear_flag = functools.reduce(lambda x, y: x and y.is_linear(),
+                                            self.operators, True)
+        # self.preallocate = kwargs.get('preallocate', False)
+        self.preallocate = False
+        if self.preallocate:
+            self.tmp_domain = [op.domain_geometry().allocate()
+                               for op in self.operators[:-1]]
+            self.tmp_range = [op.range_geometry().allocate()
+                              for op in self.operators[1:]]
+            # pass
+
+        # TODO address the equality of geometries
+        # if self.operator2.range_geometry() != self.operator1.domain_geometry():
+        #     raise ValueError('Domain geometry of {} is not equal with range geometry of {}'.format(self.operator1.__class__.__name__,self.operator2.__class__.__name__))
+
+        super(CompositionOperator, self).__init__(
+            domain_geometry=self.operators[-1].domain_geometry(),
+            range_geometry=self.operators[0].range_geometry())
+
+    def direct(self, x, out=None):
+
+        """Calls the composition operator 
+        
+        Parameters
+        ----------
+        x: DataContainer or BlockDataContainer
+            Element in the domain of the CompositionOperator
+        out:  DataContainer or BlockDataContainer, default None
+            If out is not None the output of the CompositionOperator will be filled in out, otherwise a new object is instantiated and returned.
+        """
+        if out is None:
+            # return self.operator1.direct(self.operator2.direct(x))
+            # return functools.reduce(lambda X,operator: operator.direct(X),
+            #                        self.operators[::-1][1:],
+            #                        self.operators[-1].direct(x))
+            if self.preallocate:
+                pass
+            else:
+                for i, operator in enumerate(self.operators[::-1]):
+                    if i == 0:
+                        step = operator.direct(x)
+                    else:
+                        step = operator.direct(step)
+                return step
+
+        else:
+            # tmp = self.operator2.range_geometry().allocate()
+            # self.operator2.direct(x, out = tmp)
+            # self.operator1.direct(tmp, out = out)
+
+            # out.fill (
+            #     functools.reduce(lambda X,operator: operator.direct(X),
+            #                        self.operators[::-1][1:],
+            #                        self.operators[-1].direct(x))
+            # )
+
+            # TODO this is a bit silly but will handle the pre allocation later
+            if self.preallocate:
+
+                for i, operator in enumerate(self.operators[::-1]):
+                    if i == 0:
+                        operator.direct(x, out=self.tmp_range[i])
+                    elif i == len(self.operators) - 1:
+                        operator.direct(self.tmp_range[i-1], out=out)
+                    else:
+                        operator.direct(
+                            self.tmp_range[i-1], out=self.tmp_range[i])
+            else:
+                for i, operator in enumerate(self.operators[::-1]):
+                    if i == 0:
+                        step = operator.direct(x)
+                    else:
+                        step = operator.direct(step)
+                out.fill(step)
+
+    def adjoint(self, x, out=None):
+        """Calls the adjoint of the composition operator 
+        
+        Parameters
+        ----------
+        x: DataContainer or BlockDataContainer
+            Element in the range of the CompositionOperator
+        out: DataContainer or BlockDataContainer, default None
+            If out is not None the output of the adjoint of the CompositionOperator will be filled in out, otherwise a new object is instantiated and returned.
+        """
+        
+        if self.linear_flag:
+
+            if out is not None:
+                # return self.operator2.adjoint(self.operator1.adjoint(x))
+                # return functools.reduce(lambda X,operator: operator.adjoint(X),
+                #                    self.operators[1:],
+                #                    self.operators[0].adjoint(x))
+                if self.preallocate:
+                    for i, operator in enumerate(self.operators):
+                        if i == 0:
+                            operator.adjoint(x, out=self.tmp_domain[i])
+                        elif i == len(self.operators) - 1:
+                            step = operator.adjoint(
+                                self.tmp_domain[i-1], out=out)
+                        else:
+                            operator.adjoint(
+                                self.tmp_domain[i-1], out=self.tmp_domain[i])
+                    return
+                else:
+                    for i, operator in enumerate(self.operators):
+                        if i == 0:
+                            step = operator.adjoint(x)
+                        else:
+                            step = operator.adjoint(step)
+                    out.fill(step)
+
+            else:
+                if self.preallocate:
+                    pass
+                else:
+                    for i, operator in enumerate(self.operators):
+                        if i == 0:
+                            step = operator.adjoint(x)
+                        else:
+                            step = operator.adjoint(step)
+
+                    return step
+        else:
+            raise ValueError('No adjoint operation with non-linear operators')
+
+    def is_linear(self):
+        return self.linear_flag
+
+    def calculate_norm(self):
+        '''Returns the norm of the CompositionOperator. Note that this gives a NotImplementedError if the CompositionOperator is not linear.'''
+        if self.is_linear():
+            return LinearOperator.calculate_norm(self)
+
+        return super().calculate_norm(self)