* XX.X
  - Bug fixes:
      - Fix deprecation warning for rtol and atol in GD (#2056)
      - Removed the deprecated usage of run method in test_SIRF.py (#2070)
      - Ensured CIL forward and back projectors always return, even when `out` is passed (#2059)
  - Documentation
      - Updated documentation for the ChannelWiseOperator including new example (#2096)
      - Updated documentation for LADMM (#2015)
  - Enhancements:
      - Add accelerated version to TransmissionAbsorption processor, controlled by `accelerated` parameter, default is True (#2036)
      - Made the call to next() in algorithm iteration loop explicit (#2069)
      - Added option for a random seed in the power method in the linear operator (#1585)
      - Defer import of olefile and dxchange (#2098)
  - Testing
      - Developers can now add `#all-tests` to their commit message on a PR to run the full matrix of GitHub actions tests (#2081)
<<<<<<< HEAD
      - Fixed ZeissDataReader unit tests (#2098)
  - Dependencies
      - olefile and dxchange are an optional dependency, instead of required (#2098)
      

=======
  - Dependencies
      - matplotlib-base is an optional dependency, instead of required (#2093)
>>>>>>> 126efd3f


* 24.3.0
  - New features:
    - Added `FluxNormaliser` processor (#1878)
  - Bug fixes:
    - Fix bug with 'median' and 'mean' methods in Masker averaging over the wrong axes (#1548)
    - `SPDHG` `gamma` parameter is now applied correctly so that the product of the dual and primal step sizes remains constant as `gamma` varies (#1644)
    - Allow MaskGenerator to be run on DataContainers (#2001)
    - Make `PaganinProcessor` work with `AcquistionData` with one angle (#1920)
    - Fix bug passing `kwargs` to PDHG (#2010)
    - `show1D` correctly applies slices to N-dimensional data (#2022)
    - `BlockOperator` direct and adjoint methods: can pass out as a `DataContainer` instead of a (1,1) `BlockDataContainer` where geometry permits (#1926)
    - Add path to python executable to cmake commands to fix issue with cmake retrieving wrong python (#2044)
  - Enhancements:
    - Removed multiple exits from numba implementation of `KullbackLeibler` divergence (#1901)
    - Updated the `SPDHG` algorithm to take a stochastic `Sampler`(#1644)
    - Updated the `SPDHG` algorithm to include setters for step sizes (#1644)
    - SAPBY for the `BlockDataContainer` now does not require an `out` to be passed (#2008)
    - Fixed the rendering of the SAG/SAGA documentation (#2011)
    - Set aliases: ISTA=PGD, FISTA=APGD (#2007)
  - Dependencies:
    - Added scikit-image to CIL-Demos conda install command as needed for new Callbacks notebook (#1955)
    - Replaced matplotlib dependency with matplotlib-base (#2031)
    - Remove CIL-Data from build requirements, update version to >=22 in run requirements (#2046)
  - Changes that break backwards compatibility:
    - `show1D` argument renamed `label`->`dataset_labels`, default plot size has changed. (#2022)
    - `show1D` Default behaviour for displaying and labeling multiple plots has changed. Each slice requested will be displayed on a new subplot comparing all datasets at that position. (#2022)
    - The `run` method in the cil algorithm class will no longer run if a number of iterations is not passed (#1940)
    - Paganin processor now requires the CIL data order (#1920)
    - The gradient descent algorithm now takes `f` instead of `objective_function` to match with ISTA and FISTA (#2006)
  - Deprecated code
    - Deprecated `norms` and `prob` in the `SPDHG` algorithm to be set in the `BlockOperator` and `Sampler` respectively (#1644)
    - Deprecated `rtol` and `atol` from GD so that it does not stop iterating automatically - for this functionality users should use a callback (#1944)
  - Testing
    - Added a new test file `test_algorithm_convergence` that will hold our algorithm tests that run to convergence (#2019)
    - Update random array in test_stepsizes.TestStepSizeBB.test_bb_converge to fix tests on windows (#2052)

* 24.2.0
  - New Features:
    - Added SVRG and LSVRG stochastic functions (#1625)
    - Added SAG and SAGA stochastic functions (#1624)
    - Allow `SumFunction` with 1 item (#1857)
    - Added  PD3O algorithm (#1834)
    - Added Barzilai-Borwein step size rule to work with GD, ISTA, FISTA (#1859)
    - Added callback `optimisation.utilities.callbacks.EarlyStoppingObjectiveValue` which stops iterations if an algorithm objective changes less than a provided threshold (#1892)
    - Added callback `optimisation.utilities.callbacks.CGLSEarlyStopping` which replicates the automatic behaviour of CGLS in CIL versions <=24. (#1892)
    - Added `labels` module with `ImageDimension`, `AcquisitionDimension`, `AcquisitionType`, `AngleUnit`, `FillType` (#1692)
  - Enhancements:
    - Use ravel instead of flat in KullbackLeibler numba backend (#1874)
    - Upgrade Python wrapper (#1873, #1875)
    - Updated the documentation for the algorithm base class (#1809)
    - Add checks on out argument passed to processors to ensure correct dtype and size (#1805)
    - Internal refactor: Replaced string-based label checks with enum-based checks for improved type safety and consistency (#1692)
    - Internal refactor: Separate framework into multiple files (#1692)
    - Allow the SIRT algorithm to take `initial=None` (#1906)
    - Add checks on equality method of `AcquisitionData` and `ImageData` for equality of data type and geometry (#1919)
    - Add check on equality method of `AcquisitionGeometry` for equality of dimension labels (#1919)
  - Testing:
    - New unit tests for operators and functions to check for in place errors and the behaviour of `out` (#1805)
    - Updates in SPDHG vs PDHG unit test to reduce test time and adjustments to parameters (#1898)
    - Drop Jenkins in favour of GHA for conda builds (#1914)
    - New unit tests for `DataContainer`, `AcquisitionData` and `ImageData` to check equality method (`__eq__`) behaves as expected (#1919)
  - Bug fixes:
    - `ImageData` removes dimensions of size 1 from the input array. This fixes an issue where single slice reconstructions from 3D data would fail due to shape mismatches (#1885)
    - Make Binner accept accelerated=False (#1887)
    - Added checks on memory allocations within `FiniteDifferenceLibrary.cpp` and verified the status of the return in `GradientOperator` (#1929)
    - Build release version of `cilacc.dll` for Windows. Previously was defaulting to the debug build (#1928)
    - Armijo step size rule now by default initialises the search for a step size from the previously calculated step size (#1934)
  - Changes that break backwards compatibility:
    - CGLS will no longer automatically stop iterations once a default tolerance is reached. The option to pass `tolerance` will be deprecated to be replaced by `optimisation.utilities.callbacks` (#1892)

* 24.1.0
  - New Features:
    - Added method to plot filter in `GenericFilteredBackProjection` (#1667)
    - Added wavelet operator, wrapping PyWavelets operator as a CIL operator (#1615)
    - Added PaganinProcessor processor, to perform phase retrieval from phase contrast images (#1737)
    - Added L1Sparsity function, allowing calculations of `|Ax-b|_1` and its proximal, in the case of orthogonal operators, `A` (#1618)
    - Options in algorithms GD, ISTA and FISTA to pass a `cil.optimisation.utilities.StepSizeRule` or a `cil.optimisation.utilities.Preconditioner`(#1768)
    - an implementation of the Armijo Rule as a child class of  `cil.optimisation.utilities.StepSizeRule` (#1768)
    - Sensitivity preconditioners added as child classes of `cil.optimisation.utilities.Preconditioner`(#1768)
  - Enhancements:
    - Added `geometry` property to `BlockDataContainer`. Adds `__eq__` to `BlockGeometry` (#1799)
    - Raises error in `BlockDataContainer.pnorm` if the shape of the containers is not the same (#1799)
    - Operators and functions now also return when out is specified (#1742)
    - The CIL function class now has a `__neg__` function, so you can write `-YourFunction(x)` rather than `-1*YourFunction(x)` (#1808)
    - Added documentation for the Partitioner to `framework.rst` (#1828)
    - Added CIL vs SIRF tests comparing preconditioned ISTA in CIL and MLEM in SIRF (#1823)
    - Update to CCPi-Regularisation toolkit v24.0.1 (#1868)
  - Bug fixes:
    - gradient descent `update_objective` called twice on the initial point.(#1789)
    - ProjectionMap operator bug fix in adjoint and added documentation (#1743)
    - BlockOperator that would return a BlockDataContainer of shape (1,1) now returns the appropriate DataContainer. BlockDataContainer direct and adjoint methods accept DataContainer as parameter (#1802).
    - BlurringOperator: remove check for geometry class (old SIRF integration bug) (#1807)
    - The `ZeroFunction` and `ConstantFunction` now have a Lipschitz constant of 1. (#1768)
    - Update dataexample remote data download to work with windows and use zenodo_get for data download (#1774)
  - Changes that break backwards compatibility:
    - Merged the files `BlockGeometry.py` and `BlockDataContainer.py` in `framework` to one file `block.py`. Please use `from cil.framework import BlockGeometry, BlockDataContainer` as before (#1799)
    - Bug fix in `FGP_TV` function to set the default behaviour not to enforce non-negativity (#1826).

* 24.0.0
  - Update to new CCPi-Regularisation toolkit v24.0.0. This is a backward incompatible release of the toolkit.
  - CIL plugin support for TIGRE version v2.6
  - CIL plugin support for ASTRA-TOOLBOX version v2.1
  - Dropped support for python 3.8 and 3.9
  - Added support for python 3.11 and 3.12
  - Dropped support for numpy 1.21 and 1.22
  - Added support for numpy 1.25 and 1.26
  - Set CMake Policy CMP0148 to OLD to avoid warnings in CMake 3.27
  - AcquisitionGeometry prints the first and last 10 angles, or all if there are 30 or less, rather than the first 20
  - Added a weight argument to the L1Norm function
  - Allow reduction methods on the DataContainer class to accept axis argument as string which matches values in dimension_labels
  - Added the functions `set_norms` and `get_norms` to the `BlockOperator` class
  - Internal variable name change in BlockOperator to aid understanding
  - Fixed formatting errors in the L2NormSquared and LeastSquares documentation
  - Bug fix for BlockDataContainer as iterator
  - Dropped support for IPP versions older than 2021.10 due to header changes
  - Fix build include directories
  - Proximal of MixedL21Norm with numpy backend now accepts numpy ndarray, DataContainer and float as tau parameter
  - ZeroOperator no longer relies on the default of allocate
  - Bug fix in SIRF TotalVariation unit tests with warm_start
  - Allow show2D to be used with 3D `DataContainer` instances
  - Added the a `Sampler` class as a CIL optimisation utility
  - Update documentation for symmetrised gradient
  - Added documentation for CompositionOperator and SumOperator
  - Updated FISTA and ISTA algorithms to allow input functions to be None
  - Bug fix in the adjoint of the Diagonal Operator for complex values
  - Update conda build action to v2 for 2.5x quicker builds
  - Add docker image, test & push to [`ghcr.io/tomographicimaging/cil`](https://github.com/TomographicImaging/CIL/pkgs/container/cil)
  - Quality metrics have added mask option
  - Bug fix for norm of CompositionOperator
  - Functions updated to use sapyb
  - Fix KullbackLeibler numba gradient ignoring mask
  - show1D slice_list parameter can now be of type tuple
  - Deprecated `Algorithm`'s `max_iteration`, `log_file`, `**kwargs`, `max_iteration_stop_criterion`, `objective_to_string`, `verbose_output`, `verbose_header`, `run(print_interval)`
  - Added `optimisation.utilities.callbacks`
    - Added `Callback` (abstract base class), `ProgressCallback`, `TextProgressCallback`, `LogfileCallback`
    - Deprecated `Algorithm.run(callback: Callable)`
    - Added `Algorithm.run(callbacks: list[Callback])`
  - Allow `CentreOfRotationCorrector.xcorrelation` to accept a list of two values in `projection_index` to use for the correlation
  - Bug fix in `CentreOfRotationCorrector.xcorrelation` finding correlation angles for limited angle data
  - New unit tests have been implemented for operators and functions to check for in place errors and the behaviour of `out`.
  - Bug fix for missing factor of 1/2 in SIRT update objective and catch in place errors in the SIRT constraint
  - Bug fix to allow safe in place calculation for the soft shrinkage algorithm
  - Allow Masker to take integer arrays in addition to boolean
  - Add remote data class to example data to enable download of relevant datasets from remote repositories
  - Improved import error/warning messages
  - New adjoint operator
  - Bug fix for complex matrix adjoint
  - Removed the following code which was deprecated since v22.0.0:
    - `info` parameter in `cil.optimisation.functions.TotalVariation`
    - `sinogram_geometry` and `volume_geometry` parameters in `cil.plugins.astra.processors.FBP` and in `cil.plugins.tigre.processors.FBP`
    - `aquisition_geometry` (misspelled) parameter in `cil.plugins.tigre.processors.ProjectionOperator`
    - `FBP` kwarg (and thus all kwargs) in `cil.processors.CentreOfRotationCorrector` and `cil.processors.CofR_image_sharpness`
    - `TXRMDataReader`
  - Added the ApproximateGradientSumFunction and SGFunction to allow for stochastic gradient algorithms to be created using functions with an approximate gradient and deterministic algorithms

* 23.1.0
  - Fix bug in IndicatorBox proximal_conjugate
  - Allow CCPi Regulariser functions for non CIL object
  - Add norm for CompositionOperator
  - Refactor SIRT algorithm to make it more computationally and memory efficient
  - Optimisation in L2NormSquared
  - Added support for partitioner, when partitions have size 1
  - Fix for show_geometry bug for 2D data
  - FBP split processing bug fix - now respects panel origin set in geometry
  - Binner/Padder/Slicer bug fix - now respects panel origin set in geometry
  - Added warmstart capability to proximal evaluation of the CIL TotalVariation function.
  - Bug fix in the LinearOperator norm with an additional flag for the algorithm linearOperator.PowerMethod
  - Tidied up documentation in the framework folder

* 23.0.1
  - Fix bug with NikonReader requiring ROI to be set in constructor.

* 23.0.0
  - Partitioner is now able to create batches even if angle is not the outer dimension
  - Renamed `max_iteration_stop_cryterion` method in the Algorithm class to `max_iteration_stop_criterion`
  - Removed (previously deprecated) `very_verbose` parameter in `Algorithm`'s run method.
  - Removed (previously deprecated) `axpby` method in DataContainer.
  - Deprecate use of integer compression in NEXUSDataWriter.
  - Improved and tidied up documentation for all readers and writers, including hiding special members.
  - Use arguments instead of kwargs in all readers and writers with multiple kwargs, making documentation easier.
  - Update Apache2 License Headers.

* 22.2.0
  - BlockGeometry is iterable
  - Added `partition` to `AcquisitionData` to partition the data with 3 methods: `sequential`, `staggered` and `random_permutation`
  - TIGRE and ASTRA `ProjectionOperator` now support `BlockGeometry` as `acquisition_geometry` parameter, returning a `BlockOperator`
  - Added pre-set filters for `recon.FBP` and `recon.FDK`. Filters now include ram-lak, hamming, hann, cosine, shepp-logan.
  - Added RAWFileWriter to export data containers to raw files
  - Extended IndicatorBox to behave as IndicatorBoxPixelwise by passing masks in lower and upper bounds
  - Implemented IndicatorBox in numba and numpy
  - Dropped support for Python 3.6 and NumPy 1.15
  - Jenkins PR tests on Python 3.8 and NumPy 1.20
  - added yml file to create test environment
  - LeastSquares fixed docstring and unified gradient code when out is passed or not.
  - Add compression to 8bit and 16bit to TIFFWriter
  - Added convenience centre of rotation methods to `AcquisitionGeometry` class.
    - `get_centre_of_rotation()` calculates the centre of rotation of the system
    - `set_centre_of_rotation()` sets the system centre of rotation with an offset and angle
    - `set_centre_of_rotation_by_slice()` sets the system centre of rotation with offsets from two slices
  - Binner processor reworked:
    - Significant speed increase available via the C++ backend
    - Returned geometry is correctly offset where binning/cropping moves the origin
  - Slicer refactoring
    - Returned geometry is correctly offset where slicing/cropping moves the origin
  - Padder refactoring
    - Returned geometry is correctly offset where padding moves the origin
  - Github Actions:
    - update test python and numpy versions to 3.9 and 1.22
    - Update conda build action to v1.4.4
    - Fixes actions to run on ubuntu-20.04
    - Update version of upload_artifact github action to version 3.1.1
    - Update version of download_artifact github action to version 3.0.1
    - Update version of checkout github action to version 3.1.0
    - Update build-sphinx action to version 0.1.3
  - `io.utilities.HDF5_utilities` Added utility functions to browse hdf5 files and read datasets into numpy array
  - Implemented the analytical norm for GradientOperator
  - Added `ImageData.apply_circular_mask` method to mask out detector edge artefacts on reconstructed volumes
  - ROI selection, aspect ratio toggle and Play widget added to islicer
  - Add show1D display utility

* 22.1.0
  - use assert_allclose in test_DataContainer
  - added multiple colormaps to show2D
  - Fix segfault in GradientOperator due to parameter overflows on windows systems
  - Fix angle display precision and matplotlib warning for sinograms with show2D

* 22.0.0
  - Strongly convex functionality in TotalVariation and FGP_TV Functions
  - Refactored KullbackLeibler function class. Fix bug on gradient method for SIRF objects
  - Numba added as a CIL requirement
  - Simplify initialisation of `CentreOfRotation.ImageSharpness` with new parameter `backend`
  - Added ISTA algorithm. Improve inheritance of proximal gradient algorithms
  - Updated interface to `plugins.tigre`/`plugins.astra` `FBP` and `ProjectionOperator` classes
  - Update NikonDataReader to parse and set up geometry with: `ObjectTilt` `CentreOfRotationTop` and `CentreOfRotationBottom`
  - Cleaned up unit test structure and output
  - Removal of deprecated code:
    - AcquisitionGeometry `__init__` no longer returns a configured geometry, use factory `create` methods instead
    - `subset` method removed, use `get_slice` or `reorder` methods
    - NikonDataReader `normalize` kwarg removed, use `normalise`
    - Algorithms initialisation `x_init` kwarg removed, use `initial`
    - Removed deprecated numpy calls
  - DataProcessors use weak-reference to input data
  - Merged CIL-ASTRA code in to CIL repository simplifying test, build and install procedures
    - Modules not moved should be considered deprecated
    - CIL remains licensed as APACHE-2.0
    - Minor bug fixes to the CPU 2D Parallel-beam FBP
  - Add ndim property for DataContainer class
  - Fixes show_geometry compatibility issue with matplotlib 3.5
  - Added ZEISSDataReader with cone/parallel beam, slicing, TXM Functionality
  - Raise exception if filename or data haven't been set in NexusDataWriter
  - Fixes error when update_objective_interval is set to 0 in an algorithm run
  - Deprecated:
    - TXRMDataReader is deprecated in favour of ZEISSDataReader
  - GitHub Actions:
    - Update to version 0.1.1 of lauramurgatroyd/build-sphinx-action for building the documentation - ensures docs are always built from cil master

* 21.4.1
  - Removed prints from unittests and cleanup of unittest code.
  - CMake:
    - install script re-allows selection of non default install directory ([#1246](https://github.com/TomographicImaging/CIL/issues/1246))
  - TIFF writer uses logging
  - Added unittests for TIFF functionality

* 21.4.0
  - PEP 440 compliant version
  - CMake fix due to use of pip install.
  - Recon.FBP allows 'astra' backend
  - Fixed PowerMethod for square/non-square, complex/float matrices with stopping criterion.
  - CofR image_sharpness improved for large datasets
  - Geometry alignment fix for 2D datasets
  - CGLS update for sapyb to enable complex data, bugfix in use of initial
  - added sapyb and deprecated axpby. All algorithm updated to use sapyb.
  - Allow use of square brackets in file paths to TIFF and Nikon datasets

* 21.3.1
  - Added matplotlib version dependency to conda recipe
  - Fixed TIGRE wrappers for geometry with a virtual detector
  - Fixed TIGRE wrappers for cone-beam geometry with tilted rotation axis

* 21.3.0
  - Accelerated PDHG which handles strong convexity of functions
  - TotalVariation Function handles SIRF ImageData
  - Simulated datasets and volume added to DataExamples
  - TIGRE wrappers for parallel-beam geometry added
  - NEXUSWriter and NEXUSReader offer (8bit and 16bit) compression of data
  - show2D show_geom now return an object that can be saved with a `save` method
  - GradientOperator can be now used with SIRF DataContainers, both PET and MR
  - Add anisotropy in TotalVariation function
  - CCPi Regularisation plugin is refactored, only FGP_TV, FGP_dTV, TGV and TNV are exposed. Docstrings and functionality unit tests are added. Tests of the functions are meant to be in the CCPi-Regularisation toolkit itself.
  - Add dtype for ImageGeometry, AcquisitionGeometry, VectorGeometry, BlockGeometry
  - Fix GradientOperator to handle pseudo 2D CIL geometries
  - Created recon module with FBP and FDK using fast filtering library and TIGRE backprojectors
  - Added Intel IPP based library for filtering step of FBP
  - PDHG memory optimisation
  - ScaledFunction memory Optimisation
  - The github actions are merged into one action with multiple jobs
  - The conda build job uploads an artifact of the build tar.bz file which is later used by the documentation build job - which installs the package into a miniconda environment.
  - Documentation pages for recon, astra and cil-plugins are published.

* 21.2.0
  - add version string from git describe
  - add CCPi-Regularisation toolkit in unittests
  - show_geometry implemented to display AcquisitionGeometry objects, can be imported from utilities.display
  - CentreOfRotationCorrector.image_sharpness implemented which finds the rotation axis offset by maximising sharpness of a single slice reconstruction
  - Renamed CentreOfRotationCorrector.xcorr to CentreOfRotationCorrector.xcorrelation
  - Implemented Padder processor

* 21.1.0
  - Added TomoPhantom plugin to create 2D/3D + channel ImageData phantoms based on the TomoPhantom model library
  - Fixed bug in Zeiss reader geometry direction of rotation

* 21.0.0
  - Show2D now takes 4D datasets and slice information as input
  - TIGRE reconstruction package wrapped for cone-beam tomography
  - Datacontainers have get_slice method which returns a dataset with a single slice of the data
  - Datacontainers have reorder method which reorders the data in memory as requested, or for use with 'astra' or 'tigre'
  - Subset method has been deprecated
  - AcquisitionData and ImageData enforce requirement for a geometry on creation
  - New processors AbsorptionTransmissionConverter and TransmissionAbsorptionConverter to convert between Absorption and Transmission
  - Implemented Binner and Slicer processors
  - Implemented MaskGenerator and Masker processors

* 20.11.2
  - fixed windows build
  - NikonDataReader converts Nikon geometry to CIL geometry from xtekct file including detector and centre-or-rotation offsets
  - NexusdataReader supports files written with old versions of NexusDataWriter

* 20.11
  - python module renamed to cil
  - renamed Identity->IdentityOperator, Gradient->GradientOperator, SymmetrisedGradient->SymmetrisedGradientOperator

* 20.09.1
  - FiniteDifferenceOperator takes into consideration voxel size
  - Added CentreOfRotationCorrector
  - Removed CenterOfRotationFinder
  - moved TestData to utilities and renamed as dataexample
  - verbosity of Algorithms is independent of the update_objective_interval
  - added unittests
  - renamed
    - GradientDescent to GD
    - SparseFiniteDiff to SparseFiniteDifferenceOperator
    - LinearOperatorMatrix to MatrixOperator
  - bugfix update_objective of SPDHG

* 20.09
  - added SPDHG algorithm
  - added TotalVariation function
  - Redesign of the AcquisitionGeometry class allowing more general acquisition trajectories than currently possible.
  - Added ZEISS reader

* 20.04
  - Significant upgrades to the operator and function classes to allow more flexible definition of optimisation problems
  - Added multithreaded C library for calculation of finite difference and some data processing
  - Added Gradient operator using C library and numpy backends

* 19.10
  - Improved usability with reader/writers and plotting utilities
  - Substantially improved test coverage

* 19.07
  - Introduction of BlockFramework
  - major revision and restructuring of the whole code
  - rewritten io package

* 19.02
  - introduction of Algorithm class
  - unit test expanded and moved to test directory
  - unified build system on Jenkins based on CCPi-VirtualMachine repo
  - switched to calendar versioning YY.0M.

* 0.10.0

* 0.9.4
  - Initial release<|MERGE_RESOLUTION|>--- conflicted
+++ resolved
@@ -13,16 +13,11 @@
       - Defer import of olefile and dxchange (#2098)
   - Testing
       - Developers can now add `#all-tests` to their commit message on a PR to run the full matrix of GitHub actions tests (#2081)
-<<<<<<< HEAD
       - Fixed ZeissDataReader unit tests (#2098)
   - Dependencies
+      - matplotlib-base is an optional dependency, instead of required (#2093)
       - olefile and dxchange are an optional dependency, instead of required (#2098)
       
-
-=======
-  - Dependencies
-      - matplotlib-base is an optional dependency, instead of required (#2093)
->>>>>>> 126efd3f
 
 
 * 24.3.0
