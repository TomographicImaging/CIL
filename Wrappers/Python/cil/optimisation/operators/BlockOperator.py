--- conflicted
+++ resolved
@@ -153,12 +153,6 @@
 
         index = row*self.shape[1]+col
         return self.operators[index]
-<<<<<<< HEAD
-    
-    def norm(self, **kwargs): 
-        '''Returns the norm of the BlockOperator
-=======
->>>>>>> 0418ed2a
 
     def norm(self):
         '''Returns the Euclidean norm of the norms of the individual operators in the BlockOperators '''
