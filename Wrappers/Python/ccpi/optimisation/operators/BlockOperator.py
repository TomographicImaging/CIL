--- conflicted
+++ resolved
@@ -214,19 +214,11 @@
                     else:
                         prod += self.get_item(row, col).adjoint(x_b.get_item(row))
                 res.append(prod)
-<<<<<<< HEAD
             #if self.shape[1]==1:
             #    return res[0]
             #else:
             #    return BlockDataContainer(*res, shape=shape)
             return BlockDataContainer(*res, shape=shape)
-=======
-            if self.shape[1]==1:
-                # the output is a single DataContainer, so we can take it out
-                return res[0]
-            else:
-                return BlockDataContainer(*res, shape=shape)
->>>>>>> 82ea0b9a
         else:
 
             for col in range(self.shape[1]):
