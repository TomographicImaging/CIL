* x.x.x
  - Allow reduction methods on the DataContainer class to accept axis argument as string which matches values in dimension_labels
  - Added the functions `set_norms` and `get_norms` to the `BlockOperator` class 
  - Internal variable name change in BlockOperator to aid understanding
  - Fixed formatting errors in the L2NormSquared and LeastSquares documentation 
  - Bug fix for BlockDataContainer as iterator
  - Dropped support for IPP versions older than 2021.10 due to header changes
  - Fix build include directories
  - Proximal of MixedL21Norm with numpy backend now accepts numpy ndarray, DataContainer and float as tau parameter
  - ZeroOperator no longer relies on the default of allocate
  - Bug fix in SIRF TotalVariation unit tests with warm_start
  - Allow show2D to be used with 3D `DataContainer` instances
<<<<<<< HEAD
  - Allow Masker to take integer arrays in addition to boolean
=======
>>>>>>> 881101c3

* 23.1.0
  - Fix bug in IndicatorBox proximal_conjugate
  - Allow CCPi Regulariser functions for non CIL object
  - Add norm for CompositionOperator
  - Refactor SIRT algorithm to make it more computationally and memory efficient
  - Optimisation in L2NormSquared
  - Added support for partitioner, when partitions have size 1
  - Fix for show_geometry bug for 2D data
  - FBP split processing bug fix - now respects panel origin set in geometry
  - Binner/Padder/Slicer bug fix - now respects panel origin set in geometry
  - Added warmstart capability to proximal evaluation of the CIL TotalVariation function.
  - Bug fix in the LinearOperator norm with an additional flag for the algorithm linearOperator.PowerMethod
  - Tidied up documentation in the framework folder

* 23.0.1
  - Fix bug with NikonReader requiring ROI to be set in constructor.

* 23.0.0
  - Partitioner is now able to create batches even if angle is not the outer dimension
  - Renamed `max_iteration_stop_cryterion` method in the Algorithm class to `max_iteration_stop_criterion`
  - Removed (previously deprecated) `very_verbose` parameter in `Algorithm`'s run method.
  - Removed (previously deprecated) `axpby` method in DataContainer.
  - Deprecate use of integer compression in NEXUSDataWriter.
  - Improved and tidied up documentation for all readers and writers, including hiding special members.
  - Use arguments instead of kwargs in all readers and writers with multiple kwargs, making documentation easier.
  - Update Apache2 License Headers.

* 22.2.0
  - BlockGeometry is iterable
  - Added `partition` to `AcquisitionData` to partition the data with 3 methods: `sequential`, `staggered` and `random_permutation`
  - TIGRE and ASTRA `ProjectionOperator` now support `BlockGeometry` as `acquisition_geometry` parameter, returning a `BlockOperator`
  - Added pre-set filters for `recon.FBP` and `recon.FDK`. Filters now include ram-lak, hamming, hann, cosine, shepp-logan.
  - Added RAWFileWriter to export data containers to raw files
  - Extended IndicatorBox to behave as IndicatorBoxPixelwise by passing masks in lower and upper bounds
  - Implemented IndicatorBox in numba and numpy
  - Dropped support for Python 3.6 and NumPy 1.15
  - Jenkins PR tests on Python 3.8 and NumPy 1.20
  - added yml file to create test environment
  - LeastSquares fixed docstring and unified gradient code when out is passed or not.
  - Add compression to 8bit and 16bit to TIFFWriter
  - Added convenience centre of rotation methods to `AcquisitionGeometry` class.
    - `get_centre_of_rotation()` calculates the centre of rotation of the system
    - `set_centre_of_rotation()` sets the system centre of rotation with an offset and angle
    - `set_centre_of_rotation_by_slice()` sets the system centre of rotation with offsets from two slices
  - Binner processor reworked:
    - Significant speed increase available via the C++ backend
    - Returned geometry is correctly offset where binning/cropping moves the origin
  - Slicer refactoring
    - Returned geometry is correctly offset where slicing/cropping moves the origin
  - Padder refactoring
    - Returned geometry is correctly offset where padding moves the origin
  - Github Actions:
    - update test python and numpy versions to 3.9 and 1.22
    - Update conda build action to v1.4.4
    - Fixes actions to run on ubuntu-20.04
    - Update version of upload_artifact github action to version 3.1.1
    - Update version of download_artifact github action to version 3.0.1
    - Update version of checkout github action to version 3.1.0
    - Update build-sphinx action to version 0.1.3
  - `io.utilities.HDF5_utilities` Added utility functions to browse hdf5 files and read datasets into numpy array
  - Implemented the analytical norm for GradientOperator
  - Added `ImageData.apply_circular_mask` method to mask out detector edge artefacts on reconstructed volumes
  - ROI selection, aspect ratio toggle and Play widget added to islicer
  - Add show1D display utility

* 22.1.0
  - use assert_allclose in test_DataContainer
  - added multiple colormaps to show2D
  - Fix segfault in GradientOperator due to parameter overflows on windows systems
  - Fix angle display precision and matplotlib warning for sinograms with show2D

* 22.0.0
  - Strongly convex functionality in TotalVariation and FGP_TV Functions
  - Refactored KullbackLeibler function class. Fix bug on gradient method for SIRF objects
  - Numba added as a CIL requirement
  - Simplify initialisation of `CentreOfRotation.ImageSharpness` with new parameter `backend`
  - Added ISTA algorithm. Improve inheritance of proximal gradient algorithms
  - Updated interface to `plugins.tigre`/`plugins.astra` `FBP` and `ProjectionOperator` classes
  - Update NikonDataReader to parse and set up geometry with: `ObjectTilt` `CentreOfRotationTop` and `CentreOfRotationBottom`
  - Cleaned up unit test structure and output
  - Removal of deprecated code:
    - AcquisitionGeometry `__init__` no longer returns a configured geometry, use factory `create` methods instead
    - `subset` method removed, use `get_slice` or `reorder` methods
    - NikonDataReader `normalize` kwarg removed, use `normalise`
    - Algorithms initialisation `x_init` kwarg removed, use `initial`
    - Removed deprecated numpy calls
  - DataProcessors use weak-reference to input data
  - Merged CIL-ASTRA code in to CIL repository simplifying test, build and install procedures
    - Modules not moved should be considered deprecated
    - CIL remains licensed as APACHE-2.0
    - Minor bug fixes to the CPU 2D Parallel-beam FBP
  - Add ndim property for DataContainer class
  - Fixes show_geometry compatibility issue with matplotlib 3.5
  - Added ZEISSDataReader with cone/parallel beam, slicing, TXM Functionality
  - Raise exception if filename or data haven't been set in NexusDataWriter
  - Fixes error when update_objective_interval is set to 0 in an algorithm run
  - Deprecated:
    - TXRMDataReader is deprecated in favour of ZEISSDataReader
  - GitHub Actions:
    - Update to version 0.1.1 of lauramurgatroyd/build-sphinx-action for building the documentation - ensures docs are always built from cil master

* 21.4.1
 - Removed prints from unittests and cleanup of unittest code.
 - CMake:
   - install script re-allows selection of non default install directory ([#1246](https://github.com/TomographicImaging/CIL/issues/1246))
 - TIFF writer uses logging
 - Added unittests for TIFF functionality

* 21.4.0
  - PEP 440 compliant version
  - CMake fix due to use of pip install.
  - Recon.FBP allows 'astra' backend
  - Fixed PowerMethod for square/non-square, complex/float matrices with stopping criterion.
  - CofR image_sharpness improved for large datasets
  - Geometry alignment fix for 2D datasets
  - CGLS update for sapyb to enable complex data, bugfix in use of initial 
  - added sapyb and deprecated axpby. All algorithm updated to use sapyb.
  - Allow use of square brackets in file paths to TIFF and Nikon datasets

* 21.3.1
  - Added matplotlib version dependency to conda recipe
  - Fixed TIGRE wrappers for geometry with a virtual detector
  - Fixed TIGRE wrappers for cone-beam geometry with tilted rotation axis

* 21.3.0
  - Accelerated PDHG which handles strong convexity of functions
  - TotalVariation Function handles SIRF ImageData
  - Simulated datasets and volume added to DataExamples
  - TIGRE wrappers for parallel-beam geometry added
  - NEXUSWriter and NEXUSReader offer (8bit and 16bit) compression of data
  - show2D show_geom now return an object that can be saved with a `save` method
  - GradientOperator can be now used with SIRF DataContainers, both PET and MR
  - Add anisotropy in TotalVariation function
  - CCPi Regularisation plugin is refactored, only FGP_TV, FGP_dTV, TGV and TNV are exposed. Docstrings and functionality unit tests are added. Tests of the functions are meant to be in the CCPi-Regularisation toolkit itself.
  - Add dtype for ImageGeometry, AcquisitionGeometry, VectorGeometry, BlockGeometry
  - Fix GradientOperator to handle pseudo 2D CIL geometries
  - Created recon module with FBP and FDK using fast filtering library and TIGRE backprojectors
  - Added Intel IPP based library for filtering step of FBP
  - PDHG memory optimisation
  - ScaledFunction memory Optimisation
  - The github actions are merged into one action with multiple jobs
  - The conda build job uploads an artifact of the build tar.bz file which is later used by the documentation build job - which installs the package into a miniconda environment.
  - Documentation pages for recon, astra and cil-plugins are published.

* 21.2.0
  - add version string from git describe
  - add CCPi-Regularisation toolkit in unittests
  - show_geometry implemented to display AcquisitionGeometry objects, can be imported from utilities.display
  - CentreOfRotationCorrector.image_sharpness implemented which finds the rotation axis offset by maximising sharpness of a single slice reconstruction
  - Renamed CentreOfRotationCorrector.xcorr to CentreOfRotationCorrector.xcorrelation
  - Implemented Padder processor

* 21.1.0
  - Added TomoPhantom plugin to create 2D/3D + channel ImageData phantoms based on the TomoPhantom model library
  - Fixed bug in Zeiss reader geometry direction of rotation

* 21.0.0
  - Show2D now takes 4D datasets and slice information as input
  - TIGRE reconstruction package wrapped for cone-beam tomography
  - Datacontainers have get_slice method which returns a dataset with a single slice of the data
  - Datacontainers have reorder method which reorders the data in memory as requested, or for use with 'astra' or 'tigre'
  - Subset method has been deprecated
  - AcquisitionData and ImageData enforce requirement for a geometry on creation
  - New processors AbsorptionTransmissionConverter and TransmissionAbsorptionConverter to convert between Absorption and Transmission
  - Implemented Binner and Slicer processors
  - Implemented MaskGenerator and Masker processors

* 20.11.2
  - fixed windows build
  - NikonDataReader converts Nikon geometry to CIL geometry from xtekct file including detector and centre-or-rotation offsets
  - NexusdataReader supports files written with old versions of NexusDataWriter

* 20.11
  - python module renamed to cil
  - renamed Identity->IdentityOperator, Gradient->GradientOperator, SymmetrisedGradient->SymmetrisedGradientOperator

* 20.09.1
  - FiniteDifferenceOperator takes into consideration voxel size
  - Added CentreOfRotationCorrector
  - Removed CenterOfRotationFinder
  - moved TestData to utilities and renamed as dataexample
  - verbosity of Algorithms is independent of the update_objective_interval
  - added unittests
  - renamed
    - GradientDescent to GD
    - SparseFiniteDiff to SparseFiniteDifferenceOperator
    - LinearOperatorMatrix to MatrixOperator
  - bugfix update_objective of SPDHG

* 20.09
  - added SPDHG algorithm
  - added TotalVariation function
  - Redesign of the AcquisitionGeometry class allowing more general acquisition trajectories than currently possible.
  - Added ZEISS reader

* 20.04
  - Significant upgrades to the operator and function classes to allow more flexible definition of optimisation problems
  - Added multithreaded C library for calculation of finite difference and some data processing
  - Added Gradient operator using C library and numpy backends

* 19.10
  - Improved usability with reader/writers and plotting utilities
  - Substantially improved test coverage

* 19.07
  - Introduction of BlockFramework
  - major revision and restructuring of the whole code
  - rewritten io package

* 19.02
  - introduction of Algorithm class
  - unit test expanded and moved to test directory
  - unified build system on Jenkins based on CCPi-VirtualMachine repo
 - switched to calendar versioning YY.0M.

* 0.10.0

* 0.9.4
  - Initial release<|MERGE_RESOLUTION|>--- conflicted
+++ resolved
@@ -10,10 +10,7 @@
   - ZeroOperator no longer relies on the default of allocate
   - Bug fix in SIRF TotalVariation unit tests with warm_start
   - Allow show2D to be used with 3D `DataContainer` instances
-<<<<<<< HEAD
   - Allow Masker to take integer arrays in addition to boolean
-=======
->>>>>>> 881101c3
 
 * 23.1.0
   - Fix bug in IndicatorBox proximal_conjugate
