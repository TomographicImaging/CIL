#!/usr/bin/env python3
# -*- coding: utf-8 -*-
"""
Created on Fri Mar  1 22:53:55 2019

@author: evangelos
"""

from ccpi.optimisation.operators import Gradient, Operator, LinearOperator, ScaledOperator
from ccpi.framework import ImageData, ImageGeometry, BlockGeometry, BlockDataContainer
import numpy 
from ccpi.optimisation.operators import FiniteDiff, SparseFiniteDiff


class SymmetrizedGradient(Gradient):
    
    def __init__(self, gm_domain, bnd_cond = 'Neumann', **kwargs):
        
        super(SymmetrizedGradient, self).__init__(gm_domain, bnd_cond, **kwargs) 
        
        '''
         Domain of SymGrad is the Range of Gradient
        '''
        self.gm_domain = self.gm_range 
        self.bnd_cond = bnd_cond
        
        self.channels = self.gm_range.get_item(0).channels
        
        if self.correlation=='Space':
            if self.channels>1:
                pass
            else: 
#                # 2D image ---> Dx v1, Dyv2, Dx
                tmp = self.gm_domain.geometries + (self.gm_domain.get_item(0),)
                self.gm_range = BlockGeometry(*tmp )
                self.ind1 = range(self.gm_domain.get_item(0).length)
                self.ind2 = range(self.gm_domain.get_item(0).length-1, -1, -1)
#                self.order = myorder = [0,1,2 3]
                
        elif self.correlation=='SpaceChannels':
            if self.channels>1:
                pass
            else:
                raise ValueError('No channels to correlate')        
                                                     
        
    def direct(self, x, out=None):
        
#        tmp = numpy.zeros(self.gm_range)
#        tmp[0] = FiniteDiff(self.gm_domain[1:], direction = 1, bnd_cond = self.bnd_cond).adjoint(x.as_array()[0])
#        tmp[1] = FiniteDiff(self.gm_domain[1:], direction = 0, bnd_cond = self.bnd_cond).adjoint(x.as_array()[1])
#        tmp[2] = 0.5 * (FiniteDiff(self.gm_domain[1:], direction = 0, bnd_cond = self.bnd_cond).adjoint(x.as_array()[0]) +
#                        FiniteDiff(self.gm_domain[1:], direction = 1, bnd_cond = self.bnd_cond).adjoint(x.as_array()[1]) )
#        
#        return type(x)(tmp)

        tmp = [[None]*2]*2
        for i in range(2):
            for j in range(2):  
                tmp[i][j]=FiniteDiff(self.gm_domain.get_item(0), direction = i, bnd_cond = self.bnd_cond).adjoint(x.get_item(j))
        tmp = numpy.array(tmp)
        z = 0.5 * (tmp.T + tmp)
        z = z.to
        
        return BlockDataContainer(*z.tolist())

    
    def adjoint(self, x, out=None):
        pass
        
        res = []
        for i in range(2):
            tmp = ImageData(np.zeros(x.get_item(0)))
            for j in range(2):                
                tmp += FiniteDiff(self.gm_domain.get_item(0), direction = i, bnd_cond = self.bnd_cond).direct(x.get_item(j))
            res.append(tmp)   
        return res            

    def domain_dim(self):
        return self.gm_domain
    
    def range_dim(self):
        return self.gm_range
<<<<<<< HEAD
                                   
    def calculate_norm(self):
#        return np.sqrt(4*len(self.domainDim()))        
        #TODO this takes time for big ImageData
        # for 2D ||grad|| = sqrt(8), 3D ||grad|| = sqrt(12)        
        x0 = ImageData(np.random.random_sample(self.domain_dim()))
        self.s1, sall, svec = LinearOperator.PowerMethod(self, 25, x0)
        return self.s1 
    

=======
>>>>>>> b299c779

if __name__ == '__main__':   
    
    ###########################################################################  
    ## Symmetrized Gradient
    from ccpi.framework import DataContainer
    from ccpi.optimisation.operators import Gradient, BlockOperator, FiniteDiff
    import numpy as np
    
    N, M = 2, 3
    K = 2
    
    ig1 = ImageGeometry(N, M)
    ig2 = ImageGeometry(N, M, channels=K)
    
    E1 = SymmetrizedGradient(ig1, correlation = 'Space', bnd_cond='Neumann')
    E2 = SymmetrizedGradient(ig2, correlation = 'SpaceChannels', bnd_cond='Periodic')
    
    print(E1.domain_geometry().shape)
    print(E2.domain_geometry().shape)
    
    u1 = E1.gm_domain.allocate('random_int')
    u2 = E2.gm_domain.allocate('random_int')
        
    
    res = E1.direct(u1) 
    
    res1 = E1.adjoint(res)
    
#    Dx = FiniteDiff(ig1, direction = 1, bnd_cond = 'Neumann')
#    Dy = FiniteDiff(ig1, direction = 0, bnd_cond = 'Neumann')
#    
#    B = BlockOperator(Dy, Dx)
#    V = BlockDataContainer(u1,u2)
#    
#    res = B.adjoint(V)
    
#    ig = (N,M)
#    ig2 = (2,) + ig
#    ig3 = (3,) + ig
#    u1 = ig.allocate('random_int')
#    w1 = E.gm_range.allocate('random_int')
#    DataContainer(np.random.randint(10, size=ig3))
    
    
    
#    d1 = E.direct(u1)
#    d2 = E.adjoint(w1)
    
#    LHS = (d1.as_array()[0]*w1.as_array()[0] + \
#           d1.as_array()[1]*w1.as_array()[1] + \
#           2*d1.as_array()[2]*w1.as_array()[2]).sum()
#    
#    RHS = (u1.as_array()[0]*d2.as_array()[0] + \
#           u1.as_array()[1]*d2.as_array()[1]).sum()   
#    
#    
#    print(LHS, RHS, E.norm())
#    
    
#    
    
    
    
    
    
    
    
    
    
    
    <|MERGE_RESOLUTION|>--- conflicted
+++ resolved
@@ -81,19 +81,6 @@
     
     def range_dim(self):
         return self.gm_range
-<<<<<<< HEAD
-                                   
-    def calculate_norm(self):
-#        return np.sqrt(4*len(self.domainDim()))        
-        #TODO this takes time for big ImageData
-        # for 2D ||grad|| = sqrt(8), 3D ||grad|| = sqrt(12)        
-        x0 = ImageData(np.random.random_sample(self.domain_dim()))
-        self.s1, sall, svec = LinearOperator.PowerMethod(self, 25, x0)
-        return self.s1 
-    
-
-=======
->>>>>>> b299c779
 
 if __name__ == '__main__':   
     
