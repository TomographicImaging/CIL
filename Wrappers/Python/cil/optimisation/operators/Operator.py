--- conflicted
+++ resolved
@@ -187,45 +187,6 @@
         :param domain_init: optional initialisation container in the operator domain 
         :returns: boolean, True if the test is passed.
         :param decimal: desired precision
-<<<<<<< HEAD
-        :type decimal: int, optional, default 4
-        :param decimal: precision for the float comparison
-        :type decimal: int, default 4
-        '''
-        seed = kwargs.get('seed',None)
-        if seed is not None:
-            seed2 = seed+1
-        else:
-            seed2 = None
-        decimal = kwargs.get('decimal',4)
-        
-
-        if range_init is None:
-            y = operator.range_geometry().allocate('random', seed=seed)
-        else:
-            y = range_init
-        if domain_init is None:
-            x = operator.domain_geometry().allocate('random',seed=seed2)
-        else:
-            x = domain_init
-            
-        fx = operator.direct(x)
-        by = operator.adjoint(y)
-        a = fx.dot(y)
-        b = by.dot(x).conjugate()
-        # relative difference
-        c = abs((a-b)/a)
-        
-        if verbose:
-            print ('Left hand side  {}, \nRight hand side {}'.format(c, 0.))
-            print ("decimal ", decimal)
-        try:
-            numpy.testing.assert_almost_equal(c, 0., decimal=decimal)
-            return True
-        except AssertionError as ae:
-            print ("Value {} not equal to {} within expected decimal precision {}".format(c,0.,decimal))
-            return False
-=======
         :type decimal: int, optional, default 4        
         '''
 
@@ -254,9 +215,7 @@
             else:
                 print ('Left hand side  {}, \nRight hand side {}'.format(a, b))
                 return False    
->>>>>>> d857486e
-        
-        
+      
 class ScaledOperator(Operator):
     
     
@@ -508,4 +467,3 @@
             return s1
 
 
-
