--- conflicted
+++ resolved
@@ -83,11 +83,7 @@
     - uses: conda-incubator/setup-miniconda@v2
       with:
         python-version: 3.9
-<<<<<<< HEAD
-    - uses: lauramurgatroyd/build-sphinx-action@v0.1.3
-=======
     - uses: lauramurgatroyd/build-sphinx-action@v0.1.4
->>>>>>> 45e0b235
       with:
         DOCS_PATH: 'docs'
         CONDA_BUILD_ENV_FILEPATH: 'docs/docs_environment.yml'
