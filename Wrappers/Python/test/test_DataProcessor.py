--- conflicted
+++ resolved
@@ -1,170 +1,155 @@
-# -*- coding: utf-8 -*-
-#  CCP in Tomographic Imaging (CCPi) Core Imaging Library (CIL).
-
-#   Copyright 2017 UKRI-STFC
-#   Copyright 2017 University of Manchester
-
-#   Licensed under the Apache License, Version 2.0 (the "License");
-#   you may not use this file except in compliance with the License.
-#   You may obtain a copy of the License at
-
-#   http://www.apache.org/licenses/LICENSE-2.0
-
-#   Unless required by applicable law or agreed to in writing, software
-#   distributed under the License is distributed on an "AS IS" BASIS,
-#   WITHOUT WARRANTIES OR CONDITIONS OF ANY KIND, either express or implied.
-#   See the License for the specific language governing permissions and
-#   limitations under the License.
-from __future__ import division
-
-import sys
-import unittest
-import numpy
-<<<<<<< HEAD
-from cil.framework import DataProcessor
-from cil.framework import DataContainer
-from cil.framework import ImageData
-from cil.framework import AcquisitionData
-from cil.framework import ImageGeometry
-from cil.framework import AcquisitionGeometry
-=======
-from ccpi.framework import DataProcessor
-from ccpi.framework import DataContainer
-from ccpi.framework import ImageData
-from ccpi.framework import AcquisitionData
-from ccpi.framework import ImageGeometry
-from ccpi.framework import AcquisitionGeometry
-
-from ccpi.utilities import dataexample
->>>>>>> 9a752955
-from timeit import default_timer as timer
-
-from cil.framework import AX, CastDataContainer, PixelByPixelDataProcessor
-
-<<<<<<< HEAD
-from cil.io.reader import NexusReader
-from cil.processors import CenterOfRotationFinder
-=======
-from ccpi.io import NEXUSDataReader
-from ccpi.processors import CentreOfRotationCorrector, CofR_xcorr
->>>>>>> 9a752955
-import wget
-import os
-
-class TestDataProcessor(unittest.TestCase):
-    
-    def setUp(self):
-
-        data_raw = dataexample.SYNCHROTRON_PARALLEL_BEAM_DATA.get()
-
-        self.data_DLS = data_raw.log()
-        self.data_DLS *= -1
-
-    def test_CofR_xcorr(self):       
-
-        corr = CofR_xcorr(slice_index='centre', projection_index=0, ang_tol=0.1)
-        corr.set_input(self.data_DLS.clone())
-        ad_out = corr.get_output()
-        self.assertAlmostEqual(6.33, ad_out.geometry.config.system.rotation_axis.position[0],places=2)     
-        
-        corr = CofR_xcorr(slice_index=67, projection_index=0, ang_tol=0.1)
-        corr.set_input(self.data_DLS.clone())
-        ad_out = corr.get_output()
-        self.assertAlmostEqual(6.33, ad_out.geometry.config.system.rotation_axis.position[0],places=2)              
-
-    def test_CenterOfRotationCorrector(self):       
-        corr = CentreOfRotationCorrector.xcorr(slice_index='centre', projection_index=0, ang_tol=0.1)
-        corr.set_input(self.data_DLS.clone())
-        ad_out = corr.get_output()
-        self.assertAlmostEqual(6.33, ad_out.geometry.config.system.rotation_axis.position[0],places=2)     
-        
-        corr = CentreOfRotationCorrector.xcorr(slice_index=67, projection_index=0, ang_tol=0.1)
-        corr.set_input(self.data_DLS.clone())
-        ad_out = corr.get_output()
-        self.assertAlmostEqual(6.33, ad_out.geometry.config.system.rotation_axis.position[0],places=2)              
-
-    def test_Normalizer(self):
-        pass         
-        
-    def test_DataProcessorChaining(self):
-        shape = (2,3,4,5)
-        size = shape[0]
-        for i in range(1, len(shape)):
-            size = size * shape[i]
-        #print("a refcount " , sys.getrefcount(a))
-        a = numpy.asarray([i for i in range( size )])
-        a = numpy.reshape(a, shape)
-        ds = DataContainer(a, False, ['X', 'Y','Z' ,'W'])
-        c = ds.subset(['Z','W','X'])
-        arr = c.as_array()
-        #[ 0 60  1 61  2 62  3 63  4 64  5 65  6 66  7 67  8 68  9 69 10 70 11 71
-        # 12 72 13 73 14 74 15 75 16 76 17 77 18 78 19 79]
-        
-        print(arr)
-    
-        ax = AX()
-        ax.scalar = 2
-        ax.set_input(c)
-        #ax.apply()
-        print ("ax  in {0} out {1}".format(c.as_array().flatten(),
-               ax.get_output().as_array().flatten()))
-        
-        numpy.testing.assert_array_equal(ax.get_output().as_array(), arr*2)
-                
-        
-        print("check call method of DataProcessor")
-        numpy.testing.assert_array_equal(ax(c).as_array(), arr*2)
-        
-        cast = CastDataContainer(dtype=numpy.float32)
-        cast.set_input(c)
-        out = cast.get_output()
-        self.assertTrue(out.as_array().dtype == numpy.float32)
-        out *= 0 
-        axm = AX()
-        axm.scalar = 0.5
-        axm.set_input(c)
-        axm.get_output(out)
-        numpy.testing.assert_array_equal(out.as_array(), arr*0.5)
-        
-        print("check call method of DataProcessor")
-        numpy.testing.assert_array_equal(axm(c).as_array(), arr*0.5)        
-    
-        
-        # check out in DataSetProcessor
-        #a = numpy.asarray([i for i in range( size )])
-           
-        # create a PixelByPixelDataProcessor
-        
-        #define a python function which will take only one input (the pixel value)
-        pyfunc = lambda x: -x if x > 20 else x
-        clip = PixelByPixelDataProcessor()
-        clip.pyfunc = pyfunc 
-        clip.set_input(c)    
-        #clip.apply()
-        v = clip.get_output().as_array()
-        
-        self.assertTrue(v.max() == 19)
-        self.assertTrue(v.min() == -79)
-        
-        print ("clip in {0} out {1}".format(c.as_array(), clip.get_output().as_array()))
-        
-        #dsp = DataProcessor()
-        #dsp.set_input(ds)
-        #dsp.input = a
-        # pipeline
-    
-        chain = AX()
-        chain.scalar = 0.5
-        chain.set_input_processor(ax)
-        print ("chain in {0} out {1}".format(ax.get_output().as_array(), chain.get_output().as_array()))
-        numpy.testing.assert_array_equal(chain.get_output().as_array(), arr)
-        
-        print("check call method of DataProcessor")
-        numpy.testing.assert_array_equal(ax(chain(c)).as_array(), arr)        
-
-        
-        
-if __name__ == "__main__":
-    
-    d = TestDataProcessor()
+# -*- coding: utf-8 -*-
+#  CCP in Tomographic Imaging (CCPi) Core Imaging Library (CIL).
+
+#   Copyright 2017 UKRI-STFC
+#   Copyright 2017 University of Manchester
+
+#   Licensed under the Apache License, Version 2.0 (the "License");
+#   you may not use this file except in compliance with the License.
+#   You may obtain a copy of the License at
+
+#   http://www.apache.org/licenses/LICENSE-2.0
+
+#   Unless required by applicable law or agreed to in writing, software
+#   distributed under the License is distributed on an "AS IS" BASIS,
+#   WITHOUT WARRANTIES OR CONDITIONS OF ANY KIND, either express or implied.
+#   See the License for the specific language governing permissions and
+#   limitations under the License.
+from __future__ import division
+
+import sys
+import unittest
+import numpy
+from cil.framework import DataProcessor
+from cil.framework import DataContainer
+from cil.framework import ImageData
+from cil.framework import AcquisitionData
+from cil.framework import ImageGeometry
+from cil.framework import AcquisitionGeometry
+from cil.utilities import dataexample
+from timeit import default_timer as timer
+
+from cil.framework import AX, CastDataContainer, PixelByPixelDataProcessor
+
+from cil.io import NEXUSDataReader
+from cil.processors import CentreOfRotationCorrector, CofR_xcorr
+import wget
+import os
+
+class TestDataProcessor(unittest.TestCase):
+    
+    def setUp(self):
+
+        data_raw = dataexample.SYNCHROTRON_PARALLEL_BEAM_DATA.get()
+
+        self.data_DLS = data_raw.log()
+        self.data_DLS *= -1
+
+    def test_CofR_xcorr(self):       
+
+        corr = CofR_xcorr(slice_index='centre', projection_index=0, ang_tol=0.1)
+        corr.set_input(self.data_DLS.clone())
+        ad_out = corr.get_output()
+        self.assertAlmostEqual(6.33, ad_out.geometry.config.system.rotation_axis.position[0],places=2)     
+        
+        corr = CofR_xcorr(slice_index=67, projection_index=0, ang_tol=0.1)
+        corr.set_input(self.data_DLS.clone())
+        ad_out = corr.get_output()
+        self.assertAlmostEqual(6.33, ad_out.geometry.config.system.rotation_axis.position[0],places=2)              
+
+    def test_CenterOfRotationCorrector(self):       
+        corr = CentreOfRotationCorrector.xcorr(slice_index='centre', projection_index=0, ang_tol=0.1)
+        corr.set_input(self.data_DLS.clone())
+        ad_out = corr.get_output()
+        self.assertAlmostEqual(6.33, ad_out.geometry.config.system.rotation_axis.position[0],places=2)     
+        
+        corr = CentreOfRotationCorrector.xcorr(slice_index=67, projection_index=0, ang_tol=0.1)
+        corr.set_input(self.data_DLS.clone())
+        ad_out = corr.get_output()
+        self.assertAlmostEqual(6.33, ad_out.geometry.config.system.rotation_axis.position[0],places=2)              
+
+    def test_Normalizer(self):
+        pass         
+        
+    def test_DataProcessorChaining(self):
+        shape = (2,3,4,5)
+        size = shape[0]
+        for i in range(1, len(shape)):
+            size = size * shape[i]
+        #print("a refcount " , sys.getrefcount(a))
+        a = numpy.asarray([i for i in range( size )])
+        a = numpy.reshape(a, shape)
+        ds = DataContainer(a, False, ['X', 'Y','Z' ,'W'])
+        c = ds.subset(['Z','W','X'])
+        arr = c.as_array()
+        #[ 0 60  1 61  2 62  3 63  4 64  5 65  6 66  7 67  8 68  9 69 10 70 11 71
+        # 12 72 13 73 14 74 15 75 16 76 17 77 18 78 19 79]
+        
+        print(arr)
+    
+        ax = AX()
+        ax.scalar = 2
+        ax.set_input(c)
+        #ax.apply()
+        print ("ax  in {0} out {1}".format(c.as_array().flatten(),
+               ax.get_output().as_array().flatten()))
+        
+        numpy.testing.assert_array_equal(ax.get_output().as_array(), arr*2)
+                
+        
+        print("check call method of DataProcessor")
+        numpy.testing.assert_array_equal(ax(c).as_array(), arr*2)
+        
+        cast = CastDataContainer(dtype=numpy.float32)
+        cast.set_input(c)
+        out = cast.get_output()
+        self.assertTrue(out.as_array().dtype == numpy.float32)
+        out *= 0 
+        axm = AX()
+        axm.scalar = 0.5
+        axm.set_input(c)
+        axm.get_output(out)
+        numpy.testing.assert_array_equal(out.as_array(), arr*0.5)
+        
+        print("check call method of DataProcessor")
+        numpy.testing.assert_array_equal(axm(c).as_array(), arr*0.5)        
+    
+        
+        # check out in DataSetProcessor
+        #a = numpy.asarray([i for i in range( size )])
+           
+        # create a PixelByPixelDataProcessor
+        
+        #define a python function which will take only one input (the pixel value)
+        pyfunc = lambda x: -x if x > 20 else x
+        clip = PixelByPixelDataProcessor()
+        clip.pyfunc = pyfunc 
+        clip.set_input(c)    
+        #clip.apply()
+        v = clip.get_output().as_array()
+        
+        self.assertTrue(v.max() == 19)
+        self.assertTrue(v.min() == -79)
+        
+        print ("clip in {0} out {1}".format(c.as_array(), clip.get_output().as_array()))
+        
+        #dsp = DataProcessor()
+        #dsp.set_input(ds)
+        #dsp.input = a
+        # pipeline
+    
+        chain = AX()
+        chain.scalar = 0.5
+        chain.set_input_processor(ax)
+        print ("chain in {0} out {1}".format(ax.get_output().as_array(), chain.get_output().as_array()))
+        numpy.testing.assert_array_equal(chain.get_output().as_array(), arr)
+        
+        print("check call method of DataProcessor")
+        numpy.testing.assert_array_equal(ax(chain(c)).as_array(), arr)        
+
+        
+        
+if __name__ == "__main__":
+    
+    d = TestDataProcessor()
     d.test_DataProcessorChaining()