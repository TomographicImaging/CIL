--- conflicted
+++ resolved
@@ -601,7 +601,7 @@
         self.assertLess(rmse, 4.2e-4)
 
 
-<<<<<<< HEAD
+
     def test_exception_initial_CGLS(self):
         ig = ImageGeometry(10,2)
         numpy.random.seed(2)
@@ -617,9 +617,7 @@
             assert True
 
                         
-=======
-            
->>>>>>> de84d200
+
 
 
 
