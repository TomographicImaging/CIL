* Next
<<<<<<< HEAD
  - Extended IndicatorBox to behave as IndicatorBoxPixelwise by passing masks in lower and upper bounds
  - Implemented IndicatorBox in numba
=======
  
>>>>>>> e0fb814e
  - added yml file to create test environment
  - LeastSquares fixed docstring and unified gradient code when out is passed or not.
  - Add compression to 8bit and 16bit to TIFFWriter
  - Added convenience centre of rotation methods to `AcquisitionGeometry` class.
    - `get_centre_of_rotation()` calculates the centre of rotation of the system
    - `set_centre_of_rotation()` sets the system centre of rotation with an offset and angle
    - `set_centre_of_rotation_by_slice()` sets the system centre of rotation with offsets from two slices
  - Binner processor reworked:
    - Significant speed increase available via the C++ backend
    - Returned geometry is correctly offset where binning/cropping moves the origin
  - Github Actions:
    - Update conda build action to v2.0.0
    - Fixes actions to run on ubuntu-20.04
    - Update version of upload_artifact github action to version 3.1.1
    - Update version of download_artifact github action to version 3.0.1
    - Update version of checkout github action to version 3.1.0
    - Update build-sphinx action to version 0.1.3
  - `io.utilities.HDF5_utilities` Added utility functions to browse hdf5 files and read datasets into numpy array
  - Implemented the analytical norm for GradientOperator
  - Added `ImageData.apply_circular_mask` method to mask out detector edge artefacts on reconstructed volumes

* 22.1.0
  - use assert_allclose in test_DataContainer
  - added multiple colormaps to show2D
  - Fix segfault in GradientOperator due to parameter overflows on windows systems
  - Fix angle display precision and matplotlib warning for sinograms with show2D

* 22.0.0
  - Strongly convex functionality in TotalVariation and FGP_TV Functions
  - Refactored KullbackLeibler function class. Fix bug on gradient method for SIRF objects
  - Numba added as a CIL requirement
  - Simplify initialisation of `CentreOfRotation.ImageSharpness` with new parameter `backend`
  - Added ISTA algorithm. Improve inheritance of proximal gradient algorithms
  - Updated interface to `plugins.tigre`/`plugins.astra` `FBP` and `ProjectionOperator` classes
  - Update NikonDataReader to parse and set up geometry with: `ObjectTilt` `CentreOfRotationTop` and `CentreOfRotationBottom`
  - Cleaned up unit test structure and output
  - Removal of deprecated code:
    - AcquisitionGeometry `__init__` no longer returns a configured geometry, use factory `create` methods instead
    - `subset` method removed, use `get_slice` or `reorder` methods
    - NikonDataReader `normalize` kwarg removed, use `normalise`
    - Algorithms initialisation `x_init` kwarg removed, use `initial`
    - Removed deprecated numpy calls
  - DataProcessors use weak-reference to input data
  - Merged CIL-ASTRA code in to CIL repository simplifying test, build and install procedures
    - Modules not moved should be considered deprecated
    - CIL remains licensed as APACHE-2.0
    - Minor bug fixes to the CPU 2D Parallel-beam FBP
  - Add ndim property for DataContainer class
  - Fixes show_geometry compatibility issue with matplotlib 3.5
  - Added ZEISSDataReader with cone/parallel beam, slicing, TXM Functionality
  - Raise exception if filename or data haven't been set in NexusDataWriter
  - Fixes error when update_objective_interval is set to 0 in an algorithm run
  - Deprecated:
    - TXRMDataReader is deprecated in favour of ZEISSDataReader 
  - GitHub Actions:
    - Update to version 0.1.1 of lauramurgatroyd/build-sphinx-action for building the documentation - ensures docs are always built from cil master
    
* 21.4.1
 - Removed prints from unittests and cleanup of unittest code.
 - CMake: 
   - install script re-allows selection of non default install directory ([#1246](https://github.com/TomographicImaging/CIL/issues/1246))
 - TIFF writer uses logging
 - Added unittests for TIFF functionality

* 21.4.0
  - PEP 440 compliant version
  - CMake fix due to use of pip install. 
  - Recon.FBP allows 'astra' backend 
  - Fixed PowerMethod for square/non-square, complex/float matrices with stopping criterion.
  - CofR image_sharpness improved for large datasets
  - Geometry alignmentment fix for 2D datasets
  - CGLS update for sapyb to enable complex data, bugfix in use of initial 
  - added sapyb and deprecated axpby. All algorithm updated to use sapyb.
  - Allow use of square brackets in file paths to TIFF and Nikon datasets

* 21.3.1
  - Added matplotlib version dependency to conda recipe
  - Fixed TIGRE wrappers for geometry with a virtual detector
  - Fixed TIGRE wrappers for cone-beam geometry with tilted rotation axis

* 21.3.0
  - Accelerated PDHG which handles strong convexity of functions
  - TotalVariation Function handles SIRF ImageData
  - Simulated datasets and volume added to DataExamples
  - TIGRE wrappers for parallel-beam geometry added
  - NEXUSWriter and NEXUSReader offer (8bit and 16bit) compression of data
  - show2D show_geom now return an object that can be saved with a `save` method
  - GradientOperator can be now used with SIRF DataContainers, both PET and MR
  - Add anisotropy in TotalVariation function
  - CCPi Regularisation plugin is refactored, only FGP_TV, FGP_dTV, TGV and TNV are exposed. Docstrings and functionality unit tests are added. Tests of the functions are meant to be in the CCPi-Regularisation toolkit itself.
  - Add dtype for ImageGeometry, AcquisitionGeometry, VectorGeometry, BlockGeometry
  - Fix GradientOperator to handle pseudo 2D CIL geometries
  - Created recon module with FBP and FDK using fast filtering library and TIGRE backprojectors
  - Added Intel IPP based library for filtering step of FBP
  - PDHG memory optimisation
  - ScaledFunction memory Optimisation
  - The github actions are merged into one action with multiple jobs
  - The conda build job uploads an artifact of the build tar.bz file which is later used by the documentation build job - which installs the package into a miniconda environment.
  - Documentation pages for recon, astra and cil-plugins are published.

* 21.2.0
  - add version string from git describe
  - add CCPi-Regularisation toolkit in unittests
  - show_geometry implemented to display AcquisitionGeometry objects, can be imported from utilities.display
  - CentreOfRotationCorrector.image_sharpness implemented which finds the rotation axis offset by maximising sharpness of a single slice reconstruction
  - Renamed CentreOfRotationCorrector.xcorr to CentreOfRotationCorrector.xcorrelation
  - Implemented Padder processor

* 21.1.0
  - Added TomoPhantom plugin to create 2D/3D + channel ImageData phantoms based on the TomoPhantom model library
  - Fixed bug in Zeiss reader geometry direction of rotation
  
* 21.0.0
  - Show2D now takes 4D datasets and slice infomation as input
  - TIGRE reconstruction package wrapped for cone-beam tomography
  - Datacontainers have get_slice method which returns a dataset with a single slice of the data
  - Datacontainers have reorder method which reorders the data in memory as requested, or for use with 'astra' or 'tigre'
  - Subset method has been deprecated
  - AcquisitionData and ImageData enforce requirement for a geometry on creation
  - New processors AbsorptionTransmissionConverter and TransmissionAbsorptionConverter to convert between Absorption and Transmission
  - Implemented Binner and Slicer processors
  - Implemented MaskGenerator and Masker processors

* 20.11.2
  - fixed windows build
  - NikonDataReader converts Nikon geometry to CIL geometry from xtekct file including detector and centre-or-rotation offsets
  - NexusdataReader supports files written with old versions of NexusDataWriter

* 20.11
  - python module renamed to cil
  - renamed Identity->IdentityOperator, Gradient->GradientOperator, SymmetrisedGradient->SymmetrisedGradientOperator

* 20.09.1
  - FiniteDifferenceOperator takes into consideration voxel size
  - Added CentreOfRotationCorrector
  - Removed CenterOfRotationFinder
  - moved TestData to utilities and renamed as dataexample
  - verbosity of Algorithms is independent of the update_objective_interval
  - added unittests
  - renamed
    - GradientDescent to GD
    - SparseFiniteDiff to SparseFiniteDifferenceOperator
    - LinearOperatorMatrix to MatrixOperator
  - bugfix update_objective of SPDHG 

* 20.09
  - added SPDHG algorithm
  - added TotalVariation function
  - Redesign of the AcquisitionGeometry class allowing more general acquisition trajectories than currently possible.
  - Added ZEISS reader

* 20.04
  - Significant upgrades to the operator and function classes to allow more flexible definition of optimisation problems
  - Added multithreaded C library for calculation of finite difference and some data processing
  - Added Gradient operator using C library and numpy backends

* 19.10
  - Improved usability with reader/writers and plotting utilities
  - Substantially improved test coverage

* 19.07
  - Introduction of BlockFramework
  - major revision and restructuring of the whole code
  - rewritten io package

* 19.02
  - introduction of Algorithm class
  - unit test expanded and moved to test directory
  - unified build system on Jenkins based on CCPi-VirtualMachine repo
 - switched to calendar versioning YY.0M.

* 0.10.0

* 0.9.4
  - Initial release<|MERGE_RESOLUTION|>--- conflicted
+++ resolved
@@ -1,10 +1,6 @@
 * Next
-<<<<<<< HEAD
   - Extended IndicatorBox to behave as IndicatorBoxPixelwise by passing masks in lower and upper bounds
   - Implemented IndicatorBox in numba
-=======
-  
->>>>>>> e0fb814e
   - added yml file to create test environment
   - LeastSquares fixed docstring and unified gradient code when out is passed or not.
   - Add compression to 8bit and 16bit to TIFFWriter
