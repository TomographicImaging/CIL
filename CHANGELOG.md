--- conflicted
+++ resolved
@@ -3,13 +3,10 @@
     - Added SVRG and LSVRG stochastic functions (#1625)
     - Added SAG and SAGA stochastic functions (#1624)
     - Allow `SumFunction` with 1 item (#1857)
-<<<<<<< HEAD
     - Added  PD3O algorithm (#1834)
-=======
     - Added Barzilai-Borwein step size rule to work with GD, ISTA, FISTA (#1859)
     - Added callback `optimisation.utilities.callbacks.EarlyStoppingObjectiveValue` which stops iterations if an algorithm objective changes less than a provided threshold (#1892)
     - Added callback `optimisation.utilities.callbacks.CGLSEarlyStopping` which replicates the automatic behaviour of CGLS in CIL versions <=24. (#1892)
->>>>>>> 1088bc36
   - Enhancements:
     - Use ravel instead of flat in KullbackLeibler numba backend (#1874)
     - Upgrade Python wrapper (#1873, #1875)
