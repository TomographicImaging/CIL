--- conflicted
+++ resolved
@@ -64,11 +64,7 @@
   scikit-image
   scipy
   tqdm
-<<<<<<< HEAD
-  zenodo_get
-=======
   zenodo_get'>1.5.1'
->>>>>>> 4f4265ee
 )
 if test -n "$cil_ver"; then
   echo "CIL version $cil_ver"
