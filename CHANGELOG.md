--- conflicted
+++ resolved
@@ -13,11 +13,9 @@
   - Allow show2D to be used with 3D `DataContainer` instances
   - Update documentation for symmetrised gradient 
   - Added documentation for CompositionOperator and SumOperator
-<<<<<<< HEAD
   - Updated FISTA and ISTA algorithms to allow input functions to be None
-=======
   - Bug fix in the adjoint of the Diagonal Operator for complex values
->>>>>>> 505d9ad5
+
 
 
 * 23.1.0
