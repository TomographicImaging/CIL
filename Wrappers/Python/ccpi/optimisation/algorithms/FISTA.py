--- conflicted
+++ resolved
@@ -1,5 +1,5 @@
-<<<<<<< HEAD
-#========================================================================
+# -*- coding: utf-8 -*-
+# #========================================================================
 # Copyright 2019 Science Technology Facilities Council
 # Copyright 2019 University of Manchester
 #
@@ -19,25 +19,6 @@
 # limitations under the License.
 #
 #=========================================================================
-=======
-# -*- coding: utf-8 -*-
-#  CCP in Tomographic Imaging (CCPi) Core Imaging Library (CIL).
-
-#   Copyright 2017 UKRI-STFC
-#   Copyright 2017 University of Manchester
-
-#   Licensed under the Apache License, Version 2.0 (the "License");
-#   you may not use this file except in compliance with the License.
-#   You may obtain a copy of the License at
-
-#   http://www.apache.org/licenses/LICENSE-2.0
-
-#   Unless required by applicable law or agreed to in writing, software
-#   distributed under the License is distributed on an "AS IS" BASIS,
-#   WITHOUT WARRANTIES OR CONDITIONS OF ANY KIND, either express or implied.
-#   See the License for the specific language governing permissions and
-#   limitations under the License.
->>>>>>> 47621de1
 
 from ccpi.optimisation.algorithms import Algorithm
 from ccpi.optimisation.functions import ZeroFunction
@@ -45,32 +26,33 @@
 
 class FISTA(Algorithm):
     
-    '''
+    r'''Fast Iterative Shrinkage-Thresholding Algorithm 
     
-    Fast Iterative Shrinkage-Thresholding Algorithm 
-    
-    Problem : \min_{x} f(x) + g(x)
-    
+    Problem : 
+    .. math::
+      \min_{x} f(x) + g(x)
+    |
     
     Parameters :
         
-      x_init : Initial guess ( Default x_init = 0)
-      f : Differentiable function
-      g : Convex function with " simple " proximal operator
+      :parameter x_init : Initial guess ( Default x_init = 0)
+      :parameter f : Differentiable function
+      :parameter g : Convex function with " simple " proximal operator
 
 
     Reference:
       
         Beck, A. and Teboulle, M., 2009. A fast iterative shrinkage-thresholding 
         algorithm for linear inverse problems. 
-        SIAM journal on imaging sciences,2(1), pp.183-202.      
-            
+        SIAM journal on imaging sciences,2(1), pp.183-202.
     '''
     
     
     def __init__(self, **kwargs):
         
-        '''initialisation can be done at creation time if all 
+        '''creator 
+        
+        initialisation can be done at creation time if all 
         proper variables are passed or later with set_up'''
         
         super(FISTA, self).__init__()
