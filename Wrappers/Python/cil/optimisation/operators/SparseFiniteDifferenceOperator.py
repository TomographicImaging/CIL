--- conflicted
+++ resolved
@@ -90,10 +90,6 @@
         return ImageData(res)
 
 if __name__ == '__main__':
-<<<<<<< HEAD
-=======
-    from cil.framework import ImageGeometry
->>>>>>> ac752157
     M, N= 2, 3
     ig = ImageGeometry(M, N)
     arr = ig.allocate('random_int')
