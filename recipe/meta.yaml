--- conflicted
+++ resolved
@@ -37,11 +37,7 @@
 test:
   requires:
     - python-wget
-<<<<<<< HEAD
-    - cvxpy =1.1.15          # [ linux ]     
-=======
     - cvxpy # [ linux ]    
->>>>>>> 05f5b596
     - scikit-image
     - tomophantom=2.0.0 # [ linux ]
     - tigre=2.4 # [ not osx ] 
