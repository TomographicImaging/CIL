#  Copyright 2018 United Kingdom Research and Innovation
#  Copyright 2018 The University of Manchester
#
#  Licensed under the Apache License, Version 2.0 (the "License");
#  you may not use this file except in compliance with the License.
#  You may obtain a copy of the License at
#
#      http://www.apache.org/licenses/LICENSE-2.0
#
#  Unless required by applicable law or agreed to in writing, software
#  distributed under the License is distributed on an "AS IS" BASIS,
#  WITHOUT WARRANTIES OR CONDITIONS OF ANY KIND, either express or implied.
#  See the License for the specific language governing permissions and
#  limitations under the License.
#
# Authors:
# CIL Developers, listed at: https://github.com/TomographicImaging/CIL/blob/master/NOTICE.txt
import copy
import math
import warnings
from numbers import Number

import numpy

from .labels import AcquisitionDimension, AngleUnit, AcquisitionType, FillType
from .acquisition_data import AcquisitionData
from .image_geometry import ImageGeometry

class ComponentDescription(object):
    r'''This class enables the creation of vectors and unit vectors used to describe the components of a tomography system
     '''
    def __init__ (self, dof):
        self._dof = dof

    @staticmethod
    def create_vector(val):
        try:
            vec = numpy.array(val, dtype=numpy.float64).reshape(len(val))
        except:
            raise ValueError("Can't convert to numpy array")

        return vec

    @staticmethod
    def create_unit_vector(val):
        vec = ComponentDescription.create_vector(val)
        dot_product = vec.dot(vec)
        if abs(dot_product)>1e-8:
            vec = (vec/numpy.sqrt(dot_product))
        else:
            raise ValueError("Can't return a unit vector of a zero magnitude vector")
        return vec

    def length_check(self, val):
        try:
            val_length = len(val)
        except:
            raise ValueError("Vectors for {0}D geometries must have length = {0}. Got {1}".format(self._dof,val))

        if val_length != self._dof:
            raise ValueError("Vectors for {0}D geometries must have length = {0}. Got {1}".format(self._dof,val))

    @staticmethod
    def test_perpendicular(vector1, vector2):
        dor_prod = vector1.dot(vector2)
        if abs(dor_prod) <1e-10:
            return True
        return False

    @staticmethod
    def test_parallel(vector1, vector2):
        '''For unit vectors only. Returns true if directions are opposite'''
        dor_prod = vector1.dot(vector2)
        if 1- abs(dor_prod) <1e-10:
            return True
        return False


class PositionVector(ComponentDescription):
    r'''This class creates a component of a tomography system with a position attribute
     '''
    @property
    def position(self):
        try:
            return self._position
        except:
            raise AttributeError

    @position.setter
    def position(self, val):
        self.length_check(val)
        self._position = ComponentDescription.create_vector(val)


class DirectionVector(ComponentDescription):
    r'''This class creates a component of a tomography system with a direction attribute
     '''
    @property
    def direction(self):
        try:
            return self._direction
        except:
            raise AttributeError

    @direction.setter
    def direction(self, val):
        self.length_check(val)
        self._direction = ComponentDescription.create_unit_vector(val)


class PositionDirectionVector(PositionVector, DirectionVector):
    r'''This class creates a component of a tomography system with position and direction attributes
     '''
    pass


class Detector1D(PositionVector):
    r'''This class creates a component of a tomography system with position and direction_x attributes used for 1D panels
     '''
    @property
    def direction_x(self):
        try:
            return self._direction_x
        except:
            raise AttributeError

    @direction_x.setter
    def direction_x(self, val):
        self.length_check(val)
        self._direction_x = ComponentDescription.create_unit_vector(val)

    @property
    def normal(self):
        try:
            return ComponentDescription.create_unit_vector([self._direction_x[1], -self._direction_x[0]])
        except:
            raise AttributeError


class Detector2D(PositionVector):
    r'''This class creates a component of a tomography system with position, direction_x and direction_y attributes used for 2D panels
     '''
    @property
    def direction_x(self):
        try:
            return self._direction_x
        except:
            raise AttributeError

    @property
    def direction_y(self):
        try:
            return self._direction_y
        except:
            raise AttributeError

    @property
    def normal(self):
        try:
            return numpy.cross(self._direction_x, self._direction_y)
        except:
            raise AttributeError

    def set_direction(self, x, y):
        self.length_check(x)
        x = ComponentDescription.create_unit_vector(x)

        self.length_check(y)
        y = ComponentDescription.create_unit_vector(y)

        dot_product = x.dot(y)
        if not numpy.isclose(dot_product, 0):
            raise ValueError("vectors detector.direction_x and detector.direction_y must be orthogonal")

        self._direction_y = y
        self._direction_x = x


class SystemConfiguration:
    '''This is a generic class to hold the description of a tomography system'''
    SYSTEM_SIMPLE = 'simple'
    SYSTEM_OFFSET = 'offset'
    SYSTEM_ADVANCED = 'advanced'

    @property
    def dimension(self):
        return self.acquisition_type.dimension

    @property
    def geometry(self):
        return self.acquisition_type.geometry

    @property
    def acquisition_type(self):
        return self._acquisition_type

    @acquisition_type.setter
    def acquisition_type(self, val):
        self._acquisition_type = AcquisitionType(val).validate()

    def __init__(self, dof: int, geometry, units='units'):
        self.acquisition_type = AcquisitionType(f"{dof}D") | AcquisitionType(geometry)
        self.units = units

        if AcquisitionType.PARALLEL & self.geometry:
            self.ray = DirectionVector(dof)
        else:
            self.source = PositionVector(dof)

        if AcquisitionType.DIM2 & self.dimension:
            self.detector = Detector1D(dof)
            self.rotation_axis = PositionVector(dof)
        else:
            self.detector = Detector2D(dof)
            self.rotation_axis = PositionDirectionVector(dof)

    def __str__(self):
        """Implements the string representation of the system configuration
        """
        raise NotImplementedError

    def __eq__(self, other):
        """Implements the equality check of the system configuration
        """
        raise NotImplementedError

    @staticmethod
    def rotation_vec_to_y(vec):
        ''' returns a rotation matrix that will rotate the projection of vec on the x-y plane to the +y direction [0,1, Z]'''

        vec = ComponentDescription.create_unit_vector(vec)

        axis_rotation = numpy.eye(len(vec))

        if numpy.allclose(vec[:2],[0,1]):
            pass
        elif numpy.allclose(vec[:2],[0,-1]):
            axis_rotation[0][0] = -1
            axis_rotation[1][1] = -1
        else:
            theta = math.atan2(vec[0],vec[1])
            axis_rotation[0][0] = axis_rotation[1][1] = math.cos(theta)
            axis_rotation[0][1] = -math.sin(theta)
            axis_rotation[1][0] = math.sin(theta)

        return axis_rotation

    @staticmethod
    def rotation_vec_to_z(vec):
        ''' returns a rotation matrix that will align vec with the z-direction [0,0,1]'''

        vec = ComponentDescription.create_unit_vector(vec)

        if len(vec) == 2:
            return numpy.array([[1, 0],[0, 1]])

        elif len(vec) == 3:
            axis_rotation = numpy.eye(3)

            if numpy.allclose(vec,[0,0,1]):
                pass
            elif numpy.allclose(vec,[0,0,-1]):
                axis_rotation = numpy.eye(3)
                axis_rotation[1][1] = -1
                axis_rotation[2][2] = -1
            else:
                vx = numpy.array([[0, 0, -vec[0]], [0, 0, -vec[1]], [vec[0], vec[1], 0]])
                axis_rotation = numpy.eye(3) + vx + vx.dot(vx) *  1 / (1 + vec[2])

        else:
            raise ValueError("Vec must have length 3, got {}".format(len(vec)))

        return axis_rotation

    def update_reference_frame(self):
        r'''Transforms the system origin to the rotation_axis position
        '''
        self.set_origin(self.rotation_axis.position)


    def set_origin(self, origin):
        r'''Transforms the system origin to the input origin
        '''
        translation = origin.copy()
        if hasattr(self,'source'):
            self.source.position -= translation

        self.detector.position -= translation
        self.rotation_axis.position -= translation


    def get_centre_slice(self):
        """Returns the 2D system configuration corresponding to the centre slice
        """
        raise NotImplementedError

    def calculate_magnification(self):
        r'''Calculates the magnification of the system using the source to rotate axis,
        and source to detector distance along the direction.

        :return: returns [dist_source_center, dist_center_detector, magnification],  [0] distance from the source to the rotate axis, [1] distance from the rotate axis to the detector, [2] magnification of the system
        :rtype: list
        '''
        raise NotImplementedError

    def system_description(self):
        r'''Returns `simple` if the the geometry matches the default definitions with no offsets or rotations,
            \nReturns `offset` if the the geometry matches the default definitions with centre-of-rotation or detector offsets
            \nReturns `advanced` if the the geometry has rotated or tilted rotation axis or detector, can also have offsets
        '''
        raise NotImplementedError

    def copy(self):
        '''returns a copy of SystemConfiguration'''
        return copy.deepcopy(self)


class Parallel2D(SystemConfiguration):
    r'''This class creates the SystemConfiguration of a parallel beam 2D tomographic system

    :param ray_direction: A 2D vector describing the x-ray direction (x,y)
    :type ray_direction: list, tuple, ndarray
    :param detector_pos: A 2D vector describing the position of the centre of the detector (x,y)
    :type detector_pos: list, tuple, ndarray
    :param detector_direction_x: A 2D vector describing the direction of the detector_x (x,y)
    :type detector_direction_x: list, tuple, ndarray
    :param rotation_axis_pos: A 2D vector describing the position of the axis of rotation (x,y)
    :type rotation_axis_pos: list, tuple, ndarray
    :param units: Label the units of distance used for the configuration
    :type units: string
    '''

    def __init__ (self, ray_direction, detector_pos, detector_direction_x, rotation_axis_pos, units='units'):
        """Constructor method
        """
        super(Parallel2D, self).__init__(dof=2, geometry=AcquisitionType.PARALLEL, units=units)

        #source
        self.ray.direction = ray_direction

        #detector
        self.detector.position = detector_pos
        self.detector.direction_x = detector_direction_x

        #rotate axis
        self.rotation_axis.position = rotation_axis_pos


    def align_reference_frame(self, definition='cil'):
        r'''Transforms and rotates the system to backend definitions

        'cil' sets the origin to the rotation axis and aligns the y axis with the ray-direction
        'tigre' sets the origin to the rotation axis and aligns the y axis with the ray-direction
        '''
        #in this instance definitions are the same
        if definition not in ['cil','tigre']:
            raise ValueError("Geometry can be configured for definition = 'cil' or 'tigre'  only. Got {}".format(definition))

        self.set_origin(self.rotation_axis.position)

        rotation_matrix = SystemConfiguration.rotation_vec_to_y(self.ray.direction)

        self.ray.direction = rotation_matrix.dot(self.ray.direction.reshape(2,1))
        self.detector.position = rotation_matrix.dot(self.detector.position.reshape(2,1))
        self.detector.direction_x = rotation_matrix.dot(self.detector.direction_x.reshape(2,1))


    def system_description(self):
        r'''Returns `simple` if the the geometry matches the default definitions with no offsets or rotations,
            \nReturns `offset` if the the geometry matches the default definitions with centre-of-rotation or detector offsets
            \nReturns `advanced` if the the geometry has rotated or tilted rotation axis or detector, can also have offsets
        '''


        rays_perpendicular_detector = ComponentDescription.test_parallel(self.ray.direction, self.detector.normal)

        #rotation axis position + ray direction hits detector position
        if numpy.allclose(self.rotation_axis.position, self.detector.position): #points are equal so on ray path
            rotation_axis_centred = True
        else:
            vec_a = ComponentDescription.create_unit_vector(self.detector.position - self.rotation_axis.position)
            rotation_axis_centred = ComponentDescription.test_parallel(self.ray.direction, vec_a)

        if not rays_perpendicular_detector:
            config = SystemConfiguration.SYSTEM_ADVANCED
        elif not rotation_axis_centred:
            config =  SystemConfiguration.SYSTEM_OFFSET
        else:
            config =  SystemConfiguration.SYSTEM_SIMPLE

        return config


    def rotation_axis_on_detector(self):
        """
        Calculates the position, on the detector, of the projection of the rotation axis in the world coordinate system

        Returns
        -------
        cil.framework.system_configuration.PositionVector
            Position in the 3D system
        """
        Pv = self.rotation_axis.position
        ratio = (self.detector.position - Pv).dot(self.detector.normal) / self.ray.direction.dot(self.detector.normal)
        out = PositionVector(2)
        out.position = Pv + self.ray.direction * ratio
        return out

    def calculate_centre_of_rotation(self):
        """
        Calculates the position, on the detector, of the projection of the rotation axis in the detector coordinate system

        Note
        ----
         - Origin is in the centre of the detector
         - Axes directions are specified by detector.direction_x, detector.direction_y
         - Units are the units of distance used to specify the component's positions

        Returns
        -------
        Float
            Offset position along the detector x_axis at y=0
        Float
            Angle between the y_axis and the rotation axis projection, in radians
        """

        #convert to the detector coordinate system
        dp1 = self.rotation_axis_on_detector().position - self.detector.position
        offset = self.detector.direction_x.dot(dp1)

        return (offset, 0.0)

    def set_centre_of_rotation(self, offset):
        """ Configures the geometry to have the requested centre of rotation offset at the detector
        """
        offset_current = self.calculate_centre_of_rotation()[0]
        offset_new = offset - offset_current

        self.rotation_axis.position = self.rotation_axis.position + offset_new * self.detector.direction_x

    def __str__(self):
        def csv(val):
            return numpy.array2string(val, separator=', ')

        repres = "2D Parallel-beam tomography\n"
        repres += "System configuration:\n"
        repres += "\tRay direction: {0}\n".format(csv(self.ray.direction))
        repres += "\tRotation axis position: {0}\n".format(csv(self.rotation_axis.position))
        repres += "\tDetector position: {0}\n".format(csv(self.detector.position))
        repres += "\tDetector direction x: {0}\n".format(csv(self.detector.direction_x))
        return repres

    def __eq__(self, other):

        if not isinstance(other, self.__class__):
            return False

        if numpy.allclose(self.ray.direction, other.ray.direction) \
        and numpy.allclose(self.detector.position, other.detector.position)\
        and numpy.allclose(self.detector.direction_x, other.detector.direction_x)\
        and numpy.allclose(self.rotation_axis.position, other.rotation_axis.position):
            return True

        return False

    def get_centre_slice(self):
        return self

    def calculate_magnification(self):
        '''Method to calculate magnification and distance from the sample to
        the detector using the detector positions and the rotation axis.
        For parallel beam geometry magnification = 1

        Returns
        -------
        list
            A list containing the [0] distance from the source to the rotate
            axis, [1] distance from the rotate axis to the detector,
            [2] magnification of the system

        '''
        ab = (self.rotation_axis.position - self.detector.position)
        dist_center_detector = float(numpy.sqrt(ab.dot(ab)))

        return [None, dist_center_detector, 1.0]


class Parallel3D(SystemConfiguration):
    r'''This class creates the SystemConfiguration of a parallel beam 3D tomographic system

    :param ray_direction: A 3D vector describing the x-ray direction (x,y,z)
    :type ray_direction: list, tuple, ndarray
    :param detector_pos: A 3D vector describing the position of the centre of the detector (x,y,z)
    :type detector_pos: list, tuple, ndarray
    :param detector_direction_x: A 3D vector describing the direction of the detector_x (x,y,z)
    :type detector_direction_x: list, tuple, ndarray
    :param detector_direction_y: A 3D vector describing the direction of the detector_y (x,y,z)
    :type detector_direction_y: list, tuple, ndarray
    :param rotation_axis_pos: A 3D vector describing the position of the axis of rotation (x,y,z)
    :type rotation_axis_pos: list, tuple, ndarray
    :param rotation_axis_direction: A 3D vector describing the direction of the axis of rotation (x,y,z)
    :type rotation_axis_direction: list, tuple, ndarray
    :param units: Label the units of distance used for the configuration
    :type units: string
    '''

    def __init__ (self,  ray_direction, detector_pos, detector_direction_x, detector_direction_y, rotation_axis_pos, rotation_axis_direction, units='units'):
        """Constructor method
        """
        super(Parallel3D, self).__init__(dof=3, geometry=AcquisitionType.PARALLEL, units=units)

        #source
        self.ray.direction = ray_direction

        #detector
        self.detector.position = detector_pos
        self.detector.set_direction(detector_direction_x, detector_direction_y)

        #rotate axis
        self.rotation_axis.position = rotation_axis_pos
        self.rotation_axis.direction = rotation_axis_direction

    def align_z(self):
        r'''Transforms the system origin to the rotate axis with z direction aligned to the rotate axis direction
        '''
        self.set_origin(self.rotation_axis.position)

        #calculate rotation matrix to align rotation axis direction with z
        rotation_matrix = SystemConfiguration.rotation_vec_to_z(self.rotation_axis.direction)

        #apply transform
        self.rotation_axis.direction = [0,0,1]
        self.ray.direction = rotation_matrix.dot(self.ray.direction.reshape(3,1))
        self.detector.position = rotation_matrix.dot(self.detector.position.reshape(3,1))
        new_x = rotation_matrix.dot(self.detector.direction_x.reshape(3,1))
        new_y = rotation_matrix.dot(self.detector.direction_y.reshape(3,1))
        self.detector.set_direction(new_x, new_y)


    def align_reference_frame(self, definition='cil'):
        r'''Transforms and rotates the system to backend definitions
        '''
        #in this instance definitions are the same
        if definition not in ['cil','tigre']:
            raise ValueError("Geometry can be configured for definition = 'cil' or 'tigre'  only. Got {}".format(definition))

        self.align_z()
        rotation_matrix = SystemConfiguration.rotation_vec_to_y(self.ray.direction)

        self.ray.direction = rotation_matrix.dot(self.ray.direction.reshape(3,1))
        self.detector.position = rotation_matrix.dot(self.detector.position.reshape(3,1))
        new_direction_x = rotation_matrix.dot(self.detector.direction_x.reshape(3,1))
        new_direction_y = rotation_matrix.dot(self.detector.direction_y.reshape(3,1))
        self.detector.set_direction(new_direction_x, new_direction_y)


    def system_description(self):
        r'''Returns `simple` if the the geometry matches the default definitions with no offsets or rotations,
            \nReturns `offset` if the the geometry matches the default definitions with centre-of-rotation or detector offsets
            \nReturns `advanced` if the the geometry has rotated or tilted rotation axis or detector, can also have offsets
        '''


        '''
        simple
         - rays perpendicular to detector
         - rotation axis parallel to detector y
         - rotation axis position + ray direction hits detector with no x offset (y offsets allowed)
        offset
         - rays perpendicular to detector
         - rotation axis parallel to detector y
        rolled
         - rays perpendicular to detector
         - rays perpendicular to rotation axis
        advanced
         - not rays perpendicular to detector (for parallel just equates to an effective pixel size change?)
         or
         - not rays perpendicular to rotation axis  (tilted, i.e. laminography)
        '''

        rays_perpendicular_detector = ComponentDescription.test_parallel(self.ray.direction, self.detector.normal)
        rays_perpendicular_rotation = ComponentDescription.test_perpendicular(self.ray.direction, self.rotation_axis.direction)
        rotation_parallel_detector_y = ComponentDescription.test_parallel(self.rotation_axis.direction, self.detector.direction_y)

        #rotation axis to detector is parallel with ray
        if numpy.allclose(self.rotation_axis.position, self.detector.position): #points are equal so on ray path
            rotation_axis_centred = True
        else:
            vec_a = ComponentDescription.create_unit_vector(self.detector.position - self.rotation_axis.position)
            rotation_axis_centred = ComponentDescription.test_parallel(self.ray.direction, vec_a)

        if not rays_perpendicular_detector or\
            not rays_perpendicular_rotation or\
            not rotation_parallel_detector_y:
            config = SystemConfiguration.SYSTEM_ADVANCED
        elif not rotation_axis_centred:
            config =  SystemConfiguration.SYSTEM_OFFSET
        else:
            config =  SystemConfiguration.SYSTEM_SIMPLE

        return config


    def __str__(self):
        def csv(val):
            return numpy.array2string(val, separator=', ')

        repres = "3D Parallel-beam tomography\n"
        repres += "System configuration:\n"
        repres += "\tRay direction: {0}\n".format(csv(self.ray.direction))
        repres += "\tRotation axis position: {0}\n".format(csv(self.rotation_axis.position))
        repres += "\tRotation axis direction: {0}\n".format(csv(self.rotation_axis.direction))
        repres += "\tDetector position: {0}\n".format(csv(self.detector.position))
        repres += "\tDetector direction x: {0}\n".format(csv(self.detector.direction_x))
        repres += "\tDetector direction y: {0}\n".format(csv(self.detector.direction_y))
        return repres

    def __eq__(self, other):

        if not isinstance(other, self.__class__):
            return False

        if numpy.allclose(self.ray.direction, other.ray.direction) \
        and numpy.allclose(self.detector.position, other.detector.position)\
        and numpy.allclose(self.detector.direction_x, other.detector.direction_x)\
        and numpy.allclose(self.detector.direction_y, other.detector.direction_y)\
        and numpy.allclose(self.rotation_axis.position, other.rotation_axis.position)\
        and numpy.allclose(self.rotation_axis.direction, other.rotation_axis.direction):

            return True

        return False

    def calculate_magnification(self):
        '''Method to calculate magnification and distance from the sample to
        the detector using the detector positions and the rotation axis.
        For parallel beam geometry magnification = 1

        Returns
        -------
        list
            A list containing the [0] distance from the source to the rotate
            axis, [1] distance from the rotate axis to the detector,
            [2] magnification of the system

        '''
        ab = (self.rotation_axis.position - self.detector.position)
        dist_center_detector = float(numpy.sqrt(ab.dot(ab)))

        return [None, dist_center_detector, 1.0]

    def get_centre_slice(self):
        """Returns the 2D system configuration corresponding to the centre slice
        """
        dp1 = self.rotation_axis.direction.dot(self.ray.direction)
        dp2 = self.rotation_axis.direction.dot(self.detector.direction_x)

        if numpy.isclose(dp1, 0) and numpy.isclose(dp2, 0):
            temp = self.copy()

            #convert to rotation axis reference frame
            temp.align_reference_frame()

            ray_direction = temp.ray.direction[0:2]
            detector_position = temp.detector.position[0:2]
            detector_direction_x = temp.detector.direction_x[0:2]
            rotation_axis_position = temp.rotation_axis.position[0:2]

            return Parallel2D(ray_direction, detector_position, detector_direction_x, rotation_axis_position)

        else:
            raise ValueError('Cannot convert geometry to 2D. Requires axis of rotation to be perpendicular to ray direction and the detector direction x.')


    def rotation_axis_on_detector(self):
        """
        Calculates the position, on the detector, of the projection of the rotation axis in the world coordinate system

        Returns
        -------
        cil.framework.system_configuration.PositionDirectionVector
            Position and direction in the 3D system
        """
        #calculate the rotation axis line with the detector
        vec_a = self.ray.direction

        #calculate the intersection with the detector
        Pv = self.rotation_axis.position
        ratio = (self.detector.position - Pv).dot(self.detector.normal) / vec_a.dot(self.detector.normal)
        point1 = Pv + vec_a * ratio

        Pv = self.rotation_axis.position + self.rotation_axis.direction
        ratio = (self.detector.position - Pv).dot(self.detector.normal) / vec_a.dot(self.detector.normal)
        point2 = Pv + vec_a * ratio

        out = PositionDirectionVector(3)
        out.position = point1
        out.direction = point2 - point1
        return out


    def calculate_centre_of_rotation(self):
        """
        Calculates the position, on the detector, of the projection of the rotation axis in the detector coordinate system

        Note
        ----
         - Origin is in the centre of the detector
         - Axes directions are specified by detector.direction_x, detector.direction_y
         - Units are the units of distance used to specify the component's positions

        Returns
        -------
        Float
            Offset position along the detector x_axis at y=0
        Float
            Angle between the y_axis and the rotation axis projection, in radians
        """
        rotate_axis_projection = self.rotation_axis_on_detector()

        p1 = rotate_axis_projection.position
        p2 = p1 + rotate_axis_projection.direction

        #point1 and point2 are on the detector plane. need to return them in the detector coordinate system
        dp1 = p1 - self.detector.position
        x1 = self.detector.direction_x.dot(dp1)
        y1 = self.detector.direction_y.dot(dp1)
        dp2 = p2 - self.detector.position
        x2 = self.detector.direction_x.dot(dp2)
        y2 = self.detector.direction_y.dot(dp2)

        #y = m * x + c
        #c = y1 - m * x1
        #when y is 0
        #x=-c/m
        #x_y0 = -y1/m + x1
        offset_x_y0 = x1 -y1 * (x2 - x1)/(y2-y1)

        angle = math.atan2(x2 - x1, y2 - y1)
        offset = offset_x_y0

        return (offset, angle)

    def set_centre_of_rotation(self, offset, angle):
        """ Configures the geometry to have the requested centre of rotation offset at the detector
        """

        #two points on the detector
        x1 = offset
        y1 = 0
        x2 = offset + math.tan(angle)
        y2 = 1

        #convert to 3d coordinates in system frame
        p1 = self.detector.position + x1 * self.detector.direction_x + y1 * self.detector.direction_y
        p2 = self.detector.position + x2 * self.detector.direction_x + y2 * self.detector.direction_y

        # find where vec p1 + t * ray dirn intersects plane defined by rotate axis (pos and dir) and det_x direction

        vector_pos=p1
        vec_dirn=self.ray.direction
        plane_pos=self.rotation_axis.position
        plane_normal = numpy.cross(self.detector.direction_x, self.rotation_axis.direction)


        ratio = (plane_pos - vector_pos).dot(plane_normal) / vec_dirn.dot(plane_normal)
        p1_on_plane = vector_pos + vec_dirn * ratio

        vector_pos=p2
        ratio = (plane_pos - vector_pos).dot(plane_normal) / vec_dirn.dot(plane_normal)
        p2_on_plane = vector_pos + vec_dirn * ratio

        self.rotation_axis.position = p1_on_plane
        self.rotation_axis.direction = p2_on_plane - p1_on_plane


class Cone2D(SystemConfiguration):
    r'''This class creates the SystemConfiguration of a cone beam 2D tomographic system

    :param source_pos: A 2D vector describing the position of the source (x,y)
    :type source_pos: list, tuple, ndarray
    :param detector_pos: A 2D vector describing the position of the centre of the detector (x,y)
    :type detector_pos: list, tuple, ndarray
    :param detector_direction_x: A 2D vector describing the direction of the detector_x (x,y)
    :type detector_direction_x: list, tuple, ndarray
    :param rotation_axis_pos: A 2D vector describing the position of the axis of rotation (x,y)
    :type rotation_axis_pos: list, tuple, ndarray
    :param units: Label the units of distance used for the configuration
    :type units: string
    '''

    def __init__ (self, source_pos, detector_pos, detector_direction_x, rotation_axis_pos, units='units'):
        """Constructor method
        """
        super(Cone2D, self).__init__(dof=2, geometry=AcquisitionType.CONE, units=units)

        #source
        self.source.position = source_pos

        #detector
        self.detector.position = detector_pos
        self.detector.direction_x = detector_direction_x

        #rotate axis
        self.rotation_axis.position = rotation_axis_pos


    def align_reference_frame(self, definition='cil'):
        r'''Transforms and rotates the system to backend definitions
        '''
        self.set_origin(self.rotation_axis.position)

        if definition=='cil':
            rotation_matrix = SystemConfiguration.rotation_vec_to_y(self.detector.position - self.source.position)
        elif definition=='tigre':
            rotation_matrix = SystemConfiguration.rotation_vec_to_y(self.rotation_axis.position - self.source.position)
        else:
            raise ValueError("Geometry can be configured for definition = 'cil' or 'tigre'  only. Got {}".format(definition))

        self.source.position = rotation_matrix.dot(self.source.position.reshape(2,1))
        self.detector.position = rotation_matrix.dot(self.detector.position.reshape(2,1))
        self.detector.direction_x = rotation_matrix.dot(self.detector.direction_x.reshape(2,1))


    def system_description(self):
        r'''Returns `simple` if the the geometry matches the default definitions with no offsets or rotations,
            \nReturns `offset` if the the geometry matches the default definitions with centre-of-rotation or detector offsets
            \nReturns `advanced` if the the geometry has rotated or tilted rotation axis or detector, can also have offsets
        '''

        vec_src2det = ComponentDescription.create_unit_vector(self.detector.position - self.source.position)

        principal_ray_centred = ComponentDescription.test_parallel(vec_src2det, self.detector.normal)

        #rotation axis to detector is parallel with centre ray
        if numpy.allclose(self.rotation_axis.position, self.detector.position): #points are equal
            rotation_axis_centred = True
        else:
            vec_b = ComponentDescription.create_unit_vector(self.detector.position - self.rotation_axis.position)
            rotation_axis_centred = ComponentDescription.test_parallel(vec_src2det, vec_b)

        if not principal_ray_centred:
            config = SystemConfiguration.SYSTEM_ADVANCED
        elif not rotation_axis_centred:
            config =  SystemConfiguration.SYSTEM_OFFSET
        else:
            config =  SystemConfiguration.SYSTEM_SIMPLE

        return config

    def __str__(self):
        def csv(val):
            return numpy.array2string(val, separator=', ')

        repres = "2D Cone-beam tomography\n"
        repres += "System configuration:\n"
        repres += "\tSource position: {0}\n".format(csv(self.source.position))
        repres += "\tRotation axis position: {0}\n".format(csv(self.rotation_axis.position))
        repres += "\tDetector position: {0}\n".format(csv(self.detector.position))
        repres += "\tDetector direction x: {0}\n".format(csv(self.detector.direction_x))
        return repres

    def __eq__(self, other):

        if not isinstance(other, self.__class__):
            return False

        if numpy.allclose(self.source.position, other.source.position) \
        and numpy.allclose(self.detector.position, other.detector.position)\
        and numpy.allclose(self.detector.direction_x, other.detector.direction_x)\
        and numpy.allclose(self.rotation_axis.position, other.rotation_axis.position):
            return True

        return False

    def get_centre_slice(self):
        return self

    def calculate_magnification(self):

        ab = (self.rotation_axis.position - self.source.position)
        dist_source_center = float(numpy.sqrt(ab.dot(ab)))

        ab_unit = ab / numpy.sqrt(ab.dot(ab))

        n = self.detector.normal

        #perpendicular distance between source and detector centre
        sd = float((self.detector.position - self.source.position).dot(n))
        ratio = float(ab_unit.dot(n))

        source_to_detector = sd / ratio
        dist_center_detector = source_to_detector - dist_source_center
        magnification = (dist_center_detector + dist_source_center) / dist_source_center

        return [dist_source_center, dist_center_detector, magnification]

    def rotation_axis_on_detector(self):
        """
        Calculates the position, on the detector, of the projection of the rotation axis in the world coordinate system

        Returns
        -------
        PositionVector
            Position in the 3D system
        """
        #calculate the point the rotation axis intersects with the detector
        vec_a = self.rotation_axis.position - self.source.position

        Pv = self.rotation_axis.position
        ratio = (self.detector.position - Pv).dot(self.detector.normal) / vec_a.dot(self.detector.normal)

        out = PositionVector(2)
        out.position = Pv + vec_a * ratio

        return out


    def calculate_centre_of_rotation(self):
        """
        Calculates the position, on the detector, of the projection of the rotation axis in the detector coordinate system

        Note
        ----
         - Origin is in the centre of the detector
         - Axes directions are specified by detector.direction_x, detector.direction_y
         - Units are the units of distance used to specify the component's positions

        Returns
        -------
        Float
            Offset position along the detector x_axis at y=0
        Float
            Angle between the y_axis and the rotation axis projection, in radians
        """
        #convert to the detector coordinate system
        dp1 = self.rotation_axis_on_detector().position - self.detector.position
        offset = self.detector.direction_x.dot(dp1)

        return (offset, 0.0)

    def set_centre_of_rotation(self, offset):
        """ Configures the geometry to have the requested centre of rotation offset at the detector
        """
        offset_current = self.calculate_centre_of_rotation()[0]
        offset_new = offset - offset_current

        cofr_shift = offset_new * self.detector.direction_x /self.calculate_magnification()[2]
        self.rotation_axis.position =self.rotation_axis.position + cofr_shift


class Cone3D(SystemConfiguration):
    r'''This class creates the SystemConfiguration of a cone beam 3D tomographic system

    :param source_pos: A 3D vector describing the position of the source (x,y,z)
    :type source_pos: list, tuple, ndarray
    :param detector_pos: A 3D vector describing the position of the centre of the detector (x,y,z)
    :type detector_pos: list, tuple, ndarray
    :param detector_direction_x: A 3D vector describing the direction of the detector_x (x,y,z)
    :type detector_direction_x: list, tuple, ndarray
    :param detector_direction_y: A 3D vector describing the direction of the detector_y (x,y,z)
    :type detector_direction_y: list, tuple, ndarray
    :param rotation_axis_pos: A 3D vector describing the position of the axis of rotation (x,y,z)
    :type rotation_axis_pos: list, tuple, ndarray
    :param rotation_axis_direction: A 3D vector describing the direction of the axis of rotation (x,y,z)
    :type rotation_axis_direction: list, tuple, ndarray
    :param units: Label the units of distance used for the configuration
    :type units: string
    '''

    def __init__ (self, source_pos, detector_pos, detector_direction_x, detector_direction_y, rotation_axis_pos, rotation_axis_direction, units='units'):
        """Constructor method
        """
        super(Cone3D, self).__init__(dof=3, geometry=AcquisitionType.CONE, units=units)

        #source
        self.source.position = source_pos

        #detector
        self.detector.position = detector_pos
        self.detector.set_direction(detector_direction_x, detector_direction_y)

        #rotate axis
        self.rotation_axis.position = rotation_axis_pos
        self.rotation_axis.direction = rotation_axis_direction

    def align_z(self):
        r'''Transforms the system origin to the rotate axis with z direction aligned to the rotate axis direction
        '''
        self.set_origin(self.rotation_axis.position)
        rotation_matrix = SystemConfiguration.rotation_vec_to_z(self.rotation_axis.direction)

        #apply transform
        self.rotation_axis.direction = [0,0,1]
        self.source.position = rotation_matrix.dot(self.source.position.reshape(3,1))
        self.detector.position = rotation_matrix.dot(self.detector.position.reshape(3,1))
        new_x = rotation_matrix.dot(self.detector.direction_x.reshape(3,1))
        new_y = rotation_matrix.dot(self.detector.direction_y.reshape(3,1))
        self.detector.set_direction(new_x, new_y)


    def align_reference_frame(self, definition='cil'):
        r'''Transforms and rotates the system to backend definitions
        '''

        self.align_z()

        if definition=='cil':
            rotation_matrix = SystemConfiguration.rotation_vec_to_y(self.detector.position - self.source.position)
        elif definition=='tigre':
            rotation_matrix = SystemConfiguration.rotation_vec_to_y(self.rotation_axis.position - self.source.position)
        else:
            raise ValueError("Geometry can be configured for definition = 'cil' or 'tigre'  only. Got {}".format(definition))

        self.source.position = rotation_matrix.dot(self.source.position.reshape(3,1))
        self.detector.position = rotation_matrix.dot(self.detector.position.reshape(3,1))
        new_direction_x = rotation_matrix.dot(self.detector.direction_x.reshape(3,1))
        new_direction_y = rotation_matrix.dot(self.detector.direction_y.reshape(3,1))
        self.detector.set_direction(new_direction_x, new_direction_y)


    def system_description(self):
        r'''Returns `simple` if the the geometry matches the default definitions with no offsets or rotations,
            \nReturns `offset` if the the geometry matches the default definitions with centre-of-rotation or detector offsets
            \nReturns `advanced` if the the geometry has rotated or tilted rotation axis or detector, can also have offsets
        '''

        vec_src2det = ComponentDescription.create_unit_vector(self.detector.position - self.source.position)

        principal_ray_centred = ComponentDescription.test_parallel(vec_src2det, self.detector.normal)
        centre_ray_perpendicular_rotation = ComponentDescription.test_perpendicular(vec_src2det, self.rotation_axis.direction)
        rotation_parallel_detector_y = ComponentDescription.test_parallel(self.rotation_axis.direction, self.detector.direction_y)

        #rotation axis to detector is parallel with centre ray
        if numpy.allclose(self.rotation_axis.position, self.detector.position): #points are equal
            rotation_axis_centred = True
        else:
            vec_b = ComponentDescription.create_unit_vector(self.detector.position - self.rotation_axis.position)
            rotation_axis_centred = ComponentDescription.test_parallel(vec_src2det, vec_b)

        if not principal_ray_centred or\
            not centre_ray_perpendicular_rotation or\
            not rotation_parallel_detector_y:
            config = SystemConfiguration.SYSTEM_ADVANCED
        elif not rotation_axis_centred:
            config =  SystemConfiguration.SYSTEM_OFFSET
        else:
            config =  SystemConfiguration.SYSTEM_SIMPLE

        return config

    def get_centre_slice(self):
        """Returns the 2D system configuration corresponding to the centre slice
        """
        #requires the rotate axis to be perpendicular to the normal of the detector, and perpendicular to detector_direction_x
        dp1 = self.rotation_axis.direction.dot(self.detector.normal)
        dp2 = self.rotation_axis.direction.dot(self.detector.direction_x)

        if numpy.isclose(dp1, 0) and numpy.isclose(dp2, 0):
            temp = self.copy()
            temp.align_reference_frame()
            source_position = temp.source.position[0:2]
            detector_position = temp.detector.position[0:2]
            detector_direction_x = temp.detector.direction_x[0:2]
            rotation_axis_position = temp.rotation_axis.position[0:2]

            return Cone2D(source_position, detector_position, detector_direction_x, rotation_axis_position)
        else:
            raise ValueError('Cannot convert geometry to 2D. Requires axis of rotation to be perpendicular to the detector.')

    def __str__(self):
        def csv(val):
            return numpy.array2string(val, separator=', ')

        repres = "3D Cone-beam tomography\n"
        repres += "System configuration:\n"
        repres += "\tSource position: {0}\n".format(csv(self.source.position))
        repres += "\tRotation axis position: {0}\n".format(csv(self.rotation_axis.position))
        repres += "\tRotation axis direction: {0}\n".format(csv(self.rotation_axis.direction))
        repres += "\tDetector position: {0}\n".format(csv(self.detector.position))
        repres += "\tDetector direction x: {0}\n".format(csv(self.detector.direction_x))
        repres += "\tDetector direction y: {0}\n".format(csv(self.detector.direction_y))
        return repres

    def __eq__(self, other):

        if not isinstance(other, self.__class__):
            return False

        if numpy.allclose(self.source.position, other.source.position) \
        and numpy.allclose(self.detector.position, other.detector.position)\
        and numpy.allclose(self.detector.direction_x, other.detector.direction_x)\
        and numpy.allclose(self.detector.direction_y, other.detector.direction_y)\
        and numpy.allclose(self.rotation_axis.position, other.rotation_axis.position)\
        and numpy.allclose(self.rotation_axis.direction, other.rotation_axis.direction):

            return True

        return False

    def calculate_magnification(self):

        ab = (self.rotation_axis.position - self.source.position)
        dist_source_center = float(numpy.sqrt(ab.dot(ab)))

        ab_unit = ab / numpy.sqrt(ab.dot(ab))

        n = self.detector.normal

        #perpendicular distance between source and detector centre
        sd = float((self.detector.position - self.source.position).dot(n))
        ratio = float(ab_unit.dot(n))

        source_to_detector = sd / ratio
        dist_center_detector = source_to_detector - dist_source_center
        magnification = (dist_center_detector + dist_source_center) / dist_source_center

        return [dist_source_center, dist_center_detector, magnification]

    def rotation_axis_on_detector(self):
        """
        Calculates the position, on the detector, of the projection of the rotation axis in the world coordinate system

        Returns
        -------
        PositionDirectionVector
            Position and direction in the 3D system
        """
        #calculate the intersection with the detector, of source to pv
        Pv = self.rotation_axis.position
        vec_a = Pv - self.source.position
        ratio = (self.detector.position - Pv).dot(self.detector.normal) / vec_a.dot(self.detector.normal)
        point1 = Pv + vec_a * ratio

        #calculate the intersection with the detector, of source to pv
        Pv = self.rotation_axis.position + self.rotation_axis.direction
        vec_a = Pv - self.source.position
        ratio = (self.detector.position - Pv).dot(self.detector.normal) / vec_a.dot(self.detector.normal)
        point2 = Pv + vec_a * ratio

        out = PositionDirectionVector(3)
        out.position = point1
        out.direction = point2 - point1
        return out

    def calculate_centre_of_rotation(self):
        """
        Calculates the position, on the detector, of the projection of the rotation axis in the detector coordinate system

        Note
        ----
         - Origin is in the centre of the detector
         - Axes directions are specified by detector.direction_x, detector.direction_y
         - Units are the units of distance used to specify the component's positions

        Returns
        -------
        Float
            Offset position along the detector x_axis at y=0
        Float
            Angle between the y_axis and the rotation axis projection, in radians
        """
        rotate_axis_projection = self.rotation_axis_on_detector()

        p1 = rotate_axis_projection.position
        p2 = p1 + rotate_axis_projection.direction

        #point1 and point2 are on the detector plane. need to return them in the detector coordinate system
        dp1 = p1 - self.detector.position
        x1 = self.detector.direction_x.dot(dp1)
        y1 = self.detector.direction_y.dot(dp1)
        dp2 = p2 - self.detector.position
        x2 = self.detector.direction_x.dot(dp2)
        y2 = self.detector.direction_y.dot(dp2)

        #y = m * x + c
        #c = y1 - m * x1
        #when y is 0
        #x=-c/m
        #x_y0 = -y1/m + x1
        offset_x_y0 = x1 -y1 * (x2 - x1)/(y2-y1)

        angle = math.atan2(x2 - x1, y2 - y1)
        offset = offset_x_y0

        return (offset, angle)


    def set_centre_of_rotation(self, offset, angle):
        """ Configures the geometry to have the requested centre of rotation offset at the detector
        """
        #two points on the detector
        x1 = offset
        y1 = 0
        x2 = offset + math.tan(angle)
        y2 = 1

        #convert to 3d coordinates in system frame
        p1 = self.detector.position + x1 * self.detector.direction_x + y1 * self.detector.direction_y
        p2 = self.detector.position + x2 * self.detector.direction_x + y2 * self.detector.direction_y

        # vectors from source define plane
        sp1 = p1 - self.source.position
        sp2 = p2 - self.source.position

        #find vector intersection with a plane defined by rotate axis (pos and dir) and det_x direction
        plane_normal = numpy.cross(self.rotation_axis.direction, self.detector.direction_x)

        ratio = (self.rotation_axis.position - self.source.position).dot(plane_normal) / sp1.dot(plane_normal)
        p1_on_plane = self.source.position + sp1 * ratio

        ratio = (self.rotation_axis.position - self.source.position).dot(plane_normal) / sp2.dot(plane_normal)
        p2_on_plane = self.source.position + sp2 * ratio

        self.rotation_axis.position = p1_on_plane
        self.rotation_axis.direction = p2_on_plane - p1_on_plane


class Panel(object):
    r'''This is a class describing the panel of the system.

    :param num_pixels: num_pixels_h or (num_pixels_h, num_pixels_v) containing the number of pixels of the panel
    :type num_pixels: int, list, tuple
    :param pixel_size: pixel_size_h or (pixel_size_h, pixel_size_v) containing the size of the pixels of the panel
    :type pixel_size: int, lust, tuple
    :param origin: the position of pixel 0 (the data origin) of the panel `top-left`, `top-right`, `bottom-left`, `bottom-right`
    :type origin: string
     '''

    @property
    def num_pixels(self):
        return self._num_pixels

    @num_pixels.setter
    def num_pixels(self, val):

        if isinstance(val,int):
            num_pixels_temp = [val, 1]
        else:
            try:
                length_val = len(val)
            except:
                raise TypeError('num_pixels expected int x or [int x, int y]. Got {}'.format(type(val)))


            if length_val == 2:
                try:
                    val0 = int(val[0])
                    val1 = int(val[1])
                except:
                    raise TypeError('num_pixels expected int x or [int x, int y]. Got {0},{1}'.format(type(val[0]), type(val[1])))

                num_pixels_temp = [val0, val1]
            else:
                raise ValueError('num_pixels expected int x or [int x, int y]. Got {}'.format(val))

        if num_pixels_temp[1] > 1 and self._dimension == 2:
            raise ValueError('2D acquisitions expects a 1D panel. Expected num_pixels[1] = 1. Got {}'.format(num_pixels_temp[1]))
        if num_pixels_temp[0] < 1 or num_pixels_temp[1] < 1:
            raise ValueError('num_pixels (x,y) must be >= (1,1). Got {}'.format(num_pixels_temp))
        else:
            self._num_pixels = numpy.array(num_pixels_temp, dtype=numpy.int16)

    @property
    def pixel_size(self):
        return self._pixel_size

    @pixel_size.setter
    def pixel_size(self, val):

        if val is None:
            pixel_size_temp = [1.0,1.0]
        else:
            try:
                length_val = len(val)
            except:
                try:
                    temp = float(val)
                    pixel_size_temp = [temp, temp]

                except:
                    raise TypeError('pixel_size expected float xy or [float x, float y]. Got {}'.format(val))
            else:
                if length_val == 2:
                    try:
                        temp0 = float(val[0])
                        temp1 = float(val[1])
                        pixel_size_temp = [temp0, temp1]
                    except:
                        raise ValueError('pixel_size expected float xy or [float x, float y]. Got {}'.format(val))
                else:
                    raise ValueError('pixel_size expected float xy or [float x, float y]. Got {}'.format(val))

            if pixel_size_temp[0] <= 0 or pixel_size_temp[1] <= 0:
                raise ValueError('pixel_size (x,y) at must be > (0.,0.). Got {}'.format(pixel_size_temp))

        self._pixel_size = numpy.array(pixel_size_temp)

    @property
    def origin(self):
        return self._origin

    @origin.setter
    def origin(self, val):
        allowed = ['top-left', 'top-right','bottom-left','bottom-right']
        if val in allowed:
            self._origin=val
        else:
            raise ValueError('origin expected one of {0}. Got {1}'.format(allowed, val))

    def __str__(self):
        repres = "Panel configuration:\n"
        repres += "\tNumber of pixels: {0}\n".format(self.num_pixels)
        repres += "\tPixel size: {0}\n".format(self.pixel_size)
        repres += "\tPixel origin: {0}\n".format(self.origin)
        return repres

    def __eq__(self, other):

        if not isinstance(other, self.__class__):
            return False

        if numpy.array_equal(self.num_pixels, other.num_pixels) \
            and numpy.allclose(self.pixel_size, other.pixel_size) \
            and self.origin == other.origin:
            return True

        return False

    def __init__ (self, num_pixels, pixel_size, origin, dimension):
        """Constructor method
        """
        self._dimension = dimension
        self.num_pixels = num_pixels
        self.pixel_size = pixel_size
        self.origin = origin


class Channels(object):
    r'''This is a class describing the channels of the data.
    This will be created on initialisation of AcquisitionGeometry.

    :param num_channels: The number of channels of data
    :type num_channels: int
    :param channel_labels: A list of channel labels
    :type channel_labels: list, optional
     '''

    @property
    def num_channels(self):
        return self._num_channels

    @num_channels.setter
    def num_channels(self, val):
        try:
            val = int(val)
        except TypeError:
            raise ValueError('num_channels expected a positive integer. Got {}'.format(type(val)))

        if val > 0:
            self._num_channels = val
        else:
            raise ValueError('num_channels expected a positive integer. Got {}'.format(val))

    @property
    def channel_labels(self):
        return self._channel_labels

    @channel_labels.setter
    def channel_labels(self, val):
        if val is None or len(val) == self._num_channels:
            self._channel_labels = val
        else:
            raise ValueError('labels expected to have length {0}. Got {1}'.format(self._num_channels, len(val)))

    def __str__(self):
        repres = "Channel configuration:\n"
        repres += "\tNumber of channels: {0}\n".format(self.num_channels)

        num_print=min(10,self.num_channels)
        if  hasattr(self, 'channel_labels'):
            repres += "\tChannel labels 0-{0}: {1}\n".format(num_print, self.channel_labels[0:num_print])

        return repres

    def __eq__(self, other):

        if not isinstance(other, self.__class__):
            return False

        if self.num_channels != other.num_channels:
            return False

        if hasattr(self,'channel_labels'):
            if self.channel_labels != other.channel_labels:
                return False

        return True

    def __init__ (self, num_channels, channel_labels):
        """Constructor method
        """
        self.num_channels = num_channels
        if channel_labels is not None:
            self.channel_labels = channel_labels


class Angles(object):
    r'''This is a class describing the angles of the data.

    :param angles: The angular positions of the acquisition data
    :type angles: list, ndarray
    :param initial_angle: The angular offset of the object from the reference frame
    :type initial_angle: float, optional
    :param angle_unit: The units of the stored angles 'degree' or 'radian'
    :type angle_unit: string
     '''

    @property
    def angle_data(self):
        return self._angle_data

    @angle_data.setter
    def angle_data(self, val):
        if val is None:
            raise ValueError('angle_data expected to be a list of floats')
        else:
            try:
                self.num_positions = len(val)

            except TypeError:
                self.num_positions = 1
                val = [val]

            finally:
                try:
                    self._angle_data = numpy.asarray(val, dtype=numpy.float32)
                except:
                    raise ValueError('angle_data expected to be a list of floats')

    @property
    def initial_angle(self):
        return self._initial_angle

    @initial_angle.setter
    def initial_angle(self, val):
        try:
            val = float(val)
        except:
            raise TypeError('initial_angle expected a float. Got {0}'.format(type(val)))

        self._initial_angle = val

    @property
    def angle_unit(self):
        return self._angle_unit.value

    @angle_unit.setter
    def angle_unit(self,val):
        self._angle_unit = AngleUnit(val)

    def __str__(self):
        repres = "Acquisition description:\n"
        repres += "\tNumber of positions: {0}\n".format(self.num_positions)
        # max_num_print = 30
        if self.num_positions < 31:
            repres += "\tAngles 0-{0} in {1}s: {2}\n".format(self.num_positions-1, self.angle_unit, numpy.array2string(self.angle_data[0:self.num_positions], separator=', '))
        else:
            repres += "\tAngles 0-9 in {0}s: {1}\n".format(self.angle_unit, numpy.array2string(self.angle_data[0:10], separator=', '))
            repres += "\tAngles {0}-{1} in {2}s: {3}\n".format(self.num_positions-10, self.num_positions-1, self.angle_unit, numpy.array2string(self.angle_data[self.num_positions-10:self.num_positions], separator=', '))
            repres += "\tFull angular array can be accessed with acquisition_data.geometry.angles\n"
        return repres

    def __eq__(self, other):

        if not isinstance(other, self.__class__):
            return False

        if self.angle_unit != other.angle_unit:
            return False

        if self.initial_angle != other.initial_angle:
            return False

        if not numpy.allclose(self.angle_data, other.angle_data):
            return False

        return True

    def __init__ (self, angles, initial_angle, angle_unit):
        """Constructor method
        """
        self.angle_data = angles
        self.initial_angle = initial_angle
        self.angle_unit = angle_unit


class Configuration(object):
    r'''This class holds the description of the system components.
     '''

    def __init__(self, units_distance='units distance'):
        self.system = None #has distances
        self.angles = None #has angles
        self.panel = None #has distances
        self.channels = Channels(1, None)
        self.units = units_distance

    @property
    def configured(self):
        if self.system is None:
            print("Please configure AcquisitionGeometry using one of the following methods:\
                    \n\tAcquisitionGeometry.create_Parallel2D()\
                    \n\tAcquisitionGeometry.create_Cone3D()\
                    \n\tAcquisitionGeometry.create_Parallel2D()\
                    \n\tAcquisitionGeometry.create_Cone3D()")
            return False

        configured = True
        if self.angles is None:
            print("Please configure angular data using the set_angles() method")
            configured = False
        if self.panel is None:
            print("Please configure the panel using the set_panel() method")
            configured = False
        return configured

    def shift_detector_in_plane(self,
                                          pixel_offset,
                                          direction='horizontal'):
        """
        Adjusts the position of the detector in a specified direction within the imaging plane.

        Parameters:
        -----------
        pixel_offset : float
            The number of pixels to adjust the detector's position by.
        direction : {'horizontal', 'vertical'}, optional
            The direction in which to adjust the detector's position. Defaults to 'horizontal'.

        Notes:
        ------
        - If `direction` is 'horizontal':
            - If the panel's origin is 'left', positive offsets translate the detector to the right.
            - If the panel's origin is 'right', positive offsets translate the detector to the left.

        - If `direction` is 'vertical':
            - If the panel's origin is 'bottom', positive offsets translate the detector upward.
            - If the panel's origin is 'top', positive offsets translate the detector downward.

        Returns:
        --------
        None
        """

        if direction == 'horizontal':
            pixel_size = self.panel.pixel_size[0]
            pixel_direction = self.system.detector.direction_x

        elif direction == 'vertical':
            pixel_size = self.panel.pixel_size[1]
            pixel_direction = self.system.detector.direction_y

        if 'bottom' in self.panel.origin or 'left' in self.panel.origin:
            self.system.detector.position -= pixel_offset * pixel_direction * pixel_size
        else:
            self.system.detector.position += pixel_offset * pixel_direction * pixel_size


    def __str__(self):
        repres = ""
        if self.configured:
            repres += str(self.system)
            repres += str(self.panel)
            repres += str(self.channels)
            repres += str(self.angles)

            repres += "Distances in units: {}".format(self.units)

        return repres

    def __eq__(self, other):

        if not isinstance(other, self.__class__):
            return False

        if self.system == other.system\
        and self.panel == other.panel\
        and self.channels == other.channels\
        and self.angles == other.angles:
            return True

        return False


class AcquisitionGeometry(object):
    """This class holds the AcquisitionGeometry of the system.

    Please initialise the AcquisitionGeometry using the static methods:

    `AcquisitionGeometry.create_Parallel2D()`

    `AcquisitionGeometry.create_Cone2D()`

    `AcquisitionGeometry.create_Parallel3D()`

    `AcquisitionGeometry.create_Cone3D()`
    """


    #for backwards compatibility
    @property
    def ANGLE(self):
        warnings.warn("use AcquisitionDimension.Angle instead", DeprecationWarning, stacklevel=2)
        return AcquisitionDimension.ANGLE

    @property
    def CHANNEL(self):
        warnings.warn("use AcquisitionDimension.Channel instead", DeprecationWarning, stacklevel=2)
        return AcquisitionDimension.CHANNEL

    @property
    def DEGREE(self):
        warnings.warn("use AngleUnit.DEGREE", DeprecationWarning, stacklevel=2)
        return AngleUnit.DEGREE

    @property
    def HORIZONTAL(self):
        warnings.warn("use AcquisitionDimension.HORIZONTAL instead", DeprecationWarning, stacklevel=2)
        return AcquisitionDimension.HORIZONTAL

    @property
    def RADIAN(self):
        warnings.warn("use AngleUnit.RADIAN instead", DeprecationWarning, stacklevel=2)
        return AngleUnit.RADIAN

    @property
    def VERTICAL(self):
        warnings.warn("use AcquisitionDimension.VERTICAL instead", DeprecationWarning, stacklevel=2)
        return AcquisitionDimension.VERTICAL

    @property
    def geom_type(self):
        return self.config.system.geometry

    @property
    def num_projections(self):
        return len(self.angles)

    @property
    def pixel_num_h(self):
        return self.config.panel.num_pixels[0]

    @pixel_num_h.setter
    def pixel_num_h(self, val):
        self.config.panel.num_pixels[0] = val

    @property
    def pixel_num_v(self):
        return self.config.panel.num_pixels[1]

    @pixel_num_v.setter
    def pixel_num_v(self, val):
        self.config.panel.num_pixels[1] = val

    @property
    def pixel_size_h(self):
        return self.config.panel.pixel_size[0]

    @pixel_size_h.setter
    def pixel_size_h(self, val):
        self.config.panel.pixel_size[0] = val

    @property
    def pixel_size_v(self):
        return self.config.panel.pixel_size[1]

    @pixel_size_v.setter
    def pixel_size_v(self, val):
        self.config.panel.pixel_size[1] = val

    @property
    def channels(self):
        return self.config.channels.num_channels

    @property
    def angles(self):
        return self.config.angles.angle_data

    @property
    def dist_source_center(self):
        out = self.config.system.calculate_magnification()
        return out[0]

    @property
    def dist_center_detector(self):
        out = self.config.system.calculate_magnification()
        return out[1]

    @property
    def magnification(self):
        out = self.config.system.calculate_magnification()
        return out[2]

    @property
    def dimension(self):
        return self.config.system.dimension

    @property
    def shape(self):

        shape_dict = {AcquisitionDimension.CHANNEL: self.config.channels.num_channels,
                      AcquisitionDimension.ANGLE: self.config.angles.num_positions,
                      AcquisitionDimension.VERTICAL: self.config.panel.num_pixels[1],
                      AcquisitionDimension.HORIZONTAL: self.config.panel.num_pixels[0]}
        return tuple(shape_dict[label] for label in self.dimension_labels)

    @property
    def dimension_labels(self):
        labels_default = AcquisitionDimension.get_order_for_engine("cil")

        shape_default = [self.config.channels.num_channels,
                            self.config.angles.num_positions,
                            self.config.panel.num_pixels[1],
                            self.config.panel.num_pixels[0]
                            ]

        try:
            labels = self._dimension_labels
        except AttributeError:
            labels = labels_default
        labels = list(labels)

        #remove from list labels where len == 1
        #
        for i, x in enumerate(shape_default):
            if x == 0 or x==1:
                try:
                    labels.remove(labels_default[i])
                except ValueError:
                    pass #if not in custom list carry on

        return tuple(labels)

    @dimension_labels.setter
    def dimension_labels(self, val):
        if val is not None:
            self._dimension_labels = tuple(map(AcquisitionDimension, val))

    @property
    def ndim(self):
        return len(self.dimension_labels)

    @property
    def system_description(self):
        return self.config.system.system_description()

    @property
    def dtype(self):
        return self._dtype

    @dtype.setter
    def dtype(self, val):
        self._dtype = val


    def __init__(self):
        self._dtype = numpy.float32


    def get_centre_of_rotation(self, distance_units='default', angle_units='radian'):
        """
        Returns the system centre of rotation offset at the detector

        Note
        ----
         - Origin is in the centre of the detector
         - Axes directions are specified by detector.direction_x, detector.direction_y

        Parameters
        ----------
        distance_units : string, default='default'
            Units of distance used to calculate the return values.
            'default' uses the same units the system and panel were specified in.
            'pixels' uses pixels sizes in the horizontal and vertical directions as appropriate.
        angle_units : string
            Units to return the angle in. Can take 'radian' or 'degree'.

        Returns
        -------
        Dictionary
            {'offset': (offset, distance_units), 'angle': (angle, angle_units)}
            where,
            'offset' gives the position along the detector x_axis at y=0
            'angle' gives the angle between the y_axis and the projection of the rotation axis on the detector
        """

        if hasattr(self.config.system, 'calculate_centre_of_rotation'):
            offset_distance, angle_rad = self.config.system.calculate_centre_of_rotation()
        else:
            raise NotImplementedError

        if distance_units == 'default':
            offset = offset_distance
            offset_units = self.config.units
        elif distance_units == 'pixels':

            offset = offset_distance/ self.config.panel.pixel_size[0]
            offset_units = 'pixels'

            if AcquisitionType.DIM3 & self.dimension and self.config.panel.pixel_size[0] != self.config.panel.pixel_size[1]:
                #if aspect ratio of pixels isn't 1:1 need to convert angle by new ratio
                y_pix = 1 /self.config.panel.pixel_size[1]
                x_pix = math.tan(angle_rad)/self.config.panel.pixel_size[0]
                angle_rad = math.atan2(x_pix,y_pix)
        else:
            raise ValueError("`distance_units` is not recognised. Must be 'default' or 'pixels'. Got {}".format(distance_units))

        angle_units = AngleUnit(angle_units)

        angle = angle_rad
        if angle_units == AngleUnit.DEGREE:
            angle = numpy.degrees(angle_rad)

        return {'offset': (offset, offset_units), 'angle': (angle, angle_units.value)}


    def set_centre_of_rotation(self, offset=0.0, distance_units='default', angle=0.0, angle_units='radian'):
        """
        Configures the system geometry to have the requested centre of rotation offset at the detector.

        Note
        ----
         - Origin is in the centre of the detector
         - Axes directions are specified by detector.direction_x, detector.direction_y

        Parameters
        ----------
        offset: float, default 0.0
            The position of the centre of rotation along the detector x_axis at y=0

        distance_units : string, default='default'
            Units the offset is specified in. Can be 'default'or 'pixels'.
            'default' interprets the input as same units the system and panel were specified in.
            'pixels' interprets the input in horizontal pixels.

        angle: float, default=0.0
            The angle between the detector y_axis and the rotation axis direction on the detector

            Notes
            -----
            If aspect ratio of pixels is not 1:1 ensure the angle is calculated from the x and y values in the correct units.

        angle_units : string, default='radian'
            Units the angle is specified in. Can take 'radian' or 'degree'.

        """

        if not hasattr(self.config.system, 'set_centre_of_rotation'):
            raise NotImplementedError()


        angle_units = AngleUnit(angle_units)

        angle_rad = angle
        if angle_units == AngleUnit.DEGREE:
            angle_rad = numpy.radians(angle)

        if distance_units =='default':
            offset_distance = offset
        elif distance_units =='pixels':
            offset_distance = offset * self.config.panel.pixel_size[0]
        else:
            raise ValueError("`distance_units` is not recognised. Must be 'default' or 'pixels'. Got {}".format(distance_units))

        if AcquisitionType.DIM2 & self.dimension:
            self.config.system.set_centre_of_rotation(offset_distance)
        else:
            self.config.system.set_centre_of_rotation(offset_distance, angle_rad)


    def set_centre_of_rotation_by_slice(self, offset1, slice_index1=None, offset2=None, slice_index2=None):
        """
        Configures the system geometry to have the requested centre of rotation offset at the detector.

        If two slices are passed the rotation axis will be rotated to pass through both points.

        Note
        ----
         - Offset is specified in pixels
         - Offset can be sub-pixels
         - Offset direction is specified by detector.direction_x

        Parameters
        ----------
        offset1: float
            The offset from the centre of the detector to the projected rotation position at slice_index_1

        slice_index1: int, optional
            The slice number of offset1

        offset2: float, optional
            The offset from the centre of the detector to the projected rotation position at slice_index_2

        slice_index2: int, optional
            The slice number of offset2
        """


        if not hasattr(self.config.system, 'set_centre_of_rotation'):
            raise NotImplementedError()

        if AcquisitionType.DIM2 & self.dimension:
            if offset2 is not None:
                warnings.warn("2D so offset2 is ingored", UserWarning, stacklevel=2)
            self.set_centre_of_rotation(offset1)

        if offset2 is None or offset1 == offset2:
            offset_x_y0 = offset1
            angle = 0
        else:
            if slice_index1 is None or slice_index2 is None or slice_index1 == slice_index2:
                raise ValueError("Cannot calculate angle. Please specify `slice_index1` and `slice_index2` to define a rotated axis")

            offset_x_y0 = offset1 -slice_index1 * (offset2 - offset1)/(slice_index2-slice_index1)
            angle = math.atan2(offset2 - offset1, slice_index2 - slice_index1)

        self.set_centre_of_rotation(offset_x_y0, 'pixels', angle, 'radian')


    def set_angles(self, angles, initial_angle=0, angle_unit='degree'):
        r'''This method configures the angular information of an AcquisitionGeometry object.

        :param angles: The angular positions of the acquisition data
        :type angles: list, ndarray
        :param initial_angle: The angular offset of the object from the reference frame
        :type initial_angle: float, optional
        :param angle_unit: The units of the stored angles 'degree' or 'radian'
        :type angle_unit: string
        :return: returns a configured AcquisitionGeometry object
        :rtype: AcquisitionGeometry
        '''
        self.config.angles = Angles(angles, initial_angle, angle_unit)
        return self

    def set_panel(self, num_pixels, pixel_size=(1,1), origin='bottom-left'):

        r'''This method configures the panel information of an AcquisitionGeometry object.

        :param num_pixels: num_pixels_h or (num_pixels_h, num_pixels_v) containing the number of pixels of the panel
        :type num_pixels: int, list, tuple
        :param pixel_size: pixel_size_h or (pixel_size_h, pixel_size_v) containing the size of the pixels of the panel
        :type pixel_size: int, list, tuple, optional
        :param origin: the position of pixel 0 (the data origin) of the panel 'top-left', 'top-right', 'bottom-left', 'bottom-right'
        :type origin: string, default 'bottom-left'
        :return: returns a configured AcquisitionGeometry object
        :rtype: AcquisitionGeometry
        '''
        dof = {AcquisitionType.DIM2: 2, AcquisitionType.DIM3: 3}[self.config.system.dimension]
        self.config.panel = Panel(num_pixels, pixel_size, origin, dof)
        return self

    def set_channels(self, num_channels=1, channel_labels=None):
        r'''This method configures the channel information of an AcquisitionGeometry object.

        :param num_channels: The number of channels of data
        :type num_channels: int, optional
        :param channel_labels: A list of channel labels
        :type channel_labels: list, optional
        :return: returns a configured AcquisitionGeometry object
        :rtype: AcquisitionGeometry
        '''
        self.config.channels = Channels(num_channels, channel_labels)
        return self

    def set_labels(self, labels=None):
        r'''This method configures the dimension labels of an AcquisitionGeometry object.

        :param labels:  The order of the dimensions describing the data.\
                        Expects a list containing at least one of the unique labels: 'channel' 'angle' 'vertical' 'horizontal'
                        default = ['channel','angle','vertical','horizontal']
        :type labels: list, optional
        :return: returns a configured AcquisitionGeometry object
        :rtype: AcquisitionGeometry
        '''
        self.dimension_labels = labels
        return self

    @staticmethod
    def create_Parallel2D(ray_direction=[0, 1], detector_position=[0, 0], detector_direction_x=[1, 0], rotation_axis_position=[0, 0], units='units distance'):
        r'''This creates the AcquisitionGeometry for a parallel beam 2D tomographic system

        :param ray_direction: A 2D vector describing the x-ray direction (x,y)
        :type ray_direction: list, tuple, ndarray, optional
        :param detector_position: A 2D vector describing the position of the centre of the detector (x,y)
        :type detector_position: list, tuple, ndarray, optional
        :param detector_direction_x: A 2D vector describing the direction of the detector_x (x,y)
        :type detector_direction_x: list, tuple, ndarray
        :param rotation_axis_position: A 2D vector describing the position of the axis of rotation (x,y)
        :type rotation_axis_position: list, tuple, ndarray, optional
        :param units: Label the units of distance used for the configuration, these should be consistent for the geometry and panel
        :type units: string
        :return: returns a configured AcquisitionGeometry object
        :rtype: AcquisitionGeometry
        '''
        AG = AcquisitionGeometry()
        AG.config = Configuration(units)
        AG.config.system = Parallel2D(ray_direction, detector_position, detector_direction_x, rotation_axis_position, units)
        return AG

    @staticmethod
    def create_Cone2D(source_position, detector_position, detector_direction_x=[1,0], rotation_axis_position=[0,0], units='units distance'):
        r'''This creates the AcquisitionGeometry for a cone beam 2D tomographic system

        :param source_position: A 2D vector describing the position of the source (x,y)
        :type source_position: list, tuple, ndarray
        :param detector_position: A 2D vector describing the position of the centre of the detector (x,y)
        :type detector_position: list, tuple, ndarray
        :param detector_direction_x: A 2D vector describing the direction of the detector_x (x,y)
        :type detector_direction_x: list, tuple, ndarray
        :param rotation_axis_position: A 2D vector describing the position of the axis of rotation (x,y)
        :type rotation_axis_position: list, tuple, ndarray, optional
        :param units: Label the units of distance used for the configuration, these should be consistent for the geometry and panel
        :type units: string
        :return: returns a configured AcquisitionGeometry object
        :rtype: AcquisitionGeometry
     '''
        AG = AcquisitionGeometry()
        AG.config = Configuration(units)
        AG.config.system = Cone2D(source_position, detector_position, detector_direction_x, rotation_axis_position, units)
        return AG

    @staticmethod
    def create_Parallel3D(ray_direction=[0,1,0], detector_position=[0,0,0], detector_direction_x=[1,0,0], detector_direction_y=[0,0,1], rotation_axis_position=[0,0,0], rotation_axis_direction=[0,0,1], units='units distance'):
        r'''This creates the AcquisitionGeometry for a parallel beam 3D tomographic system

        :param ray_direction: A 3D vector describing the x-ray direction (x,y,z)
        :type ray_direction: list, tuple, ndarray, optional
        :param detector_position: A 3D vector describing the position of the centre of the detector (x,y,z)
        :type detector_position: list, tuple, ndarray, optional
        :param detector_direction_x: A 3D vector describing the direction of the detector_x (x,y,z)
        :type detector_direction_x: list, tuple, ndarray
        :param detector_direction_y: A 3D vector describing the direction of the detector_y (x,y,z)
        :type detector_direction_y: list, tuple, ndarray
        :param rotation_axis_position: A 3D vector describing the position of the axis of rotation (x,y,z)
        :type rotation_axis_position: list, tuple, ndarray, optional
        :param rotation_axis_direction: A 3D vector describing the direction of the axis of rotation (x,y,z)
        :type rotation_axis_direction: list, tuple, ndarray, optional
        :param units: Label the units of distance used for the configuration, these should be consistent for the geometry and panel
        :type units: string
        :return: returns a configured AcquisitionGeometry object
        :rtype: AcquisitionGeometry
     '''
        AG = AcquisitionGeometry()
        AG.config = Configuration(units)
        AG.config.system = Parallel3D(ray_direction, detector_position, detector_direction_x, detector_direction_y, rotation_axis_position, rotation_axis_direction, units)
        return AG

    @staticmethod
    def create_Cone3D(source_position, detector_position, detector_direction_x=[1,0,0], detector_direction_y=[0,0,1], rotation_axis_position=[0,0,0], rotation_axis_direction=[0,0,1], units='units distance'):
        r'''This creates the AcquisitionGeometry for a cone beam 3D tomographic system

        :param source_position: A 3D vector describing the position of the source (x,y,z)
        :type source_position: list, tuple, ndarray, optional
        :param detector_position: A 3D vector describing the position of the centre of the detector (x,y,z)
        :type detector_position: list, tuple, ndarray, optional
        :param detector_direction_x: A 3D vector describing the direction of the detector_x (x,y,z)
        :type detector_direction_x: list, tuple, ndarray
        :param detector_direction_y: A 3D vector describing the direction of the detector_y (x,y,z)
        :type detector_direction_y: list, tuple, ndarray
        :param rotation_axis_position: A 3D vector describing the position of the axis of rotation (x,y,z)
        :type rotation_axis_position: list, tuple, ndarray, optional
        :param rotation_axis_direction: A 3D vector describing the direction of the axis of rotation (x,y,z)
        :type rotation_axis_direction: list, tuple, ndarray, optional
        :param units: Label the units of distance used for the configuration, these should be consistent for the geometry and panel
        :type units: string
        :return: returns a configured AcquisitionGeometry object
        :rtype: AcquisitionGeometry
        '''
        AG = AcquisitionGeometry()
        AG.config = Configuration(units)
        AG.config.system = Cone3D(source_position, detector_position, detector_direction_x, detector_direction_y, rotation_axis_position, rotation_axis_direction, units)
        return AG

    def get_order_by_label(self, dimension_labels, default_dimension_labels):
        order = []
        for i, el in enumerate(default_dimension_labels):
            for j, ek in enumerate(dimension_labels):
                if el == ek:
                    order.append(j)
                    break
        return order

    def __eq__(self, other):

        if isinstance(other, self.__class__) \
            and self.config == other.config \
            and self.dtype == other.dtype \
            and self.dimension_labels == other.dimension_labels:
            return True
        return False

    def clone(self):
        '''returns a copy of the AcquisitionGeometry'''
        return copy.deepcopy(self)

    def copy(self):
        '''alias of clone'''
        return self.clone()

    def get_centre_slice(self):
        '''returns a 2D AcquisitionGeometry that corresponds to the centre slice of the input'''

        if AcquisitionType.DIM2 & self.dimension:
            return self

        AG_2D = copy.deepcopy(self)
        AG_2D.config.system = self.config.system.get_centre_slice()
        AG_2D.config.panel.num_pixels[1] = 1
        AG_2D.config.panel.pixel_size[1] = abs(self.config.system.detector.direction_y[2]) * self.config.panel.pixel_size[1]
        return AG_2D

    def get_ImageGeometry(self, resolution=1.0):
        '''returns a default configured ImageGeometry object based on the AcquisitionGeomerty'''

        num_voxel_xy = int(numpy.ceil(self.config.panel.num_pixels[0] * resolution))
        voxel_size_xy = self.config.panel.pixel_size[0] / (resolution * self.magnification)

        if AcquisitionType.DIM3 & self.dimension:
            num_voxel_z = int(numpy.ceil(self.config.panel.num_pixels[1] * resolution))
            voxel_size_z = self.config.panel.pixel_size[1] / (resolution * self.magnification)
        else:
            num_voxel_z = 0
            voxel_size_z = 1

        return ImageGeometry(num_voxel_xy, num_voxel_xy, num_voxel_z, voxel_size_xy, voxel_size_xy, voxel_size_z, channels=self.channels)

    def __str__ (self):
        return str(self.config)


    def get_slice(self, channel=None, angle=None, vertical=None, horizontal=None):
        '''
        Returns a new AcquisitionGeometry of a single slice of in the requested direction. Will only return reconstructable geometries.
        '''
        geometry_new = self.copy()

        if channel is not None:
            geometry_new.config.channels.num_channels = 1
            if hasattr(geometry_new.config.channels,'channel_labels'):
                geometry_new.config.panel.channel_labels = geometry_new.config.panel.channel_labels[channel]

        if angle is not None:
            geometry_new.config.angles.angle_data = geometry_new.config.angles.angle_data[angle]

        if vertical is not None:
            if AcquisitionType.PARALLEL & geometry_new.geom_type or vertical == 'centre' or abs(geometry_new.pixel_num_v/2 - vertical) < 1e-6:
                geometry_new = geometry_new.get_centre_slice()
            else:
                raise ValueError("Can only subset centre slice geometry on cone-beam data. Expected vertical = 'centre'. Got vertical = {0}".format(vertical))

        if horizontal is not None:
            raise ValueError("Cannot calculate system geometry for a horizontal slice")

        return geometry_new

    def allocate(self, value=0, **kwargs):
        '''Allocates an AcquisitionData according to the geometry
        
        Parameters
        ----------
        value : number or string, default=0
            The value to allocate. Accepts a number to allocate a uniform array, 
            None to allocate an empty memory block, or a string to create a random 
            array: 'random' allocates floats between 0 and 1, 'random_int' by default 
            allocates integers between 0 and 100  or between provided `min_value` and 
            `max_value`
        
        **kwargs:
            dtype : numpy data type, optional
                The data type to allocate if different from the geometry data type. 
                Default None allocates an array with the geometry data type.

            seed : int, optional
                A random seed to fix reproducibility, only used if `value` is a random
                method. Default is `None`.

            min_value : int, optional
                The minimum value random integer to generate, only used if `value` 
                is 'random_int'. Default is 0.
            
            max_value : int, optional
                The maximum value random integer to generate, only used if `value` 
                is 'random_int'. Default is 100.

        Note
        ----
            The methods used by 'random' or 'random_int' use `numpy.random.default_rng`.
            This method does not use the global numpy.random.seed() so if a seed is 
            required it should be passed directly as a kwarg. 
            To allocate random numbers using the deprecated `numpy.random.random_sample`
            and `numpy.random.randint` methods use `value='random_deprecated'` 
            or `value='random_int_deprecated'` 

        '''
<<<<<<< HEAD
        dtype = kwargs.pop('dtype', self.dtype)

        
        out = AcquisitionData(geometry=self.copy(), dtype=dtype)
        if value is not None:
            out.fill(value, **kwargs)

=======
        dtype = kwargs.get('dtype', self.dtype)

        out = AcquisitionData(geometry=self.copy(),
                              dtype=dtype,
                              suppress_warning=True)

        if isinstance(value, Number):
            # it's created empty, so we make it 0
            out.array.fill(value)
        elif value in FillType:
            if value == FillType.RANDOM:
                seed = kwargs.get('seed', None)
                if seed is not None:
                    numpy.random.seed(seed)
                if numpy.iscomplexobj(out.array):
                    r = numpy.random.random_sample(self.shape) + 1j * numpy.random.random_sample(self.shape)
                    out.fill(r)
                else:
                    out.fill(numpy.random.random_sample(self.shape))
            elif value == FillType.RANDOM_INT:
                seed = kwargs.get('seed', None)
                if seed is not None:
                    numpy.random.seed(seed)
                max_value = kwargs.get('max_value', 100)
                if numpy.iscomplexobj(out.array):
                    r = numpy.random.randint(max_value,size=self.shape, dtype=numpy.int32) + 1j*numpy.random.randint(max_value,size=self.shape, dtype=numpy.int32)
                else:
                    r = numpy.random.randint(max_value,size=self.shape, dtype=numpy.int32)
                out.fill(numpy.asarray(r, dtype=dtype))
        elif value is None:
            pass
        else:
            raise ValueError(f'Value {value} unknown')
>>>>>>> 064bb361
        return out<|MERGE_RESOLUTION|>--- conflicted
+++ resolved
@@ -2203,47 +2203,10 @@
             or `value='random_int_deprecated'` 
 
         '''
-<<<<<<< HEAD
         dtype = kwargs.pop('dtype', self.dtype)
-
         
         out = AcquisitionData(geometry=self.copy(), dtype=dtype)
         if value is not None:
             out.fill(value, **kwargs)
 
-=======
-        dtype = kwargs.get('dtype', self.dtype)
-
-        out = AcquisitionData(geometry=self.copy(),
-                              dtype=dtype,
-                              suppress_warning=True)
-
-        if isinstance(value, Number):
-            # it's created empty, so we make it 0
-            out.array.fill(value)
-        elif value in FillType:
-            if value == FillType.RANDOM:
-                seed = kwargs.get('seed', None)
-                if seed is not None:
-                    numpy.random.seed(seed)
-                if numpy.iscomplexobj(out.array):
-                    r = numpy.random.random_sample(self.shape) + 1j * numpy.random.random_sample(self.shape)
-                    out.fill(r)
-                else:
-                    out.fill(numpy.random.random_sample(self.shape))
-            elif value == FillType.RANDOM_INT:
-                seed = kwargs.get('seed', None)
-                if seed is not None:
-                    numpy.random.seed(seed)
-                max_value = kwargs.get('max_value', 100)
-                if numpy.iscomplexobj(out.array):
-                    r = numpy.random.randint(max_value,size=self.shape, dtype=numpy.int32) + 1j*numpy.random.randint(max_value,size=self.shape, dtype=numpy.int32)
-                else:
-                    r = numpy.random.randint(max_value,size=self.shape, dtype=numpy.int32)
-                out.fill(numpy.asarray(r, dtype=dtype))
-        elif value is None:
-            pass
-        else:
-            raise ValueError(f'Value {value} unknown')
->>>>>>> 064bb361
         return out