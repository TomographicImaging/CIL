# Copyright 2018 United Kingdom Research and Innovation
# Copyright 2018 The University of Manchester
# Licensed under the Apache License, Version 2.0 (the "License");
# you may not use this file except in compliance with the License.
# You may obtain a copy of the License at
#     http://www.apache.org/licenses/LICENSE-2.0
# Unless required by applicable law or agreed to in writing, software
# distributed under the License is distributed on an "AS IS" BASIS,
# WITHOUT WARRANTIES OR CONDITIONS OF ANY KIND, either express or implied.
# See the License for the specific language governing permissions and
# limitations under the License.
# Authors:
# CIL Developers, listed at: https://github.com/TomographicImaging/CIL/blob/master/NOTICE.txt
# Kyle Pidgeon (UKRI-STFC)

package:
  name: cil
  # use the latest stable release version
  version: {{ environ.get('GIT_DESCRIBE_TAG','v')[1:].split('-')[0] }}

source:
  path: ..

build:
  preserve_egg_dir: False
  number: {{ GIT_DESCRIBE_NUMBER }}
  missing_dso_whitelist:
    - /lib64/libc.so.6            # [linux]
    - /lib64/libm.so.6            # [linux]
    - /lib64/libpthread.so.0      # [linux]
    - /lib64/ld-linux-x86-64.so.2 # [linux]

test:
  requires:
    - python-wget
    - cvxpy                   # [ linux ]
    - scikit-image
    - tomophantom=2.0.0       # [ linux ]
    - tigre=2.6
    - packaging
<<<<<<< HEAD
    - ccpi-regulariser=22.0.0 # [ not osx ]
    - astra-toolbox>=1.9.9.dev5,<2.1
    - zenodo_get
=======
    - ccpi-regulariser=24.0.0 # [ not osx ]
    - astra-toolbox=2.1=cuda* # [ not osx ]
>>>>>>> 4f4265ee

  source_files:
    - ./Wrappers/Python/test # [win]
    - ./Wrappers/Python/test # [not win]

  commands:
    - python -c "import os; print ('TESTING IN THIS DIRECTORY' , os.getcwd())"
    - python -m unittest discover -v -s Wrappers/Python/test  # [win]
    - python -m unittest discover -s Wrappers/Python/test -v  # [not win]

requirements:
  build:
    - python
    - numpy {{ numpy }}
    - pip
    - setuptools
    - cmake         # [not osx]
    - cmake >=3.16  # [osx]
    - libgcc-ng     # [linux]
    - libstdcxx-ng  # [linux]
    - _openmp_mutex # [linux]
    - openmp        # [osx]
    - vc 14         # [win]
    - cil-data
    - ipp-include >=2021.10
    - ipp-devel >=2021.10
    - ipp >=2021.10

  run:
    - python
    - {{ pin_compatible('numpy', min_pin='x.x', max_pin='x.x') }}
    - scipy >=1.4.0
    - matplotlib >=3.3.0
    - h5py
    - pillow
    - libgcc-ng     # [linux]
    - libstdcxx-ng  # [linux]
    - _openmp_mutex # [linux]
    - openmp        # [osx]
    - vc 14         # [win]
    - dxchange
    - olefile >=0.46
    - pywavelets
    - cil-data >=21.3.0
    - ipp >=2021.10
    - tqdm
    - numba
    - zenodo_get >1.5.1

  #optional packages with version dependancies
  run_constrained:
    - tomophantom=2.0.0
    - astra-toolbox>=1.9.9.dev5,<=2.1
    - tigre>=2.4,<=2.6
    - ccpi-regulariser=24.0.0
    - ipywidgets

about:
  home: http://www.ccpi.ac.uk/cil
  license:  Apache 2.0 License
  summary: 'CCPi Core Imaging Library'<|MERGE_RESOLUTION|>--- conflicted
+++ resolved
@@ -38,14 +38,8 @@
     - tomophantom=2.0.0       # [ linux ]
     - tigre=2.6
     - packaging
-<<<<<<< HEAD
-    - ccpi-regulariser=22.0.0 # [ not osx ]
-    - astra-toolbox>=1.9.9.dev5,<2.1
-    - zenodo_get
-=======
     - ccpi-regulariser=24.0.0 # [ not osx ]
     - astra-toolbox=2.1=cuda* # [ not osx ]
->>>>>>> 4f4265ee
 
   source_files:
     - ./Wrappers/Python/test # [win]
