#  Copyright 2019 United Kingdom Research and Innovation
#  Copyright 2019 The University of Manchester
#
#  Licensed under the Apache License, Version 2.0 (the "License");
#  you may not use this file except in compliance with the License.
#  You may obtain a copy of the License at
#
#      http://www.apache.org/licenses/LICENSE-2.0
#
#  Unless required by applicable law or agreed to in writing, software
#  distributed under the License is distributed on an "AS IS" BASIS,
#  WITHOUT WARRANTIES OR CONDITIONS OF ANY KIND, either express or implied.
#  See the License for the specific language governing permissions and
#  limitations under the License.
#
# Authors:
# CIL Developers, listed at: https://github.com/TomographicImaging/CIL/blob/master/NOTICE.txt

import unittest
import numpy
from cil.framework import DataContainer
from cil.framework import ImageGeometry, VectorGeometry, AcquisitionGeometry
from cil.framework import ImageData, AcquisitionData
from cil.utilities import dataexample
from cil.utilities import quality_measures

from cil.framework import AX, CastDataContainer, PixelByPixelDataProcessor
from cil.recon import FBP

from cil.processors import CentreOfRotationCorrector
from cil.processors.CofR_xcorrelation import CofR_xcorrelation
from cil.processors import TransmissionAbsorptionConverter, AbsorptionTransmissionConverter
from cil.processors import Slicer, Binner, MaskGenerator, Masker, Padder, PaganinProcessor, FluxNormaliser
import gc

from scipy import constants
from scipy.fft import ifftshift

from utils import has_astra, has_tigre, has_nvidia, has_tomophantom, initialise_tests, has_ipp

initialise_tests()

if has_astra:
    from cil.plugins.astra import ProjectionOperator as AstraProjectionOperator

if has_tigre:
    from cil.plugins.tigre import ProjectionOperator as TigreProjectionOperator

if has_tomophantom:
    from cil.plugins import TomoPhantom

if has_ipp:
    from cil.processors.cilacc_binner import Binner_IPP


@unittest.skipUnless(has_ipp, "Requires IPP libraries")
class TestBinner_cillacc(unittest.TestCase):
    def test_binning_cpp(self):

        shape_in = [4,12,16,32]
        shape_out = [1,2,3,4]
        start_index = [1,2,1,3]
        binning = [3,4,5,6]

        binner_cpp = Binner_IPP(shape_in,shape_out,start_index,binning)

        # check clean up
        del binner_cpp
        gc.collect()

        shape_in = [1,2,2,2]
        shape_out = [1,1,1,1]
        start_index = [0,0,0,0]
        binning = [2,2,2,2]

        with self.assertRaises(ValueError):
            binner_cpp = Binner_IPP(shape_in,shape_out,start_index,binning)

    def test_binning_cpp_2D_data(self):

        data = dataexample.SIMULATED_SPHERE_VOLUME.get()

        shape_in = [1] + list(data.shape)
        shape_out = [1,100,32,17]
        start_index = [0,10,5,3]
        binning = [1,1,3,4]

        binned_arr = numpy.empty(shape_out,dtype=numpy.float32)
        binned_by_hand = numpy.empty(shape_out,dtype=numpy.float32)


        binner_cpp = Binner_IPP(shape_in,shape_out,start_index,binning)
        binner_cpp.bin(data.array, binned_arr)

        k_out=0
        for k in range(start_index[1],start_index[1]+shape_out[1]):
            j_out=0
            for j in range(start_index[2],start_index[2]+shape_out[2]*binning[2], binning[2]):
                i_out = 0
                for i in range(start_index[3],start_index[3]+shape_out[3]*binning[3], binning[3]):
                    binned_by_hand[0,k_out,j_out,i_out]  = data.array[k,j:j+binning[2],i:i+binning[3]].mean()
                    i_out +=1
                j_out +=1
            k_out +=1

        numpy.testing.assert_allclose(binned_by_hand,binned_arr,atol=1e-6)

    def test_binning_cpp_4D(self):

        shape_in = [9,21,40,92]
        shape_out = [2,4,8,16]
        start_index = [3,4,5,6]
        binning = [2,3,4,5]

        data = numpy.random.rand(*shape_in).astype(numpy.float32)

        binned_arr =numpy.zeros(shape_out,dtype=numpy.float32)
        binned_by_hand =numpy.empty(shape_out,dtype=numpy.float32)

        binner_cpp = Binner_IPP(shape_in,shape_out,start_index,binning)
        binner_cpp.bin(data, binned_arr)

        l_out=0
        for l in range(start_index[0],start_index[0]+shape_out[0]*binning[0], binning[0]):
            k_out=0
            for k in range(start_index[1],start_index[1]+shape_out[1]*binning[1], binning[1]):
                j_out=0
                for j in range(start_index[2],start_index[2]+shape_out[2]*binning[2], binning[2]):
                    i_out = 0
                    for i in range(start_index[3],start_index[3]+shape_out[3]*binning[3], binning[3]):
                        binned_by_hand[l_out,k_out,j_out,i_out]  = data[l:l+binning[0],k:k+binning[1],j:j+binning[2],i:i+binning[3]].mean()
                        i_out +=1
                    j_out +=1
                k_out +=1
            l_out +=1

        numpy.testing.assert_allclose(binned_by_hand,binned_arr,atol=1e-6)

    def test_binning_cpp_2D(self):

        shape_in = [1,1,3,3]
        shape_out = [1,1,1,1]
        start_index = [0,0,0,0]
        binning = [1,1,2,2]

        data = numpy.random.rand(*shape_in).astype(numpy.float32)

        binned_arr =numpy.zeros(shape_out,dtype=numpy.float32)
        binned_by_hand =numpy.empty(shape_out,dtype=numpy.float32)

        binner_cpp = Binner_IPP(shape_in,shape_out,start_index,binning)
        binner_cpp.bin(data, binned_arr)

        l_out=0
        for l in range(start_index[0],start_index[0]+shape_out[0]*binning[0], binning[0]):
            k_out=0
            for k in range(start_index[1],start_index[1]+shape_out[1]*binning[1], binning[1]):
                j_out=0
                for j in range(start_index[2],start_index[2]+shape_out[2]*binning[2], binning[2]):
                    i_out = 0
                    for i in range(start_index[3],start_index[3]+shape_out[3]*binning[3], binning[3]):
                        binned_by_hand[l_out,k_out,j_out,i_out]  = data[l:l+binning[0],k:k+binning[1],j:j+binning[2],i:i+binning[3]].mean()
                        i_out +=1
                    j_out +=1
                k_out +=1
            l_out +=1

        numpy.testing.assert_allclose(binned_by_hand,binned_arr,atol=1e-6)


class TestBinner(unittest.TestCase):
    def test_set_up_processor(self):
        ig = ImageGeometry(20,22,23,0.1,0.2,0.3,0.4,0.5,0.6,channels=24)
        data = ig.allocate('random')

        channel = range(0,10,3)
        vertical = range(0,8,2)
        horizontal_y = range(0,22,1)
        horizontal_x = range(0,4,4)

        roi = {'horizontal_y':horizontal_y,'horizontal_x':horizontal_x,'vertical':vertical,'channel':channel}
        
        # check init non-default values
        proc = Binner(roi=roi,accelerated=False)
        self.assertTrue(proc._accelerated==False)
        
        proc = Binner(roi,accelerated=True)
        proc._set_up_processor(data)

        # check set values
        self.assertTrue(proc._shape_in == list(data.shape))

        shape_out =[(channel.stop - channel.start)//channel.step,
        (vertical.stop - vertical.start)//vertical.step,
        (horizontal_y.stop - horizontal_y.start)//horizontal_y.step,
        (horizontal_x.stop - horizontal_x.start)//horizontal_x.step
        ]

        self.assertTrue(proc._shape_out == shape_out)
        self.assertTrue(proc._labels_in == ['channel','vertical','horizontal_y','horizontal_x'])
        numpy.testing.assert_array_equal(proc._processed_dims,[True,True,False,True])

        roi_ordered = [
            range(channel.start, shape_out[0] * channel.step, channel.step),
            range(vertical.start, shape_out[1] * vertical.step, vertical.step),
            range(horizontal_y.start, shape_out[2] * horizontal_y.step, horizontal_y.step),
            range(horizontal_x.start, shape_out[3] * horizontal_x.step, horizontal_x.step)
        ]

        self.assertTrue(proc._roi_ordered == roi_ordered)


    def test_process_acquisition_geometry_parallel2D(self):

        ag = AcquisitionGeometry.create_Parallel2D().set_angles(numpy.linspace(0,360,360,endpoint=False)).set_panel(128,0.1).set_channels(4)

        rois = [
                # same as input
                {'channel':(None,None,None),'angle':(None,None,None),'horizontal':(None,None,None)},

                # bin all
                {'channel':(None,None,4),'angle':(None,None,2),'horizontal':(None,None,16)},
        ]

        ag_gold = [
                ag.copy(),
                AcquisitionGeometry.create_Parallel2D().set_angles(numpy.linspace(0.5,360.5,180,endpoint=False)).set_panel(8,[1.6,0.1]).set_channels(1),
        ]

        for i, roi in enumerate(rois):
            proc = Binner(roi=roi)
            proc.set_input(ag)
            ag_out = proc._process_acquisition_geometry()

            self.assertEqual(ag_gold[i], ag_out, msg="Binning acquisition geometry with roi {}".format(i))

    def test_process_acquisition_geometry_parallel3D(self):

        angles_full = numpy.linspace(0,360,360,endpoint=False)
        ag = AcquisitionGeometry.create_Parallel3D().set_angles(angles_full).set_panel([128,64],[0.1,0.2], origin='bottom-left').set_channels(4)

        rois = [
                # same as input
                {'channel':(None,None,None),'angle':(None,None,None),'vertical':(None,None,None),'horizontal':(None,None,None)},

                # bin all
                {'channel':(None,None,4),'angle':(None,None,2),'vertical':(None,None,8),'horizontal':(None,None,16)},

                # bin to single dimension
                {'vertical':(31,33,2)},


                # crop  asymmetrically
                {'vertical':(10,None,None),'horizontal':(None,-20,None)}
        ]

        #calculate offsets for geometry4
        ag4_offset_h = -ag.pixel_size_h*20/2
        ag4_offset_v = ag.pixel_size_v*10/2

        ag_gold = [
                ag.copy(),
                AcquisitionGeometry.create_Parallel3D().set_angles(numpy.linspace(0.5,360.5,180,endpoint=False)).set_panel([8,8],[1.6,1.6], origin='bottom-left').set_channels(1),
                AcquisitionGeometry.create_Parallel2D().set_angles(angles_full).set_panel(128,[0.1,0.4], origin='bottom-left').set_channels(4),
                AcquisitionGeometry.create_Parallel3D(detector_position=[ag4_offset_h, 0, ag4_offset_v]).set_angles(angles_full).set_panel([108,54],[0.1,0.2], origin='bottom-left').set_channels(4)
        ]

        for i, roi in enumerate(rois):
            proc = Binner(roi=roi)
            proc.set_input(ag)
            ag_out = proc._process_acquisition_geometry()

            self.assertEqual(ag_gold[i], ag_out, msg="Binning acquisition geometry with roi {}".format(i))


    def test_process_acquisition_geometry_parallel3D_origin(self):

        #tests the geometry output with a non-default origin choice

        angles_full = numpy.linspace(0,360,360,endpoint=False)
        ag = AcquisitionGeometry.create_Parallel3D().set_angles(angles_full).set_panel([128,64],[0.1,0.2], origin='top-right').set_channels(4)

        rois = [
                # same as input
                {'channel':(None,None,None),'angle':(None,None,None),'vertical':(None,None,None),'horizontal':(None,None,None)},

                # bin all
                {'channel':(None,None,4),'angle':(None,None,2),'vertical':(None,None,8),'horizontal':(None,None,16)},

                # bin to single dimension
                {'vertical':(31,33,2)},


                # crop  asymmetrically
                {'vertical':(10,None,None),'horizontal':(None,-20,None)}
        ]

        #calculate offsets for geometry4
        ag4_offset_h = ag.pixel_size_h*20/2
        ag4_offset_v = -ag.pixel_size_v*10/2

        ag_gold = [
                ag.copy(),
                AcquisitionGeometry.create_Parallel3D().set_angles(numpy.linspace(0.5,360.5,180,endpoint=False)).set_panel([8,8],[1.6,1.6], origin='top-right').set_channels(1),
                AcquisitionGeometry.create_Parallel2D().set_angles(angles_full).set_panel(128,[0.1,0.4], origin='top-right').set_channels(4),
                AcquisitionGeometry.create_Parallel3D(detector_position=[ag4_offset_h, 0, ag4_offset_v]).set_angles(angles_full).set_panel([108,54],[0.1,0.2], origin='top-right').set_channels(4)
        ]

        for i, roi in enumerate(rois):
            proc = Binner(roi=roi)
            proc.set_input(ag)
            ag_out = proc._process_acquisition_geometry()

            self.assertEqual(ag_gold[i], ag_out, msg="Binning acquisition geometry with roi {0}. \nExpected:\n{1}\nGot\n{2}".format(i,ag_gold[i], ag_out))



    def test_process_acquisition_geometry_cone2D(self):

        ag = AcquisitionGeometry.create_Cone2D([0,-50],[0,50]).set_angles(numpy.linspace(0,360,360,endpoint=False)).set_panel(128,0.1).set_channels(4)

        rois = [
                # same as input
                {'channel':(None,None,None),'angle':(None,None,None),'horizontal':(None,None,None)},

                # bin all
                {'channel':(None,None,4),'angle':(None,None,2),'horizontal':(None,None,16)},
        ]

        ag_gold = [
                ag.copy(),
                AcquisitionGeometry.create_Cone2D([0,-50],[0,50]).set_angles(numpy.linspace(0.5,360.5,180,endpoint=False)).set_panel(8,[1.6,0.1]).set_channels(1),
        ]

        for i, roi in enumerate(rois):
            proc = Binner(roi=roi)
            proc.set_input(ag)
            ag_out = proc._process_acquisition_geometry()

            self.assertEqual(ag_gold[i], ag_out, msg="Binning acquisition geometry with roi {}".format(i))


    def test_process_acquisition_geometry_cone3D(self):

        ag = AcquisitionGeometry.create_Cone3D([0,-50,0],[0,50,0]).set_angles(numpy.linspace(0,360,360,endpoint=False)).set_panel([128,64],[0.1,0.2]).set_channels(4)

        rois = [
                # same as input
                {'channel':(None,None,None),'angle':(None,None,None),'vertical':(None,None,None),'horizontal':(None,None,None)},

                # bin all
                {'channel':(None,None,4),'angle':(None,None,2),'vertical':(None,None,8),'horizontal':(None,None,16)},

                # shift detector with crop
                {'vertical':(32,65,2)},

                # bin to single dimension
                {'vertical':(31,33,2)},

        ]

        ag_gold = [
                ag.copy(),
                AcquisitionGeometry.create_Cone3D([0,-50,0],[0,50,0]).set_angles(numpy.linspace(0.5,360.5,180,endpoint=False)).set_panel([8,8],[1.6,1.6]).set_channels(1),
                AcquisitionGeometry.create_Cone3D([0,-50,0],[0,50,32*0.2/2]).set_angles(numpy.linspace(0,360,360,endpoint=False)).set_panel([128,16],[0.1,0.4]).set_channels(4),
                AcquisitionGeometry.create_Cone2D([0,-50],[0,50]).set_angles(numpy.linspace(0,360,360,endpoint=False)).set_panel(128,[0.1,0.4]).set_channels(4),
        ]

        for i, roi in enumerate(rois):
            proc = Binner(roi=roi)
            proc.set_input(ag)
            ag_out = proc._process_acquisition_geometry()

            self.assertEqual(ag_gold[i], ag_out, msg="Binning acquisition geometry with roi {}".format(i))


    def test_process_image_geometry(self):

        ig_in = ImageGeometry(8,16,28,0.1,0.2,0.3,channels=4)

        rois = [
                # same as input
                {'channel':(None,None,None),'vertical':(None,None,None),'horizontal_x':(None,None,None),'horizontal_y':(None,None,None)},

                # bin all
                {'channel':(None,None,3),'vertical':(None,None,7),'horizontal_x':(None,None,4),'horizontal_y':(None,None,5)},

                # crop and bin
                {'channel':(1,None,2),'vertical':(4,-8,4),'horizontal_x':(1,7,2),'horizontal_y':(4,-8,2)},

                # bin to vector
                {'channel':(None,None,4),'vertical':(None,None,28),'horizontal_x':(None,None,4),'horizontal_y':(None,None,16)},

                #bin to single element
                {'channel':(None,None,4),'vertical':(None,None,28),'horizontal_x':(None,None,8),'horizontal_y':(None,None,16)},

        ]

        ig_gold = [ ImageGeometry(8,16,28,0.1,0.2,0.3,channels=4),
                    ImageGeometry(2,3,4,0.4,1.0,2.1,center_y=-0.1,channels=1),
                    ImageGeometry(3,2,4,0.2,0.4,1.2,center_y=-0.4, center_z=-0.6, channels=1),
                    VectorGeometry(2, dimension_labels='horizontal_x'),
                    None
        ]

        #channel spacing isn't an initialisation argument
        ig_gold[1].channel_spacing=3
        ig_gold[2].channel_spacing=2
        ig_gold[3].channel_spacing=4


        for i, roi in enumerate(rois):
            proc = Binner(roi=roi)
            proc.set_input(ig_in)
            ig_out = proc._process_image_geometry()
            self.assertEqual(ig_gold[i], ig_out, msg="Binning image geometry with roi {} failed".format(i))

        with self.assertRaises(ValueError):
            roi = {'wrong label':(None,None,None)}
            proc = Binner(roi=roi)
            proc.set_input(ig_in)
            ig_out = proc._process_image_geometry(ig_in)


        # binning/cropping offsets geometry
        ig_in = ImageGeometry(128,128,128,16,16,16,80,240,-160)
        ig_gold = ImageGeometry(10,10,10,48,48,48,-192,-32,-432)

        roi = {'vertical':(32,64,3),'horizontal_x':(32,64,3),'horizontal_y':(32,64,3)}
        proc = Binner(roi,accelerated=True)
        proc.set_input(ig_in)
        ig_out = proc.get_output()

        self.assertEqual(ig_gold, ig_out, msg="Binning image geometry with offset roi failed")


    def test_bin_array_consistency(self):

        ig = ImageGeometry(64,32,16,channels=8)
        data = ig.allocate('random')

        roi = {'horizontal_x':(1,-1,16),'horizontal_y':(1,-1,8),'channel':(1,-1,2),'vertical':(1,-1,4)}

        binner = Binner(roi)
        binner.set_input(data)

        shape_binned = binner._shape_out

        binned_arr_acc = numpy.empty(shape_binned,dtype=numpy.float32)
        binned_arr_numpy = numpy.empty(shape_binned,dtype=numpy.float32)
        binned_by_hand = numpy.empty(shape_binned,dtype=numpy.float32)

        binner._bin_array_numpy(data.array, binned_arr_numpy)
        binner._bin_array_acc(data.array, binned_arr_acc)


        l_out = 0
        for l in range(1,shape_binned[0]*2, 2):
            k_out = 0
            for k in range(1,shape_binned[1]*4, 4):
                j_out = 0
                for j in range(1,shape_binned[2]*8, 8):
                    i_out = 0
                    for i in range(1, shape_binned[3]*16, 16):
                        binned_by_hand[l_out,k_out,j_out,i_out]  = data.array[l:l+2,k:k+4,j:j+8,i:i+16].mean()
                        i_out +=1
                    j_out +=1
                k_out +=1
            l_out +=1

        numpy.testing.assert_allclose(binned_by_hand,binned_arr_numpy,atol=1e-6)
        numpy.testing.assert_allclose(binned_by_hand,binned_arr_acc,atol=1e-6)

    def test_bin_image_data(self):
        """
        Binning results tested with test_binning_cpp_ so this is checking wrappers with axis labels and geometry
        """
        ig = ImageGeometry(4,6,8,0.1,0.2,0.3,0.4,0.5,0.6,channels=10)
        data = ig.allocate('random')

        channel = range(0,10,2)
        vertical = range(0,8,2)
        horizontal_y = range(0,6,2)
        horizontal_x = range(0,4,2)

        roi = {'channel':channel,'vertical':vertical,'horizontal_x':horizontal_x,'horizontal_y':horizontal_y}
        proc = Binner(roi,accelerated=True)
        proc.set_input(data)
        binned_data = proc.get_output()

        ig_out = ImageGeometry(2,3,4,0.2,0.4,0.6,0.4,0.5,0.6,channels=5)
        ig_out.channel_spacing = 2

        binned_by_hand = ig_out.allocate(None)

        l_out = 0
        for l in channel:
            k_out = 0
            for k in vertical:
                j_out = 0
                for j in horizontal_y:
                    i_out = 0
                    for i in horizontal_x:
                        binned_by_hand.array[l_out,k_out,j_out,i_out]  = data.array[l:l+channel.step,k:k+vertical.step,j:j+horizontal_y.step,i:i+horizontal_x.step].mean()
                        i_out +=1
                    j_out +=1
                k_out +=1
            l_out+=1

        numpy.testing.assert_allclose(binned_data.array, binned_by_hand.array,atol=0.003)
        self.assertEqual(binned_data.geometry, binned_by_hand.geometry)


        #test with `out`
        binned_data.fill(0)
        proc.get_output(out=binned_data)
        numpy.testing.assert_allclose(binned_data.array, binned_by_hand.array,atol=0.003)
        self.assertEqual(binned_data.geometry, binned_by_hand.geometry)



    def test_bin_acquisition_data(self):
        """
        Binning results tested with test_binning_cpp_ so this is checking wrappers with axis labels and geometry
        """
        ag = AcquisitionGeometry.create_Cone3D([0,-50,0],[0,50,0]).set_angles(numpy.linspace(0,360,8,endpoint=False)).set_panel([4,6],[0.1,0.2]).set_channels(10)
        data = ag.allocate('random')

        channel = range(0,10,2)
        angle = range(0,8,2)
        vertical = range(0,6,2)
        horizontal = range(0,4,2)

        roi = {'channel':channel,'vertical':vertical,'horizontal':horizontal,'angle':angle}
        proc = Binner(roi,accelerated=True)
        proc.set_input(data)
        binned_data = proc.get_output()

        ag_out = AcquisitionGeometry.create_Cone3D([0,-50,0],[0,50,0]).set_angles(numpy.linspace(22.5,360+22.5,4,endpoint=False)).set_panel([2,3],[0.2,0.4]).set_channels(5)
        binned_by_hand = ag_out.allocate(None)

        l_out = 0
        for l in channel:
            k_out = 0
            for k in angle:
                j_out = 0
                for j in vertical:
                    i_out = 0
                    for i in horizontal:
                        binned_by_hand.array[l_out,k_out,j_out,i_out]  = data.array[l:l+channel.step,k:k+vertical.step,j:j+vertical.step,i:i+horizontal.step].mean()
                        i_out +=1
                    j_out +=1
                k_out +=1
            l_out+=1

        numpy.testing.assert_allclose(binned_data.array, binned_by_hand.array,atol=0.003)
        self.assertEqual(binned_data.geometry, binned_by_hand.geometry)


        #test with `out`
        binned_data.fill(0)
        proc.get_output(out=binned_data)
        numpy.testing.assert_allclose(binned_data.array, binned_by_hand.array,atol=0.003)
        self.assertEqual(binned_data.geometry, binned_by_hand.geometry)



    def test_process_acquisition(self):

        arr=numpy.arange(24,dtype=numpy.float32).reshape(2,3,4)
        geometry = AcquisitionGeometry.create_Parallel3D().set_angles([0,90]).set_panel([4,3])
        data_in = AcquisitionData(arr, False, geometry)

        roi = {'vertical':(None,None,2),'angle':(None,None,2),'horizontal':(None,None,2)}
        proc = Binner(roi)

        geometry_gold = AcquisitionGeometry.create_Parallel2D().set_angles([45]).set_panel(2,2)
        el1 = (0+1+4+5+12+13+16+17)/8
        el2 = (2+3+6+7+14+15+18+19)/8
        data_gold = numpy.array([el1,el2],dtype=numpy.float32)

        proc.set_input(data_in.geometry)
        geometry_out = proc.process()
        self.assertEqual(geometry_out, geometry_gold,
        msg="Binner failed with geometry mismatch. Got:\n{0}\nExpected:\n{1}".format(geometry_out, geometry_gold))

        proc.set_input(data_in)
        data_out = proc.process()

        numpy.testing.assert_array_equal(data_gold, data_out.array)
        self.assertEqual(data_out.geometry, geometry_gold,
        msg="Binner failed with geometry mismatch. Got:\n{0}\nExpected:\n{1}".format(data_out.geometry, geometry_gold))

        data_out.fill(0)
        proc.process(out=data_out)

        numpy.testing.assert_array_equal(data_gold, data_out.array)
        self.assertEqual(data_out.geometry, geometry_gold,
        msg="Binner failed with geometry mismatch. Got:\n{0}\nExpected:\n{1}".format(data_out.geometry, geometry_gold))


    def test_process_image(self):

        arr=numpy.arange(24,dtype=numpy.float32).reshape(2,3,4)
        geometry = ImageGeometry(4,3,2)
        data_in = ImageData(arr, False, geometry)

        roi = {'vertical':(None,None,2),'horizontal_y':(None,None,2),'horizontal_x':(None,None,2)}
        proc = Binner(roi)

        geometry_gold = VectorGeometry(2,dimension_labels='horizontal_x')
        el1 = (0+1+4+5+12+13+16+17)/8
        el2 = (2+3+6+7+14+15+18+19)/8
        data_gold = numpy.array([el1,el2],dtype=numpy.float32)

        proc.set_input(data_in.geometry)
        geometry_out = proc.process()
        self.assertEqual(geometry_out, geometry_gold,
        msg="Binner failed with geometry mismatch. Got:\n{0}\nExpected:\n{1}".format(geometry_out, geometry_gold))

        proc.set_input(data_in)
        data_out = proc.process()

        numpy.testing.assert_array_equal(data_gold, data_out.array)
        self.assertEqual(data_out.geometry, geometry_gold,
        msg="Binner failed with geometry mismatch. Got:\n{0}\nExpected:\n{1}".format(data_out.geometry, geometry_gold))

        data_out.fill(0)
        proc.process(out=data_out)

        numpy.testing.assert_array_equal(data_gold, data_out.array)
        self.assertEqual(data_out.geometry, geometry_gold,
        msg="Binner failed with geometry mismatch. Got:\n{0}\nExpected:\n{1}".format(data_out.geometry, geometry_gold))


    def test_process_data_container(self):

        arr=numpy.arange(24,dtype=numpy.float32).reshape(2,3,4)
        data_in = DataContainer(arr,False)

        #default labels
        roi = {'dimension_00':(None,None,2),'dimension_01':(None,None,2),'dimension_02':(None,None,2)}

        el1 = (0+1+4+5+12+13+16+17)/8
        el2 = (2+3+6+7+14+15+18+19)/8
        data_gold = numpy.array([el1,el2],dtype=numpy.float32)

        proc = Binner(roi)
        proc.set_input(data_in)
        data_out = proc.process()
        numpy.testing.assert_array_equal(data_gold, data_out.array)

        data_out.fill(0)
        proc.process(out=data_out)
        numpy.testing.assert_array_equal(data_gold, data_out.array)

        # custom labels
        data_in = DataContainer(arr,False,['LABEL_A','LABEL_B','LABEL_C'])

        roi = {'LABEL_A':(None,None,2),'LABEL_B':(None,None,2),'LABEL_C':(None,None,2)}

        proc = Binner(roi)
        proc.set_input(data_in)
        data_out = proc.process()
        numpy.testing.assert_array_equal(data_gold, data_out.array)


    @unittest.skipUnless(has_tigre and has_nvidia, "TIGRE GPU not installed")
    def test_imagedata_full_tigre(self):
        """
        This test bins a reconstructed volume. It then uses that geometry as the reconstruction window and reconstructs again.

        This ensures the offsets are correctly set and the same window of data is output in both cases.
        """

        data = dataexample.SIMULATED_PARALLEL_BEAM_DATA.get()
        data.log(out=data)
        data*=-1

        recon =FBP(data).run(verbose=0)

        roi = {'vertical':(20,40,5),'horizontal_y':(70,100,3),'horizontal_x':(-80,-40,2)}
        binner = Binner(roi)

        binner.set_input(recon.geometry)
        ig_roi = binner.get_output()

        binner.set_input(recon)
        recon_binned = binner.get_output()

        self.assertEqual(ig_roi, recon_binned.geometry, msg="Binned geometries not equal")

        recon_roi =FBP(data, ig_roi).run(verbose=0)

        # not a very tight tolerance as binning and fbp at lower res are not identical operations.
        numpy.testing.assert_allclose(recon_roi.array, recon_binned.array, atol=5e-3)


    @unittest.skipUnless(has_astra and has_nvidia, "ASTRA GPU not installed")
    def test_aqdata_full_astra(self):
        """
        This test bins a sinogram. It then uses that geometry for the forward projection.

        This ensures the offsets are correctly set and the same window of data is output in both cases.
        """

        ag = dataexample.SIMULATED_PARALLEL_BEAM_DATA.get().geometry
        ag.set_labels(['vertical','angle','horizontal'])

        phantom = dataexample.SIMULATED_SPHERE_VOLUME.get()

        PO = AstraProjectionOperator(phantom.geometry, ag)
        fp_full = PO.direct(phantom)


        roi = {'angle':(25,26),'vertical':(5,62,2),'horizontal':(-75,0,2)}
        binner = Binner(roi)

        binner.set_input(ag)
        ag_roi = binner.get_output()

        binner.set_input(fp_full)
        fp_binned = binner.get_output()

        self.assertEqual(ag_roi, fp_binned.geometry, msg="Binned geometries not equal")

        PO = AstraProjectionOperator(phantom.geometry, ag_roi)
        fp_roi = PO.direct(phantom)

        # not a very tight tolerance as binning and fp at lower res are not identical operations.
        numpy.testing.assert_allclose(fp_roi.array, fp_binned.array, atol=0.06)


    @unittest.skipUnless(has_astra and has_nvidia, "ASTRA GPU not installed")
    def test_aqdata_full_origin_astra(self):
        """
        This test bins a sinogram. It then uses that geometry for the forward projection.

        This ensures the offsets are correctly set and the same window of data is output in both cases.
        """
        ag = dataexample.SIMULATED_PARALLEL_BEAM_DATA.get().geometry
        ag.set_labels(['vertical','angle','horizontal'])
        ag.config.panel.origin='top-right'

        phantom = dataexample.SIMULATED_SPHERE_VOLUME.get()

        PO = AstraProjectionOperator(phantom.geometry, ag)
        fp_full = PO.direct(phantom)

        roi = {'angle':(25,26),'vertical':(5,62,2),'horizontal':(-75,0,2)}
        binner = Binner(roi)

        binner.set_input(ag)
        ag_roi = binner.get_output()

        binner.set_input(fp_full)
        fp_binned = binner.get_output()

        self.assertEqual(ag_roi, fp_binned.geometry, msg="Binned geometries not equal")

        PO = AstraProjectionOperator(phantom.geometry, ag_roi)
        fp_roi = PO.direct(phantom)

        # not a very tight tolerance as binning and fp at lower res are not identical operations.
        numpy.testing.assert_allclose(fp_roi.array, fp_binned.array, atol=0.08)


    @unittest.skip
    @unittest.skipUnless(has_tigre and has_nvidia, "TIGRE GPU not installed")
    def test_aqdata_full_tigre(self):
        """
        This test slices a sinogram. It then uses that geometry for the forward projection.
        This ensures the offsets are correctly set and the same window of data is output in both cases.
        Tigre geometry bug means this does not pass.
        """

        ag = dataexample.SIMULATED_PARALLEL_BEAM_DATA.get().geometry

        phantom = dataexample.SIMULATED_SPHERE_VOLUME.get()

        PO = TigreProjectionOperator(phantom.geometry, ag)
        fp_full = PO.direct(phantom)


        roi = {'angle':(25,26),'vertical':(5,62,2),'horizontal':(-75,0,2)}
        binner = Binner(roi)

        binner.set_input(ag)
        ag_roi = binner.get_output()

        binner.set_input(fp_full)
        fp_binned = binner.get_output()

        self.assertEqual(ag_roi, fp_binned.geometry, msg="Binned geometries not equal")

        PO = TigreProjectionOperator(phantom.geometry, ag_roi)
        fp_roi = PO.direct(phantom)

        numpy.testing.assert_allclose(fp_roi.array, fp_binned.array, atol=0.06)


class TestSlicer(unittest.TestCase):

    def test_set_up_processor(self):
        ig = ImageGeometry(20,22,23,0.1,0.2,0.3,0.4,0.5,0.6,channels=24)
        data = ig.allocate('random')

        channel = range(0,10,3)
        vertical = range(0,8,2)
        horizontal_y = range(0,22,1)
        horizontal_x = range(0,4,4)

        roi = {'horizontal_y':horizontal_y,'horizontal_x':horizontal_x,'vertical':vertical,'channel':channel}
        proc = Slicer(roi)
        proc._set_up_processor(data)

        # check set values
        self.assertTrue(proc._shape_in == list(data.shape))

        shape_out =[
            len(channel),
            len(vertical),
            len(horizontal_y),
            len(horizontal_x),
        ]

        self.assertTrue(proc._shape_out == shape_out)
        self.assertTrue(proc._labels_in == ['channel','vertical','horizontal_y','horizontal_x'])
        numpy.testing.assert_array_equal(proc._processed_dims,[True,True,False,True])

        roi_ordered = [
            range(channel.start, shape_out[0] * channel.step, channel.step),
            range(vertical.start, shape_out[1] * vertical.step, vertical.step),
            range(horizontal_y.start, shape_out[2] * horizontal_y.step, horizontal_y.step),
            range(horizontal_x.start, shape_out[3] * horizontal_x.step, horizontal_x.step)
        ]

        self.assertTrue(proc._roi_ordered == roi_ordered)


    def test_process_acquisition_geometry_parallel2D(self):

        ag = AcquisitionGeometry.create_Parallel2D().set_angles(numpy.linspace(0,360,360,endpoint=False)).set_panel(128,0.1).set_channels(4)

        rois = [
                # same as input
                {'channel':(None,None,None),'angle':(None,None,None),'horizontal':(None,None,None)},

                # slice all
                {'channel':(None,None,4),'angle':(None,None,2),'horizontal':(None,None,16)},
        ]

        pix_end1 = ag.pixel_num_h -1
        pix_start2 = 0
        pix_end2 = 7 * 16 # last pixel index sliced multiplied by step size
        offset = ag.pixel_size_h*((pix_start2)-(pix_end1 - pix_end2 ))/2

        ag_gold = [
                ag.copy(),
                AcquisitionGeometry.create_Parallel2D(detector_position=[offset, 0.  ]).set_angles(numpy.linspace(0,360,180,endpoint=False)).set_panel(8,[1.6,0.1]).set_channels(1),
        ]

        for i, roi in enumerate(rois):
            proc = Slicer(roi=roi)
            proc.set_input(ag)
            ag_out = proc._process_acquisition_geometry()

            self.assertEqual(ag_gold[i], ag_out, msg="Slicing acquisition geometry with roi {0}. \nExpected:\n{1}\nGot\n{2}".format(i,ag_gold[i], ag_out))

    def test_process_acquisition_geometry_parallel3D(self):

        angles_full = numpy.linspace(0,360,360,endpoint=False)
        ag = AcquisitionGeometry.create_Parallel3D().set_angles(angles_full).set_panel([128,64],[0.1,0.2], origin='bottom-left').set_channels(4)

        rois = [
                # same as input
                {'channel':(None,None,None),'angle':(None,None,None),'vertical':(None,None,None),'horizontal':(None,None,None)},

                # slice all
                {'channel':(None,None,4),'angle':(None,None,2),'vertical':(None,None,8),'horizontal':(None,None,16)},

                # slice to single dimension
                {'vertical':(31,33,2)},

                # slice  asymmetrically
                {'vertical':(10,None,None),'horizontal':(None,-20,None)}
        ]

        #calculate offsets for geometry2
        pix_end_h1 = ag.pixel_num_h -1
        pix_start_h2 = 0
        pix_end_h2 = 7 * 16 # last pixel index sliced multiplied by step size
        ag2_offset_h = ag.pixel_size_h*((pix_start_h2)-(pix_end_h1-pix_end_h2))/2

        pix_end_v1 = ag.pixel_num_v -1
        pix_start_v2 = 0
        pix_end_v2 = 7 * 8 # last pixel index sliced multiplied by step size
        ag2_offset_v = ag.pixel_size_v*((pix_start_v2)-(pix_end_v1- pix_end_v2))/2

        #calculate offsets for geometry4
        ag4_offset_h = -ag.pixel_size_h*20/2
        ag4_offset_v = ag.pixel_size_v*10/2

        ag_gold = [
                ag.copy(),
                AcquisitionGeometry.create_Parallel3D(detector_position=[ag2_offset_h, 0, ag2_offset_v]).set_angles(numpy.linspace(0,360,180,endpoint=False)).set_panel([8,8],[1.6,1.6]).set_channels(1),
                AcquisitionGeometry.create_Parallel2D().set_angles(numpy.linspace(0,360,360,endpoint=False)).set_panel(128,[0.1,0.4]).set_channels(4),
                AcquisitionGeometry.create_Parallel3D(detector_position=[ag4_offset_h, 0, ag4_offset_v]).set_angles(angles_full).set_panel([108,54],[0.1,0.2]).set_channels(4)
        ]

        for i, roi in enumerate(rois):
            proc = Slicer(roi=roi)
            proc.set_input(ag)
            ag_out = proc._process_acquisition_geometry()

            self.assertEqual(ag_gold[i], ag_out, msg="Slicing acquisition geometry with roi {0}. \nExpected:\n{1}\nGot\n{2}".format(i,ag_gold[i], ag_out))

    def test_process_acquisition_geometry_parallel3D_origin(self):

        #tests the geometry output with a non-default origin choice

        angles_full = numpy.linspace(0,360,360,endpoint=False)
        ag = AcquisitionGeometry.create_Parallel3D().set_angles(angles_full).set_panel([128,64],[0.1,0.2], origin='top-right').set_channels(4)

        rois = [
                # same as input
                {'channel':(None,None,None),'angle':(None,None,None),'vertical':(None,None,None),'horizontal':(None,None,None)},

                # slice all
                {'channel':(None,None,4),'angle':(None,None,2),'vertical':(None,None,8),'horizontal':(None,None,16)},

                # slice to single dimension
                {'vertical':(31,33,2)},

                # slice  asymmetrically
                {'vertical':(10,None,None),'horizontal':(None,-20,None)}
        ]

        #calculate offsets for geometry2
        pix_end_h1 = ag.pixel_num_h -1
        pix_start_h2 = 0
        pix_end_h2 = 7 * 16 # last pixel index sliced multiplied by step size
        ag2_offset_h = -ag.pixel_size_h*((pix_start_h2)-(pix_end_h1-pix_end_h2))/2

        pix_end_v1 = ag.pixel_num_v -1
        pix_start_v2 = 0
        pix_end_v2 = 7 * 8 # last pixel index sliced multiplied by step size
        ag2_offset_v = -ag.pixel_size_v*((pix_start_v2)-(pix_end_v1- pix_end_v2))/2

        #calculate offsets for geometry4
        ag4_offset_h = ag.pixel_size_h*20/2
        ag4_offset_v = -ag.pixel_size_v*10/2

        ag_gold = [
                ag.copy(),
                AcquisitionGeometry.create_Parallel3D(detector_position=[ag2_offset_h, 0, ag2_offset_v]).set_angles(numpy.linspace(0,360,180,endpoint=False)).set_panel([8,8],[1.6,1.6], origin='top-right').set_channels(1),
                AcquisitionGeometry.create_Parallel2D().set_angles(numpy.linspace(0,360,360,endpoint=False)).set_panel(128,[0.1,0.4], origin='top-right').set_channels(4),
                AcquisitionGeometry.create_Parallel3D(detector_position=[ag4_offset_h, 0, ag4_offset_v]).set_angles(angles_full).set_panel([108,54],[0.1,0.2], origin='top-right').set_channels(4)
        ]

        for i, roi in enumerate(rois):
            proc = Slicer(roi=roi)
            proc.set_input(ag)
            ag_out = proc._process_acquisition_geometry()

            self.assertEqual(ag_gold[i], ag_out, msg="Slicing acquisition geometry with roi {0}. \nExpected:\n{1}\nGot\n{2}".format(i,ag_gold[i], ag_out))


    def test_process_acquisition_geometry_cone2D(self):

        ag = AcquisitionGeometry.create_Cone2D([0,-50],[0,50]).set_angles(numpy.linspace(0,360,360,endpoint=False)).set_panel(128,0.1).set_channels(4)

        rois = [
                # same as input
                {'channel':(None,None,None),'angle':(None,None,None),'horizontal':(None,None,None)},

                # slice all
                {'channel':(None,None,4),'angle':(None,None,2),'horizontal':(None,None,16)},
        ]

        pix_end1 = ag.pixel_num_h -1
        pix_start2 = 0
        pix_end2 = 7 * 16 # last pixel index sliced multiplied by step size
        offset = ag.pixel_size_h*((pix_start2)-(pix_end1-pix_end2) )/2

        ag_gold = [
                ag.copy(),
                AcquisitionGeometry.create_Cone2D([0,-50],[offset,50]).set_angles(numpy.linspace(0,360,180,endpoint=False)).set_panel(8,[1.6,0.1]).set_channels(1),
        ]

        for i, roi in enumerate(rois):
            proc = Slicer(roi=roi)
            proc.set_input(ag)
            ag_out = proc._process_acquisition_geometry()

            self.assertEqual(ag_gold[i], ag_out, msg="Slicing acquisition geometry with roi {0}. \nExpected:\n{1}\nGot\n{2}".format(i,ag_gold[i], ag_out))


    def test_process_acquisition_geometry_cone3D(self):

        ag = AcquisitionGeometry.create_Cone3D([0,-50,0],[0,50,0]).set_angles(numpy.linspace(0,360,360,endpoint=False)).set_panel([128,64],[0.1,0.2]).set_channels(4)

        rois = [
                # same as input
                {'channel':(None,None,None),'angle':(None,None,None),'vertical':(None,None,None),'horizontal':(None,None,None)},

                # slice all
                {'channel':(None,None,4),'angle':(None,None,2),'vertical':(None,None,8),'horizontal':(None,None,16)},

                # shift detector with crop
                {'vertical':(32,65,2)},

                # slice to single dimension
                {'vertical':(32,34,2)},

        ]

        # roi1
        pix_end_h1 = ag.pixel_num_h -1
        pix_start_h2 = 0
        pix_end_h2 = 7 * 16 # last pixel index sliced multiplied by step size
        offset_h = ag.pixel_size_h*((pix_start_h2)-(pix_end_h1-pix_end_h2))/2

        pix_end_v1 = ag.pixel_num_v -1
        pix_start_v2 = 0
        pix_end_v2 = 7 * 8 # last pixel index sliced multiplied by step size
        offset_v = ag.pixel_size_v*((pix_start_v2)-(pix_end_v1-pix_end_v2) )/2

        #roi2
        vert_range = range(32,min(65,ag.pixel_num_v),2)
        pix_end_v1 = ag.pixel_num_v -1
        pix_start_v2 = 32
        pix_end_v2 = 15 * 2 +  pix_start_v2 # last pixel index sliced multiplied by step size
        offset_v2 = ag.pixel_size_v*((pix_start_v2)-(pix_end_v1-pix_end_v2))/2

        ag_gold = [
                ag.copy(),
                AcquisitionGeometry.create_Cone3D([0,-50,0],[offset_h,50,offset_v]).set_angles(numpy.linspace(0,360,180,endpoint=False)).set_panel([8,8],[1.6,1.6]).set_channels(1),
                AcquisitionGeometry.create_Cone3D([0,-50,0],[0,50,offset_v2]).set_angles(numpy.linspace(0,360,360,endpoint=False)).set_panel([128,16],[0.1,0.4]).set_channels(4),
                AcquisitionGeometry.create_Cone2D([0,-50],[0,50]).set_angles(numpy.linspace(0,360,360,endpoint=False)).set_panel(128,[0.1,0.4]).set_channels(4),
        ]

        for i, roi in enumerate(rois):
            proc = Slicer(roi=roi)
            proc.set_input(ag)
            ag_out = proc._process_acquisition_geometry()

            self.assertEqual(ag_gold[i], ag_out, msg="Slicing acquisition geometry with roi {0}. \nExpected:\n{1}\nGot\n{2}".format(i,ag_gold[i], ag_out))


    def test_process_image_geometry(self):

        ig_in = ImageGeometry(8,16,28,0.1,0.2,0.3,channels=4)

        rois = [
                # same as input
                {'channel':(None,None,None),'vertical':(None,None,None),'horizontal_x':(None,None,None),'horizontal_y':(None,None,None)},

                # slice all
                {'channel':(None,None,3),'vertical':(None,None,7),'horizontal_x':(None,None,4),'horizontal_y':(None,None,5)},

                # crop and slice
                {'channel':(1,None,2),'vertical':(4,-8,4),'horizontal_x':(1,7,2),'horizontal_y':(4,-8,2)},

                # slice to single dimension
                {'channel':(None,None,4),'vertical':(None,None,28),'horizontal_x':(None,None,4),'horizontal_y':(None,None,16)},

                 # slice to single element
                {'channel':(None,None,4),'vertical':(None,None,28),'horizontal_x':(None, None,8),'horizontal_y':(None,None,16)},
        ]

        offset_x =0.1*(8-1-1*4)/2
        offset_y =0.2*(16-1-3 * 5)/2
        offset_z =0.3*(28-1-3 * 7)/2

        ig_gold = [ ImageGeometry(8,16,28,0.1,0.2,0.3,channels=4),
                    ImageGeometry(2,4,4,0.4,1.0,2.1,center_x=-offset_x,center_y=-offset_y,center_z=-offset_z,channels=2),
                    ImageGeometry(3,2,4,0.2,0.4,1.2,center_x=-0.05,center_y=-0.5,center_z=-1.05,channels=2),
                    VectorGeometry(2, dimension_labels='horizontal_x'),
                    None
        ]

        #channel spacing isn't an initialisation argument
        ig_gold[1].channel_spacing=3
        ig_gold[2].channel_spacing=2
        ig_gold[3].channel_spacing=4


        for i, roi in enumerate(rois):
            proc = Slicer(roi=roi)
            proc.set_input(ig_in)
            ig_out = proc._process_image_geometry()
            self.assertEqual(ig_gold[i], ig_out, msg="Slicer image geometry with roi {0}. \nExpected:\n{1}\nGot\n{2}".format(i,ig_gold[i], ig_out))

        with self.assertRaises(ValueError):
            roi = {'wrong label':(None,None,None)}
            proc = Slicer(roi=roi)
            proc.set_input(ig_in)
            ig_out = proc._process_image_geometry(ig_in)


        # slicing/cropping offsets geometry
        ig_in = ImageGeometry(128,128,128,16,16,16,80,240,-160)
        ig_gold = ImageGeometry(11,11,11,48,48,48,-184,-24,-424)

        roi = {'vertical':(32,64,3),'horizontal_x':(32,64,3),'horizontal_y':(32,64,3)}
        proc = Slicer(roi)
        proc.set_input(ig_in)
        ig_out = proc.get_output()

        self.assertEqual(ig_gold, ig_out, msg="Slicing image geometry with offset roi failed. \nExpected:\n{0}\nGot\n{1}".format(ig_gold, ig_out))


    def test_slice_image_data(self):

        ig = ImageGeometry(4,6,8,0.1,0.2,0.3,0.4,0.5,0.6,channels=10)
        data = ig.allocate('random')

        channel = range(0,10,2)
        vertical = range(0,8,2)
        horizontal_y = range(0,6,2)
        horizontal_x = range(0,4,2)

        roi = {'channel':channel,'vertical':vertical,'horizontal_x':horizontal_x,'horizontal_y':horizontal_y}
        proc = Slicer(roi)
        proc.set_input(data)
        sliced_data = proc.get_output()

        ig_out = ImageGeometry(2,3,4,0.2,0.4,0.6,0.4-0.5*0.1,0.5-0.5*0.2,0.6-0.5*0.3,channels=5)
        ig_out.channel_spacing = 2

        sliced_by_hand = ig_out.allocate(None)


        sliced_by_hand.fill( data.array[(
            slice(channel.start,channel.stop,channel.step),
            slice(vertical.start,vertical.stop,vertical.step),
            slice(horizontal_y.start,horizontal_y.stop,horizontal_y.step),
            slice(horizontal_x.start,horizontal_x.stop,horizontal_x.step))]
            )

        numpy.testing.assert_allclose(sliced_data.array, sliced_by_hand.array,atol=0.003)
        self.assertEqual(sliced_data.geometry, sliced_by_hand.geometry)


        #test with `out`
        sliced_data.fill(0)
        proc.get_output(out=sliced_data)
        numpy.testing.assert_allclose(sliced_data.array, sliced_by_hand.array,atol=0.003)
        self.assertEqual(sliced_data.geometry, sliced_by_hand.geometry)



    def test_slice_acquisition_data(self):

        ag = AcquisitionGeometry.create_Cone3D([0,-50,0],[0,50,0]).set_angles(numpy.linspace(0,360,8,endpoint=False)).set_panel([4,6],[0.1,0.2]).set_channels(10)
        data = ag.allocate('random')

        channel = range(0,10,2)
        angle = range(0,8,2)
        vertical = range(0,6,2)
        horizontal = range(0,4,2)

        roi = {'channel':channel,'vertical':vertical,'horizontal':horizontal,'angle':angle}
        proc = Slicer(roi)
        proc.set_input(data)
        sliced_data = proc.get_output()

        pix_end_h1 = ag.pixel_num_h -1
        pix_start_h2 = 0
        pix_end_h2 = 1 * 2 # last pixel index sliced multiplied by step size
        offset_h = ag.pixel_size_h*((pix_start_h2)-(pix_end_h1-pix_end_h2))/2

        pix_end_v1 = ag.pixel_num_v -1
        pix_start_v2 = 0
        pix_end_v2 = 2 * 2 # last pixel index sliced multiplied by step size
        offset_v = ag.pixel_size_v*((pix_start_v2)-(pix_end_v1-pix_end_v2))/2

        ag_out = AcquisitionGeometry.create_Cone3D([0,-50,0],[offset_h,50,offset_v]).set_angles(numpy.linspace(0,360,4,endpoint=False)).set_panel([2,3],[0.2,0.4]).set_channels(5)
        sliced_by_hand = ag_out.allocate(None)

        sliced_by_hand.fill( data.array[(
            slice(channel.start,channel.stop,channel.step),
            slice(angle.start,angle.stop,angle.step),
            slice(vertical.start,vertical.stop,vertical.step),
            slice(horizontal.start,horizontal.stop,horizontal.step))]
            )

        numpy.testing.assert_allclose(sliced_data.array, sliced_by_hand.array,atol=0.003)
        self.assertEqual(sliced_data.geometry, sliced_by_hand.geometry,msg="Expected:\n{0}\nGot\n{1}".format(sliced_by_hand.geometry, sliced_data.geometry))


        #test with `out`
        sliced_data.fill(0)
        proc.get_output(out=sliced_data)
        numpy.testing.assert_allclose(sliced_data.array, sliced_by_hand.array,atol=0.003)
        self.assertEqual(sliced_data.geometry, sliced_by_hand.geometry,msg="Expected:\n{0}\nGot\n{1}".format(sliced_by_hand.geometry, sliced_data.geometry))


    @unittest.skipUnless(has_tigre and has_nvidia, "TIGRE GPU not installed")
    def test_imagedata_full_tigre(self):
        """
        This test slices a reconstructed volume. It then uses that geometry as the reconstruction window and reconstructs again.

        This ensures the offsets are correctly set and the same window of data is output in both cases.
        """

        data = dataexample.SIMULATED_PARALLEL_BEAM_DATA.get()
        data.log(out=data)
        data*=-1

        recon =FBP(data).run(verbose=0)

        roi = {'vertical':(20,40,5),'horizontal_y':(70,100,3),'horizontal_x':(-80,-40,2)}
        slicer = Slicer(roi)

        slicer.set_input(recon.geometry)
        ig_roi = slicer.get_output()

        slicer.set_input(recon)
        recon_sliced = slicer.get_output()

        self.assertEqual(ig_roi, recon_sliced.geometry, msg="Sliced geometries not equal")

        recon_roi =FBP(data, ig_roi).run(verbose=0)

        numpy.testing.assert_allclose(recon_roi.array, recon_sliced.array, atol=5e-6)


    @unittest.skipUnless(has_astra and has_nvidia, "ASTRA GPU not installed")
    def test_aqdata_full_astra(self):
        """
        This test slices a sinogram. It then uses that geometry for the forward projection.

        This ensures the offsets are correctly set and the same window of data is output in both cases.
        """

        ag = dataexample.SIMULATED_PARALLEL_BEAM_DATA.get().geometry
        ag.set_labels(['vertical','angle','horizontal'])

        phantom = dataexample.SIMULATED_SPHERE_VOLUME.get()

        PO = AstraProjectionOperator(phantom.geometry, ag)
        fp_full = PO.direct(phantom)


        roi = {'angle':(25,30,2),'vertical':(5,50,2),'horizontal':(-50,0,2)}
        slicer = Slicer(roi)

        slicer.set_input(ag)
        ag_roi = slicer.get_output()

        slicer.set_input(fp_full)
        fp_sliced = slicer.get_output()

        numpy.testing.assert_allclose(fp_sliced.array, fp_full.array[5:50:2,25:30:2,-50::2])

        self.assertEqual(ag_roi, fp_sliced.geometry, msg="Sliced geometries not equal")

        PO = AstraProjectionOperator(phantom.geometry, ag_roi)
        fp_roi = PO.direct(phantom)

        numpy.testing.assert_allclose(fp_roi.array, fp_sliced.array, 1e-4)


    @unittest.skipUnless(has_astra and has_nvidia, "ASTRA GPU not installed")
    def test_aqdata_full_origin_astra(self):
        """
        This test slices a sinogram. It then uses that geometry for the forward projection.

        This ensures the offsets are correctly set and the same window of data is output in both cases.
        """

        ag = dataexample.SIMULATED_PARALLEL_BEAM_DATA.get().geometry
        ag.set_labels(['vertical','angle','horizontal'])
        ag.config.panel.origin='top-right'

        phantom = dataexample.SIMULATED_SPHERE_VOLUME.get()

        PO = AstraProjectionOperator(phantom.geometry, ag)
        fp_full = PO.direct(phantom)

        roi = {'angle':(25,30,2),'vertical':(5,50,2),'horizontal':(-50,0,2)}
        slicer = Slicer(roi)

        slicer.set_input(ag)
        ag_roi = slicer.get_output()

        slicer.set_input(fp_full)
        fp_sliced = slicer.get_output()

        numpy.testing.assert_allclose(fp_sliced.array, fp_full.array[5:50:2,25:30:2,-50::2])

        self.assertEqual(ag_roi, fp_sliced.geometry, msg="Sliced geometries not equal")

        PO = AstraProjectionOperator(phantom.geometry, ag_roi)
        fp_roi = PO.direct(phantom)
        numpy.testing.assert_allclose(fp_roi.array, fp_sliced.array, 1e-4)


    @unittest.skip
    @unittest.skipUnless(has_tigre and has_nvidia, "TIGRE GPU not installed")
    def test_aqdata_full_tigre(self):
        """
        This test slices a sinogram. It then uses that geometry for the forward projection.

        This ensures the offsets are correctly set and the same window of data is output in both cases.

        Tigre geometry bug means this does not pass.
        """

        ag = dataexample.SIMULATED_PARALLEL_BEAM_DATA.get().geometry

        phantom = dataexample.SIMULATED_SPHERE_VOLUME.get()

        PO = TigreProjectionOperator(phantom.geometry, ag)
        fp_full = PO.direct(phantom)


        roi = {'angle':(25,30,2),'vertical':(5,50,2),'horizontal':(-50,0,2)}
        slicer = Slicer(roi)

        slicer.set_input(ag)
        ag_roi = slicer.get_output()

        slicer.set_input(fp_full)
        fp_sliced = slicer.get_output()

        numpy.testing.assert_allclose(fp_sliced.array, fp_full.array[25:30:2,5:50:2,-50::2])

        self.assertEqual(ag_roi, fp_sliced.geometry, msg="Sliced geometries not equal")

        PO = TigreProjectionOperator(phantom.geometry, ag_roi)
        fp_roi = PO.direct(phantom)

        numpy.testing.assert_allclose(fp_roi.array, fp_sliced.array, 1e-4)


    def test_process_acquisition(self):

        arr=numpy.arange(24,dtype=numpy.float32).reshape(2,3,4)
        geometry = AcquisitionGeometry.create_Parallel3D().set_angles([0,90]).set_panel([4,3])
        data_in = AcquisitionData(arr, False, geometry)

        roi = {'vertical':(None,None,2),'angle':(None,None,2),'horizontal':(None,None,2)}
        proc = Slicer(roi)

        geometry_gold = AcquisitionGeometry.create_Parallel3D(detector_position=[-0.5,  0. ,  0. ]).set_angles([0]).set_panel([2,2],[2,2])
        data_gold = numpy.squeeze(data_in.array[::2,::2,::2])

        proc.set_input(data_in.geometry)
        geometry_out = proc.process()
        self.assertEqual(geometry_out, geometry_gold,
        msg="Slicer failed with geometry mismatch. Got:\n{0}\nExpected:\n{1}".format(geometry_out, geometry_gold))

        proc.set_input(data_in)
        data_out = proc.process()

        numpy.testing.assert_array_equal(data_gold, data_out.array)
        self.assertEqual(data_out.geometry, geometry_gold,
        msg="Slicer failed with geometry mismatch. Got:\n{0}\nExpected:\n{1}".format(data_out.geometry, geometry_gold))

        data_out.fill(0)
        proc.process(out=data_out)

        numpy.testing.assert_array_equal(data_gold, data_out.array)
        self.assertEqual(data_out.geometry, geometry_gold,
        msg="Slicer failed with geometry mismatch. Got:\n{0}\nExpected:\n{1}".format(data_out.geometry, geometry_gold))


    def test_process_image(self):

        arr=numpy.arange(24,dtype=numpy.float32).reshape(2,3,4)
        geometry = ImageGeometry(4,3,2)
        data_in = ImageData(arr, False, geometry)

        roi = {'vertical':(None,None,2),'horizontal_y':(None,None,2),'horizontal_x':(None,None,2)}
        proc = Slicer(roi)

        geometry_gold = ImageGeometry(2,2,1, 2,2,2, -0.5,0, -0.5)
        data_gold = numpy.squeeze(data_in.array[::2,::2,::2])

        proc.set_input(data_in.geometry)
        geometry_out = proc.process()
        self.assertEqual(geometry_out, geometry_gold,
        msg="Slicer failed with geometry mismatch. Got:\n{0}\nExpected:\n{1}".format(geometry_out, geometry_gold))

        proc.set_input(data_in)
        data_out = proc.process()

        numpy.testing.assert_array_equal(data_gold, data_out.array)
        self.assertEqual(data_out.geometry, geometry_gold,
        msg="Slicer failed with geometry mismatch. Got:\n{0}\nExpected:\n{1}".format(data_out.geometry, geometry_gold))

        data_out.fill(0)
        proc.process(out=data_out)

        numpy.testing.assert_array_equal(data_gold, data_out.array)
        self.assertEqual(data_out.geometry, geometry_gold,
        msg="Slicer failed with geometry mismatch. Got:\n{0}\nExpected:\n{1}".format(data_out.geometry, geometry_gold))


    def test_process_data_container(self):

        arr=numpy.arange(24,dtype=numpy.float32).reshape(2,3,4)
        data_in = DataContainer(arr,False)

        #default labels
        roi = {'dimension_00':(None,None,2),'dimension_01':(None,None,2),'dimension_02':(None,None,2)}

        data_gold = numpy.squeeze(data_in.array[::2,::2,::2])
        proc = Slicer(roi)
        proc.set_input(data_in)
        data_out = proc.process()
        numpy.testing.assert_array_equal(data_gold, data_out.array)

        data_out.fill(0)
        proc.process(out=data_out)
        numpy.testing.assert_array_equal(data_gold, data_out.array)

        # custom labels
        data_in = DataContainer(arr,False,['LABEL_A','LABEL_B','LABEL_C'])

        roi = {'LABEL_A':(None,None,2),'LABEL_B':(None,None,2),'LABEL_C':(None,None,2)}

        proc = Slicer(roi)
        proc.set_input(data_in)
        data_out = proc.process()
        numpy.testing.assert_array_equal(data_gold, data_out.array)

class TestCofR_xcorrelation(unittest.TestCase):
    def setUp(self):
        data_raw = dataexample.SYNCHROTRON_PARALLEL_BEAM_DATA.get()
        self.data_DLS = data_raw.log()
        self.data_DLS *= -1

        self.angles_list = [numpy.array([590, 0, 2, -310.5, 1]),
                       numpy.array([0.5, 10, 20, 180, 1]),
                       numpy.array([-360,-300, -240, -180.5, 0]),
                       numpy.array([-0.5, -90, -100, -179.5, 1])]
        
        ag = AcquisitionGeometry.create_Parallel3D().set_angles(self.angles_list[0]).set_panel((2,2))
        ad = ag.allocate()
        ad.fill(numpy.ones([len(self.angles_list[0]), 2, 2]))
        self.data_test = ad

    def test_CofR_xcorrelation_init(self):
        # test default values are set
        processor = CofR_xcorrelation()
        self.assertEqual(processor.slice_index, 'centre')
        self.assertEqual(processor.projection_index, 0)
        self.assertEqual(processor.ang_tol, 0.1)

        # test non-default values are set
        processor = CofR_xcorrelation(11, 12, 13)
        self.assertEqual(processor.slice_index, 11)
        self.assertEqual(processor.projection_index, 12)
        self.assertEqual(processor.ang_tol, 13)

    def test_CofR_xcorrelation_check_input(self):
        
        # test default values
        processor = CofR_xcorrelation()
        processor.set_input(self.data_DLS)
        
        # test there is no error when slice_index is specified with different values in range
        slice_indices = [0, self.data_DLS.get_dimension_size('vertical')-1]
        for slice_index in slice_indices:
            processor = CofR_xcorrelation(slice_index=slice_index)
            processor.check_input(self.data_DLS)

        # test there is an error when slice index is specified with an un-recognised string, numbers out of range, or list
        slice_indices = ['a', -10, self.data_DLS.get_dimension_size('vertical'), [0,1]]
        for slice_index in slice_indices:
            with self.assertRaises(ValueError):
                processor = CofR_xcorrelation(slice_index=slice_index)
                processor.check_input(self.data_DLS)
        
        # test an error is raised passing string or out of range indices to projection index 
        projection_indices = ['a', [0, 'b'], -1, [self.data_DLS.get_dimension_size('angle'), 0]]
        for projection_index in projection_indices:
            with self.assertRaises(ValueError):
                processor = CofR_xcorrelation(projection_index=projection_index)
                processor.check_input(self.data_DLS)

        # test there is no error when an angle can be found 180 degrees +/- tolerance from the projection_index,
        processor = CofR_xcorrelation(projection_index=0, ang_tol=1)
        for angles in self.angles_list:
            self.data_test.geometry.set_angles(angles)
            processor.check_input(self.data_test)
        
        # test there is an error when no angle can be found 180 degrees +/- tolerance from the projection_index  
        processor = CofR_xcorrelation(projection_index=0, ang_tol=0.1)
        for angles in self.angles_list:
            self.data_test.geometry.set_angles(angles)
            with self.assertRaises(ValueError):
                processor.check_input(self.data_test)

        # test there is no error when projection indices are specified as list 180 degrees apart within tolerance
        processor = CofR_xcorrelation(projection_index=[0,3], ang_tol=1)
        for angles in self.angles_list:
            self.data_test.geometry.set_angles(angles)
            processor.check_input(self.data_test)

        # test there is no error when projection indices are specified as tuple 180 degrees apart within tolerance
        processor = CofR_xcorrelation(projection_index=(0,3), ang_tol=1)
        for angles in self.angles_list:
            self.data_test.geometry.set_angles(angles)
            processor.check_input(self.data_test)

        # test there is an error when projection indices are specified as >180 degrees apart within tolerance
        processor = CofR_xcorrelation(projection_index=[0,1], ang_tol=1)
        for angles in self.angles_list:
            self.data_test.geometry.set_angles(angles)
            with self.assertRaises(ValueError):
                processor.check_input(self.data_test)

        # test there is an error when more than 2 projection indices are specified
        processor = CofR_xcorrelation(projection_index=[0,3,1], ang_tol=1)
        for angles in self.angles_list:
            self.data_test.geometry.set_angles(angles)
            with self.assertRaises(ValueError):
                processor.check_input(self.data_test)

    def test_CofR_xcorrelation_return_180_index(self):
        # test finding angle 180 degrees apart to correlate with
        for angles in self.angles_list:
            index_180 = CofR_xcorrelation._return_180_index(angles, 0)
            self.assertEqual(angles[3], angles[index_180])

    def test_CofR_xcorrelation_process(self):
        # test processor returns expected output with DLS data
        processor = CofR_xcorrelation(projection_index=0, ang_tol=1)
        processor.set_input(self.data_DLS)
        data_out = processor.process()
        self.assertAlmostEqual(6.33, data_out.geometry.config.system.rotation_axis.position[0],places=2) 
        
        # test processor returns expected output with DLS data using out
        data = self.data_DLS
        processor = CofR_xcorrelation(projection_index=0, ang_tol=1)
        processor.set_input(data)
        processor.process(out = data)
        self.assertAlmostEqual(6.33, data.geometry.config.system.rotation_axis.position[0],places=2) 

        # test processor returns expected (but less accurate) output with DLS data with limited angles
        data_limited = Slicer(roi={'angle': ((abs(self.data_DLS.geometry.angles+86)).argmin(), (abs(self.data_DLS.geometry.angles-92)).argmin(), 1)})(self.data_DLS)
        processor = CofR_xcorrelation(slice_index = 'centre', projection_index = 0, ang_tol=5)
        processor.set_input(data_limited) 
        processor.get_output(out=data_limited)
        self.assertAlmostEqual(6.33, data_limited.geometry.config.system.rotation_axis.position[0],places=0) 

        # test there is an error when the target angle is not within tolerance
        processor = CentreOfRotationCorrector.xcorrelation(slice_index = 'centre', projection_index = 0, ang_tol=1)
        with self.assertRaises(ValueError):
            processor.set_input(data_limited)           
    
class TestCentreOfRotation_parallel(unittest.TestCase):

    def setUp(self):
        data_raw = dataexample.SYNCHROTRON_PARALLEL_BEAM_DATA.get()
        self.data_DLS = data_raw.log()
        self.data_DLS *= -1

    def test_CofR_xcorrelation(self):      

        corr = CentreOfRotationCorrector.xcorrelation(slice_index='centre', projection_index=0, ang_tol=0.1)
        corr.set_input(self.data_DLS)
        ad_out = corr.get_output()
        self.assertAlmostEqual(6.33, ad_out.geometry.config.system.rotation_axis.position[0],places=2)

        corr = CentreOfRotationCorrector.xcorrelation(slice_index=67, projection_index=0, ang_tol=0.1)
        corr.set_input(self.data_DLS)
        ad_out = corr.get_output()
        self.assertAlmostEqual(6.33, ad_out.geometry.config.system.rotation_axis.position[0],places=2)

        
    @unittest.skipUnless(has_astra and has_nvidia, "ASTRA GPU not installed")
    def test_CofR_image_sharpness_astra(self):

        corr = CentreOfRotationCorrector.image_sharpness(search_range=20, backend='astra')
        corr.set_input(self.data_DLS)
        ad_out = corr.get_output()
        self.assertAlmostEqual(6.33, ad_out.geometry.config.system.rotation_axis.position[0],places=1)


    @unittest.skipUnless(False, "TIGRE not installed")
    def skiptest_test_CofR_image_sharpness_tigre(self): #currently not avaliable for parallel beam
        corr = CentreOfRotationCorrector.image_sharpness(search_range=20, backend='tigre')
        corr.set_input(self.data_DLS)
        ad_out = corr.get_output()
        self.assertAlmostEqual(6.33, ad_out.geometry.config.system.rotation_axis.position[0],places=2)

    def test_CenterOfRotationCorrector(self):
        corr = CentreOfRotationCorrector.xcorrelation(slice_index='centre', projection_index=0, ang_tol=0.1)
        corr.set_input(self.data_DLS)
        ad_out = corr.get_output()
        self.assertAlmostEqual(6.33, ad_out.geometry.config.system.rotation_axis.position[0],places=2)

        corr = CentreOfRotationCorrector.xcorrelation(slice_index=67, projection_index=0, ang_tol=0.1)
        corr.set_input(self.data_DLS)
        ad_out = corr.get_output()
        self.assertAlmostEqual(6.33, ad_out.geometry.config.system.rotation_axis.position[0],places=2)


class TestCentreOfRotation_conebeam(unittest.TestCase):

    def setUp(self):
        angles = numpy.linspace(0, 360, 180, endpoint=False)

        ag_orig = AcquisitionGeometry.create_Cone2D([0,-100],[0,100])\
            .set_panel(64,0.2)\
            .set_angles(angles)\
            .set_labels(['angle', 'horizontal'])

        ig = ag_orig.get_ImageGeometry()
        phantom = TomoPhantom.get_ImageData(12, ig)

        if has_tigre:
            Op = TigreProjectionOperator(ig, ag_orig, direct_method='Siddon')
        else:
            Op = AstraProjectionOperator(ig, ag_orig)

        self.data_0 = Op.direct(phantom)

        ag_offset = AcquisitionGeometry.create_Cone2D([0,-100],[0,100],rotation_axis_position=(-0.150,0))\
            .set_panel(64,0.2)\
            .set_angles(angles)\
            .set_labels(['angle', 'horizontal'])

        if has_tigre:
            Op = TigreProjectionOperator(ig, ag_offset, direct_method='Siddon')
        else:
            Op = AstraProjectionOperator(ig, ag_offset)

        self.data_offset = Op.direct(phantom)
        self.data_offset.geometry = ag_orig

    @unittest.skipUnless(has_tomophantom and has_astra and has_nvidia, "Tomophantom or ASTRA GPU not installed")
    def test_CofR_image_sharpness_astra(self):
        corr = CentreOfRotationCorrector.image_sharpness(backend='astra')
        ad_out = corr(self.data_0)
        self.assertAlmostEqual(0.000, ad_out.geometry.config.system.rotation_axis.position[0],places=3)

        corr = CentreOfRotationCorrector.image_sharpness(backend='astra')
        ad_out = corr(self.data_offset)
        self.assertAlmostEqual(-0.150, ad_out.geometry.config.system.rotation_axis.position[0],places=3)

    @unittest.skipUnless(has_tomophantom and has_tigre and has_nvidia, "Tomophantom or TIGRE GPU not installed")
    def test_CofR_image_sharpness_tigre(self): #currently not avaliable for parallel beam
        corr = CentreOfRotationCorrector.image_sharpness(backend='tigre')
        ad_out = corr(self.data_0)
        self.assertAlmostEqual(0.000, ad_out.geometry.config.system.rotation_axis.position[0],places=3)

        corr = CentreOfRotationCorrector.image_sharpness(backend='tigre')
        ad_out = corr(self.data_offset)
        self.assertAlmostEqual(-0.150, ad_out.geometry.config.system.rotation_axis.position[0],places=3)


class TestPaddder(unittest.TestCase):

    def setUp(self):

        self.ag = AcquisitionGeometry.create_Parallel3D(detector_position=[-0.1, 0.,-0.2]).set_angles([0,90,180,270]).set_panel([16,16],[0.1,0.1]).set_channels(4)
        self.ag_pad_width = {'channel':(1,2),'vertical':(3,4),'horizontal':(5,6)}
        self.ag_padded = AcquisitionGeometry.create_Parallel3D(detector_position=[-0.05, 0., -0.15]).set_angles([0,90,180,270]).set_panel([27,23],[0.1,0.1]).set_channels(7)

        self.ag2 = AcquisitionGeometry.create_Parallel3D(detector_position=[-0.1, 0.,-0.2]).set_angles([0,90,180,270]).set_panel([16,16],[0.1,0.1],origin='top-right').set_channels(4)
        self.ag2_padded = AcquisitionGeometry.create_Parallel3D(detector_position=[-0.15, 0., -0.25]).set_angles([0,90,180,270]).set_panel([27,23],[0.1,0.1],origin='top-right').set_channels(7)

        self.ig = ImageGeometry(5,4,3,center_x=0.5,center_y=1,center_z=-0.5,channels=2)
        self.ig_pad_width = {'channel':(1,2),'vertical':(3,2),'horizontal_x':(2,1), 'horizontal_y':(2,3)}
        self.ig_padded = ImageGeometry(8,9,8,center_x=0,center_y=1.5,center_z=-1, channels=5)


        arr_in = numpy.arange(9, dtype=numpy.float32).reshape(3,3)
        ig = ImageGeometry(3,3)
        self.data_test = ImageData(arr_in, True, ig)


    def test_parse_input(self):

        ig = ImageGeometry(20,22,23,0.1,0.2,0.3,0.4,0.5,0.6,channels=24)
        data = ig.allocate('random')
        dim_order = ['channel','vertical','horizontal_y','horizontal_x']

        pad_width = {'horizontal_x':(3,4),'vertical':(5,6),'channel':(7,8)}
        pad_values= {'horizontal_x':(0.3,0.4),'vertical':(0.5,0.6),'channel':(0.7,0.8)}


        # check inputs
        proc = Padder('constant', pad_width=2, pad_values=0.1)
        proc._parse_input(data)
        self.assertListEqual(list(data.dimension_labels), proc._labels_in)
        self.assertListEqual(list(data.shape), proc._shape_in)

        #expected outputs
        gold_width_default = [(0,0),(2,2),(2,2),(2,2)]
        gold_value_default = [(0,0),(0.1,0.1),(0.1,0.1),(0.1,0.1)]
        gold_processed_dims_default = [0,1,1,1]
        gold_shape_out_default = numpy.array(data.shape) + [0,4,4,4]

        gold_width_tuple = [(0,0),(1,2),(1,2),(1,2)]
        gold_value_tuple = [(0,0),(0.1,0.2),(0.1,0.2),(0.1,0.2)]
        gold_shape_out_tuple = numpy.array(data.shape) + [0,3,3,3]

        gold_width_dict = [pad_width.get(x,(0,0)) for x in dim_order]
        gold_value_dict = [pad_values.get(x,(0,0)) for x in dim_order]
        gold_processed_dims_dict = [1,1,0,1]
        gold_shape_out_dict = numpy.array(data.shape) + [7+8,5+6,0,3+4]

        # check pad_width set-up
        proc = Padder('constant', pad_width=2, pad_values=0.1)
        proc._parse_input(data)
        self.assertListEqual(gold_width_default, proc._pad_width_param)
        self.assertListEqual(gold_value_default, proc._pad_values_param)
        self.assertListEqual(gold_processed_dims_default, proc._processed_dims)
        numpy.testing.assert_array_equal(gold_shape_out_default, proc._shape_out)

        proc = Padder('constant', pad_width=(1,2), pad_values=0.1)
        proc._parse_input(data)
        self.assertListEqual(gold_width_tuple, proc._pad_width_param)
        self.assertListEqual(gold_value_default, proc._pad_values_param)
        self.assertListEqual(gold_processed_dims_default, proc._processed_dims)
        numpy.testing.assert_array_equal(gold_shape_out_tuple, proc._shape_out)

        proc = Padder('constant', pad_width=pad_width, pad_values=0.1)
        proc._parse_input(data)
        gold_value_dict_custom = [(0,0) if x == (0,0) else (0.1,0.1)  for x in gold_width_dict]
        self.assertListEqual(gold_width_dict, proc._pad_width_param)
        self.assertListEqual(gold_value_dict_custom, proc._pad_values_param)
        self.assertListEqual(gold_processed_dims_dict, proc._processed_dims)
        numpy.testing.assert_array_equal(gold_shape_out_dict, proc._shape_out)

        # check pad_value set-up
        proc = Padder('constant', pad_width=2, pad_values=(0.1,0.2))
        proc._parse_input(data)
        self.assertListEqual(gold_width_default, proc._pad_width_param)
        self.assertListEqual(gold_value_tuple, proc._pad_values_param)
        self.assertListEqual(gold_processed_dims_default, proc._processed_dims)
        numpy.testing.assert_array_equal(gold_shape_out_default, proc._shape_out)

        proc = Padder('constant', pad_width=2, pad_values=pad_values)
        proc._parse_input(data)
        gold_width_dict_custom = [(0,0) if x == (0,0) else (2,2)  for x in gold_value_dict]
        gold_shape_out_dict_custom = numpy.array(data.shape) + [4,4,0,4]
        self.assertListEqual(gold_width_dict_custom, proc._pad_width_param)
        self.assertListEqual(gold_value_dict, proc._pad_values_param)
        self.assertListEqual(gold_processed_dims_dict, proc._processed_dims)
        numpy.testing.assert_array_equal(gold_shape_out_dict_custom, proc._shape_out)

        proc = Padder('constant', pad_width=pad_width, pad_values=(0.1,0.2))
        proc._parse_input(data)
        gold_value_dictionary_custom = [(0,0) if x == (0,0) else (0.1,0.2)  for x in gold_width_dict]
        self.assertListEqual(gold_width_dict, proc._pad_width_param)
        self.assertListEqual(gold_value_dictionary_custom, proc._pad_values_param)
        self.assertListEqual(gold_processed_dims_dict, proc._processed_dims)
        numpy.testing.assert_array_equal(gold_shape_out_dict, proc._shape_out)

        proc = Padder('constant', pad_width=pad_width, pad_values=pad_values)
        proc._parse_input(data)
        self.assertListEqual(gold_width_dict, proc._pad_width_param)
        self.assertListEqual(gold_value_dict, proc._pad_values_param)
        self.assertListEqual(gold_processed_dims_dict, proc._processed_dims)
        numpy.testing.assert_array_equal(gold_shape_out_dict, proc._shape_out)

        proc = Padder('constant', pad_width=pad_width, pad_values={'horizontal_x':(0.5,0.6)})
        # raise an error as not all axes values defined
        with self.assertRaises(ValueError):
            proc._parse_input(data)


    def test_process_acquisition_geometry(self):

        geometry = self.ag

        proc = Padder('constant', pad_width=self.ag_pad_width, pad_values=0.0)
        proc.set_input(geometry)
        geometry_padded = proc._process_acquisition_geometry()

        self.assertEqual(geometry_padded, self.ag_padded,
        msg="Padder failed with geometry mismatch. Got:\n{0}\nExpected:\n{1}".format(geometry_padded, self.ag_padded))


        proc = Padder('constant', pad_width={'angle':5}, pad_values=0.0)
        proc.set_input(geometry)
        geometry_padded = proc._process_acquisition_geometry()

        geometry_gold = geometry.copy()
        geometry_gold.config.angles.angle_data = [\
            -450., -360., -270., -180.,  -90.,\
            0.,   90.,  180.,  270.,\
            360., 450.,  540., 630., 720.]

        self.assertEqual(geometry_padded, geometry_gold,
        msg="Padder failed with geometry mismatch. Got:\n{0}\nExpected:\n{1}".format(geometry_padded, geometry_gold))


    def test_process_acquisition_geometry_origin(self):
        geometry = self.ag2

        proc = Padder('constant', pad_width=self.ag_pad_width, pad_values=0.0)
        proc.set_input(geometry)
        geometry_padded = proc._process_acquisition_geometry()

        self.assertEqual(geometry_padded, self.ag2_padded,
        msg="Padder failed with geometry mismatch. Got:\n{0}\nExpected:\n{1}".format(geometry_padded, self.ag2_padded))


    def test_process_image_geometry(self):

        geometry = self.ig

        proc = Padder('constant', pad_width=self.ig_pad_width, pad_values=0.5)
        proc.set_input(geometry)
        geometry_padded = proc._process_image_geometry()

        self.assertEqual(geometry_padded, self.ig_padded,
        msg="Padder failed with geometry mismatch. Got:\n{0}\nExpected:\n{1}".format(geometry_padded, self.ig_padded))


    def test_process_data(self):

        geometry = self.ig
        data = geometry.allocate('random')

        proc = Padder('constant', pad_width=self.ig_pad_width, pad_values=0.5)
        proc.set_input(data)
        arr_padded = proc._process_data(data)

        c = self.ig_pad_width['channel']
        v = self.ig_pad_width['vertical']
        hy = self.ig_pad_width['horizontal_y']
        hx = self.ig_pad_width['horizontal_x']

        data_gold = self.ig_padded.allocate(0.5)
        data_gold.array[c[0]:-c[1],v[0]:-v[1],hy[0]:-hy[1],hx[0]:-hx[1]] = data.array

        numpy.testing.assert_array_equal(data_gold.array, arr_padded)


    def test_process_acquisition(self):

        c = self.ag_pad_width['channel']
        v = self.ag_pad_width['vertical']
        h = self.ag_pad_width['horizontal']

        proc = Padder('constant', pad_width=self.ag_pad_width, pad_values=0.5)

        data_in = self.ag.allocate('random')

        data_gold = self.ag_padded.allocate(0.5)
        data_gold.array[c[0]:-c[1],:,v[0]:-v[1],h[0]:-h[1]] = data_in.array

        proc.set_input(data_in.geometry)
        geometry_out = proc.process()
        self.assertEqual(geometry_out, self.ag_padded,
        msg="Padder failed with geometry mismatch. Got:\n{0}\nExpected:\n{1}".format(geometry_out, self.ag_padded))

        proc.set_input(data_in)
        data_out = proc.process()

        numpy.testing.assert_array_equal(data_gold.array, data_out.array)
        self.assertEqual(data_out.geometry, self.ag_padded,
        msg="Padder failed with geometry mismatch. Got:\n{0}\nExpected:\n{1}".format(data_out.geometry, self.ag_padded))

        data_out.fill(0)
        proc.process(out=data_out)

        numpy.testing.assert_array_equal(data_gold.array, data_out.array)
        self.assertEqual(data_out.geometry, self.ag_padded,
        msg="Padder failed with geometry mismatch. Got:\n{0}\nExpected:\n{1}".format(data_out.geometry, self.ag_padded))


    def test_process_image(self):

        c = self.ig_pad_width['channel']
        v = self.ig_pad_width['vertical']
        hy = self.ig_pad_width['horizontal_y']
        hx = self.ig_pad_width['horizontal_x']

        proc = Padder('constant', pad_width=self.ig_pad_width, pad_values=0.5)

        data_in = self.ig.allocate('random')

        data_gold = self.ig_padded.allocate(0.5)
        data_gold.array[c[0]:-c[1],v[0]:-v[1],hy[0]:-hy[1],hx[0]:-hx[1]] = data_in.array

        proc.set_input(data_in.geometry)
        geometry_out = proc.process()
        self.assertEqual(geometry_out, self.ig_padded,
        msg="Padder failed with geometry mismatch. Got:\n{0}\nExpected:\n{1}".format(geometry_out, self.ig_padded))

        proc.set_input(data_in)
        data_out = proc.process()

        numpy.testing.assert_array_equal(data_gold.array, data_out.array)
        self.assertEqual(data_out.geometry, self.ig_padded,
        msg="Padder failed with geometry mismatch. Got:\n{0}\nExpected:\n{1}".format(data_out.geometry, self.ig_padded))

        data_out.fill(0)
        proc.process(out=data_out)

        numpy.testing.assert_array_equal(data_gold.array, data_out.array)
        self.assertEqual(data_out.geometry, self.ig_padded,
        msg="Padder failed with geometry mismatch. Got:\n{0}\nExpected:\n{1}".format(data_out.geometry, self.ig_padded))


    def test_process_data_container(self):

        arr=numpy.arange(24,dtype=numpy.float32).reshape(2,3,4)
        data_in = DataContainer(arr,False)

        #default labels
        pad_width = {'dimension_00':(1,2),'dimension_01':(2,3),'dimension_02':(4,3)}
        a = pad_width['dimension_00']
        b = pad_width['dimension_01']
        c = pad_width['dimension_02']

        shape_out = numpy.array(arr.shape) + [a[0]+a[1],b[0]+b[1],c[0]+c[1]]
        data_gold = numpy.ones(shape_out,dtype=numpy.float32) * 0.5
        data_gold[a[0]:-a[1],b[0]:-b[1],c[0]:-c[1]] = data_in.array

        proc = Padder('constant', pad_width=pad_width, pad_values=0.5)
        proc.set_input(data_in)
        data_out = proc.process()
        numpy.testing.assert_array_equal(data_gold, data_out.array)

        data_out.fill(0)
        proc.process(out=data_out)
        numpy.testing.assert_array_equal(data_gold, data_out.array)

        # custom labels
        data_in = DataContainer(arr,False,['LABEL_A','LABEL_B','LABEL_C'])

        pad_width = {'LABEL_A':(1,2),'LABEL_B':(2,3),'LABEL_C':(4,3)}

        proc = Padder('constant', pad_width=pad_width, pad_values=0.5)
        proc.set_input(data_in)
        data_out = proc.process()
        numpy.testing.assert_array_equal(data_gold, data_out.array)


    def test_results_constant(self):

        """
        in:
        0 1 2
        3 4 5
        6 7 8

        out:
        v v v v v
        v 0 1 2 v
        v 3 4 5 v
        v 6 7 8 v
        v v v v v
        """
        value = 0.5
        width = 1
        proc = Padder.constant(pad_width=width, constant_values=value)
        proc.set_input(self.data_test)
        data_out = proc.get_output()

        shape_padded = (3+width*2, 3+width*2)
        arr_gold = numpy.ones((shape_padded), dtype=numpy.float32) * value
        arr_gold[width:-width,width:-width] = self.data_test.array

        numpy.testing.assert_array_equal(arr_gold, data_out.array)


    def test_results_edge(self):

        """
        in:
        0 1 2
        3 4 5
        6 7 8

        out:
        0 0 1 2 2
        0 0 1 2 2
        3 3 4 5 5
        6 6 7 8 8
        6 6 7 8 8
        """

        width = 1
        proc = Padder.edge(pad_width=width)
        proc.set_input(self.data_test)
        data_out = proc.get_output()

        shape_padded = (3+width*2, 3+width*2)
        arr_gold = numpy.zeros((shape_padded), dtype=numpy.float32)
        arr_gold[width:-width,width:-width] = self.data_test.array
        arr_gold[0,:] = [0,0,1,2,2]
        arr_gold[-1,:] = [6,6,7,8,8]
        arr_gold[:,0] = [0,0,3,6,6]
        arr_gold[:,-1] = [2,2,5,8,8]

        numpy.testing.assert_array_equal(arr_gold, data_out.array)


    def test_results_linear_ramp(self):
        """
        in:
        0 1 2
        3 4 5
        6 7 8

        out:
        v   v           v           v           v                   v
        v   0           1           2           (v+2)/2             v
        v   3           4           5           (v+5)/2             v
        v   6           7           8           (v+8)/2             v
        v   (v+6)/2     (v+7)/2     (v+8)/2     ((v+8)/2 + v)/2     v
        v   v           v           v           v                   v
        """
        value = 0.5
        width = (1,2)
        proc = Padder.linear_ramp(pad_width=width, end_values=value)
        proc.set_input(self.data_test)
        data_out = proc.get_output()

        shape_padded = (3+width[0]+width[1], 3+width[0]+width[1])
        arr_gold = numpy.ones((shape_padded), dtype=numpy.float32) * value
        arr_gold[width[0]:-width[1],width[0]:-width[1]] = self.data_test.array

        arr_gold[-2,:] = (arr_gold[-3,:] + arr_gold[-1,:])/2
        arr_gold[:,-2] = (arr_gold[:,-3] + arr_gold[:,-1])/2

        numpy.testing.assert_array_equal(arr_gold, data_out.array)


    def test_results_reflect(self):
        """
        in:
        0 1 2
        3 4 5
        6 7 8

        out:
        4 3 4 5 4
        1 0 1 2 1
        4 3 4 5 4
        7 6 7 8 7
        4 3 4 5 4
        """

        width = 1
        proc = Padder.reflect(pad_width=width)
        proc.set_input(self.data_test)
        data_out = proc.get_output()

        shape_padded = (3+width*2, 3+width*2)
        arr_gold = numpy.zeros((shape_padded), dtype=numpy.float32)
        arr_gold[width:-width,width:-width] = self.data_test.array
        arr_gold[0,:] = [4,3,4,5,4]
        arr_gold[-1,:] = [4,3,4,5,4]
        arr_gold[:,0] = [4,1,4,7,4]
        arr_gold[:,-1] = [4,1,4,7,4]

        numpy.testing.assert_array_equal(arr_gold, data_out.array)

    def test_results_symmetric(self):
        """
        in:
        0 1 2
        3 4 5
        6 7 8

        out:
        0 0 1 2 2
        0 0 1 2 2
        3 3 4 5 5
        6 6 7 8 8
        6 6 7 8 8
        """

        width = 1
        proc = Padder.symmetric(pad_width=width)
        proc.set_input(self.data_test)
        data_out = proc.get_output()

        shape_padded = (3+width*2, 3+width*2)
        arr_gold = numpy.zeros((shape_padded), dtype=numpy.float32)
        arr_gold[width:-width,width:-width] = self.data_test.array
        arr_gold[0,:] = [0,0,1,2,2]
        arr_gold[-1,:] = [6,6,7,8,8]
        arr_gold[:,0] = [0,0,3,6,6]
        arr_gold[:,-1] = [2,2,5,8,8]

        numpy.testing.assert_array_equal(arr_gold, data_out.array)


    def test_results_wrap(self):
        """
        in:
        0 1 2
        3 4 5
        6 7 8

        out:
        8 6 7 8 6
        2 0 1 2 0
        5 3 4 5 3
        8 6 7 8 6
        2 0 1 2 0
        """

        width = 1
        proc = Padder.wrap(pad_width=width)
        proc.set_input(self.data_test)
        data_out = proc.get_output()

        shape_padded = (3+width*2, 3+width*2)
        arr_gold = numpy.zeros((shape_padded), dtype=numpy.float32)
        arr_gold[width:-width,width:-width] = self.data_test.array
        arr_gold[0,:] = [8,6,7,8,6]
        arr_gold[-1,:] = [2,0,1,2,0]
        arr_gold[:,0] = [8,2,5,8,2]
        arr_gold[:,-1] = [6,0,3,6,0]

        numpy.testing.assert_array_equal(arr_gold, data_out.array)


    @unittest.skipUnless(has_tigre and has_nvidia, "TIGRE GPU not installed")
    def test_pad_ad_full_tigre(self):
        """
        This test pads a acquisition data asymmetrically.
        It then compares the FBP of the padded and unpadded data on the same ImageGeometry.
        This ensures the offsets are correctly set and the same window of data is output in both cases.
        """

        data = dataexample.SIMULATED_PARALLEL_BEAM_DATA.get()

        data.log(out=data)
        data *=-1

        recon_orig = FBP(data).run(verbose=0)
        recon_orig.apply_circular_mask()

        proc = Padder('constant',pad_width=(5,40),pad_values=0.0)
        proc.set_input(data)
        data_padded = proc.get_output()

        recon_new = FBP(data_padded, recon_orig.geometry).run(verbose=0)
        recon_new.apply_circular_mask()

        numpy.testing.assert_allclose(recon_orig.array, recon_new.array, atol=1e-4)


        # switch panel origin
        data.geometry.config.panel.origin='top-right'

        recon_orig = FBP(data).run(verbose=0)
        recon_orig.apply_circular_mask()

        proc = Padder('constant',pad_width=(5,40),pad_values=0.0)
        proc.set_input(data)
        data_padded = proc.get_output()

        recon_new = FBP(data_padded, recon_orig.geometry).run(verbose=0)
        recon_new.apply_circular_mask()

        numpy.testing.assert_allclose(recon_orig.array, recon_new.array, atol=1e-4)


    @unittest.skipUnless(has_astra and has_nvidia, "ASTRA GPU not installed")
    def test_pad_id_full_astra(self):
        """
        This test pads an image data asymmetrically.
        It then compares the forward projection of the padded and unpadded phantom on the same AcquisitionGeometry.
        This ensures the offsets are correctly set and the same window of data is output in both cases.
        """

        ag = dataexample.SIMULATED_PARALLEL_BEAM_DATA.get().geometry
        phantom = dataexample.SIMULATED_SPHERE_VOLUME.get()
        ag.set_labels(['vertical','angle','horizontal'])

        PO = AstraProjectionOperator(phantom.geometry, ag)
        fp_orig = PO.direct(phantom)

        proc = Padder('constant',pad_width={'vertical':(10,40),'horizontal_y':(40,10),'horizontal_x':(5,90)},pad_values=0.0)
        proc.set_input(phantom)
        phantom_padded = proc.get_output()

        PO = AstraProjectionOperator(phantom_padded.geometry, ag)
        fp_new = PO.direct(phantom_padded)

        numpy.testing.assert_allclose(fp_orig.array, fp_new.array, atol=1e-3)


    @unittest.skip
    @unittest.skipUnless(has_tigre and has_nvidia, "TIGRE GPU not installed")
    def test_pad_id_full_tigre(self):
        """
        This test pads an image data asymmetrically.
        It then compares the forward projection of the padded and unpadded phantom on the same AcquisitionGeometry.
        This ensures the offsets are correctly set and the same window of data is output in both cases.

        Tigre geometry bug means this does not pass.
        """

        ag = dataexample.SIMULATED_PARALLEL_BEAM_DATA.get().geometry
        phantom = dataexample.SIMULATED_SPHERE_VOLUME.get()

        PO = TigreProjectionOperator(phantom.geometry, ag)
        fp_orig = PO.direct(phantom)

        proc = Padder('constant',pad_width={'vertical':(10,40),'horizontal_y':(40,10),'horizontal_x':(5,90)},pad_values=0.0)
        proc.set_input(phantom)
        phantom_padded = proc.get_output()

        PO = TigreProjectionOperator(phantom_padded.geometry, ag)
        fp_new = PO.direct(phantom_padded)

        numpy.testing.assert_allclose(fp_orig.array, fp_new.array, atol=1e-3)


class TestDataProcessor(unittest.TestCase):

    def test_DataProcessorBasic(self):

        dc_in = DataContainer(numpy.arange(10), True)
        dc_out = dc_in.copy()

        ax = AX()
        ax.scalar = 2
        ax.set_input(dc_in)

        #check results with out
        out_gold = dc_in*2
        ax.get_output(out=dc_out)
        numpy.testing.assert_array_equal(dc_out.as_array(), out_gold.as_array())

        #check results with return
        dc_out2 = ax.get_output()
        numpy.testing.assert_array_equal(dc_out2.as_array(), out_gold.as_array())

        #check call method
        dc_out2 = ax(dc_in)
        numpy.testing.assert_array_equal(dc_out2.as_array(), out_gold.as_array())

        #check storage mode
        self.assertFalse(ax.store_output)
        self.assertTrue(ax.output == None)
        ax.store_output = True
        self.assertTrue(ax.store_output)

        #check storing a copy and not a reference
        ax.set_input(dc_in)
        dc_out = ax.get_output()
        numpy.testing.assert_array_equal(ax.output.as_array(), out_gold.as_array())
        self.assertFalse(id(ax.output.as_array()) == id(dc_out.as_array()))

        #check recalculation on argument change
        ax.scalar = 3
        out_gold = dc_in*3
        ax.get_output(out=dc_out)
        numpy.testing.assert_array_equal(dc_out.as_array(), out_gold.as_array())

        #check recalculation on input change
        dc_in2 = dc_in.copy()
        dc_in2 *=2
        out_gold = dc_in2*3
        ax.set_input(dc_in2)
        ax.get_output(out=dc_out)
        numpy.testing.assert_array_equal(dc_out.as_array(), out_gold.as_array())

        #check auto recalculation if input modified (won't pass)
        dc_in2 *= 2
        out_gold = dc_in2*3
        ax.get_output(out=dc_out)
        #numpy.testing.assert_array_equal(dc_out.as_array(), out_gold.as_array())

        #raise error if input is deleted
        dc_in2 = dc_in.copy()
        ax.set_input(dc_in2)
        del dc_in2
        with self.assertRaises(ValueError):
            dc_out = ax.get_output()


    def test_DataProcessorChaining(self):
        shape = (2,3,4,5)
        size = shape[0]
        for i in range(1, len(shape)):
            size = size * shape[i]
        #print("a refcount " , sys.getrefcount(a))
        a = numpy.asarray([i for i in range( size )])
        a = numpy.reshape(a, shape)
        ds = DataContainer(a, False, ['X', 'Y','Z' ,'W'])
        c = ds.get_slice(Y=0)
        c.reorder(['Z','W','X'])
        arr = c.as_array()
        #[ 0 60  1 61  2 62  3 63  4 64  5 65  6 66  7 67  8 68  9 69 10 70 11 71
        # 12 72 13 73 14 74 15 75 16 76 17 77 18 78 19 79]

        #print(arr)

        ax = AX()
        ax.scalar = 2

        numpy.testing.assert_array_equal(ax(c).as_array(), arr*2)

        ax.set_input(c)
        numpy.testing.assert_array_equal(ax.get_output().as_array(), arr*2)

        cast = CastDataContainer(dtype=numpy.float32)
        cast.set_input(c)
        out = cast.get_output()
        self.assertTrue(out.as_array().dtype == numpy.float32)
        out *= 0
        axm = AX()
        axm.scalar = 0.5
        axm.set_input(c)
        axm.get_output(out)
        numpy.testing.assert_array_equal(out.as_array(), arr*0.5)

        #print("check call method of DataProcessor")
        numpy.testing.assert_array_equal(axm(c).as_array(), arr*0.5)


        # check out in DataSetProcessor
        #a = numpy.asarray([i for i in range( size )])

        # create a PixelByPixelDataProcessor

        #define a python function which will take only one input (the pixel value)
        pyfunc = lambda x: -x if x > 20 else x
        clip = PixelByPixelDataProcessor()
        clip.pyfunc = pyfunc
        clip.set_input(c)
        #clip.apply()
        v = clip.get_output().as_array()

        self.assertTrue(v.max() == 19)
        self.assertTrue(v.min() == -79)

        #print ("clip in {0} out {1}".format(c.as_array(), clip.get_output().as_array()))

        #dsp = DataProcessor()
        #dsp.set_input(ds)
        #dsp.input = a
        # pipeline

        chain = AX()
        chain.scalar = 0.5
        chain.set_input_processor(ax)
        #print ("chain in {0} out {1}".format(ax.get_output().as_array(), chain.get_output().as_array()))
        numpy.testing.assert_array_equal(chain.get_output().as_array(), arr)

        #print("check call method of DataProcessor")
        numpy.testing.assert_array_equal(ax(chain(c)).as_array(), arr)

class TestMaskGenerator(unittest.TestCase):

    def test_MaskGenerator(self):

        IG = ImageGeometry(voxel_num_x=10,
                        voxel_num_y=10)

        data = IG.allocate('random')

        data.as_array()[2,3] = float('inf')
        data.as_array()[4,5] = float('nan')

        # check special values - default
        m = MaskGenerator.special_values()
        m.set_input(data)
        mask = m.process()

        mask_manual = numpy.ones((10,10), dtype=bool)
        mask_manual[2,3] = 0
        mask_manual[4,5] = 0

        numpy.testing.assert_array_equal(mask.as_array(), mask_manual)

        # check nan
        m = MaskGenerator.special_values(inf=False)
        m.set_input(data)
        mask = m.process()

        mask_manual = numpy.ones((10,10), dtype=bool)
        mask_manual[4,5] = 0

        numpy.testing.assert_array_equal(mask.as_array(), mask_manual)

        # check inf
        m = MaskGenerator.special_values(nan=False)
        m.set_input(data)
        mask = m.process()

        mask_manual = numpy.ones((10,10), dtype=bool)
        mask_manual[2,3] = 0

        numpy.testing.assert_array_equal(mask.as_array(), mask_manual)

        # check threshold
        data = IG.allocate('random')
        data.as_array()[6,8] = 100
        data.as_array()[1,3] = 80

        m = MaskGenerator.threshold(None, 70)
        m.set_input(data)
        mask = m.process()

        mask_manual = numpy.ones((10,10), dtype=bool)
        mask_manual[6,8] = 0
        mask_manual[1,3] = 0

        numpy.testing.assert_array_equal(mask.as_array(), mask_manual)

        m = MaskGenerator.threshold(None, 80)
        m.set_input(data)
        mask = m.process()

        mask_manual = numpy.ones((10,10), dtype=bool)
        mask_manual[6,8] = 0

        numpy.testing.assert_array_equal(mask.as_array(), mask_manual)

        # check quantile
        data = IG.allocate('random')
        data.as_array()[6,8] = 100
        data.as_array()[1,3] = 80

        m = MaskGenerator.quantile(None, 0.98)
        m.set_input(data)
        mask = m.process()

        mask_manual = numpy.ones((10,10), dtype=bool)
        mask_manual[6,8] = 0
        mask_manual[1,3] = 0

        numpy.testing.assert_array_equal(mask.as_array(), mask_manual)

        m = MaskGenerator.quantile(None, 0.99)
        m.set_input(data)
        mask = m.process()

        mask_manual = numpy.ones((10,10), dtype=bool)
        mask_manual[6,8] = 0

        numpy.testing.assert_array_equal(mask.as_array(), mask_manual)

        # check mean
        IG = ImageGeometry(voxel_num_x=200,
                            voxel_num_y=200)
        #data = IG.allocate('random', seed=10)
        data = IG.allocate()
        numpy.random.seed(10)
        data.fill(numpy.random.rand(200,200))
        data.as_array()[7,4] += 10 * numpy.std(data.as_array()[7,:])

        m = MaskGenerator.mean(axis='horizontal_x')
        m.set_input(data)
        mask = m.process()

        mask_manual = numpy.ones((200,200), dtype=bool)
        mask_manual[7,4] = 0

        numpy.testing.assert_array_equal(mask.as_array(), mask_manual)

        m = MaskGenerator.mean(window=5)
        m.set_input(data)
        mask = m.process()

        mask_manual = numpy.ones((200,200), dtype=bool)
        mask_manual[7,4] = 0

        numpy.testing.assert_array_equal(mask.as_array(), mask_manual)

        # check median
        m = MaskGenerator.median(axis='horizontal_x')
        m.set_input(data)
        mask = m.process()

        mask_manual = numpy.ones((200,200), dtype=bool)
        mask_manual[7,4] = 0

        numpy.testing.assert_array_equal(mask.as_array(), mask_manual)

        m = MaskGenerator.median()
        m.set_input(data)
        mask = m.process()

        mask_manual = numpy.ones((200,200), dtype=bool)
        mask_manual[7,4] = 0
        numpy.testing.assert_array_equal(mask.as_array(), mask_manual)

        # check movmean
        m = MaskGenerator.mean(window=10)
        m.set_input(data)
        mask = m.process()

        mask_manual = numpy.ones((200,200), dtype=bool)
        mask_manual[7,4] = 0
        numpy.testing.assert_array_equal(mask.as_array(), mask_manual)

        #
        m = MaskGenerator.mean(window=20, axis='horizontal_y')
        m.set_input(data)
        mask = m.process()

        mask_manual = numpy.ones((200,200), dtype=bool)
        mask_manual[7,4] = 0
        numpy.testing.assert_array_equal(mask.as_array(), mask_manual)

        m = MaskGenerator.mean(window=10, threshold_factor=10)
        m.set_input(data)
        mask = m.process()

        mask_manual = numpy.ones((200,200), dtype=bool)
        numpy.testing.assert_array_equal(mask.as_array(), mask_manual)

        # check movmedian
        m = MaskGenerator.median(window=20)
        m.set_input(data)
        mask = m.process()

        mask_manual = numpy.ones((200,200), dtype=bool)
        mask_manual[7,4] = 0
        numpy.testing.assert_array_equal(mask.as_array(), mask_manual)

        # check movmedian
        m = MaskGenerator.median(window=40)
        m.set_input(data)
        mask = m.process()

        mask_manual = numpy.ones((200,200), dtype=bool)
        mask_manual[7,4] = 0
        numpy.testing.assert_array_equal(mask.as_array(), mask_manual)

class TestTransmissionAbsorptionConverter(unittest.TestCase):

    def test_TransmissionAbsorptionConverter(self):

        ray_direction = [0.1, 3.0, 0.4]
        detector_position = [-1.3, 1000.0, 2]
        detector_direction_row = [1.0, 0.2, 0.0]
        detector_direction_col = [0.0 ,0.0, 1.0]
        rotation_axis_position = [0.1, 2.0, 0.5]
        rotation_axis_direction = [0.1, 2.0, 0.5]

        AG = AcquisitionGeometry.create_Parallel3D(ray_direction=ray_direction,
                                                    detector_position=detector_position,
                                                    detector_direction_x=detector_direction_row,
                                                    detector_direction_y=detector_direction_col,
                                                    rotation_axis_position=rotation_axis_position,
                                                    rotation_axis_direction=rotation_axis_direction)

        angles = numpy.linspace(0, 360, 10, dtype=numpy.float32)

        AG.set_channels(num_channels=10)
        AG.set_angles(angles, initial_angle=10, angle_unit='radian')
        AG.set_panel((10, 5), pixel_size=(0.1, 0.2))
        AG.dimension_labels = ['vertical',\
                                'horizontal',\
                                'angle',\
                                'channel']

        ad = AG.allocate('random')

        s = TransmissionAbsorptionConverter(white_level=10, min_intensity=0.1)
        s.set_input(ad)
        data_exp = s.get_output()

        data_new = ad.as_array().copy()
        data_new /= 10
        data_new[data_new < 0.1] = 0.1
        data_new = -1 * numpy.log(data_new)

        self.assertTrue(data_exp.geometry == AG)
        numpy.testing.assert_allclose(data_exp.as_array(), data_new, rtol=1E-6)

        data_exp.fill(0)
        s.process(out=data_exp)

        self.assertTrue(data_exp.geometry == AG)
        numpy.testing.assert_allclose(data_exp.as_array(), data_new, rtol=1E-6)

class TestAbsorptionTransmissionConverter(unittest.TestCase):

    def test_AbsorptionTransmissionConverter(self):

        ray_direction = [0.1, 3.0, 0.4]
        detector_position = [-1.3, 1000.0, 2]
        detector_direction_row = [1.0, 0.2, 0.0]
        detector_direction_col = [0.0 ,0.0, 1.0]
        rotation_axis_position = [0.1, 2.0, 0.5]
        rotation_axis_direction = [0.1, 2.0, 0.5]

        AG = AcquisitionGeometry.create_Parallel3D(ray_direction=ray_direction,
                                                    detector_position=detector_position,
                                                    detector_direction_x=detector_direction_row,
                                                    detector_direction_y=detector_direction_col,
                                                    rotation_axis_position=rotation_axis_position,
                                                    rotation_axis_direction=rotation_axis_direction)

        angles = numpy.linspace(0, 360, 10, dtype=numpy.float32)

        AG.set_channels(num_channels=10)
        AG.set_angles(angles, initial_angle=10, angle_unit='radian')
        AG.set_panel((10, 5), pixel_size=(0.1, 0.2))
        AG.dimension_labels = ['vertical',\
                                'horizontal',\
                                'angle',\
                                'channel']

        ad = AG.allocate('random')

        s = AbsorptionTransmissionConverter(white_level=10)
        s.set_input(ad)
        data_exp = s.get_output()

        self.assertTrue(data_exp.geometry == AG)
        numpy.testing.assert_allclose(data_exp.as_array(), numpy.exp(-ad.as_array())*10, rtol=1E-6)

        data_exp.fill(0)
        s.process(out=data_exp)

        self.assertTrue(data_exp.geometry == AG)
        numpy.testing.assert_allclose(data_exp.as_array(), numpy.exp(-ad.as_array())*10, rtol=1E-6)


class TestMasker(unittest.TestCase):

    def setUp(self):
        IG = ImageGeometry(voxel_num_x=10,
                        voxel_num_y=10)

        self.data_init = IG.allocate('random')

        self.data = self.data_init.copy()

        self.data.as_array()[2,3] = float('inf')
        self.data.as_array()[4,5] = float('nan')

        mask_manual = numpy.ones((10,10), dtype=bool)
        mask_manual[2,3] = 0
        mask_manual[4,5] = 0

        self.mask_manual = DataContainer(mask_manual, dimension_labels=self.data.dimension_labels)
        self.mask_generated = MaskGenerator.special_values()(self.data)

        # make a copy of mask_manual with 1s and 0s instead of bools:
        mask_int_manual = mask_manual.astype(numpy.int32)
        self.mask_int_manual = DataContainer(mask_int_manual, dimension_labels=self.data.dimension_labels)


    def test_Masker_Manual(self):
        self.Masker_check(self.mask_manual, self.data, self.data_init)

    def test_Masker_generated(self):
        self.Masker_check(self.mask_generated, self.data, self.data_init)

    def test_Masker_with_integer_mask(self):
        self.Masker_check(self.mask_int_manual, self.data, self.data_init)

    def test_Masker_doesnt_modify_input_mask(self):
        mask = self.mask_manual.copy()
        self.Masker_check(self.mask_manual, self.data, self.data_init)
        numpy.testing.assert_array_equal(mask.as_array(), self.mask_manual.as_array())

    def test_Masker_doesnt_modify_input_integer_mask(self):
        mask = self.mask_int_manual.copy()
        self.Masker_check(self.mask_int_manual, self.data, self.data_init)
        numpy.testing.assert_array_equal(mask.as_array(), self.mask_int_manual.as_array())

    def Masker_check(self, mask, data, data_init):

        # test value mode
        m = Masker.value(mask=mask, value=10)
        m.set_input(data)
        res = m.process()

        data_test = data.copy().as_array()
        data_test[2,3] = 10
        data_test[4,5] = 10

        numpy.testing.assert_allclose(res.as_array(), data_test, rtol=1E-6)

        # test mean mode
        m = Masker.mean(mask=mask)
        m.set_input(data)
        res = m.process()

        data_test = data.copy().as_array()
        tmp = numpy.sum(data_init.as_array())-(data_init.as_array()[2,3]+data_init.as_array()[4,5])
        tmp /= 98
        data_test[2,3] = tmp
        data_test[4,5] = tmp

        numpy.testing.assert_allclose(res.as_array(), data_test, rtol=1E-6)

        # test median mode
        m = Masker.median(mask=mask)
        m.set_input(data)
        res = m.process()

        data_test = data.copy().as_array()
        tmp = data.as_array()[numpy.isfinite(data.as_array())]
        data_test[2,3] = numpy.median(tmp)
        data_test[4,5] = numpy.median(tmp)

        numpy.testing.assert_allclose(res.as_array(), data_test, rtol=1E-6)

        # test axis int
        m = Masker.median(mask=mask, axis=0)
        m.set_input(data)
        res = m.process()

        data_test = data.copy().as_array()
        tmp1 = data.as_array()[2,:][numpy.isfinite(data.as_array()[2,:])]
        tmp2 = data.as_array()[4,:][numpy.isfinite(data.as_array()[4,:])]
        data_test[2,3] = numpy.median(tmp1)
        data_test[4,5] = numpy.median(tmp2)

        numpy.testing.assert_allclose(res.as_array(), data_test, rtol=1E-6)

        # test axis str
        m = Masker.mean(mask=mask, axis=data.dimension_labels[1])
        m.set_input(data)
        res = m.process()

        data_test = data.copy().as_array()
        tmp1 = data.as_array()[:,3][numpy.isfinite(data.as_array()[:,3])]
        tmp2 = data.as_array()[:,5][numpy.isfinite(data.as_array()[:,5])]
        data_test[2,3] = numpy.sum(tmp1) / 9
        data_test[4,5] = numpy.sum(tmp2) / 9

        numpy.testing.assert_allclose(res.as_array(), data_test, rtol=1E-6)

        # test inline
        data = data_init.copy()
        m = Masker.value(mask=mask, value=10)
        m.set_input(data)
        m.process(out=data)

        data_test = data_init.copy().as_array()
        data_test[2,3] = 10
        data_test[4,5] = 10

        numpy.testing.assert_allclose(data.as_array(), data_test, rtol=1E-6)

        # test mask numpy
        data = data_init.copy()
        m = Masker.value(mask=mask.as_array(), value=10)
        m.set_input(data)
        res = m.process()

        data_test = data.copy().as_array()
        data_test[2,3] = 10
        data_test[4,5] = 10

        numpy.testing.assert_allclose(res.as_array(), data_test, rtol=1E-6)

        # test interpolate
        data = data_init.copy()
        m = Masker.interpolate(mask=mask, method='linear', axis='horizontal_y')
        m.set_input(data)
        res = m.process()

        data_test = data.copy().as_array()
        data_test[2,3] = (data_test[1,3] + data_test[3,3]) / 2
        data_test[4,5] = (data_test[3,5] + data_test[5,5]) / 2
        
        numpy.testing.assert_allclose(res.as_array(), data_test, rtol=1E-6)  


class TestPaganinProcessor(unittest.TestCase):

    def setUp(self):
        self.data_parallel = dataexample.SIMULATED_PARALLEL_BEAM_DATA.get()
        self.data_cone = dataexample.SIMULATED_CONE_BEAM_DATA.get()
        ag = AcquisitionGeometry.create_Parallel3D()\
            .set_angles(numpy.linspace(0,360,360,endpoint=False))\
            .set_panel([128,128],0.1)\
            .set_channels(4)

        self.data_multichannel = ag.allocate('random')

    def error_message(self,processor, test_parameter):
            return "Failed with processor " + str(processor) + " on test parameter " + test_parameter

    def test_PaganinProcessor_init(self):
        # test default values are initialised
        processor = PaganinProcessor()
        test_parameter = ['energy', 'wavelength', 'delta', 'beta', 'full_retrieval', 
                          'filter_type', 'pad', 'return_units']
        test_value = [40000, 1e2*(constants.h*constants.speed_of_light)/(40000*constants.electron_volt), 
                      1, 1e-2, True, 'paganin_method', 0, 'cm']

        for i in numpy.arange(len(test_value)):
            self.assertEqual(getattr(processor,test_parameter[i]), test_value[i], msg=self.error_message(processor, test_parameter[i]))

        # test non-default values are initialised
        processor = PaganinProcessor(1, 2, 3, 'keV', False, 'string', 19, 'mm')
        test_value = [3, 1e3*(constants.h*constants.speed_of_light)/(3000*constants.electron_volt), 1, 2, False, 'string', 19, 'mm']
        for i in numpy.arange(len(test_value)):
            self.assertEqual(getattr(processor,test_parameter[i]), test_value[i], msg=self.error_message(processor, test_parameter[i]))

        with self.assertRaises(ValueError):
            processor = PaganinProcessor(return_units='string')

    def test_PaganinProcessor_energy_to_wavelength(self):
        processor = PaganinProcessor()
        wavelength = processor._energy_to_wavelength(10, 'meV', 'mm')
        self.assertAlmostEqual(wavelength, 0.12398419)


    def test_PaganinProcessor_check_input(self):
        processor = PaganinProcessor()
        for data in [self.data_cone, self.data_parallel, self.data_multichannel]:
            processor.set_input(data)
            data2 = processor.get_input()
            numpy.testing.assert_allclose(data2.as_array(), data.as_array())

            # check there is an error when the wrong data type is input
            with self.assertRaises(TypeError):
                processor.set_input(data.geometry)

            with self.assertRaises(TypeError):
                processor.set_input(data.as_array())

            dc = DataContainer(data.as_array())
            with self.assertRaises(TypeError):
                processor.set_input(dc)


    def test_PaganinProcessor_set_geometry(self):
        processor = PaganinProcessor()
        data = self.data_cone
        # check there is an error when the data geometry does not have units
        processor.set_input(data)
        with self.assertRaises(ValueError):
            processor._set_geometry(data.geometry, None)
        
        # check there is no error when the geometry unit is provided
        data.geometry.config.units = 'um'
        processor._set_geometry(data.geometry, None)
        multiplier = 1e-4 # convert um to return units cm
        
        # check the processor finds the correct geometry values, scaled by the units
        self.assertAlmostEqual(processor.propagation_distance, data.geometry.dist_center_detector*multiplier, 
                         msg=self.error_message(processor, 'propagation_distance'))
        self.assertEqual(processor.magnification, data.geometry.magnification, 
                         msg=self.error_message(processor, 'magnification'))
        self.assertAlmostEqual(processor.pixel_size, data.geometry.pixel_size_h*multiplier, 
                         msg=self.error_message(processor, 'pixel_size'))
                
        # check there is an error when the data geometry does not have propagation distance, and it is not provided in override geometry
        processor.set_input(self.data_parallel)
        with self.assertRaises(ValueError):
            processor._set_geometry(self.data_parallel.geometry, None)
        
        # check override_geometry
        for data in [self.data_parallel, self.data_cone, self.data_multichannel]:
            processor.set_input(data)
            processor._set_geometry(self.data_cone.geometry, override_geometry={'propagation_distance':1,'magnification':2, 'pixel_size':3})
            
            self.assertEqual(processor.propagation_distance, 1, 
                            msg=self.error_message(processor, 'propagation_distance'))
            self.assertEqual(processor.magnification, 2, 
                            msg=self.error_message(processor, 'magnification'))
            self.assertEqual(processor.pixel_size, 3, 
                            msg=self.error_message(processor, 'pixel_size'))
        
        # check the processor goes back to values from geometry if the geometry over-ride is not passed
        processor.set_input(self.data_cone)
        processor._set_geometry(self.data_cone.geometry)
        self.assertAlmostEqual(processor.propagation_distance, self.data_cone.geometry.dist_center_detector*multiplier, 
                        msg=self.error_message(processor, 'propagation_distance'))
        self.assertEqual(processor.magnification, self.data_cone.geometry.magnification, 
                        msg=self.error_message(processor, 'magnification'))
        self.assertAlmostEqual(processor.pixel_size, self.data_cone.geometry.pixel_size_h*multiplier, 
                        msg=self.error_message(processor, 'pixel_size'))
        
        processor.set_input(self.data_parallel)
        with self.assertRaises(ValueError):
            processor._set_geometry(self.data_parallel.geometry)

        # check there is an error when the pixel_size_h and pixel_size_v are different
        self.data_parallel.geometry.pixel_size_h = 9
        self.data_parallel.geometry.pixel_size_h = 10
        with self.assertRaises(ValueError):
            processor._set_geometry(self.data_parallel.geometry, override_geometry={'propagation_distance':1})

    def test_PaganinProcessor_create_filter(self):
        image = self.data_cone.get_slice(angle=0).as_array()
        Nx, Ny = image.shape
        
        delta = 1
        beta = 2
        energy = 3
        processor =  PaganinProcessor(delta=delta, beta=beta, energy=energy, return_units='m')

        # check alpha and mu are calculated correctly
        wavelength = (constants.h*constants.speed_of_light)/(energy*constants.electron_volt)
        mu = 4.0*numpy.pi*beta/(wavelength)
        alpha = 60000*delta/mu

        self.data_cone.geometry.config.units='m'
        processor.set_input(self.data_cone)
        processor._set_geometry(self.data_cone.geometry)
        processor.filter_Nx = Nx
        processor.filter_Ny = Ny
        processor._create_filter()
        
        self.assertEqual(processor.alpha, alpha, msg=self.error_message(processor, 'alpha'))
        self.assertEqual(processor.mu, mu, msg=self.error_message(processor, 'mu'))
        
        kx,ky = numpy.meshgrid( 
            numpy.arange(-Nx/2, Nx/2, 1, dtype=numpy.float64) * (2*numpy.pi)/(Nx*self.data_cone.geometry.pixel_size_h),
            numpy.arange(-Ny/2, Ny/2, 1, dtype=numpy.float64) * (2*numpy.pi)/(Nx*self.data_cone.geometry.pixel_size_h),
            sparse=False, 
            indexing='ij'
            )
        
        # check default filter is created with paganin_method
        filter =  ifftshift(1/(1. + alpha*(kx**2 + ky**2)))
        numpy.testing.assert_allclose(processor.filter, filter)

        # check generalised_paganin_method
        processor = PaganinProcessor(delta=delta, beta=beta, energy=energy, filter_type='generalised_paganin_method', return_units='m')
        processor.set_input(self.data_cone)
        processor._set_geometry(self.data_cone.geometry)
        processor.filter_Nx = Nx
        processor.filter_Ny = Ny
        processor._create_filter()
        filter = ifftshift(1/(1. - (2*alpha/self.data_cone.geometry.pixel_size_h**2)*(numpy.cos(self.data_cone.geometry.pixel_size_h*kx) + numpy.cos(self.data_cone.geometry.pixel_size_h*ky) -2)))
        numpy.testing.assert_allclose(processor.filter, filter)

        # check unknown method raises error
        processor =  PaganinProcessor(delta=delta, beta=beta, energy=energy, filter_type='unknown_method', return_units='m')
        processor.set_input(self.data_cone)
        processor._set_geometry(self.data_cone.geometry)
        processor.filter_Nx = Nx
        processor.filter_Ny = Ny
        with self.assertRaises(ValueError):
            processor._create_filter()

        # check parameter override 
        processor =  PaganinProcessor(delta=delta, beta=beta, energy=energy, return_units='m')
        processor.set_input(self.data_cone)
        processor._set_geometry(self.data_cone.geometry)
        delta = 100
        beta=200
        processor.filter_Nx = Nx
        processor.filter_Ny = Ny
        processor._create_filter(override_filter={'delta':delta, 'beta':beta})
        
        # check alpha and mu are calculated correctly
        wavelength = (constants.h*constants.speed_of_light)/(energy*constants.electron_volt)
        mu = 4.0*numpy.pi*beta/(wavelength)
        alpha = 60000*delta/mu
        self.assertEqual(processor.delta, delta, msg=self.error_message(processor, 'delta'))
        self.assertEqual(processor.beta, beta, msg=self.error_message(processor, 'beta'))
        self.assertEqual(processor.alpha, alpha, msg=self.error_message(processor, 'alpha'))
        self.assertEqual(processor.mu, mu, msg=self.error_message(processor, 'mu'))
        filter =  ifftshift(1/(1. + alpha*(kx**2 + ky**2)))
        numpy.testing.assert_allclose(processor.filter, filter)
        
        # test specifying alpha, delta and beta
        delta = 12
        beta = 13
        alpha = 14
        processor.filter_Nx = Nx
        processor.filter_Ny = Ny
        with self.assertLogs(level='WARN') as log:
            processor._create_filter(override_filter = {'delta':delta, 'beta':beta, 'alpha':alpha})
        wavelength = (constants.h*constants.speed_of_light)/(energy*constants.electron_volt)
        mu = 4.0*numpy.pi*beta/(wavelength)
        
        self.assertEqual(processor.delta, delta, msg=self.error_message(processor, 'delta'))
        self.assertEqual(processor.beta, beta, msg=self.error_message(processor, 'beta'))
        self.assertEqual(processor.alpha, alpha, msg=self.error_message(processor, 'alpha'))
        self.assertEqual(processor.mu, mu, msg=self.error_message(processor, 'mu'))
        filter =  ifftshift(1/(1. + alpha*(kx**2 + ky**2)))
        numpy.testing.assert_allclose(processor.filter, filter)

    def test_PaganinProcessor(self):

        wavelength = (constants.h*constants.speed_of_light)/(40000*constants.electron_volt)
        mu = 4.0*numpy.pi*1e-2/(wavelength)        

        data_array = [self.data_cone, self.data_parallel, self.data_multichannel]
        for data in data_array:
            data.geometry.config.units = 'm'
            data_abs = -(1/mu)*numpy.log(data)
            processor = PaganinProcessor(full_retrieval=True)
            processor.set_input(data)
            thickness = processor.get_output(override_geometry={'propagation_distance':1})
            self.assertLessEqual(quality_measures.mse(thickness, data_abs), 1e-5)
            processor = PaganinProcessor(full_retrieval=False)
            processor.set_input(data)
            filtered_image = processor.get_output(override_geometry={'propagation_distance':1})
            self.assertLessEqual(quality_measures.mse(filtered_image, data), 1e-5)

            # test with GPM
            processor = PaganinProcessor(full_retrieval=True, filter_type='generalised_paganin_method')
            processor.set_input(data)
            thickness = processor.get_output(override_geometry={'propagation_distance':1})
            self.assertLessEqual(quality_measures.mse(thickness, data_abs), 1e-5)
            processor = PaganinProcessor(full_retrieval=False, filter_type='generalised_paganin_method')
            processor.set_input(data)
            filtered_image = processor.get_output(override_geometry={'propagation_distance':1})
            self.assertLessEqual(quality_measures.mse(filtered_image, data), 1e-5)

            # test with padding
            processor = PaganinProcessor(full_retrieval=True, pad=10)
            processor.set_input(data)
            thickness = processor.get_output(override_geometry={'propagation_distance':1})
            self.assertLessEqual(quality_measures.mse(thickness, data_abs), 1e-5)
            processor = PaganinProcessor(full_retrieval=False, pad=10)
            processor.set_input(data)
            filtered_image = processor.get_output(override_geometry={'propagation_distance':1})
            self.assertLessEqual(quality_measures.mse(filtered_image, data), 1e-5)

            # test in-line
            thickness_inline = PaganinProcessor(full_retrieval=True, pad=10)(data, override_geometry={'propagation_distance':1})
            numpy.testing.assert_allclose(thickness.as_array(), thickness_inline.as_array())
            filtered_image_inline = PaganinProcessor(full_retrieval=False, pad=10)(data, override_geometry={'propagation_distance':1})
            numpy.testing.assert_allclose(filtered_image.as_array(), filtered_image_inline.as_array())

            # check with different data order
            data.reorder('astra')
            data_abs = -(1/mu)*numpy.log(data)
            processor = PaganinProcessor(full_retrieval=True, pad=10)
            processor.set_input(data)
            with self.assertLogs(level='WARN') as log:
                thickness = processor.get_output(override_geometry={'propagation_distance':1})
            self.assertLessEqual(quality_measures.mse(thickness, data_abs), 1e-5)
            processor = PaganinProcessor(full_retrieval=False, pad=10)
            processor.set_input(data)
            with self.assertLogs(level='WARN') as log:
                filtered_image = processor.get_output(override_geometry={'propagation_distance':1})
            self.assertLessEqual(quality_measures.mse(filtered_image, data), 1e-5)
            
            # check with different channel data order
            if data.geometry.channels>1:
                data.reorder(('vertical','channel','horizontal','angle'))
                data_abs = -(1/mu)*numpy.log(data)
                processor = PaganinProcessor(full_retrieval=True, pad=10)
                processor.set_input(data)
                with self.assertLogs(level='WARN') as log:
                    thickness = processor.get_output(override_geometry={'propagation_distance':1})
                self.assertLessEqual(quality_measures.mse(thickness, data_abs), 1e-5)
                processor = PaganinProcessor(full_retrieval=False, pad=10)
                processor.set_input(data)
                with self.assertLogs(level='WARN') as log:
                    filtered_image = processor.get_output(override_geometry={'propagation_distance':1})
                self.assertLessEqual(quality_measures.mse(filtered_image, data), 1e-5)

    def test_PaganinProcessor_2D(self):
        self.data_parallel.geometry.config.units = 'm'
        data_slice = self.data_parallel.get_slice(vertical=10)
        wavelength = (constants.h*constants.speed_of_light)/(40000*constants.electron_volt)
        mu = 4.0*numpy.pi*1e-2/(wavelength) 
        thickness = -(1/mu)*numpy.log(data_slice)

        processor = PaganinProcessor(pad=10)
        processor.set_input(data_slice)
        output = processor.get_output(override_geometry={'propagation_distance':1})
        self.assertLessEqual(quality_measures.mse(output, thickness), 0.05)

        # check with different data order
        data_slice.reorder(('horizontal','angle'))
        wavelength = (constants.h*constants.speed_of_light)/(40000*constants.electron_volt)
        mu = 4.0*numpy.pi*1e-2/(wavelength) 
        thickness = -(1/mu)*numpy.log(data_slice)

        processor = PaganinProcessor(pad=10)
        processor.set_input(data_slice)
        output = processor.get_output(override_geometry={'propagation_distance':1})
        self.assertLessEqual(quality_measures.mse(output, thickness), 0.05)

<<<<<<< HEAD
        # 'horizontal, vertical, angles

class TestFluxNormaliser(unittest.TestCase):

    def setUp(self):
        self.data_parallel = dataexample.SIMULATED_PARALLEL_BEAM_DATA.get()
        self.data_cone = dataexample.SIMULATED_CONE_BEAM_DATA.get()
        ag = AcquisitionGeometry.create_Parallel3D()\
            .set_angles(numpy.linspace(0,360,360,endpoint=False))\
            .set_panel([128,128],0.1)\
            .set_channels(4)

        self.data_multichannel = ag.allocate('random')
        self.data_slice = self.data_parallel.get_slice(vertical=1)
        self.data_reorder = self.data_cone
        self.data_reorder.reorder(['horizontal','angle','vertical'])
        self.data_single_angle = self.data_cone.get_slice(angle=1)

    def error_message(self,processor, test_parameter):
            return "Failed with processor " + str(processor) + " on test parameter " + test_parameter

    def test_init(self):
        # test default values are initialised
        processor = FluxNormaliser()
        test_parameter = ['flux','roi','norm_value', 'tolerance']
        test_value = [None, None, None, 1e-5]

        for i in numpy.arange(len(test_value)):
            self.assertEqual(getattr(processor, test_parameter[i]), test_value[i], msg=self.error_message(processor, test_parameter[i]))

        # test non-default values are initialised
        processor = FluxNormaliser(1,2,3,4)
        test_value = [1, 2, 3, 4]
        for i in numpy.arange(len(test_value)):
            self.assertEqual(getattr(processor, test_parameter[i]), test_value[i], msg=self.error_message(processor, test_parameter[i]))

    def test_check_input(self):
        
        # check there is an error if no flux or roi is specified
        processor = FluxNormaliser()
        with self.assertRaises(ValueError):
            processor.check_input(self.data_cone)

        # check there is an error if no flux array size is not equal to the number of angles in data
        processor = FluxNormaliser(flux = [1,2,3])
        with self.assertRaises(ValueError):
            processor.check_input(self.data_cone)
        
        # check there is an error if roi is not specified as a dictionary
        processor = FluxNormaliser(roi='string')
        with self.assertRaises(TypeError):
            processor.check_input(self.data_cone)

        # check there is an error if roi is specified with float values
        processor = FluxNormaliser(roi={'horizontal':(1.5, 6.5)})
        with self.assertRaises(TypeError):
            processor.check_input(self.data_cone)

        # check there is an error if roi stop is greater than start
        processor = FluxNormaliser(roi={'horizontal':(10, 5)})
        with self.assertRaises(ValueError):
            processor.check_input(self.data_cone)

        # check there is an error if roi stop is greater than the size of the axis
        processor = FluxNormaliser(roi={'horizontal':(0, self.data_cone.get_dimension_size('horizontal')+1)})
        with self.assertRaises(ValueError):
            processor.check_input(self.data_cone)

    def test_preview_configuration(self):
        # Test error in preview configuration if there is no roi
        processor = FluxNormaliser(flux=10)
        processor.set_input(self.data_cone)
        with self.assertRaises(ValueError):
            processor.preview_configuration()

        # Test error in preview configuration if set_input not called
        roi = {'horizontal':(25,40)}
        processor = FluxNormaliser(roi=roi)
        with self.assertRaises(ValueError):
            processor.preview_configuration()

        # Test no error with preview_configuration with different data shapes
        for data in [self.data_cone, self.data_parallel, self.data_multichannel, 
                     self.data_slice, self.data_reorder, self.data_single_angle]:
            roi = {'horizontal':(25,40)}
            processor = FluxNormaliser(roi=roi)
            processor.set_input(data)
            processor.preview_configuration()

            # for 3D, check no error specifying a single angle to plot
            if data.geometry.dimension == '3D':
                processor.preview_configuration(angle=1)
            # if 2D, attempt to plot single angle should cause error
            else:
                with self.assertRaises(ValueError):
                    processor.preview_configuration(angle=1)

            # if data is multichannel, check no error specifying a single channel to plot
            if 'channel' in data.dimension_labels:
                processor.preview_configuration(angle=1, channel=1)
                processor.preview_configuration(channel=1)
            # if single channel, check specifying channel causes an error
            else:
                with self.assertRaises(ValueError):
                    processor.preview_configuration(channel=1)


    def test_FluxNormaliser(self):
        #Test flux with no norm_value
        processor = FluxNormaliser(flux=10)
        processor.set_input(self.data_cone)
        data_norm = processor.get_output()
        numpy.testing.assert_allclose(data_norm.array, self.data_cone.array)
        
        #Test flux with norm_value
        processor = FluxNormaliser(flux=10, norm_value=5)
        processor.set_input(self.data_cone)
        data_norm = processor.get_output()
        numpy.testing.assert_allclose(data_norm.array, 0.5*self.data_cone.array)
        
        #Test flux array with no norm_value
        processor = FluxNormaliser(flux=10*numpy.ones(self.data_cone.get_dimension_size('angle')))
        processor.set_input(self.data_cone)
        data_norm = processor.get_output()
        numpy.testing.assert_allclose(data_norm.array, self.data_cone.array)

        #Test flux array with norm_value
        processor = FluxNormaliser(flux=10*numpy.ones(self.data_cone.get_dimension_size('angle')), norm_value=5)
        processor.set_input(self.data_cone)
        data_norm = processor.get_output()
        numpy.testing.assert_allclose(data_norm.array, 0.5*self.data_cone.array)

        #Test roi with no norm_value
        roi = {'vertical':(0,10), 'horizontal':(0,10)}
        processor = FluxNormaliser(roi=roi)
        processor.set_input(self.data_cone)
        data_norm = processor.get_output()
        numpy.testing.assert_allclose(data_norm.array, self.data_cone.array)

        #Test roi with norm_value
        roi = {'vertical':(0,10), 'horizontal':(0,10)}
        processor = FluxNormaliser(roi=roi, norm_value=5)
        processor.set_input(self.data_cone)
        data_norm = processor.get_output()
        numpy.testing.assert_allclose(data_norm.array, 5*self.data_cone.array)

        # Test roi with just one dimension
        roi = {'vertical':(0,2)}
        processor = FluxNormaliser(roi=roi, norm_value=5)
        processor.set_input(self.data_cone)
        data_norm = processor.get_output()
        numpy.testing.assert_allclose(data_norm.array, 5*self.data_cone.array)
    def test_FluxNormaliser2(self):
        # test roi with different data shapes
        for data in [self.data_cone, self.data_parallel, self.data_multichannel, 
                     self.data_slice, self.data_reorder]:
            roi = {'horizontal':(25,40)}
            processor = FluxNormaliser(roi=roi, norm_value=5)
            processor.set_input(data)
            data_norm = processor.get_output()

            ax = data.get_dimension_axis('horizontal')
            slc = [slice(None)]*len(data.shape)
            slc[ax] = slice(25,40)
            axes=[ax]
            if 'vertical' in data.dimension_labels:
                axes.append(data.get_dimension_axis('vertical'))
            if 'channel' in data.dimension_labels:
                axes.append(data.get_dimension_axis('channel'))
            flux = numpy.mean(data.array[tuple(slc)], axis=tuple(axes))
            slice_proj = [slice(None)]*len(data.shape)
            proj_axis = data.get_dimension_axis('angle')
            data_norm_test = data.copy()
            for i in range(len(data.geometry.angles)):
                f = flux[i]
                slice_proj[proj_axis] = i
                with numpy.errstate(divide='ignore', invalid='ignore'):
                    data_norm_test.array[tuple(slice_proj)] = 5/f*data.array[tuple(slice_proj)]
            numpy.testing.assert_allclose(data_norm.array, data_norm_test.array, atol=1e-6, 
            err_msg='Flux Normaliser roi test failed with data shape: ' + str(data.shape) + ' and configuration:\n' + str(data.geometry.config.system))

        data = self.data_single_angle
        processor = FluxNormaliser(roi=roi, norm_value=5)
        processor.set_input(data)
        data_norm = processor.get_output()
        ax = data.get_dimension_axis('horizontal')
        slc = [slice(None)]*len(data.shape)
        slc[ax] = slice(25,40)
        axes=[ax,data.get_dimension_axis('vertical')]
        flux = numpy.mean(data.array[tuple(slc)], axis=tuple(axes))

        numpy.testing.assert_allclose(data_norm.array, 5/flux*data.array, atol=1e-6, 
        err_msg='Flux Normaliser roi test failed with data shape: ' + str(data.shape) + ' and configuration:\n' + str(data.geometry.config.system))
=======
>>>>>>> f25b198b

if __name__ == "__main__":

    d = TestDataProcessor()
    d.test_DataProcessorChaining()<|MERGE_RESOLUTION|>--- conflicted
+++ resolved
@@ -3076,9 +3076,6 @@
         output = processor.get_output(override_geometry={'propagation_distance':1})
         self.assertLessEqual(quality_measures.mse(output, thickness), 0.05)
 
-<<<<<<< HEAD
-        # 'horizontal, vertical, angles
-
 class TestFluxNormaliser(unittest.TestCase):
 
     def setUp(self):
@@ -3270,8 +3267,6 @@
 
         numpy.testing.assert_allclose(data_norm.array, 5/flux*data.array, atol=1e-6, 
         err_msg='Flux Normaliser roi test failed with data shape: ' + str(data.shape) + ' and configuration:\n' + str(data.geometry.config.system))
-=======
->>>>>>> f25b198b
 
 if __name__ == "__main__":
 
