--- conflicted
+++ resolved
@@ -130,13 +130,10 @@
         np.testing.assert_almost_equal(res1, res2, decimal=3)
         
     def test_infinite_psnr(self):
-<<<<<<< HEAD
         with warnings.catch_warnings(record=True) as w:
             self.assertEqual(psnr(self.id_coins_sliced, self.id_coins_sliced), np.inf)
             assert issubclass(w[-1].category, RuntimeWarning)
-=======
-        self.assertEqual(psnr(self.id_coins_sliced, self.id_coins_sliced), np.inf)
+
             
->>>>>>> 955ef6f2
-        
+
         