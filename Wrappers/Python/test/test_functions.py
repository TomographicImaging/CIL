#  Copyright 2019 United Kingdom Research and Innovation
#  Copyright 2019 The University of Manchester
#
#  Licensed under the Apache License, Version 2.0 (the "License");
#  you may not use this file except in compliance with the License.
#  You may obtain a copy of the License at
#
#      http://www.apache.org/licenses/LICENSE-2.0
#
#  Unless required by applicable law or agreed to in writing, software
#  distributed under the License is distributed on an "AS IS" BASIS,
#  WITHOUT WARRANTIES OR CONDITIONS OF ANY KIND, either express or implied.
#  See the License for the specific language governing permissions and
#  limitations under the License.
#
# Authors:
# CIL Developers, listed at: https://github.com/TomographicImaging/CIL/blob/master/NOTICE.txt

import unittest

from cil.optimisation.functions.Function import ScaledFunction
import numpy as np

from cil.utilities.errors import InPlaceError
from cil.framework import ImageGeometry, \
    VectorGeometry, VectorData, BlockDataContainer, DataContainer, AcquisitionGeometry
from cil.optimisation.operators import IdentityOperator, MatrixOperator, CompositionOperator, DiagonalOperator, BlockOperator
from cil.optimisation.functions import Function, KullbackLeibler, ConstantFunction, TranslateFunction, soft_shrinkage
from cil.optimisation.operators import GradientOperator

from cil.optimisation.functions import Function, KullbackLeibler, WeightedL2NormSquared, L2NormSquared,\
                                         L1Norm, MixedL21Norm, LeastSquares, \
                                         SmoothMixedL21Norm, OperatorCompositionFunction,\
                                         Rosenbrock, IndicatorBox, TotalVariation, ScaledFunction, SumFunction, SumScalarFunction, \
                                         WeightedL2NormSquared, MixedL11Norm, ZeroFunction, WaveletNorm

from cil.optimisation.functions import BlockFunction

import numpy
import scipy.special

from cil.framework import ImageGeometry, BlockGeometry
from cil.optimisation.functions import TranslateFunction
from timeit import default_timer as timer

import numpy as np
from cil.utilities import dataexample
from cil.utilities import noise
from testclass import CCPiTestClass
from cil.utilities.quality_measures import mae
import cil.utilities.multiprocessing as cilmp

from utils import has_ccpi_regularisation, has_tomophantom, has_numba, initialise_tests
import numba
from numbers import Number

initialise_tests()

if has_ccpi_regularisation:
    from cil.plugins.ccpi_regularisation.functions import FGP_TV

if has_tomophantom:
    from cil.plugins import TomoPhantom

if has_numba:
    from cil.optimisation.functions.MixedL21Norm import _proximal_step_numba, _proximal_step_numpy


class TestFunction(CCPiTestClass):

    def test_Function(self):
        numpy.random.seed(10)
        N = 3
        ig = ImageGeometry(N, N)
        ag = ig
        op1 = GradientOperator(ig)
        op2 = IdentityOperator(ig, ag)

        # Form Composite Operator
        operator = BlockOperator(op1, op2, shape=(2, 1))

        # Create functions
        noisy_data = ag.allocate(ImageGeometry.RANDOM, dtype=numpy.float64)

        d = ag.allocate(ImageGeometry.RANDOM, dtype=numpy.float64)
        alpha = 0.5

        # scaled function
        g = alpha * L2NormSquared(b=noisy_data)

        # Compare call of g
        a2 = alpha * (d - noisy_data).power(2).sum()

        self.assertEqual(a2, g(d))

        # Compare convex conjugate of g
        a3 = 0.5 * d.squared_norm() + d.dot(noisy_data)
        self.assertAlmostEqual(a3, g.convex_conjugate(d), places=7)



    def test_L2NormSquared(self):
        # TESTS for L2 and scalar * L2
        numpy.random.seed(1)
        M, N, K = 2, 3, 5
        ig = ImageGeometry(voxel_num_x=M, voxel_num_y=N, voxel_num_z=K)
        u = ig.allocate(ImageGeometry.RANDOM)
        b = ig.allocate(ImageGeometry.RANDOM)

        # check grad/call no data
        f = L2NormSquared()
        a1 = f.gradient(u)
        a2 = 2 * u
        numpy.testing.assert_array_almost_equal(a1.as_array(),
                                                a2.as_array(),
                                                decimal=4)
        numpy.testing.assert_equal(f(u), u.squared_norm())

        # check grad/call with data
        f1 = L2NormSquared(b=b)
        b1 = f1.gradient(u)
        b2 = 2 * (u - b)

        numpy.testing.assert_array_almost_equal(b1.as_array(),
                                                b2.as_array(),
                                                decimal=4)
        numpy.testing.assert_equal(f1(u), (u - b).squared_norm())

        #check convex conjuagate no data
        c1 = f.convex_conjugate(u)
        c2 = 1 / 4. * u.squared_norm()
        numpy.testing.assert_equal(c1, c2)

        #check convex conjugate with data
        d1 = f1.convex_conjugate(u)
        d2 = (1. / 4.) * u.squared_norm() + (u * b).sum()
        numpy.testing.assert_almost_equal(d1, d2, decimal=6)

        # check proximal no data
        tau = 5
        e1 = f.proximal(u, tau)
        e2 = u / (1 + 2 * tau)
        numpy.testing.assert_array_almost_equal(e1.as_array(),
                                                e2.as_array(),
                                                decimal=4)

        # check proximal with data
        tau = 5
        h1 = f1.proximal(u, tau)
        h2 = (u - b) / (1 + 2 * tau) + b
        numpy.testing.assert_array_almost_equal(h1.as_array(),
                                                h2.as_array(),
                                                decimal=4)

        # check proximal conjugate no data
        tau = 0.2
        k1 = f.proximal_conjugate(u, tau)
        k2 = u / (1 + tau / 2)
        numpy.testing.assert_array_almost_equal(k1.as_array(),
                                                k2.as_array(),
                                                decimal=4)

        # check proximal conjugate with data
        l1 = f1.proximal_conjugate(u, tau)
        l2 = (u - tau * b) / (1 + tau / 2)
        numpy.testing.assert_array_almost_equal(l1.as_array(),
                                                l2.as_array(),
                                                decimal=4)

        # check scaled function properties

        # scalar
        scalar = 100
        f_scaled_no_data = scalar * L2NormSquared()
        f_scaled_data = scalar * L2NormSquared(b=b)

        # call
        numpy.testing.assert_equal(f_scaled_no_data(u), scalar * f(u))
        numpy.testing.assert_equal(f_scaled_data(u), scalar * f1(u))

        # grad
        numpy.testing.assert_array_almost_equal(
            f_scaled_no_data.gradient(u).as_array(),
            scalar * f.gradient(u).as_array(),
            decimal=4)
        numpy.testing.assert_array_almost_equal(
            f_scaled_data.gradient(u).as_array(),
            scalar * f1.gradient(u).as_array(),
            decimal=4)

        # conj
        numpy.testing.assert_almost_equal(f_scaled_no_data.convex_conjugate(u), \
                                f.convex_conjugate(u/scalar) * scalar, decimal=4)

        numpy.testing.assert_almost_equal(f_scaled_data.convex_conjugate(u), \
                                scalar * f1.convex_conjugate(u/scalar), decimal=4)

        # proximal
        numpy.testing.assert_array_almost_equal(f_scaled_no_data.proximal(u, tau).as_array(), \
                                                f.proximal(u, tau*scalar).as_array())


        numpy.testing.assert_array_almost_equal(f_scaled_data.proximal(u, tau).as_array(), \
                                                f1.proximal(u, tau*scalar).as_array())

        # proximal conjugate
        numpy.testing.assert_array_almost_equal(f_scaled_no_data.proximal_conjugate(u, tau).as_array(), \
                                                (u/(1 + tau/(2*scalar) )).as_array(), decimal=4)

        numpy.testing.assert_array_almost_equal(f_scaled_data.proximal_conjugate(u, tau).as_array(), \
                                                ((u - tau * b)/(1 + tau/(2*scalar) )).as_array(), decimal=4)

    def test_L2NormSquaredOut(self):
        # TESTS for L2 and scalar * L2

        M, N, K = 2, 3, 5
        ig = ImageGeometry(voxel_num_x=M, voxel_num_y=N, voxel_num_z=K)
        u = ig.allocate(ImageGeometry.RANDOM, seed=1)
        b = ig.allocate(ImageGeometry.RANDOM, seed=2)

        # check grad/call no data
        f = L2NormSquared()
        a1 = f.gradient(u)
        a2 = a1 * 0.
        f.gradient(u, out=a2)
        numpy.testing.assert_array_almost_equal(a1.as_array(),
                                                a2.as_array(),
                                                decimal=4)
        #numpy.testing.assert_equal(f(u), u.squared_norm())

        # check grad/call with data
        f1 = L2NormSquared(b=b)
        b1 = f1.gradient(u)
        b2 = b1 * 0.
        f1.gradient(u, out=b2)

        numpy.testing.assert_array_almost_equal(b1.as_array(),
                                                b2.as_array(),
                                                decimal=4)
        #numpy.testing.assert_equal(f1(u), (u-b).squared_norm())

        # check proximal no data
        tau = 5
        e1 = f.proximal(u, tau)
        e2 = e1 * 0.
        f.proximal(u, tau, out=e2)
        numpy.testing.assert_array_almost_equal(e1.as_array(),
                                                e2.as_array(),
                                                decimal=4)

        # check proximal with data
        tau = 5
        h1 = f1.proximal(u, tau)
        h2 = h1 * 0.
        f1.proximal(u, tau, out=h2)
        numpy.testing.assert_array_almost_equal(h1.as_array(),
                                                h2.as_array(),
                                                decimal=4)

        # check proximal conjugate no data
        tau = 0.2
        k1 = f.proximal_conjugate(u, tau)
        k2 = k1 * 0.
        f.proximal_conjugate(u, tau, out=k2)

        numpy.testing.assert_array_almost_equal(k1.as_array(),
                                                k2.as_array(),
                                                decimal=4)

        # check proximal conjugate with data
        l1 = f1.proximal_conjugate(u, tau)
        l2 = l1 * 0.
        f1.proximal_conjugate(u, tau, out=l2)
        numpy.testing.assert_array_almost_equal(l1.as_array(),
                                                l2.as_array(),
                                                decimal=4)

        # check scaled function properties

        # scalar
        scalar = 100
        f_scaled_no_data = scalar * L2NormSquared()
        f_scaled_data = scalar * L2NormSquared(b=b)

        # grad
        w = f_scaled_no_data.gradient(u)
        ww = w * 0
        f_scaled_no_data.gradient(u, out=ww)

        numpy.testing.assert_array_almost_equal(w.as_array(),
                                                ww.as_array(),
                                                decimal=4)

        # numpy.testing.assert_array_almost_equal(f_scaled_data.gradient(u).as_array(), scalar*f1.gradient(u).as_array(), decimal=4)

        # # conj
        # numpy.testing.assert_almost_equal(f_scaled_no_data.convex_conjugate(u), \
        #                         f.convex_conjugate(u/scalar) * scalar, decimal=4)

        # numpy.testing.assert_almost_equal(f_scaled_data.convex_conjugate(u), \
        #                         scalar * f1.convex_conjugate(u/scalar), decimal=4)

        # # proximal
        w = f_scaled_no_data.proximal(u, tau)
        ww = w * 0
        f_scaled_no_data.proximal(u, tau, out=ww)
        numpy.testing.assert_array_almost_equal(w.as_array(), \
                                                ww.as_array())

        # numpy.testing.assert_array_almost_equal(f_scaled_data.proximal(u, tau).as_array(), \
        #                                         f1.proximal(u, tau*scalar).as_array())

        # proximal conjugate
        w = f_scaled_no_data.proximal_conjugate(u, tau)
        ww = w * 0
        f_scaled_no_data.proximal_conjugate(u, tau, out=ww)
        numpy.testing.assert_array_almost_equal(w.as_array(), \
                                                ww.as_array(), decimal=4)

        # numpy.testing.assert_array_almost_equal(f_scaled_data.proximal_conjugate(u, tau).as_array(), \
        #                                         ((u - tau * b)/(1 + tau/(2*scalar) )).as_array(), decimal=4)

    def test_Norm2sq_as_OperatorCompositionFunction(self):
        M, N = 50, 50
        ig = ImageGeometry(voxel_num_x=M, voxel_num_y=N)
        #numpy.random.seed(1)
        b = ig.allocate('random', seed=1)

        operator = 3 * IdentityOperator(ig)

        u = ig.allocate('random', seed=50)
        f = 0.5 * L2NormSquared(b=b)
        func1 = OperatorCompositionFunction(f, operator)
        func2 = LeastSquares(operator, b, 0.5)

        numpy.testing.assert_almost_equal(func1(u), func2(u))

        tmp1 = ig.allocate()
        tmp2 = ig.allocate()
        res_gradient1 = func1.gradient(u)
        res_gradient2 = func2.gradient(u)
        func1.gradient(u, out=tmp1)
        func2.gradient(u, out=tmp2)

        self.assertNumpyArrayAlmostEqual(res_gradient1.as_array(),
                                         res_gradient2.as_array())
        self.assertNumpyArrayAlmostEqual(tmp1.as_array(), tmp2.as_array())

        mat = np.random.randn(M, N)
        operator = MatrixOperator(mat)
        vg = VectorGeometry(N)
        b = vg.allocate('random')
        u = vg.allocate('random')

        func1 = OperatorCompositionFunction(0.5 * L2NormSquared(b=b), operator)
        func2 = LeastSquares(operator, b, 0.5)

        self.assertNumpyArrayAlmostEqual(func1(u), func2(u))
        numpy.testing.assert_almost_equal(func1.L, func2.L)

    def test_MixedL21Norm(self):
        numpy.random.seed(1)
        M, N, K = 2, 3, 5
        ig = ImageGeometry(voxel_num_x=M, voxel_num_y=N)
        u1 = ig.allocate('random')
        u2 = ig.allocate('random')

        U = BlockDataContainer(u1, u2, shape=(2, 1))

        # Define no scale and scaled
        f_no_scaled = MixedL21Norm()
        f_scaled = 1 * MixedL21Norm()

        # call

        a1 = f_no_scaled(U)
        a2 = f_scaled(U)
        self.assertNumpyArrayAlmostEqual(a1, a2)

        tmp = [el**2 for el in U.containers]
        self.assertBlockDataContainerEqual(BlockDataContainer(*tmp),
                                           U.power(2))

        z1 = f_no_scaled.proximal_conjugate(U, 1)
        u3 = ig.allocate('random')
        u4 = ig.allocate('random')

        z3 = BlockDataContainer(u3, u4, shape=(2, 1))

        f_no_scaled.proximal_conjugate(U, 1, out=z3)
        self.assertBlockDataContainerAlmostEqual(z3, z1, decimal=5)

    @unittest.skipUnless(has_numba, 'Skipping as numba is not installed')
    def test_MixedL21Norm_step(self):
        data = dataexample.SIMULATED_SPHERE_VOLUME.get()
        g = GradientOperator(data.geometry)

        y = g.direct(data)
        gamma = 2.

        # test proximax step with numba
        absgamma = np.abs(gamma, dtype=np.float32)
        # test numba
        tmp = y.pnorm(2)
        tmp = np.asarray(tmp.as_array(), order='C', dtype=np.float32)

        res1 = _proximal_step_numba(tmp, absgamma)

        # test proximax step with numpy
        tmp = y.pnorm(2)
        res2 = _proximal_step_numpy(tmp, gamma)

        # check they are the same
        np.testing.assert_allclose(res1, res2.as_array(), atol=1e-5, rtol=1e-6)

    def test_MixedL21Norm_proximal_step_numpy_float(self):
        from cil.optimisation.functions.MixedL21Norm import _proximal_step_numpy
        from cil.framework import ImageGeometry

        tau = 1.1

        ig = ImageGeometry(2,3,4)
        tmp = ig.allocate(1)
        a = _proximal_step_numpy(tmp, tau)

        b = _proximal_step_numpy(tmp, -tau)

        np.testing.assert_allclose(a.as_array(), b.as_array())

    def test_MixedL21Norm_proximal_step_numpy_dc(self):
        from cil.optimisation.functions.MixedL21Norm import _proximal_step_numpy
        from cil.framework import ImageGeometry


        ig = ImageGeometry(2,3,4)
        tmp = ig.allocate(1)
        tau = ig.allocate(2)
        a = _proximal_step_numpy(tmp, tau)

        tau *= -1
        b = _proximal_step_numpy(tmp, tau)

        np.testing.assert_allclose(a.as_array(), b.as_array())

    def test_MixedL21Norm_proximal_step_numpy_ndarray(self):
        from cil.optimisation.functions.MixedL21Norm import _proximal_step_numpy
        from cil.framework import ImageGeometry


        ig = ImageGeometry(2,3,4)
        tmp = ig.allocate(1)
        tau = ig.allocate(2)
        tauarr = tau.as_array()
        a = _proximal_step_numpy(tmp, tauarr)

        tauarr *= -1
        b = _proximal_step_numpy(tmp, tauarr)

        np.testing.assert_allclose(a.as_array(), b.as_array())


    def test_smoothL21Norm(self):
        ig = ImageGeometry(4, 5)
        bg = BlockGeometry(ig, ig)

        epsilon = 0.5

        f1 = SmoothMixedL21Norm(epsilon)
        x = bg.allocate('random', seed=10)

        # check call
        res1 = f1(x)
        res2 = (x.pnorm(2)**2 + epsilon**2).sqrt().sum()

        # alternative
        tmp1 = x.copy()
        tmp1.containers += (epsilon, )
        res3 = tmp1.pnorm(2).sum()

        np.testing.assert_almost_equal(res1, res2, decimal=5)
        np.testing.assert_almost_equal(res1, res3, decimal=5)

        res1 = f1.gradient(x)
        res2 = x.divide((x.pnorm(2)**2 + epsilon**2).sqrt())
        np.testing.assert_array_almost_equal(
            res1.get_item(0).as_array(),
            res2.get_item(0).as_array())

        np.testing.assert_array_almost_equal(
            res1.get_item(1).as_array(),
            res2.get_item(1).as_array())

        # check with MixedL21Norm, when epsilon close to 0

        f1 = SmoothMixedL21Norm(1e-12)
        f2 = MixedL21Norm()

        res1 = f1(x)
        res2 = f2(x)
        np.testing.assert_almost_equal(f1(x), f2(x))

    def test_KullbackLeibler(self):
        #numpy.random.seed(1)
        M, N, K = 2, 3, 4
        ig = ImageGeometry(N, M, K)

        u1 = ig.allocate('random', seed=500)
        g1 = ig.allocate('random', seed=100)
        b1 = ig.allocate('random', seed=1000)

        # with no data
        with self.assertRaises(TypeError):
            f = KullbackLeibler()

        with self.assertRaises(ValueError):
            f = KullbackLeibler(b=-1 * g1)

        f = KullbackLeibler(b=g1)
        self.assertNumpyArrayAlmostEqual(0.0, f(g1))

        res_gradient = f.gradient(u1)
        res_gradient_out = u1.geometry.allocate()
        f.gradient(u1, out=res_gradient_out)
        self.assertNumpyArrayAlmostEqual(res_gradient.as_array(), \
                                                res_gradient_out.as_array(),decimal = 4)

        tau = 400.4
        res_proximal = f.proximal(u1, tau)
        res_proximal_out = u1.geometry.allocate()
        f.proximal(u1, tau, out=res_proximal_out)
        self.assertNumpyArrayAlmostEqual(res_proximal.as_array(), \
                                                res_proximal_out.as_array(), decimal =5)

        u2 = u1 * 0 + 2.
        self.assertNumpyArrayAlmostEqual(0.0, f.convex_conjugate(u2))
        eta = b1

        f1 = KullbackLeibler(b=g1, eta=b1)

        tmp_sum = (u1 + eta).as_array()
        ind = tmp_sum >= 0
        tmp = scipy.special.kl_div(f1.b.as_array()[ind], tmp_sum[ind])
        self.assertNumpyArrayAlmostEqual(f1(u1), numpy.sum(tmp))

        res_proximal_conj_out = u1.geometry.allocate()
        proxc = f.proximal_conjugate(u1, tau)
        f.proximal_conjugate(u1, tau, out=res_proximal_conj_out)
        numpy.testing.assert_array_almost_equal(
            proxc.as_array(), res_proximal_conj_out.as_array())

    def test_Rosenbrock(self):
        f = Rosenbrock(alpha=1, beta=100)
        x = VectorData(numpy.asarray([1, 1]))
        assert f(x) == 0.
        numpy.testing.assert_array_almost_equal(
            f.gradient(x).as_array(),
            numpy.zeros(shape=(2, ), dtype=numpy.float32))

    def tests_for_L2NormSq_and_weighted(self):
        numpy.random.seed(1)
        M, N, K = 2, 3, 1
        ig = ImageGeometry(voxel_num_x=M, voxel_num_y=N, voxel_num_z=K)
        u = ig.allocate('random')
        b = ig.allocate('random')

        # check grad/call no data
        f = L2NormSquared()
        a1 = f.gradient(u)
        a2 = 2 * u
        numpy.testing.assert_array_almost_equal(a1.as_array(),
                                                a2.as_array(),
                                                decimal=4)
        numpy.testing.assert_equal(f(u), u.squared_norm())

        # check grad/call with data

        #        igggg = ImageGeometry(4,4)
        f1 = L2NormSquared(b=b)
        b1 = f1.gradient(u)
        b2 = 2 * (u - b)

        numpy.testing.assert_array_almost_equal(b1.as_array(),
                                                b2.as_array(),
                                                decimal=4)
        numpy.testing.assert_equal(f1(u), ((u - b)).squared_norm())

        #check convex conjuagate no data
        c1 = f.convex_conjugate(u)
        c2 = 1 / 4 * u.squared_norm()
        numpy.testing.assert_equal(c1, c2)

        #check convex conjuagate with data
        d1 = f1.convex_conjugate(u)
        d2 = (1 / 4) * u.squared_norm() + u.dot(b)
        numpy.testing.assert_equal(d1, d2)

        # check proximal no data
        tau = 5
        e1 = f.proximal(u, tau)
        e2 = u / (1 + 2 * tau)
        numpy.testing.assert_array_almost_equal(e1.as_array(),
                                                e2.as_array(),
                                                decimal=4)

        # check proximal with data
        tau = 5
        h1 = f1.proximal(u, tau)
        h2 = (u - b) / (1 + 2 * tau) + b
        numpy.testing.assert_array_almost_equal(h1.as_array(),
                                                h2.as_array(),
                                                decimal=4)

        # check proximal conjugate no data
        tau = 0.2
        k1 = f.proximal_conjugate(u, tau)
        k2 = u / (1 + tau / 2)
        numpy.testing.assert_array_almost_equal(k1.as_array(),
                                                k2.as_array(),
                                                decimal=4)

        # check proximal conjugate with data
        l1 = f1.proximal_conjugate(u, tau)
        l2 = (u - tau * b) / (1 + tau / 2)
        numpy.testing.assert_array_almost_equal(l1.as_array(),
                                                l2.as_array(),
                                                decimal=4)

        # check scaled function properties
        # scalar
        scalar = 100
        f_scaled_no_data = scalar * L2NormSquared()
        f_scaled_data = scalar * L2NormSquared(b=b)

        # call
        numpy.testing.assert_equal(f_scaled_no_data(u), scalar * f(u))
        numpy.testing.assert_equal(f_scaled_data(u), scalar * f1(u))

        # grad
        numpy.testing.assert_array_almost_equal(
            f_scaled_no_data.gradient(u).as_array(),
            scalar * f.gradient(u).as_array(),
            decimal=4)
        numpy.testing.assert_array_almost_equal(
            f_scaled_data.gradient(u).as_array(),
            scalar * f1.gradient(u).as_array(),
            decimal=4)

        # conj
        numpy.testing.assert_almost_equal(f_scaled_no_data.convex_conjugate(u), \
                                   f.convex_conjugate(u/scalar) * scalar, decimal=4)

        numpy.testing.assert_almost_equal(f_scaled_data.convex_conjugate(u), \
                                   scalar * f1.convex_conjugate(u/scalar), decimal=4)

        # proximal
        numpy.testing.assert_array_almost_equal(f_scaled_no_data.proximal(u, tau).as_array(), \
                                                f.proximal(u, tau*scalar).as_array())


        numpy.testing.assert_array_almost_equal(f_scaled_data.proximal(u, tau).as_array(), \
                                                f1.proximal(u, tau*scalar).as_array())

        # proximal conjugate
        numpy.testing.assert_array_almost_equal(f_scaled_no_data.proximal_conjugate(u, tau).as_array(), \
                                                (u/(1 + tau/(2*scalar) )).as_array(), decimal=4)

        numpy.testing.assert_array_almost_equal(f_scaled_data.proximal_conjugate(u, tau).as_array(), \
                                                ((u - tau * b)/(1 + tau/(2*scalar) )).as_array(), decimal=4)

        u_out_no_out = ig.allocate('random_int')
        res_no_out = f_scaled_data.proximal_conjugate(u_out_no_out, 0.5)

        res_out = ig.allocate()
        f_scaled_data.proximal_conjugate(u_out_no_out, 0.5, out=res_out)

        numpy.testing.assert_array_almost_equal(res_no_out.as_array(), \
                                                res_out.as_array(), decimal=4)

        ig1 = ImageGeometry(2, 3)

        tau = 0.1

        u = ig1.allocate('random')
        b = ig1.allocate('random')

        scalar = 0.5
        f_scaled = scalar * L2NormSquared(b=b)
        f_noscaled = L2NormSquared(b=b)

        res1 = f_scaled.proximal(u, tau)
        res2 = f_noscaled.proximal(u, tau * scalar)

        # res2 = (u + tau*b)/(1+tau)

        numpy.testing.assert_array_almost_equal(res1.as_array(), \
                                                res2.as_array(), decimal=4)

        # Tests for weighted L2NormSquared
        ig = ImageGeometry(voxel_num_x=3, voxel_num_y=3)
        weight = ig.allocate('random')

        f = WeightedL2NormSquared(weight=weight)
        x = ig.allocate(0.4)

        res1 = f(x)
        res2 = (weight * (x**2)).sum()
        numpy.testing.assert_almost_equal(res1, res2, decimal=4)

        # gradient for weighted L2NormSquared
        res1 = f.gradient(x)
        res2 = 2 * weight * x
        out = ig.allocate()
        f.gradient(x, out=out)
        numpy.testing.assert_array_almost_equal(res1.as_array(), \
                                                out.as_array(), decimal=4)
        numpy.testing.assert_array_almost_equal(res2.as_array(), \
                                                out.as_array(), decimal=4)

        # convex conjugate for weighted L2NormSquared
        res1 = f.convex_conjugate(x)
        res2 = 1 / 4 * (x / weight.sqrt()).squared_norm()
        numpy.testing.assert_array_almost_equal(res1, \
                                                res2, decimal=4)

        # proximal for weighted L2NormSquared
        tau = 0.3
        out = ig.allocate()
        res1 = f.proximal(x, tau)
        f.proximal(x, tau, out=out)
        res2 = x / (1 + 2 * tau * weight)
        numpy.testing.assert_array_almost_equal(res1.as_array(), \
                                                res2.as_array(), decimal=4)
        tau = 0.3
        out = ig.allocate()
        res1 = f.proximal_conjugate(x, tau)
        res2 = x / (1 + tau / (2 * weight))
        numpy.testing.assert_array_almost_equal(res1.as_array(), \
                                                res2.as_array(), decimal=4)

        b = ig.allocate('random')
        f1 = TranslateFunction(WeightedL2NormSquared(weight=weight), b)
        f2 = WeightedL2NormSquared(weight=weight, b=b)
        res1 = f1(x)
        res2 = f2(x)
        numpy.testing.assert_almost_equal(res1, res2, decimal=4)

        f1 = WeightedL2NormSquared(b=b)
        f2 = L2NormSquared(b=b)

        numpy.testing.assert_almost_equal(f1.L, f2.L, decimal=4)
        numpy.testing.assert_almost_equal(f1.L, 2, decimal=4)
        numpy.testing.assert_almost_equal(f2.L, 2, decimal=4)

    def tests_for_LS_weightedLS(self):
        ig = ImageGeometry(40, 30)

        numpy.random.seed(1)

        A = IdentityOperator(ig)
        b = ig.allocate('random')
        x = ig.allocate('random')
        c = numpy.float64(0.3)

        weight = ig.allocate('random')

        D = DiagonalOperator(weight)
        norm_weight = numpy.float64(D.norm())

        f1 = LeastSquares(A, b, c, weight)
        f2 = LeastSquares(A, b, c)

        # check Lipshitz
        numpy.testing.assert_almost_equal(f2.L, 2 * c * (A.norm()**2))
        numpy.testing.assert_almost_equal(
            f1.L,
            numpy.float64(2.) * c * norm_weight * (A.norm()**2))

        # check call with weight
        res1 = c * (A.direct(x) - b).dot(weight * (A.direct(x) - b))
        res2 = f1(x)
        numpy.testing.assert_almost_equal(res1, res2)

        # check call without weight
        #res1 = c * (A.direct(x)-b).dot((A.direct(x) - b))
        res1 = c * (A.direct(x) - b).squared_norm()
        res2 = f2(x)
        numpy.testing.assert_almost_equal(res1, res2)

        # check gradient with weight
        out = ig.allocate(None)
        res1 = f1.gradient(x)
        #out = f1.gradient(x)
        f1.gradient(x, out=out)
        res2 = 2 * c * A.adjoint(weight * (A.direct(x) - b))
        numpy.testing.assert_array_almost_equal(res1.as_array(),
                                                res2.as_array())
        numpy.testing.assert_array_almost_equal(out.as_array(),
                                                res2.as_array())

        # check gradient without weight
        out = ig.allocate()
        res1 = f2.gradient(x)
        f2.gradient(x, out=out)
        res2 = 2 * c * A.adjoint(A.direct(x) - b)
        numpy.testing.assert_array_almost_equal(res1.as_array(),
                                                res2.as_array())
        numpy.testing.assert_array_almost_equal(out.as_array(),
                                                res2.as_array())

        ig2 = ImageGeometry(100, 100, 100)
        A = IdentityOperator(ig2)
        b = ig2.allocate('random')
        x = ig2.allocate('random')
        c = 0.3

        weight = ig2.allocate('random')

        weight_operator = DiagonalOperator(weight.sqrt())
        tmp_A = CompositionOperator(weight_operator, A)
        tmp_b = weight_operator.direct(b)

        f1 = LeastSquares(tmp_A, tmp_b, c)
        f2 = LeastSquares(A, b, c, weight)

        t0 = timer()
        res1 = f1(x)
        t1 = timer()

        t2 = timer()
        res2 = f2(x)
        t3 = timer()

        numpy.testing.assert_almost_equal(res1, res2, decimal=2)

    def test_Lipschitz(self):
        M, N = 50, 50
        ig = ImageGeometry(voxel_num_x=M, voxel_num_y=N)
        b = ig.allocate('random', seed=1)
        operator = 3 * IdentityOperator(ig)

        u = ig.allocate('random_int', seed=50)
        func2 = LeastSquares(operator, b, 0.5)
        assert func2.L != 2
        func2.L = 2
        assert func2.L == 2

    def test_Lipschitz2(self):
        M, N = 50, 50
        ig = ImageGeometry(voxel_num_x=M, voxel_num_y=N)
        b = ig.allocate('random', seed=1)
        operator = 3 * IdentityOperator(ig)

        u = ig.allocate('random_int', seed=50)
        func2 = LeastSquares(operator, b, 0.5)
        func1 = ConstantFunction(0.3)
        f3 = func1 + func2
        assert f3.L != 2
        func2.L = 2
        assert func2.L == 2

    def test_Lipschitz3(self):
        M, N = 50, 50
        ig = ImageGeometry(voxel_num_x=M, voxel_num_y=N)
        b = ig.allocate('random', seed=1)
        operator = 3 * IdentityOperator(ig)

        u = ig.allocate('random_int', seed=50)
        # func2 = LeastSquares(operator, b, 0.5)
        func1 = ConstantFunction(0.3)
        f3 = TranslateFunction(func1, 3)
        assert f3.L != 2
        f3.L = 2
        assert f3.L == 2

    def test_Lipschitz4(self):
        M, N = 50, 50
        ig = ImageGeometry(voxel_num_x=M, voxel_num_y=N)
        b = ig.allocate('random', seed=1)
        operator = 3 * IdentityOperator(ig)

        u = ig.allocate('random_int', seed=50)
        # func2 = LeastSquares(operator, b, 0.5)
        func1 = ConstantFunction(0.3)
        f3 = func1 + 3
        assert f3.L == 0
        f3.L = 2
        assert f3.L == 2
        assert func1.L == 0
        with self.assertRaises(AttributeError):
            func1.L = 2

        f2 = LeastSquares(operator, b, 0.5)
        f4 = 2 * f2
        assert f4.L == 2 * f2.L

        f4.L = 10
        assert f4.L != 2 * f2.L

        f4 = -2 * f2
        assert f4.L == 2 * f2.L

    def test_proximal_conjugate(self):
        from cil.framework import AcquisitionGeometry, BlockGeometry
        ag = AcquisitionGeometry.create_Parallel2D()
        angles = np.linspace(0, 360, 10, dtype=np.float32)

        #default
        ag.set_angles(angles)
        ag.set_panel(5)

        ig = ag.get_ImageGeometry()
        bg = BlockGeometry(ig, ig)

        b = ag.allocate('random', seed=2)

        func_geom_test_list = [
            (IndicatorBox(), ag),
            (KullbackLeibler(b=b, backend='numba'), ag),
            (KullbackLeibler(b=b, backend='numpy'), ag),
            (L1Norm(), ag),
            (L1Norm(weight=ag.allocate(1)), ag),
            (L2NormSquared(), ag),
            (WeightedL2NormSquared(), ag),
            (MixedL21Norm(), bg),
            (TotalVariation(backend='c', warm_start=False, max_iteration=100), ig),
            (TotalVariation(backend='numpy', warm_start=False, max_iteration=100), ig),
        ]

        for func, geom in func_geom_test_list:
            self.proximal_conjugate_test(func, geom)

    def proximal_conjugate_test(self, function, geom):
        x = geom.allocate('random', seed=1)
        tau = 1.0
        f = Function()
        f.proximal = function.proximal

        a = function.proximal_conjugate(x, tau)
        b = f.proximal_conjugate(x, tau)

        # handle the case of MixedL21Norm
        if isinstance(a, BlockDataContainer):
            for xa,xb in zip(a,b):
                np.testing.assert_allclose(xa.as_array(), xb.as_array(),
                                    rtol=1e-5, atol=1e-5)
        else:
            np.testing.assert_allclose(a.as_array(), b.as_array(),
                                    rtol=1e-5, atol=1e-5)

    def test_L1Norm_vs_WeightedL1Norm_noweight(self):
        f1 = L1Norm()
        f2 = L1Norm(weight=None)

        assert f1.function.__class__.__name__ == '_L1Norm'
        assert f2.function.__class__.__name__ == '_L1Norm'

    def test_L1Norm_vs_WeightedL1Norm(self):
        f1 = L1Norm()
        N, M = 2,3
        geom = ImageGeometry(N, M)
        x = geom.allocate('random', seed=1)

        weights = geom.allocate(1)
        f2 = L1Norm(weight=weights)

        np.testing.assert_almost_equal(f1(x), f2(x))

        tau = 1.

        np.testing.assert_allclose(f1.proximal(x, tau).as_array(),\
                                   f2.proximal(x, tau).as_array())

        np.testing.assert_almost_equal(f1.convex_conjugate(x), f2.convex_conjugate(x))

        f2 = L1Norm(weight=weights, b=geom.allocate(1))
        f1 = L1Norm(b=geom.allocate(1))

        np.testing.assert_almost_equal(f1(x), f2(x))

        tau = 1.

        np.testing.assert_allclose(f1.proximal(x, tau).as_array(),\
                                   f2.proximal(x, tau).as_array())

        np.testing.assert_almost_equal(f1.convex_conjugate(x), f2.convex_conjugate(x))

        np.random.seed(1)
        weights= geom.allocate('random')
        w = weights.abs().sum()
        x=geom.allocate(1)
        f1 = L1Norm()
        f2 = L1Norm(weight=weights)

        np.testing.assert_allclose(f1(x), float(N*M))
        np.testing.assert_allclose(f2(x), w)
        np.testing.assert_allclose(f2(x), f1(weights))

    def test_L1Norm_input(self):
        N, M = 2,3
        geom = ImageGeometry(N, M)

        weights = geom.allocate('random').as_array()
        f2 = L1Norm(weight=weights)

        w = np.abs(weights).sum()
        x = geom.allocate(1)
        np.testing.assert_allclose(f2(x), w)

        weights = 1.5
        self.L1Norm_input_test(x, weights)

        weights = 1.5 * np.ones_like(x.as_array())
        self.L1Norm_input_test(x, weights)

        weights = geom.allocate(1.5)
        self.L1Norm_input_test(x, weights)
        weights=geom.allocate(-1)
        with self.assertRaises(ValueError):
            f2=L1Norm(weight=weights)

    def L1Norm_input_test(self, x, weights):
        f2 = L1Norm(weight=weights)

        if isinstance(weights, DataContainer):
            w = weights.as_array()
        else:
            w = weights
        b = np.sum(w)
        if isinstance(w, Number):
            b = w * x.as_array().size
        np.testing.assert_allclose(f2(x), b)
        np.testing.assert_allclose(f2.convex_conjugate(x), 0)

        z = f2.proximal(x, 0)
        np.testing.assert_allclose(f2.proximal(x, 0).as_array(), x.as_array())
        np.testing.assert_allclose(f2.proximal(x, 1).as_array(), x.geometry.allocate(0).as_array())

    def test_soft_shrinkage(self):
        N, M = 2,3
        geom = ImageGeometry(N, M)
        x = geom.allocate(1)
        self.soft_shrinkage_test(x)

        xc = geom.allocate(1, dtype=np.complex64)
        self.soft_shrinkage_test(xc)


    def soft_shrinkage_test(self, x):
        tau = 1.
        ret = soft_shrinkage(x, tau)
        np.testing.assert_allclose(ret.as_array(), np.zeros_like(x.as_array()))
        tau = 2.
        ret = soft_shrinkage(x, tau)
        np.testing.assert_allclose(ret.as_array(), np.zeros_like(x.as_array()))
        tau = -1.
        ret = soft_shrinkage(x, tau)
        np.testing.assert_allclose(ret.as_array(), 2 * np.ones_like(x.as_array()))
        tau = 1.
        ret = soft_shrinkage(-0.5 * x, tau)
        np.testing.assert_allclose(ret.as_array(), -1 * np.zeros_like(x.as_array()))
        tau = 2.
        ret = soft_shrinkage(-0.5 *x, tau)
        np.testing.assert_allclose(ret.as_array(), -1 * np.zeros_like(x.as_array()))
        tau = -1.
        ret = soft_shrinkage(-0.5 *x, tau)
        np.testing.assert_allclose(ret.as_array(), -1.5 * np.ones_like(x.as_array()))
        # tau np.ndarray
        tau = 1. * np.ones_like(x.as_array())
        ret = soft_shrinkage(x, tau)
        np.testing.assert_allclose(ret.as_array(), np.zeros_like(x.as_array()))
        tau = 2.* np.ones_like(x.as_array())
        ret = soft_shrinkage(x, tau)
        np.testing.assert_allclose(ret.as_array(), np.zeros_like(x.as_array()))
        tau = -1.* np.ones_like(x.as_array())
        ret = soft_shrinkage(x, tau)
        np.testing.assert_allclose(ret.as_array(), 2 * np.ones_like(x.as_array()))
        tau = 1.* np.ones_like(x.as_array())
        ret = soft_shrinkage(-0.5 * x, tau)
        np.testing.assert_allclose(ret.as_array(), -1 * np.zeros_like(x.as_array()))
        tau = 2.* np.ones_like(x.as_array())
        ret = soft_shrinkage(-0.5 *x, tau)
        np.testing.assert_allclose(ret.as_array(), -1 * np.zeros_like(x.as_array()))
        tau = -1.* np.ones_like(x.as_array())
        ret = soft_shrinkage(-0.5 *x, tau)
        np.testing.assert_allclose(ret.as_array(), -1.5 * np.ones_like(x.as_array()))

        # tau DataContainer
        tau = 1. * x
        ret = soft_shrinkage(x, tau)
        np.testing.assert_allclose(ret.as_array(), np.zeros_like(x.as_array()))
        tau = 2. * x
        ret = soft_shrinkage(x, tau)
        np.testing.assert_allclose(ret.as_array(), np.zeros_like(x.as_array()))
        tau = -1. * x
        ret = soft_shrinkage(x, tau)
        np.testing.assert_allclose(ret.as_array(), 2 * np.ones_like(x.as_array()))
        tau = 1. * x
        ret = soft_shrinkage(-0.5 * x, tau)
        np.testing.assert_allclose(ret.as_array(), -1 * np.zeros_like(x.as_array()))
        tau = 2. * x
        ret = soft_shrinkage(-0.5 *x, tau)
        np.testing.assert_allclose(ret.as_array(), -1 * np.zeros_like(x.as_array()))
        tau = -1. * x
        ret = soft_shrinkage(-0.5 *x, tau)
        np.testing.assert_allclose(ret.as_array(), -1.5 * np.ones_like(x.as_array()))

        np.testing.assert_allclose(ret.as_array().imag, np.zeros_like(ret.as_array().imag), atol=1e-6, rtol=1e-6)


<<<<<<< HEAD
    def test_WaveletNorm(self):    
        from cil.optimisation.operators import WaveletOperator
        f1 = L1Norm()
        N, M = 2,3
        geom = ImageGeometry(N, M)
        x = geom.allocate('random', seed=1)

        weights = geom.allocate(1)

        W = WaveletOperator(geom, level=0) # level=0 makes this the identity operator
        f2 = WaveletNorm(W, weight=weights)
        self.WaveletNormTest(f1, f2, x)

        f2 = WaveletNorm(W)
        self.WaveletNormTest(f1, f2, x)

    def WaveletNormTest(self, f1, f2, x):
        np.testing.assert_almost_equal(f1(x), f2(x))

        tau = 1.

        np.testing.assert_allclose(f1.proximal(x, tau).as_array(),\
                                   f2.proximal(x, tau).as_array())
        
        np.testing.assert_almost_equal(f1.convex_conjugate(x), f2.convex_conjugate(x))

=======
>>>>>>> 3231549a


class TestTotalVariation(unittest.TestCase):

    def setUp(self) -> None:
        self.tv = TotalVariation()
        self.alpha = 0.15
        self.tv_scaled = self.alpha * TotalVariation()
        self.tv_iso = TotalVariation()
        self.tv_aniso = TotalVariation(isotropic=False)
        self.ig_real = ImageGeometry(3, 4)
        self.grad = GradientOperator(self.ig_real)
        self.alpha_arr = self.ig_real.allocate(0.15)

    def test_configure_tv_defaults(self):
        self.assertEquals(self.tv.warm_start, True)
        self.assertEquals(self.tv.iterations, 10)
        self.assertEquals(self.tv.correlation, "Space")
        self.assertEquals(self.tv.backend, "c")
        self.assertEquals(self.tv.lower, -np.inf)
        self.assertEquals(self.tv.upper, np.inf)
        self.assertEquals(self.tv.isotropic, True)
        self.assertEquals(self.tv.split, False)
        self.assertEquals(self.tv.info, False)
        self.assertEquals(self.tv.strong_convexity_constant, 0)
        self.assertEquals(self.tv.tolerance, None)

    def test_configure_tv_not_defaults(self):
        tv=TotalVariation( max_iteration=100,
                 tolerance = 1e-5,
                 correlation = "SpaceChannels",
                 backend = "numpy",
                 lower = 0.,
                 upper = 1.,
                 isotropic = False,
                 split = True,
                 info = True,
                 strong_convexity_constant = 1.,
                 warm_start=False)
        self.assertEquals(tv.warm_start, False)
        self.assertEquals(tv.iterations, 100)
        self.assertEquals(tv.correlation, "SpaceChannels")
        self.assertEquals(tv.backend, "numpy")
        self.assertEquals(tv.lower, 0.)
        self.assertEquals(tv.upper, 1.)
        self.assertEquals(tv.isotropic, False)
        self.assertEquals(tv.split, True)
        self.assertEquals(tv.info, True)
        self.assertEquals(tv.strong_convexity_constant, 1.)
        self.assertEquals(tv.tolerance, 1e-5)



    def test_scaled_regularisation_parameter(self):
        np.testing.assert_almost_equal(self.tv_scaled.regularisation_parameter,
                                       self.alpha, err_msg='Multiplying the TV functional did not change the regularisation parameter')

    def test_rmul(self):
        assert isinstance(self.tv_scaled, TotalVariation)

    def test_regularisation_parameter3(self):
        with self.assertRaises(TypeError):
            self.tv.regularisation_parameter = 'string'

    def test_rmul2(self):
        alpha = 'string'
        with self.assertRaises(TypeError):
            tv = alpha * TotalVariation()

    def test_rmul3(self):
        self.assertEqual(self.alpha, self.tv_scaled.regularisation_parameter, msg='Failed to scale the TV regularisation parameter')
        alpha = 2.
        tv2 = alpha * self.tv_scaled
        self.assertEqual(self.alpha * alpha, tv2.regularisation_parameter, msg="Failed at scaling regularisation parameter of already scaled TotalVariation")

    def test_call_real_isotropic(self):
        x_real = self.ig_real.allocate('random', seed=4)

        res1 = self.tv_iso(x_real)
        res2 = self.grad.direct(x_real).pnorm(2).sum()
        np.testing.assert_equal(res1, res2, err_msg="Error with isotropic TV calculation")

    def test_call_real_anisotropic(self):
        x_real = self.ig_real.allocate('random', seed=4)

        res1 = self.tv_aniso(x_real)
        res2 = self.grad.direct(x_real).pnorm(1).sum()
        np.testing.assert_almost_equal(res1, res2, decimal=3, err_msg="Error with anisotropic TV calculation")

    def test_strongly_convex_CIL_TV(self):

        TV_no_strongly_convex = self.alpha * TotalVariation()
        self.assertEqual(TV_no_strongly_convex.strong_convexity_constant, 0, msg="Error strong convexity constant not set to zero by default")

        # TV as strongly convex, with "small" strongly convex constant
        TV_strongly_convex = self.alpha * TotalVariation(
            strong_convexity_constant=1e-4, warm_start=False)

        # check call
        x_real = self.ig_real.allocate('random', seed=4)
        res1 = TV_strongly_convex(x_real)
        res2 = TV_no_strongly_convex(
            x_real) + (TV_strongly_convex.strong_convexity_constant /
                       2) * x_real.squared_norm()
        np.testing.assert_allclose(res1, res2, atol=1e-3, err_msg='TV calculation with and without strong convexity not equal')

        # check proximal
        x_real = self.ig_real.allocate('random', seed=4)
        res1 = TV_no_strongly_convex.proximal(x_real, tau=1.0)

        tmp_x_real = x_real.copy()
        res2 = TV_strongly_convex.proximal(x_real, tau=1.0)
        # check input remain the same after proximal
        np.testing.assert_array_equal(tmp_x_real.array, x_real.array, err_msg='Input not the same after calling proximal')

        np.testing.assert_allclose(res1.array, res2.array, atol=1e-3, err_msg="TV proximal calculation not the same with and without strong convexity")

    @unittest.skipUnless(has_ccpi_regularisation,
                         "Regularisation Toolkit not present")
    def test_strongly_convex_FGP_TV(self):

        FGP_TV_no_strongly_convex = self.alpha * FGP_TV()
        self.assertEqual(FGP_TV_no_strongly_convex.strong_convexity_constant,
                         0, msg="Default strong-convexity constant not set to zero")

        # TV as strongly convex, with "small" strongly convex constant
        FGP_TV_strongly_convex = self.alpha * FGP_TV(
            strong_convexity_constant=1e-3)

        # check call
        x_real = self.ig_real.allocate('random', seed=4)
        res1 = FGP_TV_strongly_convex(x_real)

        res2 = FGP_TV_no_strongly_convex(
            x_real) + (FGP_TV_strongly_convex.strong_convexity_constant /
                       2) * x_real.squared_norm()
        np.testing.assert_allclose(res1, res2, atol=1e-3, err_msg='Failed at comparing FGP_TV call with and without strong convexity')

        # check proximal
        x_real = self.ig_real.allocate('random', seed=4)
        res1 = FGP_TV_no_strongly_convex.proximal(x_real, tau=1.0)

        tmp_x_real = x_real.copy()
        res2 = FGP_TV_strongly_convex.proximal(x_real, tau=1.0)
        # check input remain the same after proximal
        np.testing.assert_array_equal(tmp_x_real.array, x_real.array, err_msg='Failed at checking input remains the same after calling proximal')

        np.testing.assert_allclose(res1.array, res2.array, atol=1e-3, err_msg="For FGP_TV comparing prox with and without strong convexity")

    @unittest.skipUnless(has_ccpi_regularisation,
                         "Regularisation Toolkit not present")
    def test_compare_regularisation_toolkit(self):
        data = dataexample.SHAPES.get(size=(16, 16))
        ig = data.geometry
        ag = ig

        np.random.seed(0)
        # Create noisy data.
        n1 = np.random.normal(0, 0.0005, size=ig.shape)
        noisy_data = ig.allocate()
        noisy_data.fill(n1 + data.as_array())

        alpha = 0.1
        iters = 500

        # CIL_FGP_TV no tolerance
        g_CIL = alpha * TotalVariation(
            iters, tolerance=None, lower=0, info=True, warm_start=False)
        t0 = timer()
        res1 = g_CIL.proximal(noisy_data, 1.)
        t1 = timer()
        # print(t1-t0)

        r_alpha = alpha
        r_iterations = iters
        r_tolerance = 1e-9
        r_iso = True
        r_nonneg = True
        g_CCPI_reg_toolkit = alpha * FGP_TV(max_iteration=r_iterations,
                                            tolerance=r_tolerance,
                                            isotropic=r_iso,
                                            nonnegativity=r_nonneg,
                                            device='cpu')

        t2 = timer()
        res2 = g_CCPI_reg_toolkit.proximal(noisy_data, 1.)
        t3 = timer()

        np.testing.assert_array_almost_equal(res1.as_array(),
                                             res2.as_array(),
                                             decimal=4, err_msg='Comparing the CCPi proximal against the CIL TV proximal, no tolerance')

        # print("Compare CIL_FGP_TV vs CCPiReg_FGP_TV with iterations.")
        iters = 408
        # CIL_FGP_TV with tolerance
        g_CIL = alpha * TotalVariation(iters, tolerance=1e-9, lower=0., warm_start=False)
        t0 = timer()
        res1 = g_CIL.proximal(noisy_data, 1.)
        t1 = timer()
        # print(t1-t0)

        r_alpha = alpha
        r_iterations = iters
        r_tolerance = 1e-9
        r_iso = True
        r_nonneg = True
        g_CCPI_reg_toolkit = alpha * FGP_TV(max_iteration=r_iterations,
                                            tolerance=r_tolerance,
                                            isotropic=r_iso,
                                            nonnegativity=r_nonneg,
                                            device='cpu')

        t2 = timer()
        res2 = g_CCPI_reg_toolkit.proximal(noisy_data, 1.)
        t3 = timer()
        # print(t3-t2)
        np.testing.assert_array_almost_equal(res1.as_array(),
                                             res2.as_array(),
                                             decimal=3, err_msg='Comparing the CCPi proximal against the CIL TV proximal, with tolerance')

        # CIL_FGP_TV with warm_start
        iters=10
        g_CIL = alpha * TotalVariation(iters, lower=0., warm_start=True)
        for i in range(6):
            res1 = g_CIL.proximal(noisy_data, 1.)
        np.testing.assert_array_almost_equal(res1.as_array(),
                                             res2.as_array(),
                                             decimal=3, err_msg='Comparing the CCPi proximal against the CIL TV proximal, with warm_start')

    @unittest.skipUnless(has_tomophantom and has_ccpi_regularisation,
                         "Missing Tomophantom or Regularisation-Toolkit")
    def test_compare_regularisation_toolkit_tomophantom(self):
        # print ("Building 3D phantom using TomoPhantom software")
        model = 13  # select a model number from the library
        N_size =    16  # Define phantom dimensions using a scalar value (cubic phantom)
        #This will generate a N_size x N_size x N_size phantom (3D)

        ig = ImageGeometry(N_size, N_size, N_size)
        data = TomoPhantom.get_ImageData(num_model=model, geometry=ig)

        noisy_data = noise.gaussian(data, seed=10)

        alpha = 0.1
        iters = 100

        # print("Use tau as an array of ones")
        # CIL_TotalVariation no tolerance
        g_CIL = alpha * TotalVariation(iters, tolerance=None, info=True, warm_start=False)
        # res1 = g_CIL.proximal(noisy_data, ig.allocate(1.))
        t0 = timer()
        res1 = g_CIL.proximal(noisy_data, ig.allocate(1.))
        t1 = timer()
        # print(t1-t0)

        # CCPi Regularisation toolkit high tolerance

        r_alpha = alpha
        r_iterations = iters
        r_tolerance = 1e-9
        r_iso = True
        r_nonneg = True
        g_CCPI_reg_toolkit = alpha * FGP_TV(max_iteration=r_iterations,
                                            tolerance=r_tolerance,
                                            isotropic=r_iso,
                                            nonnegativity=r_nonneg,
                                            device='cpu')

        t2 = timer()
        res2 = g_CCPI_reg_toolkit.proximal(noisy_data, 1.)
        t3 = timer()
        # print (t3-t2)

        np.testing.assert_allclose(res1.as_array(),
                                   res2.as_array(),
                                   atol=5e-2, err_msg='Comparing the CCPi proximal against the CIL TV proximal, without tolerance without warm_start')

        #with warm start
        iters=10
        g_CIL = alpha * TotalVariation(iters, tolerance=None, info=True, warm_start=True)
        # res1 = g_CIL.proximal(noisy_data, ig.allocate(1.))
        t0 = timer()
        for i in range(4):
            res1 = g_CIL.proximal(noisy_data, ig.allocate(1.))
        t1 = timer()
        np.testing.assert_allclose(res1.as_array(),
                                   res2.as_array(),
                                   atol=4e-2, err_msg='Comparing the CCPi proximal against the CIL TV proximal, without tolerance with warm_start')


    def test_non_scalar_tau_cil_tv(self):

        x_real = self.ig_real.allocate('random', seed=4)

        # tau is an array filled with alpha = 0.15
        res1 = self.tv_iso.proximal(x_real, tau=self.alpha_arr)

        # use the alpha * TV
        res2 = self.tv_scaled.proximal(x_real, tau=1.0)

        np.testing.assert_allclose(res1.array, res2.array, atol=1e-3, err_msg="Testing non scalar tau in prox calculation")

    def test_get_p2_with_warm_start(self):
        data = dataexample.SHAPES.get(size=(16, 16))
        tv=TotalVariation(warm_start=True, max_iteration=10)
        self.assertEquals(tv._p2, None, msg="tv._p2 not initialised to None")
        tv(data)
        checkp2=tv.gradient_operator.range_geometry().allocate(0)
        for i, x in enumerate(tv._get_p2()):
                np.testing.assert_allclose(x.as_array(), checkp2[i].as_array(), rtol=1e-8, atol=1e-8, err_msg="P2 not initially set to zero")
        test=tv.proximal(data, 1.)
        print(test)
        a=np.sum(np.linalg.norm(test))
        print(np.linalg.norm(test))
        for i, x in enumerate(tv._get_p2()):
                np.testing.assert_equal(np.any(np.not_equal(x.as_array(), checkp2[i].as_array())), True, err_msg="The stored value of p2 doesn't change after calling proximal")
        np.testing.assert_almost_equal(np.sum(np.linalg.norm(test)),126.3372581, err_msg="Incorrect value of the proximal")


    def test_get_p2_without_warm_start(self):
        data = dataexample.SHAPES.get(size=(16, 16))
        tv=TotalVariation(warm_start=False)
        self.assertEquals(tv._p2, None, msg="tv._p2 not initialised to None")
        tv(data)
        checkp2=tv.gradient_operator.range_geometry().allocate(0)
        for i, x in enumerate(tv._get_p2()):
                np.testing.assert_allclose(x.as_array(), checkp2[i].as_array(), rtol=1e-8, atol=1e-8, err_msg="P2 not initially set to zero")
        tv.proximal(data, 1.)
        for i, x in enumerate(tv._get_p2()):
                np.testing.assert_allclose(x.as_array(), checkp2[i].as_array(), rtol=1e-8, atol=1e-8, err_msg="P2 not reset to zero after a call to proximal")



class TestLeastSquares(unittest.TestCase):

    def setUp(self) -> None:
        ig = ImageGeometry(10, 2)
        A = IdentityOperator(ig)
        self.A = A
        self.ig = ig
        return super().setUp()

    def test_rmul(self):
        ig = self.ig
        A = self.A
        b = ig.allocate(1)
        x = ig.allocate(3)
        c = 1.
        constant = 2.
        ls = LeastSquares(A, b, c=c)
        twicels = constant * ls

        assert constant * ls.c == twicels.c

    def test_rmul_with_call(self):
        ig = self.ig
        A = self.A
        b = ig.allocate(1)
        x = ig.allocate(3)
        c = 1.
        constant = 2.
        ls = LeastSquares(A, b, c=c)
        twicels = constant * ls

        np.testing.assert_almost_equal(constant * ls(x), twicels(x))

    def test_rmul_with_Lipschitz(self):
        ig = self.ig
        A = self.A
        b = ig.allocate(1)
        x = ig.allocate(3)
        c = 1.
        constant = 2.
        ls = LeastSquares(A, b, c=c)
        twicels = constant * ls

        np.testing.assert_almost_equal(constant * ls.L, twicels.L)

    def test_rmul_with_gradient(self):
        ig = self.ig
        A = self.A
        b = ig.allocate(1)
        x = ig.allocate(3)
        c = 1.
        constant = 2.
        ls = LeastSquares(A, b, c=c)
        twicels = constant * ls

        y1 = ls.gradient(x)
        y2 = twicels.gradient(x)
        np.testing.assert_array_almost_equal(constant * y1.as_array(),
                                             y2.as_array())

        ls.gradient(x, out=y2)
        twicels.gradient(x, out=y1)
        np.testing.assert_array_almost_equal(constant * y2.as_array(),
                                             y1.as_array())


# tests for OperatorCompositionFunction
class TestOperatorCompositionFunctionWithWrongInterfaceFunction(
        unittest.TestCase):

    def setUp(self):
        ig = ImageGeometry(2, 2)
        I = IdentityOperator(ig)

        x = ig.allocate(0)

        class NotAFunction(object):
            pass

        ocf = OperatorCompositionFunction(NotAFunction(), I)
        self.pars = (ig, I, x, ocf)

    def tearDown(self):
        pass

    def test_call(self):
        ig, I, x, ocf = self.pars

        with self.assertRaises(TypeError):
            ocf(x)

    def test_L(self):
        ig, I, x, ocf = self.pars
        with self.assertRaises(AttributeError):
            ocf.L

    def test_gradient(self):
        ig, I, x, ocf = self.pars
        with self.assertRaises(AttributeError):
            ocf.gradient(x)

    def test_proximal(self):
        ig, I, x, ocf = self.pars
        with self.assertRaises(NotImplementedError):
            ocf.proximal(x, tau=1)

    def test_proximal_conjugate(self):
        ig, I, x, ocf = self.pars
        with self.assertRaises(NotImplementedError):
            ocf.proximal_conjugate(x, tau=1)

    def test_convex_conjugate(self):
        ig, I, x, ocf = self.pars
        with self.assertRaises(NotImplementedError):
            ocf.convex_conjugate(x)

    def test_proximal_conjugate(self):
        ig, I, x, ocf = self.pars
        with self.assertRaises(NotImplementedError):
            ocf.proximal_conjugate(x, tau=1)


class TestOperatorCompositionFunctionWithWrongInterfaceFunctionAddScalar(
        TestOperatorCompositionFunctionWithWrongInterfaceFunction):

    def setUp(self):
        ig = ImageGeometry(2, 2)
        I = IdentityOperator(ig)

        x = ig.allocate(0)

        class NotAFunction(object):
            pass

        ocf = OperatorCompositionFunction(NotAFunction(), I) + 1
        self.pars = (ig, I, x, ocf)


class TestOperatorCompositionFunctionWithWrongInterfaceFunctionMultiplyScalar(
        TestOperatorCompositionFunctionWithWrongInterfaceFunction):

    def setUp(self):
        ig = ImageGeometry(2, 2)
        I = IdentityOperator(ig)

        x = ig.allocate(0)

        class NotAFunction(object):
            pass

        ocf = OperatorCompositionFunction(NotAFunction(), I) * 2.
        self.pars = (ig, I, x, ocf)


class TestOperatorCompositionFunctionWithWrongInterfaceFunctionAddFunction(
        TestOperatorCompositionFunctionWithWrongInterfaceFunction):

    def setUp(self):
        ig = ImageGeometry(2, 2)
        I = IdentityOperator(ig)

        x = ig.allocate(0)

        class NotAFunction(object):
            pass

        ocf = OperatorCompositionFunction(NotAFunction(), I) + IndicatorBox()
        self.pars = (ig, I, x, ocf)


class TestOperatorCompositionFunctionWithWrongInterfaceOperator(
        TestOperatorCompositionFunctionWithWrongInterfaceFunction):

    def setUp(self):
        ig = ImageGeometry(2, 2)
        F = IndicatorBox()

        x = ig.allocate(0)

        class NotAnOperator(object):
            pass

        nao = NotAnOperator()
        ocf = OperatorCompositionFunction(F, nao)
        self.pars = (ig, nao, x, ocf)

    def tearDown(self):
        pass

    def test_call(self):
        ig, I, x, ocf = self.pars

        with self.assertRaises(AttributeError):
            ocf(x)


class TestOperatorCompositionFunctionWithWrongInterfaceOperatorScaled(
        TestOperatorCompositionFunctionWithWrongInterfaceOperator):

    def setUp(self):
        ig = ImageGeometry(2, 2)
        F = IndicatorBox()

        x = ig.allocate(0)

        class NotAnOperator(object):

            def __mul__(self, value):
                return self

        nao = NotAnOperator() * 2
        ocf = OperatorCompositionFunction(F, nao)
        self.pars = (ig, nao, x, ocf)


class TestBlockFunction(unittest.TestCase):

    def setUp(self):
        # M, N = 50, 50
        # ig = ImageGeometry(voxel_num_x=M, voxel_num_y = N)
        # b = ig.allocate('random', seed=1)

        # print('Check call with IdentityOperator operator... OK\n')
        # operator = 3 * IdentityOperator(ig)

        # u = ig.allocate('random_int', seed = 50)
        # func2 = LeastSquares(operator, b, 0.5)
        func1 = ConstantFunction(0.3)
        func2 = ConstantFunction(-1.0)
        self.funcs = [func1, func2]
        # self.ig = ig

    def tearDown(self) -> None:
        return super().tearDown()

    def test_iterator(self):
        bf = BlockFunction(*self.funcs)
        for el in bf:
            assert isinstance(el, ConstantFunction)

    def test_rmul_with_scalar_return(self):
        bf = BlockFunction(*self.funcs)
        bf2 = 2 * bf
        assert isinstance(bf2, BlockFunction)

    def test_getitem(self):
        bf = BlockFunction(*self.funcs)
        assert isinstance(bf[0], ConstantFunction)
        assert isinstance(bf[1], ConstantFunction)

    def test_rmul_with_scalar1(self):
        bf0 = BlockFunction(*self.funcs)
        bf = 2 * bf0

        for i in range(2):
            assert bf[i].constant == 2 * bf0[i].constant

    def test_rmul_with_scalar2(self):
        bf0 = BlockFunction(L1Norm())
        bf = 2 * bf0
        assert isinstance(bf[0], ScaledFunction)


class TestIndicatorBox(unittest.TestCase):

    def _test_IndicatorBox(self, accelerated):
        ig = ImageGeometry(10, 10)
        im = ig.allocate(-1)
        ib = IndicatorBox(lower=0, accelerated=accelerated)
        a = ib(im)
        numpy.testing.assert_equal(a, numpy.inf)
        ib = IndicatorBox(lower=-2, accelerated=accelerated)
        a = ib(im)
        numpy.testing.assert_array_equal(0, a)
        ib = IndicatorBox(lower=-5, upper=-2, accelerated=accelerated)
        a = ib(im)
        numpy.testing.assert_equal(a, numpy.inf)

    def test_basic(self):
        self._test_IndicatorBox('numpy')
        self._test_IndicatorBox('numba')

    def create_circular_mask(self, ig):
        mask = ig.allocate(1)
        # create circular mask
        pix_x, pix_y = ig.shape
        center = [int(pix_x / 2.), int(pix_y / 2.)]

        Y, X = np.ogrid[:pix_y, :pix_x]
        dist_from_center = np.sqrt((X - center[0])**2 + (Y - center[1])**2)

        radius = 4
        mask_arr = dist_from_center <= radius

        np.multiply(mask.array, mask_arr, out=mask.array)
        return mask

    def test_pixelwise_call(self):
        self._test_IndicatorBox_pixelwise_call('numpy')
        self._test_IndicatorBox_pixelwise_call('numba')

    def _test_IndicatorBox_pixelwise_call(self, accelerated):
        ig = ImageGeometry(10, 10)
        mask = self.create_circular_mask(ig)

        im = ig.allocate(2)
        ib = IndicatorBox(lower=-2 * mask, accelerated=accelerated)
        for val, res in zip([2, -3], [0, np.inf]):
            print("test1", val, res)
            im.fill(val)
            np.testing.assert_equal(ib(im), res)

        im = ig.allocate(2)
        ib = IndicatorBox(lower=-2 * mask, upper=None, accelerated=accelerated)
        for val, res in zip([2, -3], [0, np.inf]):
            print("test1", val, res)
            im.fill(val)
            np.testing.assert_equal(ib(im), res)

        im = ig.allocate(2)
        ib = IndicatorBox(upper=2 * mask, accelerated=accelerated)
        for val, res in zip([-1, 3], [0, np.inf]):
            print("test2", val, res)
            im.fill(val)
            np.testing.assert_equal(ib(im), res)
        ib = IndicatorBox(upper=2 * mask, lower=None, accelerated=accelerated)
        for val, res in zip([-1, 3], [0, np.inf]):
            print("test2", val, res)
            im.fill(val)
            np.testing.assert_equal(ib(im), res)

        ib = IndicatorBox(upper=2 * mask,
                          lower=-2 * mask,
                          accelerated=accelerated)
        for val, res in zip([-1, 1, 3], [np.inf, np.inf, np.inf]):
            print("test2", val, res)
            im.fill(val)
            np.testing.assert_equal(ib(im), res)

        im.fill(1)
        im.array *= mask.as_array()
        np.testing.assert_equal(ib(im), 0)

    def test_pixelwise_call_suppress(self):
        self._test_IndicatorBox_pixelwise_call_suppress('numpy')
        self._test_IndicatorBox_pixelwise_call_suppress('numba')

    def _test_IndicatorBox_pixelwise_call_suppress(self, accelerated):
        ig = ImageGeometry(10, 10)
        mask = self.create_circular_mask(ig)

        im = ig.allocate(2)
        ib = IndicatorBox(lower=-2 * mask, accelerated=accelerated)
        ib.set_suppress_evaluation(True)
        for val, res in zip([2, -3], [0, 0]):
            print("test1", val, res)
            im.fill(val)
            np.testing.assert_equal(ib(im), res)

        im = ig.allocate(2)
        ib = IndicatorBox(upper=2 * mask, accelerated=accelerated)
        ib.set_suppress_evaluation(True)
        for val, res in zip([-1, 3], [0, 0]):
            print("test2", val, res)
            im.fill(val)
            np.testing.assert_equal(ib(im), res)

        ib = IndicatorBox(lower=-2 * mask, upper=None, accelerated=accelerated)
        ib.set_suppress_evaluation(True)
        for val, res in zip([2, -3], [0, 0]):
            print("test1", val, res)
            im.fill(val)
            np.testing.assert_equal(ib(im), res)

        im = ig.allocate(2)
        ib = IndicatorBox(upper=2 * mask, lower=None, accelerated=accelerated)
        ib.set_suppress_evaluation(True)
        for val, res in zip([-1, 3], [0, 0]):
            print("test2", val, res)
            im.fill(val)
            np.testing.assert_equal(ib(im), res)

        ib = IndicatorBox(upper=2 * mask,
                          lower=-2 * mask,
                          accelerated=accelerated)
        ib.set_suppress_evaluation(True)
        for val, res in zip([-1, 1, 3], [0, 0, 0]):
            print("test2", val, res)
            im.fill(val)
            np.testing.assert_equal(ib(im), res)

        im.fill(1)
        im.array *= mask.as_array()
        np.testing.assert_equal(ib(im), 0)

    def test_pixelwise_proximal(self):
        self._test_IndicatorBox_pixelwise_proximal('numpy')
        self._test_IndicatorBox_pixelwise_proximal('numba')

    def _test_IndicatorBox_pixelwise_proximal(self, accelerated):
        ig = ImageGeometry(10, 10)
        mask = self.create_circular_mask(ig)

        im = ig.allocate(2)
        ib = IndicatorBox(lower=-2 * mask, accelerated=accelerated)
        for val, res in zip([2, -3], [ig.allocate(2), -2 * mask]):
            # logging.info("test1", val, res)
            im.fill(val)
            np.testing.assert_allclose(
                ib.proximal(im, 1).as_array(), res.as_array())

        im = ig.allocate(2)
        ib = IndicatorBox(upper=2 * mask, accelerated=accelerated)
        for val, res in zip([-1, 3], [ig.allocate(-1), 2 * mask]):
            # logging.info("test1", val, res)
            print("test2", val, res)
            im.fill(val)
            np.testing.assert_allclose(
                ib.proximal(im, 1).as_array(), res.as_array())

        im = ig.allocate(2)
        ib = IndicatorBox(upper=2 * mask,
                          lower=-2 * mask,
                          accelerated=accelerated)
        for val, res in zip([-1, -3, 1], [-1 * mask, -2 * mask, 1 * mask]):
            print("test3", val, res)
            im.fill(val)
            np.testing.assert_allclose(
                ib.proximal(im, 1).as_array(), res.as_array())
            # check against old implementation of proximal:
            out = im.maximum(ib.lower)
            # numpy clip
            out.minimum(ib.upper, out=out)
            np.testing.assert_allclose(
                ib.proximal(im, 1).as_array(), out.as_array())

    def test_input0(self):
        self._test_IndicatorBox_input0('numpy')
        self._test_IndicatorBox_input0('numba')

    def _test_IndicatorBox_input0(self, accelerated):
        if not accelerated:
            return

        exc = numba.core.errors.TypingError

        self.input_IndicatorBox(lower='string',
                                upper=[1, 1],
                                exception=exc,
                                accelerated=accelerated)
        self.input_IndicatorBox(upper='string',
                                lower=[1, 1],
                                exception=exc,
                                accelerated=accelerated)
        self.input_IndicatorBox(lower=[0, 0],
                                upper=[1, 1],
                                exception=exc,
                                accelerated=accelerated)
        self.input_IndicatorBox(lower=[0, 0],
                                upper=1,
                                exception=exc,
                                accelerated=accelerated)
        self.input_IndicatorBox(lower=[0, 0],
                                upper=None,
                                exception=exc,
                                accelerated=accelerated)
        self.input_IndicatorBox(lower=[0, 0],
                                upper=VectorData(numpy.asarray([0.5, 0.5])),
                                exception=exc,
                                accelerated=accelerated)
        self.input_IndicatorBox(upper=[0, 0],
                                lower=[1, 1],
                                exception=exc,
                                accelerated=accelerated)
        self.input_IndicatorBox(upper=[0, 0],
                                lower=1,
                                exception=exc,
                                accelerated=accelerated)
        self.input_IndicatorBox(upper=[0, 0],
                                lower=None,
                                exception=exc,
                                accelerated=accelerated)
        self.input_IndicatorBox(upper=[0, 0],
                                lower=VectorData(numpy.asarray([0.5, 0.5])),
                                exception=exc,
                                accelerated=accelerated)

    def test_input1(self):
        self._test_IndicatorBox_input1('numpy')
        self._test_IndicatorBox_input1('numba')

    def _test_IndicatorBox_input1(self, accelerated):
        if accelerated:
            exc = ValueError
            self.input_IndicatorBox(upper=VectorData(numpy.asarray([
                0.5,
            ])),
                                    lower=VectorData(numpy.asarray([
                                        0.5,
                                    ])),
                                    exception=exc,
                                    accelerated=accelerated)
            self.input_IndicatorBox(upper=VectorData(numpy.asarray([0.5,
                                                                    0.5])),
                                    lower=VectorData(
                                        numpy.asarray([0.5, 0.5, 0.5])),
                                    exception=exc,
                                    accelerated=accelerated)

        else:
            pass

    def input_IndicatorBox(self, lower, upper, exception, accelerated):
        ib = IndicatorBox(lower=lower, upper=upper, accelerated=accelerated)
        x = VectorData(numpy.asarray([0.5, 0.5]))
        with self.assertRaises(exception):
            ib(x)

    def test_convex_conjugate(self):
        self._test_IndicatorBox_convex_conjugate('numpy')
        self._test_IndicatorBox_convex_conjugate('numba')

    def _test_IndicatorBox_convex_conjugate(self, accelerated):
        ig = ImageGeometry(10, 10)
        mask = self.create_circular_mask(ig)

        im = ig.allocate(-2) * mask
        ib = IndicatorBox(lower=-2 * mask, accelerated=accelerated)

        ib.convex_conjugate(im)
        np.testing.assert_equal(ib.convex_conjugate(im), im.maximum(0).sum())

        im = ig.allocate(2) * mask
        np.testing.assert_equal(ib.convex_conjugate(im), im.maximum(0).sum())

    def test_suppress_evaluation(self):
        self._test_IndicatorBox_suppress_evaluation('numpy')
        self._test_IndicatorBox_suppress_evaluation('numba')

    def _test_IndicatorBox_suppress_evaluation(self, accelerated):
        ig = ImageGeometry(10, 10)
        mask = self.create_circular_mask(ig)

        im = ig.allocate(2)
        ib = IndicatorBox(upper=mask, accelerated=accelerated)

        assert ib.suppress_evaluation == False

        v = ib(im)

        ib.set_suppress_evaluation(True)

        assert ib.suppress_evaluation == True
        v2 = ib(im)
        assert v2 == 0

        assert v != ib(im)

        with self.assertRaises(ValueError):
            ib.set_suppress_evaluation('string')

    def test_set_num_threads(self):
        ig = ImageGeometry(10, 10)
        mask = self.create_circular_mask(ig)

        for acc in [True, False]:
            im = ig.allocate(2)
            ib = IndicatorBox(upper=mask, accelerated=acc)

            assert ib.num_threads == cilmp.NUM_THREADS

            N = 10
            ib.set_num_threads(N)
            assert ib.num_threads == N<|MERGE_RESOLUTION|>--- conflicted
+++ resolved
@@ -1107,7 +1107,7 @@
         np.testing.assert_allclose(ret.as_array().imag, np.zeros_like(ret.as_array().imag), atol=1e-6, rtol=1e-6)
 
 
-<<<<<<< HEAD
+
     def test_WaveletNorm(self):    
         from cil.optimisation.operators import WaveletOperator
         f1 = L1Norm()
@@ -1134,8 +1134,7 @@
         
         np.testing.assert_almost_equal(f1.convex_conjugate(x), f2.convex_conjugate(x))
 
-=======
->>>>>>> 3231549a
+
 
 
 class TestTotalVariation(unittest.TestCase):
