# -*- coding: utf-8 -*-
#  CCP in Tomographic Imaging (CCPi) Core Imaging Library (CIL).

#   Copyright 2017 UKRI-STFC
#   Copyright 2017 University of Manchester

#   Licensed under the Apache License, Version 2.0 (the "License");
#   you may not use this file except in compliance with the License.
#   You may obtain a copy of the License at

#   http://www.apache.org/licenses/LICENSE-2.0

#   Unless required by applicable law or agreed to in writing, software
#   distributed under the License is distributed on an "AS IS" BASIS,
#   WITHOUT WARRANTIES OR CONDITIONS OF ANY KIND, either express or implied.
#   See the License for the specific language governing permissions and
#   limitations under the License.
from __future__ import absolute_import
from __future__ import division
from __future__ import print_function

import numpy
import sys
from datetime import timedelta, datetime
import warnings
from functools import reduce
from numbers import Number
import ctypes, platform
from ccpi.utilities import NUM_THREADS

# dll = os.path.abspath(os.path.join( 
#          os.path.abspath(os.path.dirname(__file__)),
#          'libfdiff.dll')
# )

# check for the extension
if platform.system() == 'Linux':
    dll = 'libcilacc.so'
elif platform.system() == 'Windows':
    dll = 'cilacc.dll'
elif platform.system() == 'Darwin':
    dll = 'libcilacc.dylib'
else:
    raise ValueError('Not supported platform, ', platform.system())

#print ("dll location", dll)
cilacc = ctypes.cdll.LoadLibrary(dll)

#default nThreads
# import multiprocessing
# cpus = multiprocessing.cpu_count()
# NUM_THREADS = max(int(cpus/2),1)


def find_key(dic, val):
    """return the key of dictionary dic given the value"""
    return [k for k, v in dic.items() if v == val][0]

def message(cls, msg, *args):
    msg = "{0}: " + msg
    for i in range(len(args)):
        msg += " {%d}" %(i+1)
    args = list(args)
    args.insert(0, cls.__name__ )
    
    return msg.format(*args )


class ImageGeometry(object):
    RANDOM = 'random'
    RANDOM_INT = 'random_int'
    CHANNEL = 'channel'
    VERTICAL = 'vertical'
    HORIZONTAL_X = 'horizontal_x'
    HORIZONTAL_Y = 'horizontal_y'
    
    def __init__(self, 
                 voxel_num_x=0, 
                 voxel_num_y=0, 
                 voxel_num_z=0, 
                 voxel_size_x=1, 
                 voxel_size_y=1, 
                 voxel_size_z=1, 
                 center_x=0, 
                 center_y=0, 
                 center_z=0, 
                 channels=1, 
                 **kwargs):
        
        self.voxel_num_x = voxel_num_x
        self.voxel_num_y = voxel_num_y
        self.voxel_num_z = voxel_num_z
        self.voxel_size_x = voxel_size_x
        self.voxel_size_y = voxel_size_y
        self.voxel_size_z = voxel_size_z
        self.center_x = center_x
        self.center_y = center_y
        self.center_z = center_z  
        self.channels = channels
        
        # this is some code repetition
        if self.channels > 1:            
            if self.voxel_num_z>1:
                self.length = 4
                shape = (self.channels, self.voxel_num_z, self.voxel_num_y, self.voxel_num_x)
                dim_labels = [ImageGeometry.CHANNEL, ImageGeometry.VERTICAL,
                ImageGeometry.HORIZONTAL_Y, ImageGeometry.HORIZONTAL_X]
            else:
                self.length = 3
                shape = (self.channels, self.voxel_num_y, self.voxel_num_x)
                dim_labels = [ImageGeometry.CHANNEL, ImageGeometry.HORIZONTAL_Y, ImageGeometry.HORIZONTAL_X]
        else:
            if self.voxel_num_z>1:
                self.length = 3
                shape = (self.voxel_num_z, self.voxel_num_y, self.voxel_num_x)
                dim_labels = [ImageGeometry.VERTICAL, ImageGeometry.HORIZONTAL_Y,
                 ImageGeometry.HORIZONTAL_X]
            else:
                self.length = 2  
                shape = (self.voxel_num_y, self.voxel_num_x)
                dim_labels = [ImageGeometry.HORIZONTAL_Y, ImageGeometry.HORIZONTAL_X]
        
        labels = kwargs.get('dimension_labels', None)
        if labels is None:
            self.shape = shape
            self.dimension_labels = dim_labels
        else:
            if labels is not None:
                allowed_labels = [ImageGeometry.CHANNEL, ImageGeometry.VERTICAL,
                                  ImageGeometry.HORIZONTAL_Y, ImageGeometry.HORIZONTAL_X]
                if not reduce(lambda x,y: (y in allowed_labels) and x, labels , True):
                    raise ValueError('Requested axis are not possible. Expected {},\ngot {}'.format(
                                    allowed_labels,labels))
            order = self.get_order_by_label(labels, dim_labels)
            if order != [i for i in range(len(dim_labels))]:
                # resort
                self.shape = tuple([shape[i] for i in order])
            else:
                self.shape = tuple(order)
            self.dimension_labels = labels
                
    def get_order_by_label(self, dimension_labels, default_dimension_labels):
        order = []
        for i, el in enumerate(dimension_labels):
            for j, ek in enumerate(default_dimension_labels):
                if el == ek:
                    order.append(j)
                    break
        return order

        
    def get_min_x(self):
        return self.center_x - 0.5*self.voxel_num_x*self.voxel_size_x
        
    def get_max_x(self):
        return self.center_x + 0.5*self.voxel_num_x*self.voxel_size_x
        
    def get_min_y(self):
        return self.center_y - 0.5*self.voxel_num_y*self.voxel_size_y
        
    def get_max_y(self):
        return self.center_y + 0.5*self.voxel_num_y*self.voxel_size_y
        
    def get_min_z(self):
        if not self.voxel_num_z == 0:
            return self.center_z - 0.5*self.voxel_num_z*self.voxel_size_z
        else:
            return 0
        
    def get_max_z(self):
        if not self.voxel_num_z == 0:
            return self.center_z + 0.5*self.voxel_num_z*self.voxel_size_z
        else:
            return 0
        
    def clone(self):
        '''returns a copy of ImageGeometry'''
        return ImageGeometry(
                            self.voxel_num_x, 
                            self.voxel_num_y, 
                            self.voxel_num_z, 
                            self.voxel_size_x, 
                            self.voxel_size_y, 
                            self.voxel_size_z, 
                            self.center_x, 
                            self.center_y, 
                            self.center_z, 
                            self.channels,
                            dimension_labels=self.dimension_labels)
    def copy(self):
        '''alias of clone'''
        return self.clone()
<<<<<<< HEAD
    
=======
 
>>>>>>> 6cf02925
    def __str__ (self):
        repres = ""
        repres += "Number of channels: {0}\n".format(self.channels)
        repres += "voxel_num : x{0},y{1},z{2}\n".format(self.voxel_num_x, self.voxel_num_y, self.voxel_num_z)
        repres += "voxel_size : x{0},y{1},z{2}\n".format(self.voxel_size_x, self.voxel_size_y, self.voxel_size_z)
        repres += "center : x{0},y{1},z{2}\n".format(self.center_x, self.center_y, self.center_z)
        return repres
    def allocate(self, value=0, dimension_labels=None, **kwargs):
        '''allocates an ImageData according to the size expressed in the instance'''
        if value == 'random_int':
            dtype = kwargs.get('dtype', numpy.int32)
            if dtype not in [numpy.int, numpy.int8, numpy.int16, numpy.int32, numpy.int64]:
                raise ValueError('Expecting int type, got {}'.format(dtype))
        else:
            dtype = kwargs.get('dtype', numpy.float32)
        if dimension_labels is None:
<<<<<<< HEAD
            out = ImageData(geometry=self.copy(), dimension_labels=self.dimension_labels, suppress_warning=True)
        else:
            out = ImageData(geometry=self.copy(), dimension_labels=dimension_labels, suppress_warning=True)
=======
            out = ImageData(geometry=self, dimension_labels=self.dimension_labels, 
                            dtype=dtype, 
                            suppress_warning=True)
        else:
            out = ImageData(geometry=self, dimension_labels=dimension_labels,
                            dtype=dtype, 
                            suppress_warning=True)
>>>>>>> 6cf02925
        if isinstance(value, Number):
            # it's created empty, so we make it 0
            out.array.fill(value)
        else:
            if value == ImageGeometry.RANDOM:
                seed = kwargs.get('seed', None)
                if seed is not None:
                    numpy.random.seed(seed)
                if dtype in [ numpy.complex , numpy.complex64 , numpy.complex128 ] :
                    r = numpy.random.random_sample(self.shape) + 1j * numpy.random.random_sample(self.shape)
                    out.fill(r)
                else: 
                    out.fill(numpy.random.random_sample(self.shape))
            elif value == ImageGeometry.RANDOM_INT:
                seed = kwargs.get('seed', None)
                if seed is not None:
                    numpy.random.seed(seed)
                max_value = kwargs.get('max_value', 100)
                out.fill(numpy.random.randint(max_value,size=self.shape, dtype=dtype))
            elif value is None:
                pass
            else:
                raise ValueError('Value {} unknown'.format(value))

        return out
    # The following methods return 2 members of the class, therefore I 
    # don't think we need to implement them. 
    # Additionally using __len__ is confusing as one would think this is 
    # an iterable. 
    #def __len__(self):
    #    '''returns the length of the geometry'''
    #    return self.length
    #def shape(self):
    #    '''Returns the shape of the array of the ImageData it describes'''
    #    return self.shape

class AcquisitionGeometry(object):
    RANDOM = 'random'
    RANDOM_INT = 'random_int'
    ANGLE_UNIT = 'angle_unit'
    DEGREE = 'degree'
    RADIAN = 'radian'
    CHANNEL = 'channel'
    ANGLE = 'angle'
    VERTICAL = 'vertical'
    HORIZONTAL = 'horizontal'
    def __init__(self, 
                 geom_type, 
                 dimension=None, 
                 angles=None, 
                 pixel_num_h=0, 
                 pixel_size_h=1, 
                 pixel_num_v=0, 
                 pixel_size_v=1, 
                 dist_source_center=None, 
                 dist_center_detector=None, 
                 channels=1,
                 **kwargs
                 ):
        """
        General inputs for standard type projection geometries
        detectorDomain or detectorpixelSize:
            If 2D
                If scalar: Width of detector or single detector pixel
                If 2-vec: Error
            If 3D
                If scalar: Width in both dimensions
                If 2-vec: Vertical then horizontal size
        grid
            If 2D
                If scalar: number of detectors
                If 2-vec: error
            If 3D
                If scalar: Square grid that size
                If 2-vec vertical then horizontal size
        cone or parallel
        2D or 3D
        parallel_parameters: ?
        cone_parameters:
            source_to_center_dist (if parallel: NaN)
            center_to_detector_dist (if parallel: NaN)
        standard or nonstandard (vec) geometry
        angles is expected numpy array, dtype - float32
        angles_format radians or degrees
        """
        self.geom_type = geom_type   # 'parallel' or 'cone'
        # Override the parameter passed as dimension
        # determine if the geometry is 2D or 3D
        if pixel_num_v >= 1:
            dimension = '3D'
        elif pixel_num_v == 0:
            dimension = '2D'
        else:
            raise ValueError('Number of pixels at detector on the vertical axis must be >= 0. Got {}'.format(pixel_num_v))
    
        self.dimension = dimension # 2D or 3D
        if isinstance(angles, numpy.ndarray):
            self.angles = angles.copy()
        else:
            raise ValueError('numpy array is expected')
        num_of_angles = len (angles)
        
        self.dist_source_center = dist_source_center
        self.dist_center_detector = dist_center_detector
        
        self.pixel_num_h = pixel_num_h
        self.pixel_size_h = pixel_size_h
        self.pixel_num_v = pixel_num_v
        self.pixel_size_v = pixel_size_v
        
        self.channels = channels
        self.angle_unit=kwargs.get(AcquisitionGeometry.ANGLE_UNIT, 
                               AcquisitionGeometry.DEGREE)

        # default labels
        if channels > 1:
            if pixel_num_v > 1:
                shape = (channels, num_of_angles , pixel_num_v, pixel_num_h)
                dim_labels = [AcquisitionGeometry.CHANNEL ,
                 AcquisitionGeometry.ANGLE , AcquisitionGeometry.VERTICAL ,
                 AcquisitionGeometry.HORIZONTAL]
            else:
                shape = (channels , num_of_angles, pixel_num_h)
                dim_labels = [AcquisitionGeometry.CHANNEL ,
                 AcquisitionGeometry.ANGLE, AcquisitionGeometry.HORIZONTAL]
        else:
            if pixel_num_v > 1:
                shape = (num_of_angles, pixel_num_v, pixel_num_h)
                dim_labels = [AcquisitionGeometry.ANGLE , AcquisitionGeometry.VERTICAL ,
                 AcquisitionGeometry.HORIZONTAL]
            else:
                shape = (num_of_angles, pixel_num_h)
                dim_labels = [AcquisitionGeometry.ANGLE, AcquisitionGeometry.HORIZONTAL]
        
        labels = kwargs.get('dimension_labels', None)
        if labels is None:
            self.shape = shape
            self.dimension_labels = dim_labels
        else:
            if labels is not None:
                allowed_labels = [AcquisitionGeometry.CHANNEL,
                                    AcquisitionGeometry.ANGLE,
                                    AcquisitionGeometry.VERTICAL,
                                    AcquisitionGeometry.HORIZONTAL]
                if not reduce(lambda x,y: (y in allowed_labels) and x, labels , True):
                    raise ValueError('Requested axis are not possible. Expected {},\ngot {}'.format(
                                    allowed_labels,labels))
            order = self.get_order_by_label(labels, dim_labels)
            if order != [i for i in range(len(dim_labels))]:
                # resort
                self.shape = tuple([shape[i] for i in order])
            else:
                self.shape = tuple(order)
            self.dimension_labels = labels


        self.number_of_subsets = kwargs.get('number_of_subsets', 1)
        self.subset_id = kwargs.get('subset_id', 0)
        self.generate_subset_method = kwargs.get('generate_subset_method', 'random')
        if self.number_of_subsets > 1:
            self.generate_subsets(self.number_of_subsets, self.generate_subset_method)
        
    def get_order_by_label(self, dimension_labels, default_dimension_labels):
        order = []
        for i, el in enumerate(dimension_labels):
            for j, ek in enumerate(default_dimension_labels):
                if el == ek:
                    order.append(j)
                    break
        return order



        
    def clone(self, **kwargs):
        '''returns a copy of the AcquisitionGeometry
        
        if the geometry represents a subset copy returns the geometry relative to the subset
        '''
        copy_whole = kwargs.get('whole', False)
        
        
        if self.number_of_subsets > 1 and not copy_whole:
            number_of_subsets = 1
            subset = self.subsets[self.subset_id]
            angles = self.angles[subset]
        else:
            number_of_subsets = self.number_of_subsets
            angles = self.angles[:]
            subset = numpy.asarray(numpy.ones_like(angles), dtype=numpy.bool)
            

        ag = AcquisitionGeometry(self.geom_type,
                                   self.dimension, 
                                   angles, 
                                   self.pixel_num_h, 
                                   self.pixel_size_h, 
                                   self.pixel_num_v, 
                                   self.pixel_size_v, 
                                   self.dist_source_center, 
                                   self.dist_center_detector, 
                                   self.channels,
<<<<<<< HEAD
                                   dimension_labels=self.dimension_labels, 
                                   number_of_subsets=number_of_subsets,
                                   subset_id=0)
        return ag
    def copy(self, **kwargs):
        '''alias of clone'''
        return self.clone()
        
=======
                                   dimension_labels=self.dimension_labels)
    def copy(self):
        '''alias of clone'''
        return self.clone()

>>>>>>> 6cf02925
    def __str__ (self):
        repres = ""
        repres += "Number of dimensions: {0}\n".format(self.dimension)
        repres += "angles: {0}\n".format(self.angles)
        repres += "voxel_num : h{0},v{1}\n".format(self.pixel_num_h, self.pixel_num_v)
        repres += "voxel size: h{0},v{1}\n".format(self.pixel_size_h, self.pixel_size_v)
        repres += "geometry type: {0}\n".format(self.geom_type)
        repres += "distance source-detector: {0}\n".format(self.dist_source_center)
        repres += "distance center-detector: {0}\n".format(self.dist_source_center)
        repres += "number of channels: {0}\n".format(self.channels)
        return repres

    def generate_subsets(self, number_of_subsets, method):
        
        subsets = AcquisitionGeometrySubsetGenerator.generate_subset(
                        self, 0, number_of_subsets, method) 
        # store results
        self.subsets = subsets[:]
        self.subset_id = 0
        self.number_of_subsets = number_of_subsets
        
        
    def allocate(self, value=0, dimension_labels=None, **kwargs):
        '''allocates an AcquisitionData according to the size expressed in the instance
        
        :param value: accepts numbers to allocate an uniform array, or a string as 'random' or 'random_int' to create a random array or None.
        :type value: number or string, default None allocates empty memory block
        :param dimension_labels: labels for the dimension axis
        :type list: default None
        :param dtype: numerical type to allocate
        :type dtype: numpy type, default numpy.float32
        '''
        if value == 'random_int':
            dtype = kwargs.get('dtype', numpy.int32)
            if dtype not in [numpy.int, numpy.int8, numpy.int16, numpy.int32, numpy.int64]:
                raise ValueError('Expecting int type, got {}'.format(dtype))
        else:
            dtype = kwargs.get('dtype', numpy.float32)
        if dimension_labels is None:
<<<<<<< HEAD
            out = AcquisitionData(geometry=self.copy(), dimension_labels=self.dimension_labels, suppress_warning=True)
        else:
            out = AcquisitionData(geometry=self.copy(), dimension_labels=dimension_labels, suppress_warning=True)
=======
            out = AcquisitionData(geometry=self, dimension_labels=self.dimension_labels, 
                                  dtype=dtype,
                                  suppress_warning=True)
        else:
            out = AcquisitionData(geometry=self, dimension_labels=dimension_labels, 
                                  dtype=dtype, 
                                  suppress_warning=True)
>>>>>>> 6cf02925
        if isinstance(value, Number):
            # it's created empty, so we make it 0
            out.array.fill(value)
        else:
            if value == AcquisitionGeometry.RANDOM:
                seed = kwargs.get('seed', None)
                if seed is not None:
                    numpy.random.seed(seed)
                if dtype in [ numpy.complex , numpy.complex64 , numpy.complex128 ] :
                    r = numpy.random.random_sample(self.shape) + 1j * numpy.random.random_sample(self.shape)
                    out.fill(r)
                else:
                    out.fill(numpy.random.random_sample(self.shape))
            elif value == AcquisitionGeometry.RANDOM_INT:
                seed = kwargs.get('seed', None)
                if seed is not None:
                    numpy.random.seed(seed)
                max_value = kwargs.get('max_value', 100)
                out.fill(numpy.random.randint(max_value,size=self.shape, dtype=dtype))
            elif value is None:
                pass
            else:
                raise ValueError('Value {} unknown'.format(value))
        
        return out

class AcquisitionGeometrySubsetGenerator(object):
    
    ### Changes in the Operator required to work as OS operator
    @staticmethod
    def generate_subset(ag, subset_id, number_of_subsets, method='random'):
        
        angles = ag.angles.copy()
        if method == 'random':
            indices = [ AcquisitionGeometrySubsetGenerator.random_indices(angles, subset_id, number_of_subsets) 
              for _ in range(number_of_subsets) ] 
            
        elif method == 'random_permutation':
            rndidx = numpy.asarray(range(len(angles)))
            numpy.random.shuffle(rndidx)
            indices = AcquisitionGeometrySubsetGenerator.uniform_groups_indices(rndidx, number_of_subsets)
            
        elif method == 'uniform':
            rndidx = numpy.asarray(range(len(angles)))
            indices = AcquisitionGeometrySubsetGenerator.uniform_groups_indices(rndidx, number_of_subsets)
            
        elif method == 'stagger':
            idx = numpy.asarray(range(len(angles)))
            indices = AcquisitionGeometrySubsetGenerator.staggered_indices(idx, number_of_subsets)
        else:
            raise ValueError('Can only do {}. got {}'.format(['random', 'random_permutation', 'uniform'], method))
        return indices
    
    @staticmethod
    def uniform_groups_indices(idx, number_of_subsets):
        indices = []
        groups = int(len(idx)/number_of_subsets)
        for i in range(number_of_subsets):
            ret = numpy.asarray(numpy.zeros_like(idx), dtype=numpy.bool)
            for j,el in enumerate(idx[i*groups:(i+1)*groups]):
                ret[el] = True
                
            indices.append(ret)
        return indices
    @staticmethod
    def random_indices(angles, subset_id, number_of_subsets):
        N = int(numpy.floor(float(len(angles))/float(number_of_subsets)))
        indices = numpy.asarray(range(len(angles)))
        numpy.random.shuffle(indices)
        indices = indices[:N]
        ret = numpy.asarray(numpy.zeros_like(angles), dtype=numpy.bool)
        for i,el in enumerate(indices):
            ret[el] = True
        return ret
    @staticmethod
    def staggered_indices(idx, number_of_subsets):
        indices = []
        # groups = int(len(idx)/number_of_subsets)
        for i in range(number_of_subsets):
            ret = numpy.asarray(numpy.zeros_like(idx), dtype=numpy.bool)
            indices.append(ret)
        i = 0
        while i < len(idx):    
            for ret in indices:
                ret[i] = True
                i += 1
                if i >= len(idx):
                    break
                
        return indices
    @staticmethod
    def get_new_indices(index):
        newidx = []
        for idx in index:
            ai = numpy.where(idx == True)[0]
            for i in ai:
                newidx.append(i)
        return numpy.asarray(newidx)

class DataContainer(object):
    '''Generic class to hold data
    
    Data is currently held in a numpy arrays'''
    
    __container_priority__ = 1
    def __init__ (self, array, deep_copy=True, dimension_labels=None, 
                  **kwargs):
        '''Holds the data'''
        
        self.shape = numpy.shape(array)
        self.number_of_dimensions = len (self.shape)
        self.dimension_labels = {}
        self.geometry = None # Only relevant for AcquisitionData and ImageData
        
        if dimension_labels is not None and \
           len (dimension_labels) == self.number_of_dimensions:
            for i in range(self.number_of_dimensions):
                self.dimension_labels[i] = dimension_labels[i]
        else:
            for i in range(self.number_of_dimensions):
                self.dimension_labels[i] = 'dimension_{0:02}'.format(i)
        
        if type(array) == numpy.ndarray:
            if deep_copy:
                self.array = array.copy()
            else:
                self.array = array    
        else:
            raise TypeError('Array must be NumpyArray, passed {0}'\
                            .format(type(array)))
        
        # finally copy the geometry
        if 'geometry' in kwargs.keys():
            self.geometry = kwargs['geometry']
        else:
            # assume it is parallel beam
            pass
    @property
    def shape(self):
        return self._shape
    @shape.setter
    def shape(self, shape):
        self._shape = shape
        
    def get_dimension_size(self, dimension_label):
        if dimension_label in self.dimension_labels.values():
            acq_size = -1
            for k,v in self.dimension_labels.items():
                if v == dimension_label:
                    acq_size = self.shape[k]
            return acq_size
        else:
            raise ValueError('Unknown dimension {0}. Should be one of {1}'.format(dimension_label,
                             self.dimension_labels))
    def get_dimension_axis(self, dimension_label):
        if dimension_label in self.dimension_labels.values():
            for k,v in self.dimension_labels.items():
                if v == dimension_label:
                    return k
        else:
            raise ValueError('Unknown dimension {0}. Should be one of {1}'.format(dimension_label,
                             self.dimension_labels.values()))
                        
    def as_array(self, dimensions=None):
        '''Returns the DataContainer as Numpy Array
        
        Returns the pointer to the array if dimensions is not set.
        If dimensions is set, it first creates a new DataContainer with the subset
        and then it returns the pointer to the array'''
        if dimensions is not None:
            return self.subset(dimensions).as_array()
        return self.array
    
    
    def subset(self, dimensions=None, **kw):
        '''Creates a DataContainer containing a subset of self according to the 
        labels in dimensions'''
        if dimensions is None:
            if kw == {}:
                return self.array.copy()
            else:
                reduced_dims = [v for k,v in self.dimension_labels.items()]
                for dim_l, dim_v in kw.items():
                    #for k,v in self.dimension_labels.items():
                    for k,v in enumerate(reduced_dims):
                        if v == dim_l:
                            reduced_dims.pop(k)
                            break
                #return self.subset(dimensions=reduced_dims, **kw)
                return DataContainer.subset(self, dimensions=reduced_dims, **kw)
        else:
            # check that all the requested dimensions are in the array
            # this is done by checking the dimension_labels
            proceed = True
            # axis_order contains the order of the axis that the user wants
            # in the output DataContainer
            axis_order = []
            if type(dimensions) == list:
                for dl in dimensions:
                    if dl not in self.dimension_labels.values():
                        proceed = False
                        unknown_key = dl
                        break
                    else:
                        axis_order.append(find_key(self.dimension_labels, dl))
                if not proceed:
                    raise KeyError('Subset error: Unknown key specified {0}'.format(dl))
                    
                # slice away the unwanted data from the array
                unwanted_dimensions = self.dimension_labels.copy()
                left_dimensions = []
                for ax in sorted(axis_order):
                    this_dimension = unwanted_dimensions.pop(ax)
                    left_dimensions.append(this_dimension)
                #print ("unwanted_dimensions {0}".format(unwanted_dimensions))
                #print ("left_dimensions {0}".format(left_dimensions))
                #new_shape = [self.shape[ax] for ax in axis_order]
                #print ("new_shape {0}".format(new_shape))
                command = "self.array["
                for i in range(self.number_of_dimensions):
                    if self.dimension_labels[i] in unwanted_dimensions.values():
                        value = 0
                        for k,v in kw.items():
                            if k == self.dimension_labels[i]:
                                value = v
                                
                        command = command + str(value)
                    else:
                        command = command + ":"
                    if i < self.number_of_dimensions -1:
                        command = command + ','
                command = command + ']'
                
                cleaned = eval(command)
                # cleaned has collapsed dimensions in the same order of
                # self.array, but we want it in the order stated in the 
                # "dimensions". 
                # create axes order for numpy.transpose
                axes = []
                for key in dimensions:
                    #print ("key {0}".format( key))
                    for i in range(len( left_dimensions )):
                        ld = left_dimensions[i]
                        #print ("ld {0}".format( ld))
                        if ld == key:
                            axes.append(i)
                #print ("axes {0}".format(axes))
                
                cleaned = numpy.transpose(cleaned, axes).copy()
                if cleaned.ndim > 1:
                    return type(self)(cleaned , True, dimensions)
                else:
                    return VectorData(cleaned)
    
    def fill(self, array, **dimension):
        '''fills the internal numpy array with the one provided
        
        :param array: numpy array to copy into the DataContainer
        :type array: DataContainer, numpy array or number
        :param dimension: dictionary, optional
        '''
        if dimension == {}:
            if issubclass(type(array), DataContainer) or\
               issubclass(type(array), numpy.ndarray):
                if array.shape != self.shape:
                    raise ValueError('Cannot fill with the provided array.' + \
                                     'Expecting {0} got {1}'.format(
                                     self.shape,array.shape))
                if issubclass(type(array), DataContainer):
                    numpy.copyto(self.array, array.array)
                else:
                    #self.array[:] = array
                    numpy.copyto(self.array, array)
            else:
                self.array.fill(array)
        else:
            
            command = 'self.array['
            i = 0
            for k,v in self.dimension_labels.items():
                for dim_label, dim_value in dimension.items():    
                    if dim_label == v:
                        command = command + str(dim_value)
                    else:
                        command = command + ":"
                if i < self.number_of_dimensions -1:
                    command = command + ','
                i += 1
            command = command + "] = array[:]" 
            exec(command)
            
        
    def check_dimensions(self, other):
        return self.shape == other.shape
    
    ## algebra 
    
    def __add__(self, other):
        return self.add(other)
    def __mul__(self, other):
        return self.multiply(other)
    def __sub__(self, other):
        return self.subtract(other)
    def __div__(self, other):
        return self.divide(other)
    def __truediv__(self, other):
        return self.divide(other)
    def __pow__(self, other):
        return self.power(other)
    
    
    
    # reverse operand
    def __radd__(self, other):
        return self + other
    # __radd__
    
    def __rsub__(self, other):
        return (-1 * self) + other
    # __rsub__
    
    def __rmul__(self, other):
        return self * other
    # __rmul__
    
    def __rdiv__(self, other):
        return pow(self / other, -1)
    # __rdiv__
    def __rtruediv__(self, other):
        return self.__rdiv__(other)
    
    def __rpow__(self, other):
        if isinstance(other, (int, float)) :
            fother = numpy.ones(numpy.shape(self.array)) * other
            return type(self)(fother ** self.array , 
                           dimension_labels=self.dimension_labels,
                           geometry=self.geometry)
        elif issubclass(type(other), DataContainer):
            if self.check_dimensions(other):
                return type(self)(other.as_array() ** self.array , 
                           dimension_labels=self.dimension_labels,
                           geometry=self.geometry)
            else:
                raise ValueError('Dimensions do not match')
    # __rpow__
    
    # in-place arithmetic operators:
    # (+=, -=, *=, /= , //=,
    # must return self
    
    def __iadd__(self, other):
        kw = {'out':self}
        return self.add(other, **kw)
    
    def __imul__(self, other):
        kw = {'out':self}
        return self.multiply(other, **kw)
    
    def __isub__(self, other):
        kw = {'out':self}
        return self.subtract(other, **kw)
    
    def __idiv__(self, other):
        kw = {'out':self}
        return self.divide(other, **kw)
    
    def __itruediv__(self, other):
        kw = {'out':self}
        return self.divide(other, **kw)
    
    def __neg__(self):
        '''negation operator'''
        return -1 * self   
    
    def __str__ (self, representation=False):
        repres = ""
        repres += "Number of dimensions: {0}\n".format(self.number_of_dimensions)
        repres += "Shape: {0}\n".format(self.shape)
        repres += "Axis labels: {0}\n".format(self.dimension_labels)
        if representation:
            repres += "Representation: \n{0}\n".format(self.array)
        return repres
    
    def clone(self):
        '''returns a copy of itself'''
        
        if self.geometry is None:
            if not isinstance(self, DataContainer):
                warnings.warn("Geometry is None in {}".format( self.__class__.__name__) )
            return type(self)(self.array, 
                            dimension_labels=self.dimension_labels,
                            deep_copy=True,
                            geometry=self.geometry,
                            suppress_warning=True )
        else:
            out = self.geometry.allocate(None)
            if hasattr(self.geometry, 'number_of_subsets') and \
               self.geometry.number_of_subsets > 1:
                out.fill(self.array[self.geometry.subsets[self.geometry.subset_id]])
            else:
                out.fill(self.array)
            return out
    
    def get_data_axes_order(self,new_order=None):
        '''returns the axes label of self as a list
        
        if new_order is None returns the labels of the axes as a sorted-by-key list
        if new_order is a list of length number_of_dimensions, returns a list
        with the indices of the axes in new_order with respect to those in 
        self.dimension_labels: i.e.
          self.dimension_labels = {0:'horizontal',1:'vertical'}
          new_order = ['vertical','horizontal']
          returns [1,0]
        '''
        if new_order is None:
            
            axes_order = [i for i in range(len(self.shape))]
            for k,v in self.dimension_labels.items():
                axes_order[k] = v
            return axes_order
        else:
            if len(new_order) == self.number_of_dimensions:
                axes_order = [i for i in range(self.number_of_dimensions)]
                
                for i in range(len(self.shape)):
                    found = False
                    for k,v in self.dimension_labels.items():
                        if new_order[i] == v:
                            axes_order[i] = k
                            found = True
                    if not found:
                        raise ValueError('Axis label {0} not found.'.format(new_order[i]))
                return axes_order
            else:
                raise ValueError('Expecting {0} axes, got {2}'\
                                 .format(len(self.shape),len(new_order)))
        
                
    def copy(self):
        '''alias of clone'''    
        return self.clone()
    
    ## binary operations
            
    def pixel_wise_binary(self, pwop, x2, *args,  **kwargs):    
        out = kwargs.get('out', None)
        
        if out is None:
            if isinstance(x2, (int, float, complex)):
                out = pwop(self.as_array() , x2 , *args, **kwargs )
            elif isinstance(x2, (numpy.int, numpy.int8, numpy.int16, numpy.int32, numpy.int64,\
                                 numpy.float, numpy.float16, numpy.float32, numpy.float64, \
                                 numpy.complex)):
                out = pwop(self.as_array() , x2 , *args, **kwargs )
            elif issubclass(type(x2) , DataContainer):
                out = pwop(self.as_array() , x2.as_array() , *args, **kwargs )
<<<<<<< HEAD
            geometry = None
            if self.geometry is not None:
                geometry = self.geometry.copy()
            return type(self)(out,
                   deep_copy=False, 
                   dimension_labels=self.dimension_labels,
                   geometry=geometry, 
=======
            geom = self.geometry
            if geom is not None:
                geom = self.geometry.copy()
            return type(self)(out,
                   deep_copy=False, 
                   dimension_labels=self.dimension_labels,
                   geometry= None if self.geometry is None else self.geometry.copy(), 
>>>>>>> 6cf02925
                   suppress_warning=True)
            
        
        elif issubclass(type(out), DataContainer) and issubclass(type(x2), DataContainer):
            if self.check_dimensions(out) and self.check_dimensions(x2):
                kwargs['out'] = out.as_array()
                pwop(self.as_array(), x2.as_array(), *args, **kwargs )
                #return type(self)(out.as_array(),
                #       deep_copy=False, 
                #       dimension_labels=self.dimension_labels,
                #       geometry=self.geometry)
                return out
            else:
                raise ValueError(message(type(self),"Wrong size for data memory: out {} x2 {} expected {}".format( out.shape,x2.shape ,self.shape)))
        elif issubclass(type(out), DataContainer) and \
             isinstance(x2, (int,float,complex, numpy.int, numpy.int8, \
                             numpy.int16, numpy.int32, numpy.int64,\
                             numpy.float, numpy.float16, numpy.float32,\
                             numpy.float64, numpy.complex)):
            if self.check_dimensions(out):
                kwargs['out']=out.as_array()
                pwop(self.as_array(), x2, *args, **kwargs )
                return out
            else:
                raise ValueError(message(type(self),"Wrong size for data memory: ", out.shape,self.shape))
        elif issubclass(type(out), numpy.ndarray):
            if self.array.shape == out.shape and self.array.dtype == out.dtype:
                kwargs['out'] = out
                pwop(self.as_array(), x2, *args, **kwargs)
                #return type(self)(out,
                #       deep_copy=False, 
                #       dimension_labels=self.dimension_labels,
                #       geometry=self.geometry)
        else:
            raise ValueError (message(type(self),  "incompatible class:" , pwop.__name__, type(out)))
    
    def add(self, other, *args, **kwargs):
        if hasattr(other, '__container_priority__') and \
           self.__class__.__container_priority__ < other.__class__.__container_priority__:
            return other.add(self, *args, **kwargs)
        return self.pixel_wise_binary(numpy.add, other, *args, **kwargs)
    
    def subtract(self, other, *args, **kwargs):
        if hasattr(other, '__container_priority__') and \
           self.__class__.__container_priority__ < other.__class__.__container_priority__:
            return other.subtract(self, *args, **kwargs)
        return self.pixel_wise_binary(numpy.subtract, other, *args, **kwargs)

    def multiply(self, other, *args, **kwargs):
        if hasattr(other, '__container_priority__') and \
           self.__class__.__container_priority__ < other.__class__.__container_priority__:
            return other.multiply(self, *args, **kwargs)
        return self.pixel_wise_binary(numpy.multiply, other, *args, **kwargs)
    
    def divide(self, other, *args, **kwargs):
        if hasattr(other, '__container_priority__') and \
           self.__class__.__container_priority__ < other.__class__.__container_priority__:
            return other.divide(self, *args, **kwargs)
        return self.pixel_wise_binary(numpy.divide, other, *args, **kwargs)
    
    def power(self, other, *args, **kwargs):
        return self.pixel_wise_binary(numpy.power, other, *args, **kwargs)    
          
    def maximum(self, x2, *args, **kwargs):
        return self.pixel_wise_binary(numpy.maximum, x2, *args, **kwargs)
    
    def minimum(self,x2, out=None, *args, **kwargs):
        return self.pixel_wise_binary(numpy.minimum, x2=x2, out=out, *args, **kwargs)

    def axpby(self, a, b, y, out, dtype=numpy.float32, num_threads=NUM_THREADS):
        '''performs axpby with cilacc C library
        
        Does the operation .. math:: a*x+b*y and stores the result in out, where x is self

        :param a: scalar
        :type a: float
        :param b: scalar
        :type b: float
        :param y: DataContainer
        :param out: DataContainer instance to store the result
        :param dtype: data type of the DataContainers
        :type dtype: numpy type, optional, default numpy.float32
        :param num_threads: number of threads to run on
        :type num_threads: int, optional, default 1/2 CPU of the system
        '''

        c_float_p = ctypes.POINTER(ctypes.c_float)
        c_double_p = ctypes.POINTER(ctypes.c_double)
        # get the reference to the data
        ndx = self.as_array()
        ndy = y.as_array()
        ndout = out.as_array()

        if ndx.dtype != dtype:
            ndx = ndx.astype(dtype)
        if ndy.dtype != dtype:
            ndy = ndy.astype(dtype)
        
        if dtype == numpy.float32:
            x_p = ndx.ctypes.data_as(c_float_p)
            y_p = ndy.ctypes.data_as(c_float_p)
            out_p = ndout.ctypes.data_as(c_float_p)
            f = cilacc.saxpby

        elif dtype == numpy.float64:
            ndx = ndx.astype(numpy.float64)
            b = b.astype(numpy.float64)
            x_p = ndx.ctypes.data_as(c_double_p)
            y_p = ndy.ctypes.data_as(c_double_p)
            out_p = ndout.ctypes.data_as(c_double_p)
            f = cilacc.daxpby
        else:
            raise TypeError('Unsupported type {}. Expecting numpy.float32 or numpy.float64'.format(dtype))

        #out = numpy.empty_like(a)

        
        # int psaxpby(float * x, float * y, float * out, float a, float b, long size)
        cilacc.saxpby.argtypes = [ctypes.POINTER(ctypes.c_float),  # pointer to the first array 
                                  ctypes.POINTER(ctypes.c_float),  # pointer to the second array 
                                  ctypes.POINTER(ctypes.c_float),  # pointer to the third array 
                                  ctypes.c_float,                  # type of A (float)
                                  ctypes.c_float,                  # type of B (float)
                                  ctypes.c_long,                   # type of size of first array 
                                  ctypes.c_int]                    # number of threads
        cilacc.daxpby.argtypes = [ctypes.POINTER(ctypes.c_double), # pointer to the first array 
                                  ctypes.POINTER(ctypes.c_double), # pointer to the second array 
                                  ctypes.POINTER(ctypes.c_double), # pointer to the third array 
                                  ctypes.c_double,                 # type of A (c_double)
                                  ctypes.c_double,                 # type of B (c_double)
                                  ctypes.c_long,                   # type of size of first array 
                                  ctypes.c_int]                    # number of threads

        if f(x_p, y_p, out_p, a, b, ndx.size, num_threads) != 0:
            raise RuntimeError('axpby execution failed')
        

    ## unary operations
    def pixel_wise_unary(self, pwop, *args,  **kwargs):
        out = kwargs.get('out', None)
        if out is None:
            out = pwop(self.as_array() , *args, **kwargs )
            geometry = None
            if self.geometry is not None:
                geometry = self.geometry.copy()
            return type(self)(out,
                       deep_copy=False, 
                       dimension_labels=self.dimension_labels,
                       geometry=geometry, 
                       suppress_warning=True)
        elif issubclass(type(out), DataContainer):
            if self.check_dimensions(out):
                kwargs['out'] = out.as_array()
                pwop(self.as_array(), *args, **kwargs )
            else:
                raise ValueError(message(type(self),"Wrong size for data memory: ", out.shape,self.shape))
        elif issubclass(type(out), numpy.ndarray):
            if self.array.shape == out.shape and self.array.dtype == out.dtype:
                kwargs['out'] = out
                pwop(self.as_array(), *args, **kwargs)
        else:
            raise ValueError (message(type(self),  "incompatible class:" , pwop.__name__, type(out)))
    
    def abs(self, *args,  **kwargs):
        return self.pixel_wise_unary(numpy.abs, *args,  **kwargs)
    
    
    def sign(self, *args,  **kwargs):
        return self.pixel_wise_unary(numpy.sign, *args,  **kwargs)
    
    def sqrt(self, *args,  **kwargs):
        return self.pixel_wise_unary(numpy.sqrt, *args,  **kwargs)

    def conjugate(self, *args,  **kwargs):
        return self.pixel_wise_unary(numpy.conjugate, *args,  **kwargs)

    def exp(self, *args, **kwargs):
        '''Applies exp pixel-wise to the DataContainer'''
        return self.pixel_wise_unary(numpy.exp, *args, **kwargs)
    
    def log(self, *args, **kwargs):
        '''Applies log pixel-wise to the DataContainer'''
        return self.pixel_wise_unary(numpy.log, *args, **kwargs)
    
    #def __abs__(self):
    #    operation = FM.OPERATION.ABS
    #    return self.callFieldMath(operation, None, self.mask, self.maskOnValue)
    # __abs__
    
    ## reductions
    def sum(self, *args, **kwargs):
        return self.as_array().sum(*args, **kwargs)
    def squared_norm(self):
        '''return the squared euclidean norm of the DataContainer viewed as a vector'''
        #shape = self.shape
        #size = reduce(lambda x,y:x*y, shape, 1)
        #y = numpy.reshape(self.as_array(), (size, ))
        return self.dot(self)
        #return self.dot(self)
    def norm(self):
        '''return the euclidean norm of the DataContainer viewed as a vector'''
        return numpy.sqrt(self.squared_norm())
    
    
    def dot(self, other, *args, **kwargs):
        '''return the inner product of 2 DataContainers viewed as vectors
        
        applies to real and complex data. In such case the dot method returns

        a.dot(b.conjugate())
        '''
        method = kwargs.get('method', 'numpy')
        if method not in ['numpy','reduce']:
            raise ValueError('dot: specified method not valid. Expecting numpy or reduce got {} '.format(
                    method))

        if self.shape == other.shape:
            if method == 'numpy':
                return numpy.dot(self.as_array().ravel(), other.as_array().ravel().conjugate())
            elif method == 'reduce':
                # see https://github.com/vais-ral/CCPi-Framework/pull/273
                # notice that Python seems to be smart enough to use
                # the appropriate type to hold the result of the reduction
                sf = reduce(lambda x,y: x + y[0]*y[1],
                            zip(self.as_array().ravel(),
                                other.as_array().ravel().conjugate()),
                            0)
                return sf
        else:
            raise ValueError('Shapes are not aligned: {} != {}'.format(self.shape, other.shape))
    
    def min(self, *args, **kwargs):
        '''Returns the min pixel value in the DataContainer'''
        return numpy.min(self.as_array(), *args, **kwargs)
    
    def max(self, *args, **kwargs):
        '''Returns the max pixel value in the DataContainer'''
        return numpy.max(self.as_array(), *args, **kwargs)
    
    @property
    def size(self):
        '''Returns the number of elements of the DataContainer'''
        return self.as_array().size

    @property
    def dtype(self):
        '''Returns the type of the data array'''
        return self.as_array().dtype

    
class ImageData(DataContainer):
    '''DataContainer for holding 2D or 3D DataContainer'''
    __container_priority__ = 1
    
    
    def __init__(self, 
                 array = None, 
                 deep_copy=False, 
                 dimension_labels=None, 
                 **kwargs):
        
        if not kwargs.get('suppress_warning', False):
            warnings.warn('Direct invocation is deprecated and will be removed in following version. Use allocate from ImageGeometry instead',
                   DeprecationWarning, stacklevel=4)
        self.geometry = kwargs.get('geometry', None)
        dtype = kwargs.get('dtype', numpy.float32)
        if array is None:
            if self.geometry is not None:
                shape, dimension_labels = self.get_shape_labels(self.geometry, dimension_labels)
                    
                # array = numpy.zeros( shape, dtype=numpy.float32) 
                array = numpy.empty( shape, dtype=dtype)
                super(ImageData, self).__init__(array, deep_copy,
                                 dimension_labels, **kwargs)
                
            else:
                raise ValueError('Please pass either a DataContainer, ' +\
                                 'a numpy array or a geometry')
        else:
            if self.geometry is not None:
                shape, labels = self.get_shape_labels(self.geometry, dimension_labels)
                if array.shape != shape:
                    raise ValueError('Shape mismatch {} {}'.format(shape, array.shape))
            
            if issubclass(type(array) , DataContainer):
                # if the array is a DataContainer get the info from there
                if not ( array.number_of_dimensions == 2 or \
                         array.number_of_dimensions == 3 or \
                         array.number_of_dimensions == 4):
                    raise ValueError('Number of dimensions are not 2 or 3 or 4: {0}'\
                                     .format(array.number_of_dimensions))
                
                #DataContainer.__init__(self, array.as_array(), deep_copy,
                #                 array.dimension_labels, **kwargs)
                super(ImageData, self).__init__(array.as_array(), deep_copy,
                                 array.dimension_labels, **kwargs)
            elif issubclass(type(array) , numpy.ndarray):
                if not ( array.ndim == 2 or array.ndim == 3 or array.ndim == 4 ):
                    raise ValueError(
                            'Number of dimensions are not 2 or 3 or 4 : {0}'\
                            .format(array.ndim))
                    
                if dimension_labels is None:
                    if array.ndim == 4:
                        dimension_labels = [ImageGeometry.CHANNEL, 
                                            ImageGeometry.VERTICAL,
                                            ImageGeometry.HORIZONTAL_Y,
                                            ImageGeometry.HORIZONTAL_X]
                    elif array.ndim == 3:
                        dimension_labels = [ImageGeometry.VERTICAL,
                                            ImageGeometry.HORIZONTAL_Y,
                                            ImageGeometry.HORIZONTAL_X]
                    else:
                        dimension_labels = [ ImageGeometry.HORIZONTAL_Y,
                                             ImageGeometry.HORIZONTAL_X]   
                
                #DataContainer.__init__(self, array, deep_copy, dimension_labels, **kwargs)
                super(ImageData, self).__init__(array, deep_copy, 
                     dimension_labels, **kwargs)
       
        # load metadata from kwargs if present
        for key, value in kwargs.items():
            if (type(value) == list or type(value) == tuple) and \
                ( len (value) == 3 and len (value) == 2) :
                    if key == 'origin' :    
                        self.origin = value
                    if key == 'spacing' :
                        self.spacing = value
                        
    def subset(self, dimensions=None, **kw):
        '''returns a subset of ImageData and regenerates the geometry'''
        # Check that this is actually a resorting
        if dimensions is not None and \
            (len(dimensions) != len(self.shape) ):
            raise ValueError('Please specify the slice on the axis/axes you want to cut away, or the same amount of axes for resorting')
        #out = DataContainer.subset(self, dimensions, **kw)
        out = super(ImageData, self).subset(dimensions, **kw)
        
        if out.number_of_dimensions > 1:
            channels = 1
            
            voxel_num_x = 0
            voxel_num_y = 0
            voxel_num_z = 0
            
            voxel_size_x = 1
            voxel_size_y = 1
            voxel_size_z = 1
            
            center_x = 0 
            center_y = 0 
            center_z = 0 
            for key in out.dimension_labels.keys():
                if out.dimension_labels[key] == 'channel':
                    channels = self.geometry.channels
                elif out.dimension_labels[key] == 'horizontal_y':
                    voxel_size_y = self.geometry.voxel_size_y
                    voxel_num_y = self.geometry.voxel_num_y
                    center_y = self.geometry.center_y
                elif out.dimension_labels[key] == 'vertical':
                    voxel_size_z = self.geometry.voxel_size_z
                    voxel_num_z = self.geometry.voxel_num_z
                    center_z = self.geometry.center_z
                elif out.dimension_labels[key] == 'horizontal_x':
                    voxel_size_x = self.geometry.voxel_size_x
                    voxel_num_x = self.geometry.voxel_num_x
                    center_x = self.geometry.center_x
            dim_lab = [ out.dimension_labels[k] for k in range(len(out.dimension_labels.items()))]
            out.geometry = ImageGeometry(
                                    voxel_num_x=voxel_num_x, 
                                    voxel_num_y=voxel_num_y, 
                                    voxel_num_z=voxel_num_z, 
                                    voxel_size_x=voxel_size_x, 
                                    voxel_size_y=voxel_size_y, 
                                    voxel_size_z=voxel_size_z, 
                                    center_x=center_x, 
                                    center_y=center_y, 
                                    center_z=center_z, 
                                    channels = channels,
                                    dimension_labels = dim_lab
                                    )
        return out

    def get_shape_labels(self, geometry, dimension_labels=None):
        channels  = geometry.channels
        horiz_x   = geometry.voxel_num_x
        horiz_y   = geometry.voxel_num_y
        vert      = 1 if geometry.voxel_num_z is None\
                      else geometry.voxel_num_z # this should be 1 for 2D
        if dimension_labels is None:
            if channels > 1:
                if vert > 1:
                    shape = (channels, vert, horiz_y, horiz_x)
                    dim_labels = [ImageGeometry.CHANNEL, 
                                  ImageGeometry.VERTICAL,
                                  ImageGeometry.HORIZONTAL_Y,
                                  ImageGeometry.HORIZONTAL_X]
                else:
                    shape = (channels , horiz_y, horiz_x)
                    dim_labels = [ImageGeometry.CHANNEL,
                                  ImageGeometry.HORIZONTAL_Y,
                                  ImageGeometry.HORIZONTAL_X]
            else:
                if vert > 1:
                    shape = (vert, horiz_y, horiz_x)
                    dim_labels = [ImageGeometry.VERTICAL,
                                  ImageGeometry.HORIZONTAL_Y,
                                  ImageGeometry.HORIZONTAL_X]
                else:
                    shape = (horiz_y, horiz_x)
                    dim_labels = [ImageGeometry.HORIZONTAL_Y,
                                  ImageGeometry.HORIZONTAL_X]
            dimension_labels = dim_labels
        else:
            shape = []
            for i in range(len(dimension_labels)):
                dim = dimension_labels[i]
                if dim == ImageGeometry.CHANNEL:
                    shape.append(channels)
                elif dim == ImageGeometry.HORIZONTAL_Y:
                    shape.append(horiz_y)
                elif dim == ImageGeometry.VERTICAL:
                    shape.append(vert)
                elif dim == ImageGeometry.HORIZONTAL_X:
                    shape.append(horiz_x)
            if len(shape) != len(dimension_labels):
                raise ValueError('Missing {0} axes {1} shape {2}'.format(
                        len(dimension_labels) - len(shape), dimension_labels, shape))
            shape = tuple(shape)
            
        return (shape, dimension_labels)
                            

class AcquisitionData(DataContainer):
    '''DataContainer for holding 2D or 3D sinogram'''
    __container_priority__ = 1
    
    
    def __init__(self, 
                 array = None, 
                 deep_copy=True, 
                 dimension_labels=None, 
                 **kwargs):
        if not kwargs.get('suppress_warning', False):
            warnings.warn('Direct invocation is deprecated and will be removed in following version. Use allocate from AcquisitionGeometry instead',
              DeprecationWarning)
        dtype = kwargs.get('dtype', numpy.float32)
        self.geometry = kwargs.get('geometry', None)
        if array is None:
            if 'geometry' in kwargs.keys():
                geometry      = kwargs['geometry']
                self.geometry = geometry
                
                shape, dimension_labels = self.get_shape_labels(geometry, dimension_labels)
                
                    
                # array = numpy.zeros( shape , dtype=numpy.float32) 
<<<<<<< HEAD
                array = numpy.empty( shape, dtype=numpy.float32)
                self.shape = shape
=======
                array = numpy.empty( shape, dtype=dtype)
>>>>>>> 6cf02925
                super(AcquisitionData, self).__init__(array, deep_copy,
                                 dimension_labels, **kwargs)
        else:
            if self.geometry is not None:
                shape, labels = self.get_shape_labels(self.geometry, dimension_labels)
                if array.shape != shape:
                    raise ValueError('Shape mismatch {} {}'.format(shape, array.shape))
                self.shape = shape
                    
            if issubclass(type(array) ,DataContainer):
                # if the array is a DataContainer get the info from there
                if not ( array.number_of_dimensions == 2 or \
                         array.number_of_dimensions == 3 or \
                         array.number_of_dimensions == 4):
                    raise ValueError('Number of dimensions are not 2 or 3 or 4: {0}'\
                                     .format(array.number_of_dimensions))
                
                #DataContainer.__init__(self, array.as_array(), deep_copy,
                #                 array.dimension_labels, **kwargs)
                self.shape = array.shape
                super(AcquisitionData, self).__init__(array.as_array(), deep_copy,
                                 array.dimension_labels, **kwargs)
            elif issubclass(type(array) ,numpy.ndarray):
                if not ( array.ndim == 2 or array.ndim == 3 or array.ndim == 4 ):
                    raise ValueError(
                            'Number of dimensions are not 2 or 3 or 4 : {0}'\
                            .format(array.ndim))
                    
                if dimension_labels is None:
                    if array.ndim == 4:
                        dimension_labels = [AcquisitionGeometry.CHANNEL,
                                            AcquisitionGeometry.ANGLE,
                                            AcquisitionGeometry.VERTICAL,
                                            AcquisitionGeometry.HORIZONTAL]
                    elif array.ndim == 3:
                        dimension_labels = [AcquisitionGeometry.ANGLE,
                                            AcquisitionGeometry.VERTICAL,
                                            AcquisitionGeometry.HORIZONTAL]
                    else:
                        dimension_labels = [AcquisitionGeometry.ANGLE,
                                            AcquisitionGeometry.HORIZONTAL]
                self.shape = array.shape
                super(AcquisitionData, self).__init__(array, deep_copy, 
                     dimension_labels, **kwargs)
                
    def get_shape_labels(self, geometry, dimension_labels=None):
        channels      = geometry.channels
        horiz         = geometry.pixel_num_h
        vert          = geometry.pixel_num_v
        angles        = geometry.angles
        num_of_angles = numpy.shape(angles)[0]
        
        if dimension_labels is None:
            if channels > 1:
                if vert > 1:
                    shape = (channels, num_of_angles , vert, horiz)
                    dim_labels = [AcquisitionGeometry.CHANNEL,
                                  AcquisitionGeometry.ANGLE,
                                  AcquisitionGeometry.VERTICAL,
                                  AcquisitionGeometry.HORIZONTAL]
                else:
                    shape = (channels , num_of_angles, horiz)
                    dim_labels = [AcquisitionGeometry.CHANNEL,
                                  AcquisitionGeometry.ANGLE,
                                  AcquisitionGeometry.HORIZONTAL]
            else:
                if vert > 1:
                    shape = (num_of_angles, vert, horiz)
                    dim_labels = [AcquisitionGeometry.ANGLE,
                                  AcquisitionGeometry.VERTICAL,
                                  AcquisitionGeometry.HORIZONTAL
                                  ]
                else:
                    shape = (num_of_angles, horiz)
                    dim_labels = [AcquisitionGeometry.ANGLE,
                                  AcquisitionGeometry.HORIZONTAL
                                  ]
            
            dimension_labels = dim_labels
        else:
            shape = []
            for i in range(len(dimension_labels)):
                dim = dimension_labels[i]
                
                if dim == AcquisitionGeometry.CHANNEL:
                    shape.append(channels)
                elif dim == AcquisitionGeometry.ANGLE:
                    shape.append(num_of_angles)
                elif dim == AcquisitionGeometry.VERTICAL:
                    shape.append(vert)
                elif dim == AcquisitionGeometry.HORIZONTAL:
                    shape.append(horiz)
            if len(shape) != len(dimension_labels):
                raise ValueError('Missing {0} axes.\nExpected{1} got {2}'\
                    .format(
                        len(dimension_labels) - len(shape),
                        dimension_labels, shape) 
                    )
            shape = tuple(shape)
        return (shape, dimension_labels)
    def subset(self, dimensions=None, **kw):
        '''returns a subset of the AcquisitionData and regenerates the geometry'''

        # # Check that this is actually a resorting
        # if dimensions is not None and \
        #     (len(dimensions) != len(self.shape) ):
        #     raise ValueError('Please specify the slice on the axis/axes you want to cut away, or the same amount of axes for resorting')

        # requested_labels = kw.get('dimension_labels', None)
        # if requested_labels is not None:
        #     allowed_labels = [AcquisitionGeometry.CHANNEL,
        #                           AcquisitionGeometry.ANGLE,
        #                           AcquisitionGeometry.VERTICAL,
        #                           AcquisitionGeometry.HORIZONTAL]
        #     if not reduce(lambda x,y: (y in allowed_labels) and x, requested_labels , True):
        #         raise ValueError('Requested axis are not possible. Expected {},\ngot {}'.format(
        #                         allowed_labels,requested_labels))
        # Check that this is actually a resorting
        if dimensions is not None and \
            (len(dimensions) != len(self.shape) ):
            raise ValueError('Please specify the slice on the axis/axes you want to cut away, or the same amount of axes for resorting')
        out = super(AcquisitionData, self).subset(dimensions, **kw)
        
        if out.number_of_dimensions > 1:
            
            dim = str (len(out.shape)) + "D"
            
            channels = 1
            pixel_num_h = 0
            pixel_size_h = 1
            pixel_num_v = 0
            pixel_size_v = 1
            dist_source_center = self.geometry.dist_source_center
            dist_center_detector = self.geometry.dist_center_detector

            # update the angles if necessary
            sliceme = kw.get(AcquisitionGeometry.ANGLE, None)
            if sliceme is not None:
                angles = numpy.asarray([ self.geometry.angles[sliceme] ] , numpy.float32)
            else:
                angles = self.geometry.angles.copy()
            
            for key in out.dimension_labels.keys():
                if out.dimension_labels[key] == AcquisitionGeometry.CHANNEL:
                    channels = self.geometry.channels
                elif out.dimension_labels[key] == AcquisitionGeometry.ANGLE:
                    pass
                elif out.dimension_labels[key] == AcquisitionGeometry.VERTICAL:
                    pixel_num_v = self.geometry.pixel_num_v
                    pixel_size_v = self.geometry.pixel_size_v
                elif out.dimension_labels[key] == AcquisitionGeometry.HORIZONTAL:
                    pixel_num_h = self.geometry.pixel_num_h
                    pixel_size_h = self.geometry.pixel_size_h
                
            
            dim_lab = [ out.dimension_labels[k] for k in range(len(out.dimension_labels.items()))]
            
            out.geometry = AcquisitionGeometry(geom_type=self.geometry.geom_type, 
                                    dimension=dim,
                                    angles=angles,
                                    pixel_num_h=pixel_num_h,
                                    pixel_size_h = pixel_size_h,
                                    pixel_num_v = pixel_num_v,
                                    pixel_size_v = pixel_size_v,
                                    dist_source_center = dist_source_center,
                                    dist_center_detector = dist_center_detector,
                                    channels = channels,
                                    dimension_labels = dim_lab
                                    )
        return out
    
    def as_array(self, **kwargs):
        if self.geometry is None or \
           self.geometry.number_of_subsets is None or\
           self.geometry.number_of_subsets == 1:
            return DataContainer.as_array(self, **kwargs)
        else:
            return DataContainer.as_array(self, **kwargs)[self.geometry.subsets[self.geometry.subset_id]]
    @property
    def shape(self, **kwargs):
        if self.geometry is None or self.geometry.number_of_subsets is None or self.geometry.number_of_subsets == 1:
            return self._shape
        else:
            # number of angles in the subset
            idx = self.geometry.subsets[self.geometry.subset_id].sum()
            for i,el in enumerate(self.geometry.dimension_labels):
                if el == 'angle':
                    break
            updated_shape = list(self._shape)
            updated_shape[i] = idx
            return tuple(updated_shape)
            
            
    @shape.setter
    def shape(self, shape):
        self._shape = shape
        
    def generate_subsets(self, number_of_subsets, method='uniform'):
        '''generates indices for the subset
        
        calls the geometry.generate_subsets method
        '''
        if self.geometry is not None and number_of_subsets > 1:
            self.geometry.generate_subsets(number_of_subsets, method)
        
                
            
class DataProcessor(object):
    
    '''Defines a generic DataContainer processor
    
    accepts DataContainer as inputs and 
    outputs DataContainer
    additional attributes can be defined with __setattr__
    '''
    
    def __init__(self, **attributes):
        if not 'store_output' in attributes.keys():
            attributes['store_output'] = True
            attributes['output'] = False
            attributes['runTime'] = -1
            attributes['mTime'] = datetime.now()
            attributes['input'] = None
        for key, value in attributes.items():
            self.__dict__[key] = value
        
    
    def __setattr__(self, name, value):
        if name == 'input':
            self.set_input(value)
        elif name in self.__dict__.keys():
            if name == 'runTime': #doesn't change mtime
                self.__dict__[name] = value
            elif name == 'output': #doesn't change mtime
                self.__dict__[name] = value        
            else:            
                self.__dict__[name] = value
                self.__dict__['mTime'] = datetime.now()
        else:
            raise KeyError('Attribute {0} not found'.format(name))
        #pass
    
    def set_input(self, dataset):
        if issubclass(type(dataset), DataContainer):
            if self.check_input(dataset):
                self.__dict__['input'] = dataset
                self.__dict__['mTime'] = datetime.now()
            else:
                raise ValueError('Input data not compatible')
        else:
            raise TypeError("Input type mismatch: got {0} expecting {1}"\
                            .format(type(dataset), DataContainer))
    
    def check_input(self, dataset):
        '''Checks parameters of the input DataContainer
        
        Should raise an Error if the DataContainer does not match expectation, e.g.
        if the expected input DataContainer is 3D and the Processor expects 2D.
        '''
        raise NotImplementedError('Implement basic checks for input DataContainer')
        
    def get_output(self, out=None):
        
        for k,v in self.__dict__.items():
            if v is None and k != 'output':
                raise ValueError('Key {0} is None'.format(k))


        #run if 1st time, if modified since last run, or if output not stored
        shouldRun = False

        if self.runTime == -1:
            shouldRun = True
        elif self.mTime > self.runTime:
            shouldRun = True
        elif not self.store_output:
            shouldRun = True

        if shouldRun:
            self.runTime = datetime.now()

            if self.store_output: 
                try:
                    self.output = self.process(out=out)
                    return self.output

                except TypeError as te:
                    self.output = self.process()
                    return self.output
            else:            
                try:
                    return self.process(out=out)
                
                except TypeError as te:
                    return self.process()

        else:
            return self.output
            
    
    def set_input_processor(self, processor):
        if issubclass(type(processor), DataProcessor):
            self.__dict__['input'] = processor
        else:
            raise TypeError("Input type mismatch: got {0} expecting {1}"\
                            .format(type(processor), DataProcessor))
        
    def get_input(self):
        '''returns the input DataContainer
        
        It is useful in the case the user has provided a DataProcessor as
        input
        '''
        if issubclass(type(self.input), DataProcessor):
            dsi = self.input.get_output()
        else:
            dsi = self.input
        return dsi
        
    def process(self, out=None):
        raise NotImplementedError('process must be implemented')
        
    
    

class DataProcessor23D(DataProcessor):
    '''Regularizers DataProcessor
    '''
            
    def check_input(self, dataset):
        '''Checks number of dimensions input DataContainer
        
        Expected input is 2D or 3D
        '''
        if dataset.number_of_dimensions == 2 or \
           dataset.number_of_dimensions == 3:
               return True
        else:
            raise ValueError("Expected input dimensions is 2 or 3, got {0}"\
                             .format(dataset.number_of_dimensions))
    
###### Example of DataProcessors

class AX(DataProcessor):
    '''Example DataProcessor
    The AXPY routines perform a vector multiplication operation defined as

    y := a*x
    where:

    a is a scalar

    x a DataContainer.
    '''
    
    def __init__(self):
        kwargs = {'scalar':None, 
                  'input':None, 
                  }
        
        #DataProcessor.__init__(self, **kwargs)
        super(AX, self).__init__(**kwargs)
    
    def check_input(self, dataset):
        return True
        
    def process(self, out=None):
        
        dsi = self.get_input()
        a = self.scalar
        if out is None:
            y = DataContainer( a * dsi.as_array() , True, 
                        dimension_labels=dsi.dimension_labels )
            #self.setParameter(output_dataset=y)
            return y
        else:
            out.fill(a * dsi.as_array())
    

###### Example of DataProcessors

class CastDataContainer(DataProcessor):
    '''Example DataProcessor
    Cast a DataContainer array to a different type.

    y := a*x
    where:

    a is a scalar

    x a DataContainer.
    '''
    
    def __init__(self, dtype=None):
        kwargs = {'dtype':dtype, 
                  'input':None, 
                  }
        
        #DataProcessor.__init__(self, **kwargs)
        super(CastDataContainer, self).__init__(**kwargs)
    
    def check_input(self, dataset):
        return True
        
    def process(self, out=None):
        
        dsi = self.get_input()
        dtype = self.dtype
        if out is None:
            y = numpy.asarray(dsi.as_array(), dtype=dtype)
            
            return type(dsi)(numpy.asarray(dsi.as_array(), dtype=dtype),
                                dimension_labels=dsi.dimension_labels )
        else:
            out.fill(numpy.asarray(dsi.as_array(), dtype=dtype))
    
        
        
    
    
class PixelByPixelDataProcessor(DataProcessor):
    '''Example DataProcessor
    
    This processor applies a python function to each pixel of the DataContainer
    
    f is a python function

    x a DataSet.
    '''
    
    def __init__(self):
        kwargs = {'pyfunc':None, 
                  'input':None, 
                  }
        #DataProcessor.__init__(self, **kwargs)
        super(PixelByPixelDataProcessor, self).__init__(**kwargs)
        
    def check_input(self, dataset):
        return True
    
    def process(self, out=None):
        
        pyfunc = self.pyfunc
        dsi = self.get_input()
        
        eval_func = numpy.frompyfunc(pyfunc,1,1)

        
        y = DataContainer( eval_func( dsi.as_array() ) , True, 
                    dimension_labels=dsi.dimension_labels )
        return y
    

class VectorData(DataContainer):
    '''DataContainer to contain 1D array'''
    def __init__(self, array=None, **kwargs):
        self.geometry = kwargs.get('geometry', None)
        dtype = kwargs.get('dtype', numpy.float32)
        
        if self.geometry is None:
            if array is None:
                raise ValueError('Please specify either a geometry or an array')
            else:
                if len(array.shape) > 1:
                    raise ValueError('Incompatible size: expected 1D got {}'.format(array.shape))
                out = array
                self.geometry = VectorGeometry(array.shape[0])
                self.length = self.geometry.length
        else:
            self.length = self.geometry.length
                
            if array is None:
                out = numpy.zeros((self.length,), dtype=dtype)
            else:
                if self.length == array.shape[0]:
                    out = array
                else:
                    raise ValueError('Incompatible size: expecting {} got {}'.format((self.length,), array.shape))
        deep_copy = True
<<<<<<< HEAD
        super(VectorData, self).__init__(out, deep_copy, geometry=self.geometry.copy())
=======
        # need to pass the geometry, othewise None
        super(VectorData, self).__init__(out, deep_copy, None, geometry = self.geometry)
    
>>>>>>> 6cf02925

class VectorGeometry(object):
    '''Geometry describing VectorData to contain 1D array'''
    RANDOM = 'random'
    RANDOM_INT = 'random_int'
        
    def __init__(self, 
                 length):
        
        self.length = length
        self.shape = (length, )
        
        
    def clone(self):
        '''returns a copy of VectorGeometry'''
        return VectorGeometry(self.length)
    def copy(self):
        '''alias of clone'''
        return self.clone()

    def allocate(self, value=0, **kwargs):
        '''allocates an VectorData according to the size expressed in the instance'''
        self.dtype = kwargs.get('dtype', numpy.float32)
        out = VectorData(geometry=self, dtype=self.dtype)
        if isinstance(value, Number):
            if value != 0:
                out += value
        else:
            if value == VectorGeometry.RANDOM:
                seed = kwargs.get('seed', None)
                if seed is not None:
                    numpy.random.seed(seed) 
                out.fill(numpy.random.random_sample(self.shape))
            elif value == VectorGeometry.RANDOM_INT:
                seed = kwargs.get('seed', None)
                if seed is not None:
                    numpy.random.seed(seed)
                max_value = kwargs.get('max_value', 100)
                out.fill(numpy.random.randint(max_value,size=self.shape))
            elif value is None:
                pass
            else:
                raise ValueError('Value {} unknown'.format(value))
        return out

    
if __name__ == "__main__":
    
    
    vg = VectorGeometry(10)    
    b = vg.allocate('random_int')

#    ig = ImageGeometry(voxel_num_x=100, 
#                    voxel_num_y=200, 
#                    voxel_num_z=300, 
#                    voxel_size_x=1, 
#                    voxel_size_y=1, 
#                    voxel_size_z=1, 
#                    center_x=0, 
#                    center_y=0, 
#                    center_z=0, 
#                    channels=50)
#
#    id = ig.allocate(2)
#
#    print(id.geometry)
#    print(id.dimension_labels)
#
#    sid = id.subset(channel = 20)
#
#    print(sid.dimension_labels)
#    print(sid.geometry)<|MERGE_RESOLUTION|>--- conflicted
+++ resolved
@@ -190,11 +190,6 @@
     def copy(self):
         '''alias of clone'''
         return self.clone()
-<<<<<<< HEAD
-    
-=======
- 
->>>>>>> 6cf02925
     def __str__ (self):
         repres = ""
         repres += "Number of channels: {0}\n".format(self.channels)
@@ -211,11 +206,6 @@
         else:
             dtype = kwargs.get('dtype', numpy.float32)
         if dimension_labels is None:
-<<<<<<< HEAD
-            out = ImageData(geometry=self.copy(), dimension_labels=self.dimension_labels, suppress_warning=True)
-        else:
-            out = ImageData(geometry=self.copy(), dimension_labels=dimension_labels, suppress_warning=True)
-=======
             out = ImageData(geometry=self, dimension_labels=self.dimension_labels, 
                             dtype=dtype, 
                             suppress_warning=True)
@@ -223,7 +213,6 @@
             out = ImageData(geometry=self, dimension_labels=dimension_labels,
                             dtype=dtype, 
                             suppress_warning=True)
->>>>>>> 6cf02925
         if isinstance(value, Number):
             # it's created empty, so we make it 0
             out.array.fill(value)
@@ -426,7 +415,6 @@
                                    self.dist_source_center, 
                                    self.dist_center_detector, 
                                    self.channels,
-<<<<<<< HEAD
                                    dimension_labels=self.dimension_labels, 
                                    number_of_subsets=number_of_subsets,
                                    subset_id=0)
@@ -435,13 +423,6 @@
         '''alias of clone'''
         return self.clone()
         
-=======
-                                   dimension_labels=self.dimension_labels)
-    def copy(self):
-        '''alias of clone'''
-        return self.clone()
-
->>>>>>> 6cf02925
     def __str__ (self):
         repres = ""
         repres += "Number of dimensions: {0}\n".format(self.dimension)
@@ -481,11 +462,6 @@
         else:
             dtype = kwargs.get('dtype', numpy.float32)
         if dimension_labels is None:
-<<<<<<< HEAD
-            out = AcquisitionData(geometry=self.copy(), dimension_labels=self.dimension_labels, suppress_warning=True)
-        else:
-            out = AcquisitionData(geometry=self.copy(), dimension_labels=dimension_labels, suppress_warning=True)
-=======
             out = AcquisitionData(geometry=self, dimension_labels=self.dimension_labels, 
                                   dtype=dtype,
                                   suppress_warning=True)
@@ -493,7 +469,6 @@
             out = AcquisitionData(geometry=self, dimension_labels=dimension_labels, 
                                   dtype=dtype, 
                                   suppress_warning=True)
->>>>>>> 6cf02925
         if isinstance(value, Number):
             # it's created empty, so we make it 0
             out.array.fill(value)
@@ -950,7 +925,6 @@
                 out = pwop(self.as_array() , x2 , *args, **kwargs )
             elif issubclass(type(x2) , DataContainer):
                 out = pwop(self.as_array() , x2.as_array() , *args, **kwargs )
-<<<<<<< HEAD
             geometry = None
             if self.geometry is not None:
                 geometry = self.geometry.copy()
@@ -958,15 +932,6 @@
                    deep_copy=False, 
                    dimension_labels=self.dimension_labels,
                    geometry=geometry, 
-=======
-            geom = self.geometry
-            if geom is not None:
-                geom = self.geometry.copy()
-            return type(self)(out,
-                   deep_copy=False, 
-                   dimension_labels=self.dimension_labels,
-                   geometry= None if self.geometry is None else self.geometry.copy(), 
->>>>>>> 6cf02925
                    suppress_warning=True)
             
         
@@ -1424,12 +1389,7 @@
                 
                     
                 # array = numpy.zeros( shape , dtype=numpy.float32) 
-<<<<<<< HEAD
-                array = numpy.empty( shape, dtype=numpy.float32)
-                self.shape = shape
-=======
                 array = numpy.empty( shape, dtype=dtype)
->>>>>>> 6cf02925
                 super(AcquisitionData, self).__init__(array, deep_copy,
                                  dimension_labels, **kwargs)
         else:
@@ -1909,13 +1869,9 @@
                 else:
                     raise ValueError('Incompatible size: expecting {} got {}'.format((self.length,), array.shape))
         deep_copy = True
-<<<<<<< HEAD
-        super(VectorData, self).__init__(out, deep_copy, geometry=self.geometry.copy())
-=======
         # need to pass the geometry, othewise None
         super(VectorData, self).__init__(out, deep_copy, None, geometry = self.geometry)
     
->>>>>>> 6cf02925
 
 class VectorGeometry(object):
     '''Geometry describing VectorData to contain 1D array'''
