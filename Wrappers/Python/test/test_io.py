#  Copyright 2020 United Kingdom Research and Innovation
#  Copyright 2020 The University of Manchester
#
#  Licensed under the Apache License, Version 2.0 (the "License");
#  you may not use this file except in compliance with the License.
#  You may obtain a copy of the License at
#
#      http://www.apache.org/licenses/LICENSE-2.0
#
#  Unless required by applicable law or agreed to in writing, software
#  distributed under the License is distributed on an "AS IS" BASIS,
#  WITHOUT WARRANTIES OR CONDITIONS OF ANY KIND, either express or implied.
#  See the License for the specific language governing permissions and
#  limitations under the License.
#
# Authors:
# CIL Developers, listed at: https://github.com/TomographicImaging/CIL/blob/master/NOTICE.txt

import unittest
from unittest.mock import patch
from utils import initialise_tests

import numpy as np
import os
<<<<<<< HEAD
from cil.framework import ImageGeometry, acquisition_labels
from cil.io import TXRMDataReader, NEXUSDataReader, NikonDataReader, ZEISSDataReader
=======
import sys
from cil.framework import ImageGeometry
from cil.io import NEXUSDataReader, NikonDataReader, ZEISSDataReader
>>>>>>> ac752157
from cil.io import TIFFWriter, TIFFStackReader
from cil.io.utilities import HDF5_utilities
from cil.processors import Slicer
from utils import has_astra, has_nvidia
from cil.utilities.quality_measures import mse
from cil.utilities import dataexample
import shutil
import logging
import glob
import json
from cil.io import utilities
from cil.io import RAWFileWriter
import configparser
import tempfile


initialise_tests()

has_dxchange = True
try:
    import dxchange
except ImportError as ie:
    has_dxchange = False
has_olefile = True
try:
    import olefile
except ImportError as ie:
    has_olefile = False
has_wget = True
try:
    import wget
except ImportError as ie:
    has_wget = False
if has_astra:
    from cil.plugins.astra import FBP


# change basedir to point to the location of the walnut dataset which can
# be downloaded from https://zenodo.org/record/4822516
# basedir = os.path.abspath('/home/edo/scratch/Data/Walnut/valnut_2014-03-21_643_28/tomo-A/')

data_dir = os.path.abspath(
    os.path.join(sys.prefix, 'share','cil')
)
basedir = data_dir
filename = os.path.join(basedir, "valnut_tomo-A.txrm")
has_file = os.path.isfile(filename)


has_prerequisites = has_olefile and has_dxchange and has_astra and has_nvidia and has_file \
    and has_wget

# Change the level of the logger to WARNING (or whichever you want) to see more information
logging.basicConfig(level=logging.WARNING)
log = logging.getLogger(__name__)
log.info("has_astra %s", has_astra)
log.info("has_wget %s", has_wget)
log.info("has_olefile %s", has_olefile)
log.info("has_dxchange %s", has_dxchange)
log.info("has_file %s", has_file)
if not has_file:
    log.info("This unittest requires the walnut Zeiss dataset saved in %s", data_dir)


class TestZeissDataReader(unittest.TestCase):

    def setUp(self):
        log.info("has_astra %s", has_astra)
        log.info("has_wget %s", has_wget)
        log.info("has_olefile %s", has_olefile)
        log.info("has_dxchange %s", has_dxchange)
        log.info("has_file %s", has_file)
        if has_file:
<<<<<<< HEAD
            self.reader = TXRMDataReader()
            angle_unit = acquisition_labels["RADIAN"]
            
            self.reader.set_up(file_name=filename, 
=======
            self.reader = ZEISSDataReader()
            angle_unit = AcquisitionGeometry.RADIAN

            self.reader.set_up(file_name=filename,
>>>>>>> ac752157
                               angle_unit=angle_unit)
            data = self.reader.read()
            if data.geometry is None:
                raise AssertionError("WTF")
            # Choose the number of voxels to reconstruct onto as number of detector pixels
            N = data.geometry.pixel_num_h

            # Geometric magnification
            mag = (np.abs(data.geometry.dist_center_detector) + \
                np.abs(data.geometry.dist_source_center)) / \
                np.abs(data.geometry.dist_source_center)

            # Voxel size is detector pixel size divided by mag
            voxel_size_h = data.geometry.pixel_size_h / mag
            voxel_size_v = data.geometry.pixel_size_v / mag

            self.mag = mag
            self.N = N
            self.voxel_size_h = voxel_size_h
            self.voxel_size_v = voxel_size_v

            self.data = data


    def tearDown(self):
        pass


    def test_run_test(self):
        print("run test Zeiss Reader")
        self.assertTrue(True)


    @unittest.skipIf(not has_prerequisites, "Prerequisites not met")
    def test_read_and_reconstruct_2D(self):

        # get central slice
        data2d = self.data.subset(vertical='centre')
        # d512 = self.data.subset(vertical=512)
        # data2d.fill(d512.as_array())
        # neg log
        data2d.log(out=data2d)
        data2d *= -1

        ig2d = data2d.geometry.get_ImageGeometry()
        # Construct the appropriate ImageGeometry
        ig2d = ImageGeometry(voxel_num_x=self.N,
                            voxel_num_y=self.N,
                            voxel_size_x=self.voxel_size_h,
                            voxel_size_y=self.voxel_size_h)
        if data2d.geometry is None:
            raise AssertionError('What? None?')
        fbpalg = FBP(ig2d,data2d.geometry)
        fbpalg.set_input(data2d)

        recfbp = fbpalg.get_output()

        wget.download('https://www.ccpi.ac.uk/sites/www.ccpi.ac.uk/files/walnut_slice512.nxs',
                      out=data_dir)
        fname = os.path.join(data_dir, 'walnut_slice512.nxs')
        reader = NEXUSDataReader()
        reader.set_up(file_name=fname)
        gt = reader.read()

        qm = mse(gt, recfbp)
        log.info("MSE %r", qm)

        np.testing.assert_almost_equal(qm, 0, decimal=3)
        fname = os.path.join(data_dir, 'walnut_slice512.nxs')
        os.remove(fname)
    
    def test_file_not_found_error(self):
        with self.assertRaises(FileNotFoundError):
            reader = ZEISSDataReader(file_name='no-file')


class TestTIFF(unittest.TestCase):
    def setUp(self) -> None:
        self.TMP = tempfile.TemporaryDirectory()
        self.cwd = os.path.join(self.TMP.name, 'rawtest')

    def tearDown(self) -> None:
        self.TMP.cleanup()

    def get_slice_imagedata(self, data):
        '''Returns only 2 slices of data'''
        # data = dataexample.SIMULATED_SPHERE_VOLUME.get()
        data.dimension_labels[0]
        roi = {data.dimension_labels[0]: (0,2,1),
               data.dimension_labels[1]: (None, None, None),
               data.dimension_labels[2]: (None, None, None)}
        return Slicer(roi=roi)(data)


    def test_tiff_stack_ImageData(self):
        # data = dataexample.SIMULATED_SPHERE_VOLUME.get()
        data = self.get_slice_imagedata(
            dataexample.SIMULATED_SPHERE_VOLUME.get()
        )

        fname = os.path.join(self.cwd, "unittest")

        writer = TIFFWriter(data=data, file_name=fname)
        writer.write()

        reader = TIFFStackReader(file_name=self.cwd)
        read_array = reader.read()

        np.testing.assert_allclose(data.as_array(), read_array)

        read = reader.read_as_ImageData(data.geometry)
        np.testing.assert_allclose(data.as_array(), read.as_array())


    def test_tiff_stack_AcquisitionData(self):
        # data = dataexample.SIMULATED_CONE_BEAM_DATA.get()
        data = self.get_slice_imagedata(
            dataexample.SIMULATED_CONE_BEAM_DATA.get()
        )


        fname = os.path.join(self.cwd, "unittest")

        writer = TIFFWriter(data=data, file_name=fname)
        writer.write()

        reader = TIFFStackReader(file_name=self.cwd)
        read_array = reader.read()

        np.testing.assert_allclose(data.as_array(), read_array)

        read = reader.read_as_AcquisitionData(data.geometry)
        np.testing.assert_allclose(data.as_array(), read.as_array())


    def test_tiff_stack_ImageDataSlice(self):
        data = dataexample.SIMULATED_SPHERE_VOLUME.get()

        fname = os.path.join(self.cwd, "unittest")

        writer = TIFFWriter(data=data, file_name=fname)
        writer.write()

        roi = {'axis_0': -1, 'axis_1': -1, 'axis_2': (None, None, 2)}

        reader = TIFFStackReader(file_name=self.cwd, roi=roi, mode='slice')
        read_array = reader.read()

        shape = [el for el in data.shape]
        shape[2] /= 2

        np.testing.assert_allclose(shape, read_array.shape )

        roi = {'axis_0': (0, 2, None), 'axis_1': -1, 'axis_2': -1}

        reader = TIFFStackReader(file_name=self.cwd, roi=roi, mode='slice')
        read_array = reader.read()

        np.testing.assert_allclose(data.as_array()[:2], read_array)


    def test_tiff_stack_ImageData_wrong_file(self):
        # data = dataexample.SIMULATED_SPHERE_VOLUME.get()
        data = self.get_slice_imagedata(
            dataexample.SIMULATED_SPHERE_VOLUME.get()
        )

        fname = os.path.join(self.cwd, "unittest")

        writer = TIFFWriter(data=data, file_name=fname)
        writer.write()

        for el in glob.glob(os.path.join(self.cwd , "unittest*.tiff")):
            # print (f"modifying {el}")
            with open(el, 'w') as f:
                f.write('BOOM')
            break

        reader = TIFFStackReader(file_name=self.cwd)
        try:
            read_array = reader.read()
            assert False
        except:
            assert True

    def test_TIFF_compression3D_0(self):
        self.TIFF_compression_test(None)

    def test_TIFF_compression3D_1(self):
        self.TIFF_compression_test('uint8')

    def test_TIFF_compression3D_2(self):
        self.TIFF_compression_test('uint16')

    def test_TIFF_compression3D_3(self):
        with self.assertRaises(ValueError) as context:
            self.TIFF_compression_test('whatever_compression')

    def test_TIFF_compression4D_0(self):
        self.TIFF_compression_test(None,2)

    def test_TIFF_compression4D_1(self):
        self.TIFF_compression_test('uint8',2)

    def test_TIFF_compression4D_2(self):
        self.TIFF_compression_test('uint16',2)

    def test_TIFF_compression4D_3(self):
        with self.assertRaises(ValueError) as context:
            self.TIFF_compression_test('whatever_compression',2)

    def TIFF_compression_test(self, compression, channels=1):
        X=4
        Y=5
        Z=6
        C=channels
        if C == 1:
            ig = ImageGeometry(voxel_num_x=4, voxel_num_y=5, voxel_num_z=6)
        else:
            ig = ImageGeometry(voxel_num_x=4, voxel_num_y=5, voxel_num_z=6, channels=C)
        data = ig.allocate(0)
        data.fill(np.arange(X*Y*Z*C).reshape(ig.shape))

        compress = utilities.get_compress(compression)
        dtype = utilities.get_compressed_dtype(data.array, compression)
        scale, offset = utilities.get_compression_scale_offset(data.array, compression)
        if C > 1:
            assert data.ndim == 4
        fname = os.path.join(self.cwd, "unittest")
        writer = TIFFWriter(data=data, file_name=fname, compression=compression)
        writer.write()
        # force the reader to use the native TIFF dtype by setting dtype=None
        reader = TIFFStackReader(file_name=self.cwd, dtype=None)
        read_array = reader.read()
        if C > 1:
            read_array = reader.read_as_ImageData(ig).array


        if compress:
            tmp = data.array * scale + offset
            tmp = np.asarray(tmp, dtype=dtype)
            # test if the scale and offset are written to the json file
            with open(os.path.join(self.cwd, "scaleoffset.json"), 'r') as f:
                d = json.load(f)
            assert d['scale'] == scale
            assert d['offset'] == offset
            # test if the scale and offset are read from the json file
            sc, of = reader.read_scale_offset()
            assert sc == scale
            assert of == offset

            recovered_data = (read_array - of)/sc
            np.testing.assert_allclose(recovered_data, data.array, rtol=1e-1, atol=1e-2)

            # test read_rescaled
            approx = reader.read_rescaled()
            np.testing.assert_allclose(approx.ravel(), data.array.ravel(), rtol=1e-1, atol=1e-2)

            approx = reader.read_rescaled(sc, of)
            np.testing.assert_allclose(approx.ravel(), data.array.ravel(), rtol=1e-1, atol=1e-2)
        else:
            tmp = data.array
            # if the compression is None, the scale and offset should not be written to the json file
            with self.assertRaises(OSError) as context:
                sc, of = reader.read_scale_offset()

        assert tmp.dtype == read_array.dtype

        np.testing.assert_array_equal(tmp, read_array)

class TestRAW(unittest.TestCase):
    def setUp(self) -> None:
        self.TMP = tempfile.TemporaryDirectory()
        self.cwd = os.path.join(self.TMP.name, 'rawtest')

    def tearDown(self) -> None:
        self.TMP.cleanup()
        # pass

    def test_raw_nocompression_0(self):
        self.RAW_compression_test(None,1)

    def test_raw_compression_0(self):
        self.RAW_compression_test('uint8',1)

    def test_raw_compression_1(self):
        self.RAW_compression_test('uint16',1)

    def test_raw_nocompression_1(self):
        self.RAW_compression_test(None,1)

    def test_raw_compression_2(self):
        with self.assertRaises(ValueError) as context:
            self.RAW_compression_test(12,1)

    def RAW_compression_test(self, compression, channels=1):
        X=4
        Y=5
        Z=6
        C=channels
        if C == 1:
            ig = ImageGeometry(voxel_num_x=4, voxel_num_y=5, voxel_num_z=6)
        else:
            ig = ImageGeometry(voxel_num_x=4, voxel_num_y=5, voxel_num_z=6, channels=C)
        data = ig.allocate(0)
        data.fill(np.arange(X*Y*Z*C).reshape(ig.shape))

        compress = utilities.get_compress(compression)
        dtype = utilities.get_compressed_dtype(data.array, compression)
        scale, offset = utilities.get_compression_scale_offset(data.array, compression)
        if C > 1:
            assert data.ndim == 4
        raw = "unittest.raw"
        fname = os.path.join(self.cwd, raw)

        writer = RAWFileWriter(data=data, file_name=fname, compression=compression)
        writer.write()

        # read the data from the ini file
        ini = "unittest.ini"
        config = configparser.ConfigParser()
        inifname = os.path.join(self.cwd, ini)
        config.read(inifname)


        assert raw == config['MINIMAL INFO']['file_name']

        # read how to read the data from the ini file
        read_dtype = config['MINIMAL INFO']['data_type']
        read_array = np.fromfile(fname, dtype=read_dtype)
        read_shape = eval(config['MINIMAL INFO']['shape'])

        # reshape read in array
        read_array = read_array.reshape(read_shape)

        if compress:
            # rescale the dataset to the original data
            sc = float(config['COMPRESSION']['scale'])
            of = float(config['COMPRESSION']['offset'])
            assert sc == scale
            assert of == offset

            recovered_data = (read_array - of)/sc
            np.testing.assert_allclose(recovered_data, data.array, rtol=1e-1, atol=1e-2)

            # rescale the original data with scale and offset and compare with what saved
            tmp = data.array * scale + offset
            tmp = np.asarray(tmp, dtype=dtype)
        else:
            tmp = data.array

        assert tmp.dtype == read_array.dtype

        np.testing.assert_array_equal(tmp, read_array)

class Test_HDF5_utilities(unittest.TestCase):
    def setUp(self) -> None:
        self.path = os.path.join(os.path.abspath(data_dir), '24737_fd_normalised.nxs')


        self.dset_path ='/entry1/tomo_entry/data/data'


    def test_print_metadata(self):
        devnull = open(os.devnull, 'w') #suppress stdout
        with patch('sys.stdout', devnull):
            HDF5_utilities.print_metadata(self.path)


    def test_get_dataset_metadata(self):
        dset_dict = HDF5_utilities.get_dataset_metadata(self.path, self.dset_path)

        dict_by_hand  ={'ndim': 3, 'shape': (91, 135, 160), 'size': 1965600, 'dtype': np.float32, 'compression': None, 'chunks': None, 'is_virtual': False}
        self.assertDictContainsSubset(dict_by_hand,dset_dict)


    def test_read(self):

        data_full = dataexample.SYNCHROTRON_PARALLEL_BEAM_DATA.get()

        # full dataset
        data_read_full = HDF5_utilities.read(self.path, self.dset_path)
        np.testing.assert_allclose(data_full.array,data_read_full)

        # subset of input
        subset = np.s_[44:45,70:90:2,80]
        data_read_subset = HDF5_utilities.read(self.path, self.dset_path, subset)
        self.assertTrue(data_read_subset.dtype == np.float32)
        np.testing.assert_allclose(data_full.array[subset],data_read_subset)

        # read as dtype
        subset = np.s_[44:45,70:90:2,80]
        data_read_dtype = HDF5_utilities.read(self.path, self.dset_path, subset, dtype=np.float64)
        self.assertTrue(data_read_dtype.dtype == np.float64)
        np.testing.assert_allclose(data_full.array[subset],data_read_dtype)


    def test_read_to(self):
        data_full = dataexample.SYNCHROTRON_PARALLEL_BEAM_DATA.get()

        # full dataset
        data_full_out = np.empty_like(data_full.array, dtype=np.float32)
        HDF5_utilities.read_to(self.path, self.dset_path, data_full_out)
        np.testing.assert_allclose(data_full.array,data_full_out)

        # subset of input, continuous output
        subset = np.s_[44:45,70:90:2,80]
        data_subset_out = np.empty((1,10), dtype=np.float32)
        HDF5_utilities.read_to(self.path, self.dset_path, data_subset_out, source_sel=subset)
        np.testing.assert_allclose(data_full.array[subset],data_subset_out)

        # subset of input, continuous output, change of dtype
        subset = np.s_[44:45,70:90:2,80]
        data_subset_out = np.empty((1,10), dtype=np.float64)
        HDF5_utilities.read_to(self.path, self.dset_path, data_subset_out, source_sel=subset)
        np.testing.assert_allclose(data_full.array[subset],data_subset_out)

        # subset of input written to subset of  output
        data_partial_by_hand = np.zeros_like(data_full.array, dtype=np.float32)
        data_partial = np.zeros_like(data_full.array, dtype=np.float32)

        data_partial_by_hand[subset] = data_full.array[subset]

        HDF5_utilities.read_to(self.path, self.dset_path, data_partial, source_sel=subset, dest_sel=subset)
        np.testing.assert_allclose(data_partial_by_hand,data_partial)


class TestNikonReader(unittest.TestCase):

    def test_setup(self):

        reader = NikonDataReader()
        self.assertEqual(reader.file_name, None)
        self.assertEqual(reader.roi, None)
        self.assertTrue(reader.normalise)
        self.assertEqual(reader.mode, 'bin')
        self.assertFalse(reader.fliplr)

        roi = {'vertical':(1,-1),'horizontal':(1,-1),'angle':(1,-1)}
        reader = NikonDataReader(file_name=None, roi=roi, normalise=False, mode='slice', fliplr=True)
        self.assertEqual(reader.file_name, None)
        self.assertEqual(reader.roi, roi)
        self.assertFalse(reader.normalise)
        self.assertEqual(reader.mode, 'slice')
        self.assertTrue(reader.fliplr)

        with self.assertRaises(FileNotFoundError):
            reader = NikonDataReader(file_name='no-file')
<|MERGE_RESOLUTION|>--- conflicted
+++ resolved
@@ -22,18 +22,13 @@
 
 import numpy as np
 import os
-<<<<<<< HEAD
 from cil.framework import ImageGeometry, acquisition_labels
-from cil.io import TXRMDataReader, NEXUSDataReader, NikonDataReader, ZEISSDataReader
-=======
-import sys
-from cil.framework import ImageGeometry
 from cil.io import NEXUSDataReader, NikonDataReader, ZEISSDataReader
->>>>>>> ac752157
 from cil.io import TIFFWriter, TIFFStackReader
 from cil.io.utilities import HDF5_utilities
 from cil.processors import Slicer
 from utils import has_astra, has_nvidia
+from cil.utilities.dataexample import data_dir
 from cil.utilities.quality_measures import mse
 from cil.utilities import dataexample
 import shutil
@@ -70,10 +65,6 @@
 # change basedir to point to the location of the walnut dataset which can
 # be downloaded from https://zenodo.org/record/4822516
 # basedir = os.path.abspath('/home/edo/scratch/Data/Walnut/valnut_2014-03-21_643_28/tomo-A/')
-
-data_dir = os.path.abspath(
-    os.path.join(sys.prefix, 'share','cil')
-)
 basedir = data_dir
 filename = os.path.join(basedir, "valnut_tomo-A.txrm")
 has_file = os.path.isfile(filename)
@@ -95,25 +86,12 @@
 
 
 class TestZeissDataReader(unittest.TestCase):
-
     def setUp(self):
-        log.info("has_astra %s", has_astra)
-        log.info("has_wget %s", has_wget)
-        log.info("has_olefile %s", has_olefile)
-        log.info("has_dxchange %s", has_dxchange)
-        log.info("has_file %s", has_file)
         if has_file:
-<<<<<<< HEAD
-            self.reader = TXRMDataReader()
+            self.reader = ZEISSDataReader()
             angle_unit = acquisition_labels["RADIAN"]
-            
-            self.reader.set_up(file_name=filename, 
-=======
-            self.reader = ZEISSDataReader()
-            angle_unit = AcquisitionGeometry.RADIAN
 
             self.reader.set_up(file_name=filename,
->>>>>>> ac752157
                                angle_unit=angle_unit)
             data = self.reader.read()
             if data.geometry is None:
@@ -561,4 +539,4 @@
         self.assertTrue(reader.fliplr)
 
         with self.assertRaises(FileNotFoundError):
-            reader = NikonDataReader(file_name='no-file')
+            reader = NikonDataReader(file_name='no-file')