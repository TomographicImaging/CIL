--- conflicted
+++ resolved
@@ -1,5 +1,5 @@
-<<<<<<< HEAD
-#========================================================================
+# -*- coding: utf-8 -*-
+# #========================================================================
 # Copyright 2019 Science Technology Facilities Council
 # Copyright 2019 University of Manchester
 #
@@ -19,47 +19,28 @@
 # limitations under the License.
 #
 #=========================================================================
-=======
-# -*- coding: utf-8 -*-
-#  CCP in Tomographic Imaging (CCPi) Core Imaging Library (CIL).
-
-#   Copyright 2017 UKRI-STFC
-#   Copyright 2017 University of Manchester
-
-#   Licensed under the Apache License, Version 2.0 (the "License");
-#   you may not use this file except in compliance with the License.
-#   You may obtain a copy of the License at
-
-#   http://www.apache.org/licenses/LICENSE-2.0
-
-#   Unless required by applicable law or agreed to in writing, software
-#   distributed under the License is distributed on an "AS IS" BASIS,
-#   WITHOUT WARRANTIES OR CONDITIONS OF ANY KIND, either express or implied.
-#   See the License for the specific language governing permissions and
-#   limitations under the License.
->>>>>>> 47621de1
 
 from ccpi.optimisation.algorithms import Algorithm
 import numpy
 
 class CGLS(Algorithm):
 
-    '''
+    r'''Conjugate Gradient Least Squares algorithm 
     
-    Conjugate Gradient Least Squares algorithm 
-    
-    Problem:  A x = b
+    Problem:  
+    .. math:: 
+      A x = b
+    |
 
     Parameters :
         
-      operator : Linear operator for the inverse problem
-      x_init : Initial guess ( Default x_init = 0)
-      data : Acquired data to reconstruct       
-      tolerance: Tolerance/ Stopping Criterion to end CGLS algorithm
+      :parameter operator : Linear operator for the inverse problem
+      :parameter x_init : Initial guess ( Default x_init = 0)
+      :parameter data : Acquired data to reconstruct       
+      :parameter tolerance: Tolerance/ Stopping Criterion to end CGLS algorithm
       
     Reference:
         https://web.stanford.edu/group/SOL/software/cgls/
-      
     '''
     
     def __init__(self, **kwargs):
