CCPi Core Imaging Library (CIL).
Copyright 2017 United Kingdom Research and Innovation
Copyright 2017 The University of Manchester

Licensed under the Apache License, Version 2.0 (the "License");
you may not use this file except in compliance with the License.
You may obtain a copy of the License at

      http://www.apache.org/licenses/LICENSE-2.0

Unless required by applicable law or agreed to in writing, software
distributed under the License is distributed on an "AS IS" BASIS,
WITHOUT WARRANTIES OR CONDITIONS OF ANY KIND, either express or implied.
See the License for the specific language governing permissions and
limitations under the License.


This software product is developed for the Collaborative Computational
Project in Tomographic Imaging CCPi (http://www.ccpi.ac.uk/) with
substantial contributions by UKRI-STFC and The University of Manchester.
and other contributing institutions.

Institutions Key:
1 - United Kingdom Research and Innovation - Science & Technology Facilities Council (UKRI-STFC)
2 - Technical University of Denmark (DTU)
3 - The University of Manchester
4 - Finden
5 - University College London (UCL)
6 - Karlsruhe Institute of Technology (KIT)
7 - University of Bath
8 - UES Inc.
9 - Swansea University
10 - University of Warwick
11 - University of Helsinki

CIL Developers in date order:
Edoardo Pasca (2017 – present) - 1
Jakob Sauer Jørgensen (2017 - present) - 2, 3
Evangelos Papoutsellis (2018 – 2020) - 3, (2020-2022) - 1, (2022-present) - 4
Evelina Ametova (2018-2020) - 3, (2020-2021) - 6
Gemma Fardell (2019 - present) - 1
Kris Thielemans (2020 - present) - 5
Laura Murgatroyd (2021 - present) - 1
<<<<<<< HEAD
=======
Evelina Ametova (2018-2020) - 3, (2020-2021) - 6
>>>>>>> 3231549a
Margaret Duff (2023 - present) - 1
Hannah Robarts (2023 - present) - 1

CIL Contributors:
Srikanth Nagella (2017-2018) - 1
Daniil Kazantsev (2018) - 3
Ryan Warr (2019) - 3
Tomas Kulhanek (2019) - 1
Claire Delplancke (2019 - 2022) - 7
Matthias Ehrhardt (2019 - 2023) - 7
Richard Brown (2020-2021) - 5
Sam Tygier (2022) - 1
Andrew Sharits (2022) - 8
Kyle Pidgeon (2023) - 1
Letizia Protopapa (2023) - 1
Tommi Heikkilä (2023) - 11

CIL Advisory Board:
Llion Evans - 9
William Lionheart - 3
Kris Thielemans - 5
Martin Turner - 3
Jay Warnett - 10
Philip Withers - 3<|MERGE_RESOLUTION|>--- conflicted
+++ resolved
@@ -41,10 +41,6 @@
 Gemma Fardell (2019 - present) - 1
 Kris Thielemans (2020 - present) - 5
 Laura Murgatroyd (2021 - present) - 1
-<<<<<<< HEAD
-=======
-Evelina Ametova (2018-2020) - 3, (2020-2021) - 6
->>>>>>> 3231549a
 Margaret Duff (2023 - present) - 1
 Hannah Robarts (2023 - present) - 1
 
