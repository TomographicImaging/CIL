--- conflicted
+++ resolved
@@ -1,21 +1,3 @@
-<<<<<<< HEAD
-# Copyright 2022 United Kingdom Research and Innovation
-# Copyright 2022 The University of Manchester
-
-# Licensed under the Apache License, Version 2.0 (the "License");
-# you may not use this file except in compliance with the License.
-# You may obtain a copy of the License at
-
-#     http://www.apache.org/licenses/LICENSE-2.0
-
-# Unless required by applicable law or agreed to in writing, software
-# distributed under the License is distributed on an "AS IS" BASIS,
-# WITHOUT WARRANTIES OR CONDITIONS OF ANY KIND, either express or implied.
-# See the License for the specific language governing permissions and
-# limitations under the License.
-
-from cil.optimisation.functions import L2NormSquared, TotalVariation, TotalGeneralisedVariation
-=======
 # -*- coding: utf-8 -*-
 #  Copyright 2018 - 2022 United Kingdom Research and Innovation
 #  Copyright 2018 - 2022 The University of Manchester
@@ -36,7 +18,7 @@
 from utils import initialise_tests
 from cil.optimisation.functions import L2NormSquared
 from cil.optimisation.functions import TotalVariation
->>>>>>> 3c65e177
+from cil.optimisation.functions import TotalGeneralisedVariation
 from cil.utilities import dataexample
 import numpy as np
 import scipy.sparse as sp
@@ -234,7 +216,6 @@
             # compare objectives
             f = 0.5*L2NormSquared(b=self.data)
             cil_objective = f(tv_cil) + TV(tv_cil)*(3)
-<<<<<<< HEAD
             np.testing.assert_allclose(cil_objective, obj.value, atol=1e-3)    
 
     @unittest.skipUnless(has_cvxpy, "CVXpy not installed")
@@ -266,31 +247,11 @@
         # fidelity term
         fidelity = 0.5 * cvxpy.sum_squares(u_cvx - self.data.array)   
         regulariser = self.tgv_cvxpy_regulariser(u_cvx, w1_cvx, w2_cvx, alpha1, alpha0)
-=======
-            np.testing.assert_allclose(cil_objective, obj.value, atol=1e-3) 
-
-    @unittest.skipUnless(has_cvxpy, "CVXpy not installed")
-    def test_cil_vs_cvxpy_totalvariation_strongly_convex(self):  
-
-        # solution
-        u_cvx = cvxpy.Variable(self.data.shape)
-
-        # regularisation parameter
-        alpha = 0.1
-
-        # strongly convex constant
-        gamma = 0.05
-
-        # fidelity term
-        fidelity = 0.5 * cvxpy.sum_squares(u_cvx - self.data.array) 
-        regulariser = alpha * self.tv_cvxpy_regulariser(u_cvx) +  (gamma/2) * cvxpy.sum_squares(u_cvx)
->>>>>>> 3c65e177
 
         # objective
         obj =  cvxpy.Minimize( regulariser +  fidelity)
         prob = cvxpy.Problem(obj, constraints = [])
 
-<<<<<<< HEAD
         # Choose solver (SCS)
         tvg_cvxpy = prob.solve(verbose = True, solver = cvxpy.SCS)   
 
@@ -302,26 +263,10 @@
         np.testing.assert_allclose(TGV.pdhg.objective[-1], obj.value, atol=1e-1)   
 
                  
-=======
-        # Choose solver ( SCS, MOSEK(license needed) )
-        tv_cvxpy = prob.solve(verbose = True, solver = cvxpy.SCS)   
-
-        # use TotalVariation from CIL (with Fast Gradient Projection algorithm)
-        TV = alpha * TotalVariation(max_iteration = 500, strong_convexity_constant = gamma)
-        tv_cil = TV.proximal(self.data, tau=1.0)                
-
-        # compare solution
-        np.testing.assert_allclose(tv_cil.array, u_cvx.value, atol=1e-2)                           
-
-        # compare objectives
-        f = 0.5*L2NormSquared(b=self.data)
-        cil_objective = f(tv_cil) + TV(tv_cil) 
-        np.testing.assert_allclose(cil_objective, obj.value, atol=1e-1)         
->>>>>>> 3c65e177
-
-
-
-
-    
-
-
+
+
+
+
+    
+
+
