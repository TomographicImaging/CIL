# -*- coding: utf-8 -*-
#   This work is part of the Core Imaging Library (CIL) developed by CCPi 
#   (Collaborative Computational Project in Tomographic Imaging), with 
#   substantial contributions by UKRI-STFC and University of Manchester.

#   Licensed under the Apache License, Version 2.0 (the "License");
#   you may not use this file except in compliance with the License.
#   You may obtain a copy of the License at

#   http://www.apache.org/licenses/LICENSE-2.0

#   Unless required by applicable law or agreed to in writing, software 
#   distributed under the License is distributed on an "AS IS" BASIS,
#   WITHOUT WARRANTIES OR CONDITIONS OF ANY KIND, either express or implied.
#   See the License for the specific language governing permissions and
#   limitations under the License.
import copy
import numpy
import warnings
from functools import reduce
from numbers import Number
import ctypes, platform
from ctypes import util
import math
from cil.utilities.multiprocessing import NUM_THREADS
# check for the extension

if platform.system() == 'Linux':
    dll = 'libcilacc.so'
elif platform.system() == 'Windows':
    dll_file = 'cilacc.dll'
    dll = util.find_library(dll_file)
elif platform.system() == 'Darwin':
    dll = 'libcilacc.dylib'
else:
    raise ValueError('Not supported platform, ', platform.system())

cilacc = ctypes.cdll.LoadLibrary(dll)

def find_key(dic, val):
    """return the key of dictionary dic given the value"""
    return [k for k, v in dic.items() if v == val][0]

def message(cls, msg, *args):
    msg = "{0}: " + msg
    for i in range(len(args)):
        msg += " {%d}" %(i+1)
    args = list(args)
    args.insert(0, cls.__name__ )
    
    return msg.format(*args )

class ImageGeometry(object):
    RANDOM = 'random'
    RANDOM_INT = 'random_int'
    CHANNEL = 'channel'
    VERTICAL = 'vertical'
    HORIZONTAL_X = 'horizontal_x'
    HORIZONTAL_Y = 'horizontal_y'
    
    @property
    def shape(self):

        shape_dict = {ImageGeometry.CHANNEL: self.channels,
                     ImageGeometry.VERTICAL: self.voxel_num_z,
                     ImageGeometry.HORIZONTAL_Y: self.voxel_num_y,        
                     ImageGeometry.HORIZONTAL_X: self.voxel_num_x}

        shape = []
        for label in self.dimension_labels:
            shape.append(shape_dict[label])

        return tuple(shape)

    @shape.setter
    def shape(self, val):
        print("Deprecated - shape will be set automatically")

    @property
    def spacing(self):

        spacing_dict = {ImageGeometry.CHANNEL: self.channel_spacing,
                        ImageGeometry.VERTICAL: self.voxel_size_z,
                        ImageGeometry.HORIZONTAL_Y: self.voxel_size_y,        
                        ImageGeometry.HORIZONTAL_X: self.voxel_size_x}

        spacing = []
        for label in self.dimension_labels:
            spacing.append(spacing_dict[label])

        return tuple(spacing)

    @property
    def length(self):
        return len(self.dimension_labels)

    @property
    def dimension_labels(self):
        
        labels_default = DataOrder.CIL_IG_LABELS

        shape_default = [   self.channels - 1, #channels default is 1
                            self.voxel_num_z,
                            self.voxel_num_y,
                            self.voxel_num_x]

        try:
            labels = list(self.__dimension_labels)
        except AttributeError:
            labels = labels_default.copy()

        for i, x in enumerate(shape_default):
            if x == 0:
                try:
                    labels.remove(labels_default[i])
                except ValueError:
                    pass #if not in custom list carry on
        return tuple(labels)
      
    @dimension_labels.setter
    def dimension_labels(self, val):
        self.set_labels(val)
    
    def set_labels(self, labels):
        labels_default = DataOrder.CIL_IG_LABELS

        #check input and store. This value is not used directly
        if labels is not None:
            for x in labels:
                if x not in labels_default:
                    raise ValueError('Requested axis are not possible. Accepted label names {},\ngot {}'\
                        .format(labels_default,labels))
                    
            self.__dimension_labels = tuple(labels)
        
    def __eq__(self, other):

        if not isinstance(other, self.__class__):
            return False
        
        if self.voxel_num_x == other.voxel_num_x \
            and self.voxel_num_y == other.voxel_num_y \
            and self.voxel_num_z == other.voxel_num_z \
            and self.voxel_size_x == other.voxel_size_x \
            and self.voxel_size_y == other.voxel_size_y \
            and self.voxel_size_z == other.voxel_size_z \
            and self.center_x == other.center_x \
            and self.center_y == other.center_y \
            and self.center_z == other.center_z \
            and self.channels == other.channels \
            and self.channel_spacing == other.channel_spacing \
            and self.dimension_labels == other.dimension_labels:

            return True
        
        return False

    @property
    def dtype(self):
        return self.__dtype

    @dtype.setter
    def dtype(self, val):
        self.__dtype = val           

    def __init__(self, 
                 voxel_num_x=0, 
                 voxel_num_y=0, 
                 voxel_num_z=0, 
                 voxel_size_x=1, 
                 voxel_size_y=1, 
                 voxel_size_z=1, 
                 center_x=0, 
                 center_y=0, 
                 center_z=0, 
                 channels=1, 
                 **kwargs):
        
        self.voxel_num_x = voxel_num_x
        self.voxel_num_y = voxel_num_y
        self.voxel_num_z = voxel_num_z
        self.voxel_size_x = voxel_size_x
        self.voxel_size_y = voxel_size_y
        self.voxel_size_z = voxel_size_z
        self.center_x = center_x
        self.center_y = center_y
        self.center_z = center_z  
        self.channels = channels
        self.channel_labels = None
        self.channel_spacing = 1.0
        self.dimension_labels = kwargs.get('dimension_labels', None)
        self.dtype = kwargs.get('dtype', numpy.float32)

    def subset(self, dimensions=None, **kw):
        '''Returns a new sliced and/or reshaped ImageGeometry'''

        if not kw.get('suppress_warning', False):
            warnings.warn('Subset has been deprecated and will be removed in following version. Use reorder() and get_slice() instead',
              DeprecationWarning)

        if dimensions is None:
            return self.get_slice(**kw)
        else:
            if len(dimensions) != len(self.dimension_labels):
                raise ValueError('The axes list for subset must contain the dimension_labels {0} got {1}'.format(self.dimension_labels, dimensions))
            
            temp = self.copy()
            temp.set_labels(dimensions)
            return temp      

    def get_slice(self,channel=None, vertical=None, horizontal_x=None, horizontal_y=None):
        '''
        Returns a new ImageGeometry of a single slice of in the requested direction.
        '''
        geometry_new = self.copy()
        if channel is not None:
            geometry_new.channels = 1
            
            try:
                geometry_new.channel_labels = [self.channel_labels[channel]]
            except:
                geometry_new.channel_labels = None

        if vertical is not None:
            geometry_new.voxel_num_z = 0
                
        if horizontal_y is not None:
            geometry_new.voxel_num_y = 0

        if horizontal_x is not None:
            geometry_new.voxel_num_x = 0

        return geometry_new

    def get_order_by_label(self, dimension_labels, default_dimension_labels):
        order = []
        for i, el in enumerate(default_dimension_labels):
            for j, ek in enumerate(dimension_labels):
                if el == ek:
                    order.append(j)
                    break
        return order

    def get_min_x(self):
        return self.center_x - 0.5*self.voxel_num_x*self.voxel_size_x
        
    def get_max_x(self):
        return self.center_x + 0.5*self.voxel_num_x*self.voxel_size_x
        
    def get_min_y(self):
        return self.center_y - 0.5*self.voxel_num_y*self.voxel_size_y
        
    def get_max_y(self):
        return self.center_y + 0.5*self.voxel_num_y*self.voxel_size_y
        
    def get_min_z(self):
        if not self.voxel_num_z == 0:
            return self.center_z - 0.5*self.voxel_num_z*self.voxel_size_z
        else:
            return 0
        
    def get_max_z(self):
        if not self.voxel_num_z == 0:
            return self.center_z + 0.5*self.voxel_num_z*self.voxel_size_z
        else:
            return 0
        
    def clone(self):
        '''returns a copy of the ImageGeometry'''
        return copy.deepcopy(self)

    def copy(self):
        '''alias of clone'''
        return self.clone()
 
    def __str__ (self):
        repres = ""
        repres += "Number of channels: {0}\n".format(self.channels)
        repres += "channel_spacing: {0}\n".format(self.channel_spacing)

        if self.voxel_num_z > 0:
            repres += "voxel_num : x{0},y{1},z{2}\n".format(self.voxel_num_x, self.voxel_num_y, self.voxel_num_z)
            repres += "voxel_size : x{0},y{1},z{2}\n".format(self.voxel_size_x, self.voxel_size_y, self.voxel_size_z)
            repres += "center : x{0},y{1},z{2}\n".format(self.center_x, self.center_y, self.center_z)
        else:
            repres += "voxel_num : x{0},y{1}\n".format(self.voxel_num_x, self.voxel_num_y)
            repres += "voxel_size : x{0},y{1}\n".format(self.voxel_size_x, self.voxel_size_y)
            repres += "center : x{0},y{1}\n".format(self.center_x, self.center_y)

        return repres
    def allocate(self, value=0, **kwargs):
        '''allocates an ImageData according to the size expressed in the instance'''

        dtype = kwargs.get('dtype', self.dtype)

        if kwargs.get('dimension_labels', None) is not None:
            raise ValueError("Deprecated: 'dimension_labels' cannot be set with 'allocate()'. Use 'geometry.set_labels()' to modify the geometry before using allocate.")

        out = ImageData(geometry=self.copy(), 
                            dtype=dtype, 
                            suppress_warning=True)

        if isinstance(value, Number):
            # it's created empty, so we make it 0
            out.array.fill(value)
        else:
            if value == ImageGeometry.RANDOM:
                seed = kwargs.get('seed', None)
                if seed is not None:
                    numpy.random.seed(seed)
                if dtype in [ numpy.complex , numpy.complex64 , numpy.complex128 ] :
                    r = numpy.random.random_sample(self.shape) + 1j * numpy.random.random_sample(self.shape)
                    out.fill(r)
                else: 
                    out.fill(numpy.random.random_sample(self.shape))
            elif value == ImageGeometry.RANDOM_INT:
                seed = kwargs.get('seed', None)
                if seed is not None:
                    numpy.random.seed(seed)
                max_value = kwargs.get('max_value', 100)
                r = numpy.random.randint(max_value,size=self.shape, dtype=numpy.int32)
                out.fill(numpy.asarray(r, dtype=self.dtype))
            elif value is None:
                pass
            else:
                raise ValueError('Value {} unknown'.format(value))

        return out
    
class ComponentDescription(object):
    r'''This class enables the creation of vectors and unit vectors used to describe the components of a tomography system
     '''
    def __init__ (self, dof):
        self.__dof = dof

    @staticmethod  
    def CreateVector(val):
        try:
            vec = numpy.asarray(val, dtype=numpy.float32).reshape(len(val))
        except:
            raise ValueError("Can't convert to numpy array")
   
        return vec

    @staticmethod   
    def CreateUnitVector(val):
        vec = ComponentDescription.CreateVector(val)
        vec = (vec/numpy.sqrt(vec.dot(vec)))
        return vec

    def length_check(self, val):
        try:
            val_length = len(val)
        except:
            raise ValueError("Vectors for {0}D geometries must have length = {0}. Got {1}".format(self.__dof,val))
        
        if val_length != self.__dof:
            raise ValueError("Vectors for {0}D geometries must have length = {0}. Got {1}".format(self.__dof,val))

class PositionVector(ComponentDescription):
    r'''This class creates a component of a tomography system with a position attribute
     '''
    @property
    def position(self):
        try:
            return self.__position
        except:
            raise AttributeError

    @position.setter
    def position(self, val):  
        self.length_check(val)
        self.__position = ComponentDescription.CreateVector(val)


class DirectionVector(ComponentDescription):
    r'''This class creates a component of a tomography system with a direction attribute
     '''
    @property
    def direction(self):      
        try:
            return self.__direction
        except:
            raise AttributeError

    @direction.setter
    def direction(self, val):
        self.length_check(val)    
        self.__direction = ComponentDescription.CreateUnitVector(val)

 
class PositionDirectionVector(PositionVector, DirectionVector):
    r'''This class creates a component of a tomography system with position and direction attributes
     '''
    pass

class Detector1D(PositionVector):
    r'''This class creates a component of a tomography system with position and direction_x attributes used for 1D panels
     '''
    @property
    def direction_x(self):
        try:
            return self.__direction_x
        except:
            raise AttributeError

    @direction_x.setter
    def direction_x(self, val):
        self.length_check(val)
        self.__direction_x = ComponentDescription.CreateUnitVector(val)

class Detector2D(PositionVector):
    r'''This class creates a component of a tomography system with position, direction_x and direction_y attributes used for 2D panels
     '''
    @property
    def direction_x(self):
        try:
            return self.__direction_x
        except:
            raise AttributeError

    @property
    def direction_y(self):
        try:
            return self.__direction_y
        except:
            raise AttributeError

    def set_direction(self, x, y):
        self.length_check(x)
        x = ComponentDescription.CreateUnitVector(x)

        self.length_check(y)
        y = ComponentDescription.CreateUnitVector(y)

        dot_product = x.dot(y)
        if not numpy.isclose(dot_product, 0):
            raise ValueError("vectors detector.direction_x and detector.direction_y must be orthogonal")

        self.__direction_y = y        
        self.__direction_x = x

class SystemConfiguration(object):
    r'''This is a generic class to hold the description of a tomography system
     '''
    @property
    def dimension(self):
        if self._dimension == 2:
            return '2D'
        else:
            return '3D'    

    @dimension.setter
    def dimension(self,val):
        if val != 2 and val != 3:
            raise ValueError('Can set up 2D and 3D systems only. got {0}D'.format(val))
        else:
            self._dimension = val

    @property
    def geometry(self):
        return self.__geometry

    @geometry.setter
    def geometry(self,val):
        if val != AcquisitionGeometry.CONE and val != AcquisitionGeometry.PARALLEL:
            raise ValueError('geom_type = {} not recognised please specify \'cone\' or \'parallel\''.format(val))
        else:
            self.__geometry = val

    def __init__(self, dof, geometry): 
        """Initialises the system component attributes for the acquisition type
        """                
        self.dimension = dof
        self.geometry = geometry
        
        if geometry == AcquisitionGeometry.PARALLEL:
            self.ray = DirectionVector(dof)
        else:
            self.source = PositionVector(dof)

        if dof == 2:
            self.detector = Detector1D(dof)
            self.rotation_axis = PositionVector(dof)
        else:
            self.detector = Detector2D(dof)
            self.rotation_axis = PositionDirectionVector(dof)
    
    def __str__(self):
        """Implements the string representation of the system configuration
        """   
        raise NotImplementedError

    def __eq__(self, other):
        """Implements the equality check of the system configuration
        """   
        raise NotImplementedError

    def update_reference_frame(self):
        """Returns the components of the system in the reference frame of the rotation axis at position 0
        """      
        raise NotImplementedError

    def get_centre_slice(self):
        """Returns the 2D system configuration corersponding to the centre slice
        """        
        raise NotImplementedError

    def calculate_magnification(self):
        r'''Calculates the magnification of the system using the source to rotate axis,
        and source to detector distance along the direction.

        :return: returns [dist_source_center, dist_center_detector, magnification],  [0] distance from the source to the rotate axis, [1] distance from the rotate axis to the detector, [2] magnification of the system
        :rtype: list
        '''
        raise NotImplementedError

    def copy(self):
        '''returns a copy of SystemConfiguration'''
        return copy.deepcopy(self)

class Parallel2D(SystemConfiguration):
    r'''This class creates the SystemConfiguration of a parallel beam 2D tomographic system
                       
    :param ray_direction: A 2D vector describing the x-ray direction (x,y)
    :type ray_direction: list, tuple, ndarray
    :param detector_pos: A 2D vector describing the position of the centre of the detector (x,y)
    :type detector_pos: list, tuple, ndarray
    :param detector_direction_x: A 2D vector describing the direction of the detector_x (x,y)
    :type detector_direction_x: list, tuple, ndarray
    :param rotation_axis_pos: A 2D vector describing the position of the axis of rotation (x,y)
    :type rotation_axis_pos: list, tuple, ndarray 
     '''
    def __init__ (self, ray_direction, detector_pos, detector_direction_x, rotation_axis_pos):
        """Constructor method
        """
        super(Parallel2D, self).__init__(dof=2, geometry = 'parallel')

        #source
        self.ray.direction = ray_direction

        #detector
        self.detector.position = detector_pos
        self.detector.direction_x = detector_direction_x
        
        #rotate axis
        self.rotation_axis.position = rotation_axis_pos

    def update_reference_frame(self):
        r'''Transforms the system origin to the rotate axis
        '''         
        self.detector.position -= self.rotation_axis.position
        self.rotation_axis.position = [0,0]

    def __str__(self):
        def csv(val):
            return numpy.array2string(val, separator=', ')
        
        repres = "2D Parallel-beam tomography\n"
        repres += "System configuration:\n"
        repres += "\tRay direction: {0}\n".format(csv(self.ray.direction))
        repres += "\tRotation axis position: {0}\n".format(csv(self.rotation_axis.position))
        repres += "\tDetector position: {0}\n".format(csv(self.detector.position))
        repres += "\tDetector direction x: {0}\n".format(csv(self.detector.direction_x))
        return repres

    def __eq__(self, other):

        if not isinstance(other, self.__class__):
            return False
        
        if numpy.allclose(self.ray.direction, other.ray.direction) \
        and numpy.allclose(self.detector.position, other.detector.position)\
        and numpy.allclose(self.detector.direction_x, other.detector.direction_x)\
        and numpy.allclose(self.rotation_axis.position, other.rotation_axis.position):
            return True
        
        return False

    def get_centre_slice(self):
        return self

    def calculate_magnification(self):
        return [None, None, 1.0]

class Parallel3D(SystemConfiguration):
    r'''This class creates the SystemConfiguration of a parallel beam 3D tomographic system
                       
    :param ray_direction: A 3D vector describing the x-ray direction (x,y,z)
    :type ray_direction: list, tuple, ndarray
    :param detector_pos: A 3D vector describing the position of the centre of the detector (x,y,z)
    :type detector_pos: list, tuple, ndarray
    :param detector_direction_x: A 3D vector describing the direction of the detector_x (x,y,z)
    :type detector_direction_x: list, tuple, ndarray
    :param detector_direction_y: A 3D vector describing the direction of the detector_y (x,y,z)
    :type detector_direction_y: list, tuple, ndarray
    :param rotation_axis_pos: A 3D vector describing the position of the axis of rotation (x,y,z)
    :type rotation_axis_pos: list, tuple, ndarray
    :param rotation_axis_direction: A 3D vector describing the direction of the axis of rotation (x,y,z)
    :type rotation_axis_direction: list, tuple, ndarray       
     '''
    def __init__ (self,  ray_direction, detector_pos, detector_direction_x, detector_direction_y, rotation_axis_pos, rotation_axis_direction):
        """Constructor method
        """
        super(Parallel3D, self).__init__(dof=3, geometry = 'parallel')
                    
        #source
        self.ray.direction = ray_direction

        #detector
        self.detector.position = detector_pos
        self.detector.set_direction(detector_direction_x, detector_direction_y)

        #rotate axis
        self.rotation_axis.position = rotation_axis_pos
        self.rotation_axis.direction = rotation_axis_direction

    def update_reference_frame(self):
        r'''Transforms the system origin to the rotate axis with z direction aligned to the rotate axis direction
        '''          
        #shift detector
        self.detector.position = (self.detector.position - self.rotation_axis.position)
        self.rotation_axis.position = [0,0,0]

        #calculate rotation matrix to align rotation axis direction with z
        a = self.rotation_axis.direction

        if numpy.allclose(a,[0,0,1]):
            return
        elif numpy.allclose(a,[0,0,-1]):
            axis_rotation = numpy.eye(3)
            axis_rotation[1][1] = -1
            axis_rotation[2][2] = -1
        else:
            vx = numpy.array([[0, 0, -a[0]], [0, 0, -a[1]], [a[0], a[1], 0]])
            axis_rotation = numpy.eye(3) + vx + vx.dot(vx) *  1 / (1 + a[2])
        
        rotation_matrix = numpy.matrix(axis_rotation)

        #sanity check
        new_rotation_axis_direction = rotation_matrix.dot(self.rotation_axis.direction.reshape(3,1))

        if not numpy.allclose(new_rotation_axis_direction.flatten(), [0,0,1], atol=1e-7):
            raise ValueError("Failed to align reference frame")

        #apply transform
        self.rotation_axis.direction = [0,0,1]
        self.ray.direction = rotation_matrix.dot(self.ray.direction.reshape(3,1))
        self.detector.position = rotation_matrix.dot(self.detector.position.reshape(3,1))
        new_x = rotation_matrix.dot(self.detector.direction_x.reshape(3,1))
        new_y = rotation_matrix.dot(self.detector.direction_y.reshape(3,1))
        self.detector.set_direction(new_x, new_y)

    def __str__(self):
        def csv(val):
            return numpy.array2string(val, separator=', ')

        repres = "3D Parallel-beam tomography\n"
        repres += "System configuration:\n"
        repres += "\tRay direction: {0}\n".format(csv(self.ray.direction))
        repres += "\tRotation axis position: {0}\n".format(csv(self.rotation_axis.position))
        repres += "\tRotation axis direction: {0}\n".format(csv(self.rotation_axis.direction))
        repres += "\tDetector position: {0}\n".format(csv(self.detector.position))
        repres += "\tDetector direction x: {0}\n".format(csv(self.detector.direction_x))
        repres += "\tDetector direction y: {0}\n".format(csv(self.detector.direction_y))    
        return repres

    def __eq__(self, other):

        if not isinstance(other, self.__class__):
            return False
        
        if numpy.allclose(self.ray.direction, other.ray.direction) \
        and numpy.allclose(self.detector.position, other.detector.position)\
        and numpy.allclose(self.detector.direction_x, other.detector.direction_x)\
        and numpy.allclose(self.detector.direction_y, other.detector.direction_y)\
        and numpy.allclose(self.rotation_axis.position, other.rotation_axis.position)\
        and numpy.allclose(self.rotation_axis.direction, other.rotation_axis.direction):
            
            return True
        
        return False

    def calculate_magnification(self):
        return [None, None, 1.0]

    def get_centre_slice(self):
        """Returns the 2D system configuration corersponding to the centre slice
        """  
        dp1 = self.rotation_axis.direction.dot(self.ray.direction)
        dp2 = self.rotation_axis.direction.dot(self.detector.direction_x)

        if numpy.isclose(dp1, 0) and numpy.isclose(dp2, 0):
            temp = self.copy()

            #convert to rotation axis reference frame
            temp.update_reference_frame()

            ray_direction = temp.ray.direction[0:2]
            detector_position = temp.detector.position[0:2]
            detector_direction_x = temp.detector.direction_x[0:2]
            rotation_axis_position = temp.rotation_axis.position[0:2]

            return Parallel2D(ray_direction, detector_position, detector_direction_x, rotation_axis_position)

        else:
            raise ValueError('Cannot convert geometry to 2D. Requires axis of rotation to be perpenidular to ray direction and the detector direction x.')


class Cone2D(SystemConfiguration):
    r'''This class creates the SystemConfiguration of a cone beam 2D tomographic system
                       
    :param source_pos: A 2D vector describing the position of the source (x,y)
    :type source_pos: list, tuple, ndarray
    :param detector_pos: A 2D vector describing the position of the centre of the detector (x,y)
    :type detector_pos: list, tuple, ndarray
    :param detector_direction_x: A 2D vector describing the direction of the detector_x (x,y)
    :type detector_direction_x: list, tuple, ndarray
    :param rotation_axis_pos: A 2D vector describing the position of the axis of rotation (x,y)
    :type rotation_axis_pos: list, tuple, ndarray    
     '''

    def __init__ (self, source_pos, detector_pos, detector_direction_x, rotation_axis_pos):
        """Constructor method
        """
        super(Cone2D, self).__init__(dof=2, geometry = 'cone')

        #source
        self.source.position = source_pos

        #detector
        self.detector.position = detector_pos
        self.detector.direction_x = detector_direction_x

        #rotate axis
        self.rotation_axis.position = rotation_axis_pos

    def update_reference_frame(self):
        r'''Transforms the system origin to the rotate axis
        '''                  
        self.source.position -= self.rotation_axis.position
        self.detector.position -= self.rotation_axis.position
        self.rotation_axis.position = [0,0]

    def __str__(self):
        def csv(val):
            return numpy.array2string(val, separator=', ')

        repres = "2D Cone-beam tomography\n"
        repres += "System configuration:\n"
        repres += "\tSource position: {0}\n".format(csv(self.source.position))
        repres += "\tRotation axis position: {0}\n".format(csv(self.rotation_axis.position))
        repres += "\tDetector position: {0}\n".format(csv(self.detector.position))
        repres += "\tDetector direction x: {0}\n".format(csv(self.detector.direction_x)) 
        return repres    

    def __eq__(self, other):

        if not isinstance(other, self.__class__):
            return False
        
        if numpy.allclose(self.source.position, other.source.position) \
        and numpy.allclose(self.detector.position, other.detector.position)\
        and numpy.allclose(self.detector.direction_x, other.detector.direction_x)\
        and numpy.allclose(self.rotation_axis.position, other.rotation_axis.position):
            return True
        
        return False

    def get_centre_slice(self):
        return self

    def calculate_magnification(self):
        #64bit for maths
        rotation_axis_position = self.rotation_axis.position.astype(numpy.float64)
        source_position = self.source.position.astype(numpy.float64)
        detector_position = self.detector.position.astype(numpy.float64)
        direction_x = self.detector.direction_x.astype(numpy.float64)

        ab = (rotation_axis_position - source_position)
        dist_source_center = float(numpy.sqrt(ab.dot(ab)))

        ab_unit = ab / numpy.sqrt(ab.dot(ab))

        n = ComponentDescription.CreateVector([direction_x[1], -direction_x[0]]).astype(numpy.float64)

        #perpendicular distance between source and detector centre
        sd = float((detector_position - source_position).dot(n))
        ratio = float(ab_unit.dot(n))

        source_to_detector = sd / ratio
        dist_center_detector = source_to_detector - dist_source_center
        magnification = (dist_center_detector + dist_source_center) / dist_source_center

        return [dist_source_center, dist_center_detector, magnification]

class Cone3D(SystemConfiguration):
    r'''This class creates the SystemConfiguration of a cone beam 3D tomographic system
                       
    :param source_pos: A 3D vector describing the position of the source (x,y,z)
    :type source_pos: list, tuple, ndarray
    :param detector_pos: A 3D vector describing the position of the centre of the detector (x,y,z)
    :type detector_pos: list, tuple, ndarray
    :param detector_direction_x: A 3D vector describing the direction of the detector_x (x,y,z)
    :type detector_direction_x: list, tuple, ndarray
    :param detector_direction_y: A 3D vector describing the direction of the detector_y (x,y,z)
    :type detector_direction_y: list, tuple, ndarray   
    :param rotation_axis_pos: A 3D vector describing the position of the axis of rotation (x,y,z)
    :type rotation_axis_pos: list, tuple, ndarray
    :param rotation_axis_direction: A 3D vector describing the direction of the axis of rotation (x,y,z)
    :type rotation_axis_direction: list, tuple, ndarray   
    '''

    def __init__ (self, source_pos, detector_pos, detector_direction_x, detector_direction_y, rotation_axis_pos, rotation_axis_direction):
        """Constructor method
        """
        super(Cone3D, self).__init__(dof=3, geometry = 'cone')

        #source
        self.source.position = source_pos

        #detector
        self.detector.position = detector_pos
        self.detector.set_direction(detector_direction_x, detector_direction_y)

        #rotate axis
        self.rotation_axis.position = rotation_axis_pos
        self.rotation_axis.direction = rotation_axis_direction

    def update_reference_frame(self):
        r'''Transforms the system origin to the rotate axis with z direction aligned to the rotate axis direction
        '''                  
        #shift 
        self.detector.position = (self.detector.position - self.rotation_axis.position)
        self.source.position = (self.source.position - self.rotation_axis.position)
        self.rotation_axis.position = [0,0,0]

        #calculate rotation matrix to align rotation axis direction with z
        a = self.rotation_axis.direction
        if numpy.allclose(a,[0,0,1]):
            return
        elif numpy.allclose(a,[0,0,-1]):
            axis_rotation = numpy.eye(3)
            axis_rotation[1][1] = -1
            axis_rotation[2][2] = -1
        else:
            vx = numpy.array([[0, 0, -a[0]], [0, 0, -a[1]], [a[0], a[1], 0]])
            axis_rotation = numpy.eye(3) + vx + vx.dot(vx) *  1 / (1 + a[2])
    
        rotation_matrix = numpy.matrix(axis_rotation)

        #sanity check
        new_rotation_axis_direction = rotation_matrix.dot(self.rotation_axis.direction.reshape(3,1))

        if not numpy.allclose(new_rotation_axis_direction.flatten(), [0,0,1], atol=1e-7):
            raise ValueError("Failed to align reference frame")
    
        #apply transform
        self.rotation_axis.direction = [0,0,1]
        self.source.position = rotation_matrix.dot(self.source.position.reshape(3,1))
        self.detector.position = rotation_matrix.dot(self.detector.position.reshape(3,1))
        new_x = rotation_matrix.dot(self.detector.direction_x.reshape(3,1)) 
        new_y = rotation_matrix.dot(self.detector.direction_y.reshape(3,1))
        self.detector.set_direction(new_x, new_y)

    def get_centre_slice(self):
        """Returns the 2D system configuration corersponding to the centre slice
        """ 
        #requires the rotate axis to be perpendicular to the detector, and parallel to detector_direction_y
        vec1= numpy.cross(self.detector.direction_x, self.detector.direction_y)  
        dp1 = self.rotation_axis.direction.dot(vec1)
        dp2 = self.rotation_axis.direction.dot(self.detector.direction_x)
        
        if numpy.isclose(dp1, 0) and numpy.isclose(dp2, 0):
            temp = self.copy()
            temp.update_reference_frame()
            source_position = temp.source.position[0:2]
            detector_position = temp.detector.position[0:2]
            detector_direction_x = temp.detector.direction_x[0:2]
            rotation_axis_position = temp.rotation_axis.position[0:2]

            return Cone2D(source_position, detector_position, detector_direction_x, rotation_axis_position)
        else:
            raise ValueError('Cannot convert geometry to 2D. Requires axis of rotation to be perpendicular to the detector.')
        
    def __str__(self):
        def csv(val):
            return numpy.array2string(val, separator=', ')

        repres = "3D Cone-beam tomography\n"
        repres += "System configuration:\n"
        repres += "\tSource position: {0}\n".format(csv(self.source.position))
        repres += "\tRotation axis position: {0}\n".format(csv(self.rotation_axis.position))
        repres += "\tRotation axis direction: {0}\n".format(csv(self.rotation_axis.direction))
        repres += "\tDetector position: {0}\n".format(csv(self.detector.position))
        repres += "\tDetector direction x: {0}\n".format(csv(self.detector.direction_x))
        repres += "\tDetector direction y: {0}\n".format(csv(self.detector.direction_y))
        return repres   

    def __eq__(self, other):

        if not isinstance(other, self.__class__):
            return False
        
        if numpy.allclose(self.source.position, other.source.position) \
        and numpy.allclose(self.detector.position, other.detector.position)\
        and numpy.allclose(self.detector.direction_x, other.detector.direction_x)\
        and numpy.allclose(self.detector.direction_y, other.detector.direction_y)\
        and numpy.allclose(self.rotation_axis.position, other.rotation_axis.position)\
        and numpy.allclose(self.rotation_axis.direction, other.rotation_axis.direction):
            
            return True
        
        return False

    def calculate_magnification(self):
    
        #64bit for maths
        rotation_axis_position = self.rotation_axis.position.astype(numpy.float64)
        source_position = self.source.position.astype(numpy.float64)
        detector_position = self.detector.position.astype(numpy.float64)
        direction_x = self.detector.direction_x.astype(numpy.float64)

        ab = (rotation_axis_position - source_position)
        dist_source_center = float(numpy.sqrt(ab.dot(ab)))

        ab_unit = ab / numpy.sqrt(ab.dot(ab))

        #dey y and det x are perpendicular unit vectors so n is a unit vector
        #unit vector orthogonal to the detector
        direction_y = self.detector.direction_y.astype(numpy.float64)
        n = numpy.cross(direction_x,direction_y)

        #perpendicular distance between source and detector centre
        sd = float((detector_position - source_position).dot(n))
        ratio = float(ab_unit.dot(n))

        source_to_detector = sd / ratio
        dist_center_detector = source_to_detector - dist_source_center
        magnification = (dist_center_detector + dist_source_center) / dist_source_center

        return [dist_source_center, dist_center_detector, magnification]

class Panel(object):
    r'''This is a class describing the panel of the system. 
                 
    :param num_pixels: num_pixels_h or (num_pixels_h, num_pixels_v) containing the number of pixels of the panel
    :type num_pixels: int, list, tuple
    :param pixel_size: pixel_size_h or (pixel_size_h, pixel_size_v) containing the size of the pixels of the panel
    :type pixel_size: int, lust, tuple
    :param origin: the position of pixel 0 (the data origin) of the panel `top-left`, `top-right`, `bottom-left`, `bottom-right`
    :type origin: string 
     '''

    @property
    def num_pixels(self):
        return self.__num_pixels

    @num_pixels.setter
    def num_pixels(self, val):

        if isinstance(val,int):
            num_pixels_temp = [val, 1]
        else:
            try:
                length_val = len(val)
            except:
                raise TypeError('num_pixels expected int x or [int x, int y]. Got {}'.format(type(val)))


            if length_val == 2:
                try:
                    val0 = int(val[0])
                    val1 = int(val[1])
                except:
                    raise TypeError('num_pixels expected int x or [int x, int y]. Got {0},{1}'.format(type(val[0]), type(val[1])))

                num_pixels_temp = [val0, val1]
            else:
                raise ValueError('num_pixels expected int x or [int x, int y]. Got {}'.format(val))
   
        if num_pixels_temp[1] > 1 and self._dimension == 2:
            raise ValueError('2D acquisitions expects a 1D panel. Expected num_pixels[1] = 1. Got {}'.format(num_pixels_temp[1]))
        if num_pixels_temp[0] < 1 or num_pixels_temp[1] < 1:
            raise ValueError('num_pixels (x,y) must be >= (1,1). Got {}'.format(num_pixels_temp))
        else:
            self.__num_pixels = num_pixels_temp

    @property
    def pixel_size(self):
        return self.__pixel_size

    @pixel_size.setter
    def pixel_size(self, val):

        if val is None:
            pixel_size_temp = [1.0,1.0] 
        else:
            try:
                length_val = len(val)
            except:
                try:
                    temp = float(val)
                    pixel_size_temp = [temp, temp]

                except:
                    raise TypeError('pixel_size expected float xy or [float x, float y]. Got {}'.format(val))    
            else:
                if length_val == 2:
                    try:
                        temp0 = float(val[0]) 
                        temp1 = float(val[1]) 
                        pixel_size_temp = [temp0, temp1]
                    except:
                        raise ValueError('pixel_size expected float xy or [float x, float y]. Got {}'.format(val))
                else:
                    raise ValueError('pixel_size expected float xy or [float x, float y]. Got {}'.format(val))
    
            if pixel_size_temp[0] <= 0 or pixel_size_temp[1] <= 0:
                raise ValueError('pixel_size (x,y) at must be > (0.,0.). Got {}'.format(pixel_size_temp)) 

        self.__pixel_size = pixel_size_temp

    @property
    def origin(self):
        return self.__origin

    @origin.setter
    def origin(self, val):
        allowed = ['top-left', 'top-right','bottom-left','bottom-right']
        if val in allowed:
            self.__origin=val
        else:
            raise ValueError('origin expected one of {0}. Got {1}'.format(allowed, val))

    def __str__(self):
        repres = "Panel configuration:\n"             
        repres += "\tNumber of pixels: {0}\n".format(self.num_pixels)
        repres += "\tPixel size: {0}\n".format(self.pixel_size)
        repres += "\tPixel origin: {0}\n".format(self.origin)
        return repres   

    def __eq__(self, other):

        if not isinstance(other, self.__class__):
            return False
        
        if self.num_pixels == other.num_pixels \
            and numpy.allclose(self.pixel_size, other.pixel_size) \
            and self.origin == other.origin:   
            return True
        
        return False

    def __init__ (self, num_pixels, pixel_size, origin, dimension):  
        """Constructor method
        """
        self._dimension = dimension
        self.num_pixels = num_pixels
        self.pixel_size = pixel_size
        self.origin = origin

class Channels(object):
    r'''This is a class describing the channels of the data. 
    This will be created on initialisation of AcquisitionGeometry.
                       
    :param num_channels: The number of channels of data
    :type num_channels: int
    :param channel_labels: A list of channel labels
    :type channel_labels: list, optional
     '''

    @property
    def num_channels(self):
        return self.__num_channels

    @num_channels.setter
    def num_channels(self, val):      
        try:
            val = int(val)
        except TypeError:
            raise ValueError('num_channels expected a positive integer. Got {}'.format(type(val)))

        if val > 0:
            self.__num_channels = val
        else:
            raise ValueError('num_channels expected a positive integer. Got {}'.format(val))

    @property
    def channel_labels(self):
        return self.__channel_labels

    @channel_labels.setter
    def channel_labels(self, val):      
        if val is None or len(val) == self.__num_channels:
            self.__channel_labels = val  
        else:
            raise ValueError('labels expected to have length {0}. Got {1}'.format(self.__num_channels, len(val)))

    def __str__(self):
        repres = "Channel configuration:\n"             
        repres += "\tNumber of channels: {0}\n".format(self.num_channels)
        
        num_print=min(10,self.num_channels)                     
        if  hasattr(self, 'channel_labels'):
            repres += "\tChannel labels 0-{0}: {1}\n".format(num_print, self.channel_labels[0:num_print])
        
        return repres

    def __eq__(self, other):

        if not isinstance(other, self.__class__):
            return False
        
        if self.num_channels != other.num_channels:
            return False

        if hasattr(self,'channel_labels'):
            if self.channel_labels != other.channel_labels:
                return False
         
        return True

    def __init__ (self, num_channels, channel_labels):  
        """Constructor method
        """
        self.num_channels = num_channels
        if channel_labels is not None:
            self.channel_labels = channel_labels

class Angles(object):
    r'''This is a class describing the angles of the data. 

    :param angles: The angular positions of the acquisition data
    :type angles: list, ndarray
    :param initial_angle: The angular offset of the object from the reference frame
    :type initial_angle: float, optional
    :param angle_unit: The units of the stored angles 'degree' or 'radian'
    :type angle_unit: string
     '''

    @property
    def angle_data(self):
        return self.__angle_data

    @angle_data.setter
    def angle_data(self, val):
        if val is None:
            raise ValueError('angle_data expected to be a list of floats') 
        else:
            try:
                self.num_positions = len(val)

            except TypeError:
                self.num_positions = 1
                val = [val]

            finally:
                try:
                    self.__angle_data = numpy.asarray(val, dtype=numpy.float32)
                except:
                    raise ValueError('angle_data expected to be a list of floats') 

    @property
    def initial_angle(self):
        return self.__initial_angle

    @initial_angle.setter
    def initial_angle(self, val):
        try:
            val = float(val)
        except:
            raise TypeError('initial_angle expected a float. Got {0}'.format(type(val)))

        self.__initial_angle = val

    @property
    def angle_unit(self):
        return self.__angle_unit

    @angle_unit.setter
    def angle_unit(self,val):
        if val != AcquisitionGeometry.DEGREE and val != AcquisitionGeometry.RADIAN:
            raise ValueError('angle_unit = {} not recognised please specify \'degree\' or \'radian\''.format(val))
        else:
            self.__angle_unit = val

    def __str__(self):
        repres = "Acquisition description:\n"
        repres += "\tNumber of positions: {0}\n".format(self.num_positions)
        num_print=min(20,self.num_positions)    
        repres += "\tAngles 0-{0} in {1}s:\n{2}\n".format(num_print, self.angle_unit, numpy.array2string(self.angle_data[0:num_print], separator=', '))
        return repres   

    def __eq__(self, other):

        if not isinstance(other, self.__class__):
            return False
        
        if self.angle_unit != other.angle_unit:
            return False

        if self.initial_angle != other.initial_angle:
            return False

        if not numpy.allclose(self.angle_data, other.angle_data):
            return False
         
        return True

    def __init__ (self, angles, initial_angle, angle_unit):  
        """Constructor method
        """
        self.angle_data = angles
        self.initial_angle = initial_angle
        self.angle_unit = angle_unit

class Configuration(object):
    r'''This is a class holds the description of the system components. 
     '''

    def __init__(self):
        self.system = None
        self.angles = None
        self.panel = None
        self.channels = Channels(1, None)

    @property
    def configured(self):
        if self.system is None:
            print("Please configure AcquisitionGeometry using one of the following methods:\
                    \n\tAcquisitionGeometry.create_Parallel2D()\
                    \n\tAcquisitionGeometry.create_Cone3D()\
                    \n\tAcquisitionGeometry.create_Parallel2D()\
                    \n\tAcquisitionGeometry.create_Cone3D()")
            return False

        configured = True
        if self.angles is None:
            print("Please configure angular data using the set_angles() method")
            configured = False
        if self.panel is None:
            print("Please configure the panel using the set_panel() method")
            configured = False
        return configured

    def __str__(self):
        repres = ""
        if self.configured:
            repres += str(self.system)
            repres += str(self.panel)
            repres += str(self.channels)
            repres += str(self.angles)
        
        return repres

    def __eq__(self, other):
        
        if not isinstance(other, self.__class__):
            return False

        if self.system == other.system\
        and self.panel == other.panel\
        and self.channels == other.channels\
        and self.angles == other.angles:
            return True

        return False

class AcquisitionGeometry(object):
    r'''This class holds the AcquisitionGeometry of the system.
    
    Please initialise using factory:
    AcquisitionGeometry.create_Parallel2D
    AcquisitionGeometry.create_Cone3D
    AcquisitionGeometry.create_Parallel2D
    AcquisitionGeometry.create_Cone3D


    These initialisation parameters will be deprecated in a future release.    
    :param geom_type: A description of the system type 'cone' or 'parallel'
    :type geom_type: string
    :param pixel_num_h: Number of pixels in the horizontal direction
    :type pixel_num_h: int, optional
    :param pixel_num_v: Number of pixels in the vertical direction
    :type pixel_num_v: int, optional    
    :param pixel_size_h: Size of pixels in the horizontal direction
    :type pixel_size_h: float, optional    
    :param pixel_size_v: Size of pixels in the vertical direction
    :type pixel_size_v: float, optional       
    :param chanels: Number of channels
    :type chanels: int, optional       
    :param dist_source_center: Distance from the source to the origin
    :type dist_source_center: float, optional
    :param dist_center_detector: Distance from the origin to the centre of the detector
    :type dist_center_detector: float, optional

    '''

    RANDOM = 'random'
    RANDOM_INT = 'random_int'
    ANGLE_UNIT = 'angle_unit'
    DEGREE = 'degree'
    RADIAN = 'radian'
    CHANNEL = 'channel'
    ANGLE = 'angle'
    VERTICAL = 'vertical'
    HORIZONTAL = 'horizontal'
    PARALLEL = 'parallel'
    CONE = 'cone'
    DIM2 = '2D'
    DIM3 = '3D'

    #for backwards compatibility
    @property
    def geom_type(self):
        return self.config.system.geometry

    @property
    def num_projections(self):
        return len(self.angles)       

    @property
    def pixel_num_h(self):
        return self.config.panel.num_pixels[0]

    @pixel_num_h.setter
    def pixel_num_h(self, val):
        self.config.panel.num_pixels[0] = val

    @property
    def pixel_num_v(self):
        return self.config.panel.num_pixels[1]

    @pixel_num_v.setter
    def pixel_num_v(self, val):
        self.config.panel.num_pixels[1] = val

    @property
    def pixel_size_h(self):
        return self.config.panel.pixel_size[0]

    @pixel_size_h.setter
    def pixel_size_h(self, val):
        self.config.panel.pixel_size[0] = val

    @property
    def pixel_size_v(self):
        return self.config.panel.pixel_size[1]

    @pixel_size_v.setter
    def pixel_size_v(self, val):
        self.config.panel.pixel_size[1] = val

    @property
    def channels(self):
        return self.config.channels.num_channels

    @property
    def angles(self):
        return self.config.angles.angle_data

    @property
    def dist_source_center(self):
        out = self.config.system.calculate_magnification()
        return out[0]

    @property
    def dist_center_detector(self):
        out = self.config.system.calculate_magnification()
        return out[1]

    @property
    def magnification(self):
        out = self.config.system.calculate_magnification()
        return out[2]

    @property
    def dimension(self):
        return self.config.system.dimension

    @property
    def shape(self):

        shape_dict = {AcquisitionGeometry.CHANNEL: self.config.channels.num_channels,
                     AcquisitionGeometry.ANGLE: self.config.angles.num_positions,
                     AcquisitionGeometry.VERTICAL: self.config.panel.num_pixels[1],        
                     AcquisitionGeometry.HORIZONTAL: self.config.panel.num_pixels[0]}

        shape = []
        for label in self.dimension_labels:
            shape.append(shape_dict[label])

        return tuple(shape)

    @shape.setter
    def shape(self, val):
        print("Deprecated - shape will be set automatically")

    @property
    def dimension_labels(self):
        labels_default = DataOrder.CIL_AG_LABELS

        shape_default = [self.config.channels.num_channels,
                            self.config.angles.num_positions,
                            self.config.panel.num_pixels[1],
                            self.config.panel.num_pixels[0]
                            ]

        try:
            labels = list(self.__dimension_labels)
        except AttributeError:
            labels = labels_default.copy()

        #remove from list labels where len == 1
        #
        for i, x in enumerate(shape_default):
            if x == 1:
                try:
                    labels.remove(labels_default[i])
                except ValueError:
                    pass #if not in custom list carry on

        return tuple(labels)
      
    @dimension_labels.setter
    def dimension_labels(self, val):

        labels_default = DataOrder.CIL_AG_LABELS

        #check input and store. This value is not used directly
        if val is not None:
            for x in val:
                if x not in labels_default:
                    raise ValueError('Requested axis are not possible. Accepted label names {},\ngot {}'.format(labels_default,val))
                    
            self.__dimension_labels = tuple(val)


    @property
    def dtype(self):
        return self.__dtype

    @dtype.setter
    def dtype(self, val):
        self.__dtype = val       

    def __init__(self,
                geom_type, 
                dimension=None,
                angles=None, 
                pixel_num_h=1, 	
                pixel_size_h=1,
                pixel_num_v=1,
                pixel_size_v=1,
                dist_source_center=None,
                dist_center_detector=None,
                channels=1,
                ** kwargs):

        """Constructor method
        """

        # default dtype for the acquisition geometry
        self.dtype = kwargs.get('dtype', numpy.float32)

        #backward compatibility
        new_setup = kwargs.get('new_setup', False)

        #set up old geometry        
        if new_setup is False:
            self.config = Configuration()
            
            if angles is None:
                raise ValueError("AcquisitionGeometry not configured. Parameter 'angles' is required")

            if geom_type == AcquisitionGeometry.CONE:
                if dist_source_center is None:
                    raise ValueError("AcquisitionGeometry not configured. Parameter 'dist_source_center' is required")
                if dist_center_detector is None:
                    raise ValueError("AcquisitionGeometry not configured. Parameter 'dist_center_detector' is required")

            if pixel_num_v > 1:
                dimension = 3
                num_pixels = [pixel_num_h, pixel_num_v]
                pixel_size = [pixel_size_h, pixel_size_v]
                if geom_type == AcquisitionGeometry.CONE:
                    self.config.system = Cone3D(source_pos=[0,-dist_source_center,0], detector_pos=[0,dist_center_detector,0], detector_direction_x=[1,0,0], detector_direction_y=[0,0,1], rotation_axis_pos=[0,0,0], rotation_axis_direction=[0,0,1])
                else:
                    self.config.system = Parallel3D(ray_direction=[0,1,0], detector_pos=[0,0,0], detector_direction_x=[1,0,0], detector_direction_y=[0,0,1], rotation_axis_pos=[0,0,0], rotation_axis_direction=[0,0,1])
            else:
                dimension = 2
                num_pixels = [pixel_num_h, 1]
                pixel_size = [pixel_size_h, pixel_size_h]                
                if geom_type == AcquisitionGeometry.CONE:
                    self.config.system = Cone2D(source_pos=[0,-dist_source_center], detector_pos=[0,dist_center_detector], detector_direction_x=[1,0], rotation_axis_pos=[0,0])
                else:
                    self.config.system = Parallel2D(ray_direction=[0,1], detector_pos=[0,0], detector_direction_x=[1,0], rotation_axis_pos=[0,0])


            self.config.panel = Panel(num_pixels, pixel_size, 'bottom-left', dimension)  
            self.config.channels = Channels(channels, channel_labels=None)  
            self.config.angles = Angles(angles, 0, kwargs.get(AcquisitionGeometry.ANGLE_UNIT, AcquisitionGeometry.DEGREE))

            self.dimension_labels = kwargs.get('dimension_labels', None)
            if self.config.configured:
                print("AcquisitionGeometry configured using deprecated method")
            else:
                raise ValueError("AcquisitionGeometry not configured")

    def set_angles(self, angles, initial_angle=0, angle_unit='degree'):
        r'''This method configures the angular information of an AcquisitionGeometry object. 

        :param angles: The angular positions of the acquisition data
        :type angles: list, ndarray
        :param initial_angle: The angular offset of the object from the reference frame
        :type initial_angle: float, optional
        :param angle_unit: The units of the stored angles 'degree' or 'radian'
        :type angle_unit: string
        :return: returns a configured AcquisitionGeometry object
        :rtype: AcquisitionGeometry        
        '''
        self.config.angles = Angles(angles, initial_angle, angle_unit)
        return self

    def set_panel(self, num_pixels, pixel_size=(1,1), origin='bottom-left'):

        r'''This method configures the panel information of an AcquisitionGeometry object. 
                    
        :param num_pixels: num_pixels_h or (num_pixels_h, num_pixels_v) containing the number of pixels of the panel
        :type num_pixels: int, list, tuple
        :param pixel_size: pixel_size_h or (pixel_size_h, pixel_size_v) containing the size of the pixels of the panel
        :type pixel_size: int, list, tuple, optional
        :param origin: the position of pixel 0 (the data origin) of the panel 'top-left', 'top-right', 'bottom-left', 'bottom-right'
        :type origin: string, default 'bottom-left'
        :return: returns a configured AcquisitionGeometry object
        :rtype: AcquisitionGeometry       
        '''        
        self.config.panel = Panel(num_pixels, pixel_size, origin, self.config.system._dimension)
        return self

    def set_channels(self, num_channels=1, channel_labels=None):
        r'''This method configures the channel information of an AcquisitionGeometry object. 
                        
        :param num_channels: The number of channels of data
        :type num_channels: int, optional
        :param channel_labels: A list of channel labels
        :type channel_labels: list, optional
        :return: returns a configured AcquisitionGeometry object
        :rtype: AcquisitionGeometry        
        '''        
        self.config.channels = Channels(num_channels, channel_labels)
        return self

    def set_labels(self, labels=None):
        r'''This method configures the dimension labels of an AcquisitionGeometry object. 
                        
        :param labels:  The order of the dimensions describing the data.\
                        Expects a list containing at least one of the unique labels: 'channel' 'angle' 'vertical' 'horizontal'
                        default = ['channel','angle','vertical','horizontal']
        :type labels: list, optional
        :return: returns a configured AcquisitionGeometry object
        :rtype: AcquisitionGeometry        
        '''           
        self.dimension_labels = labels
        return self
 
    @staticmethod
    def create_Parallel2D(ray_direction=[0, 1], detector_position=[0, 0], detector_direction_x=[1, 0], rotation_axis_position=[0, 0]):
        r'''This creates the AcquisitionGeometry for a parallel beam 2D tomographic system

        :param ray_direction: A 2D vector describing the x-ray direction (x,y)
        :type ray_direction: list, tuple, ndarray, optional
        :param detector_position: A 2D vector describing the position of the centre of the detector (x,y)
        :type detector_position: list, tuple, ndarray, optional
        :param detector_direction_x: A 2D vector describing the direction of the detector_x (x,y)
        :type detector_direction_x: list, tuple, ndarray
        :param rotation_axis_position: A 2D vector describing the position of the axis of rotation (x,y)
        :type rotation_axis_position: list, tuple, ndarray, optional
        :return: returns a configured AcquisitionGeometry object
        :rtype: AcquisitionGeometry
        '''
        AG = AcquisitionGeometry('', new_setup=True)
        AG.config = Configuration()
        AG.config.system = Parallel2D(ray_direction, detector_position, detector_direction_x, rotation_axis_position)
        return AG    

    @staticmethod
    def create_Cone2D(source_position, detector_position, detector_direction_x=[1,0], rotation_axis_position=[0,0]):
        r'''This creates the AcquisitionGeometry for a cone beam 2D tomographic system          

        :param source_position: A 2D vector describing the position of the source (x,y)
        :type source_position: list, tuple, ndarray
        :param detector_position: A 2D vector describing the position of the centre of the detector (x,y)
        :type detector_position: list, tuple, ndarray
        :param detector_direction_x: A 2D vector describing the direction of the detector_x (x,y)
        :type detector_direction_x: list, tuple, ndarray
        :param rotation_axis_position: A 2D vector describing the position of the axis of rotation (x,y)
        :type rotation_axis_position: list, tuple, ndarray, optional
        :return: returns a configured AcquisitionGeometry object
        :rtype: AcquisitionGeometry        
     '''    
        AG = AcquisitionGeometry('', new_setup=True)
        AG.config = Configuration()
        AG.config.system = Cone2D(source_position, detector_position, detector_direction_x, rotation_axis_position)
        return AG   

    @staticmethod
    def create_Parallel3D(ray_direction=[0,1,0], detector_position=[0,0,0], detector_direction_x=[1,0,0], detector_direction_y=[0,0,1], rotation_axis_position=[0,0,0], rotation_axis_direction=[0,0,1]):
        r'''This creates the AcquisitionGeometry for a parallel beam 3D tomographic system
                       
        :param ray_direction: A 3D vector describing the x-ray direction (x,y,z)
        :type ray_direction: list, tuple, ndarray, optional
        :param detector_position: A 3D vector describing the position of the centre of the detector (x,y,z)
        :type detector_position: list, tuple, ndarray, optional
        :param detector_direction_x: A 3D vector describing the direction of the detector_x (x,y,z)
        :type detector_direction_x: list, tuple, ndarray
        :param detector_direction_y: A 3D vector describing the direction of the detector_y (x,y,z)
        :type detector_direction_y: list, tuple, ndarray
        :param rotation_axis_position: A 3D vector describing the position of the axis of rotation (x,y,z)
        :type rotation_axis_position: list, tuple, ndarray, optional
        :param rotation_axis_direction: A 3D vector describing the direction of the axis of rotation (x,y,z)
        :type rotation_axis_direction: list, tuple, ndarray, optional     
        :return: returns a configured AcquisitionGeometry object
        :rtype: AcquisitionGeometry       
     '''
        AG = AcquisitionGeometry('', new_setup=True)
        AG.config = Configuration()
        AG.config.system = Parallel3D(ray_direction, detector_position, detector_direction_x, detector_direction_y, rotation_axis_position, rotation_axis_direction)
        return AG            

    @staticmethod
    def create_Cone3D(source_position, detector_position, detector_direction_x=[1,0,0], detector_direction_y=[0,0,1], rotation_axis_position=[0,0,0], rotation_axis_direction=[0,0,1]):
        r'''This creates the AcquisitionGeometry for a cone beam 3D tomographic system
                        
        :param source_position: A 3D vector describing the position of the source (x,y,z)
        :type source_position: list, tuple, ndarray, optional
        :param detector_position: A 3D vector describing the position of the centre of the detector (x,y,z)
        :type detector_position: list, tuple, ndarray, optional
        :param detector_direction_x: A 3D vector describing the direction of the detector_x (x,y,z)
        :type detector_direction_x: list, tuple, ndarray
        :param detector_direction_y: A 3D vector describing the direction of the detector_y (x,y,z)
        :type detector_direction_y: list, tuple, ndarray
        :param rotation_axis_position: A 3D vector describing the position of the axis of rotation (x,y,z)
        :type rotation_axis_position: list, tuple, ndarray, optional
        :param rotation_axis_direction: A 3D vector describing the direction of the axis of rotation (x,y,z)
        :type rotation_axis_direction: list, tuple, ndarray, optional
        :return: returns a configured AcquisitionGeometry object
        :rtype: AcquisitionGeometry           
        '''
        AG = AcquisitionGeometry('',  new_setup=True)
        AG.config = Configuration()
        AG.config.system = Cone3D(source_position, detector_position, detector_direction_x, detector_direction_y, rotation_axis_position, rotation_axis_direction)
        return AG          

    def get_order_by_label(self, dimension_labels, default_dimension_labels):
        order = []
        for i, el in enumerate(default_dimension_labels):
            for j, ek in enumerate(dimension_labels):
                if el == ek:
                    order.append(j)
                    break
        return order

    def __eq__(self, other):

        if isinstance(other, self.__class__) and self.config == other.config :
            return True
        return False

    def clone(self):
        '''returns a copy of the AcquisitionGeometry'''
        return copy.deepcopy(self)

    def copy(self):
        '''alias of clone'''
        return self.clone()

    def get_centre_slice(self):
        '''returns a 2D AcquisitionGeometry that corresponds to the centre slice of the input'''

        if self.dimension == '2D':
            return self
              
        AG_2D = copy.deepcopy(self)
        AG_2D.config.system = self.config.system.get_centre_slice()
        AG_2D.config.panel.num_pixels[1] = 1
        AG_2D.config.panel.pixel_size[1] = abs(self.config.system.detector.direction_y[2]) * self.config.panel.pixel_size[1]
        return AG_2D

    def get_ImageGeometry(self, resolution=1.0):
        '''returns a default configured ImageGeometry object based on the AcquisitionGeomerty'''

        num_voxel_xy = int(numpy.ceil(self.config.panel.num_pixels[0] * resolution))
        voxel_size_xy = self.config.panel.pixel_size[0] / (resolution * self.magnification)

        if self.dimension == '3D':
            num_voxel_z = int(numpy.ceil(self.config.panel.num_pixels[1] * resolution))
            voxel_size_z = self.config.panel.pixel_size[1] / (resolution * self.magnification)
        else:
            num_voxel_z = 0
            voxel_size_z = 1
            
        return ImageGeometry(num_voxel_xy, num_voxel_xy, num_voxel_z, voxel_size_xy, voxel_size_xy, voxel_size_z, channels=self.channels)

    def __str__ (self):
        return str(self.config)

    def subset(self, dimensions=None, **kw):
        '''Returns a new sliced and/or reshaped AcquisitionGeometry'''
        
        if not kw.get('suppress_warning', False):
            warnings.warn('Subset has been deprecated and will be removed in following version. Use reorder() and get_slice() instead',
              DeprecationWarning)
 
        if dimensions is None:
            return self.get_slice(**kw)
        else:
            if len(dimensions) != len(self.dimension_labels):
                raise ValueError('The axes list for subset must contain the dimension_labels {0} got {1}'.format(self.dimension_labels, dimensions))

            temp = self.copy()
            temp.set_labels(dimensions)
            return temp        

    def get_slice(self, channel=None, angle=None, vertical=None, horizontal=None):
        '''
        Returns a new AcquisitionGeometry of a single slice of in the requested direction. Will only return reconstructable geometries.
        '''
        geometry_new = self.copy()

        if channel is not None:
            geometry_new.config.channels.num_channels = 1
            if hasattr(geometry_new.config.channels,'channel_labels'):
                geometry_new.config.panel.channel_labels = geometry_new.config.panel.channel_labels[channel]

        if angle is not None:
            geometry_new.config.angles.angle_data = geometry_new.config.angles.angle_data[angle]
        
        if vertical is not None:
            if geometry_new.geom_type == AcquisitionGeometry.PARALLEL or vertical == 'centre' or vertical == geometry_new.pixel_num_v//2:
                geometry_new = geometry_new.get_centre_slice()
            else:
                raise ValueError("Can only subset centre slice geometry on cone-beam data. Expected vertical = 'centre'. Got vertical = {0}".format(vertical))
        
        if horizontal is not None:
            raise ValueError("Cannot calculate system geometry for a horizontal slice")

        return geometry_new

    def allocate(self, value=0, **kwargs):
        '''allocates an AcquisitionData according to the size expressed in the instance
        
        :param value: accepts numbers to allocate an uniform array, or a string as 'random' or 'random_int' to create a random array or None.
        :type value: number or string, default None allocates empty memory block
        :param dimension_labels: labels for the dimension axis
        :type list: default None
        :param dtype: numerical type to allocate
        :type dtype: numpy type, default numpy.float32
        '''
        dtype = kwargs.get('dtype', self.dtype)

        if kwargs.get('dimension_labels', None) is not None:
            raise ValueError("Deprecated: 'dimension_labels' cannot be set with 'allocate()'. Use 'geometry.set_labels()' to modify the geometry before using allocate.")

        out = AcquisitionData(geometry=self.copy(), 
                                dtype=dtype,
                                suppress_warning=True)

        if isinstance(value, Number):
            # it's created empty, so we make it 0
            out.array.fill(value)
        else:
            if value == AcquisitionGeometry.RANDOM:
                seed = kwargs.get('seed', None)
                if seed is not None:
                    numpy.random.seed(seed)
                if dtype in [ numpy.complex , numpy.complex64 , numpy.complex128 ] :
                    r = numpy.random.random_sample(self.shape) + 1j * numpy.random.random_sample(self.shape)
                    out.fill(r)
                else:
                    out.fill(numpy.random.random_sample(self.shape))
            elif value == AcquisitionGeometry.RANDOM_INT:
                seed = kwargs.get('seed', None)
                if seed is not None:
                    numpy.random.seed(seed)
                max_value = kwargs.get('max_value', 100)
<<<<<<< HEAD
                r = numpy.random.randint(max_value,size=self.shape, dtype=dtype)
=======
                r = numpy.random.randint(max_value,size=self.shape, dtype=numpy.int32)
>>>>>>> d5244427
                out.fill(numpy.asarray(r, dtype=self.dtype))
            elif value is None:
                pass
            else:
                raise ValueError('Value {} unknown'.format(value))
        
        return out
    
class DataContainer(object):
    '''Generic class to hold data
    
    Data is currently held in a numpy arrays'''

    @property
    def geometry(self):
        return None

    @geometry.setter
    def geometry(self, val):
        if val is not None:
            raise TypeError("DataContainers cannot hold a geometry, use ImageData or AcquisitionData instead")

    @property
    def dimension_labels(self):

        if self.__dimension_labels is None:
            default_labels = [0]*self.number_of_dimensions
            for i in range(self.number_of_dimensions):
                default_labels[i] = 'dimension_{0:02}'.format(i)
            return tuple(default_labels)
        else:
            return self.__dimension_labels
      
    @dimension_labels.setter
    def dimension_labels(self, val):
        if val is None:
            self.__dimension_labels = None
        elif len(val)==self.number_of_dimensions:
            self.__dimension_labels = tuple(val)
        else:
            raise ValueError("dimension_labels expected a list containing {0} strings got {1}".format(self.number_of_dimensions, labels))

    @property
    def shape(self):
        '''Returns the shape of the  of the DataContainer'''
        return self.array.shape

    @shape.setter
    def shape(self, val):
        print("Deprecated - shape will be set automatically")

    @property
    def number_of_dimensions(self):
        '''Returns the shape of the  of the DataContainer'''
        return len(self.array.shape)

    @property
    def dtype(self):
        '''Returns the dtype of the data array. 
           If geometry exists, the dtype of the geometry = dtype of the array'''                          
        self.geometry.dtype = self.array.dtype       
        return self.array.dtype

    @property
    def size(self):
        '''Returns the number of elements of the DataContainer'''
        return self.array.size

    __container_priority__ = 1
    def __init__ (self, array, deep_copy=True, dimension_labels=None, 
                  **kwargs):
        '''Holds the data'''
        
        if type(array) == numpy.ndarray:
            if deep_copy:
                self.array = array.copy()
            else:
                self.array = array    
        else:
            raise TypeError('Array must be NumpyArray, passed {0}'\
                            .format(type(array)))

        #Don't set for derived classes
        if type(self) is DataContainer:
            self.dimension_labels = dimension_labels

        # finally copy the geometry, and force dtype of the geometry of the data = the dype of the data
        if 'geometry' in kwargs.keys():
            self.geometry = kwargs['geometry']
            try:
                self.geometry.dtype = self.dtype            
            except:
                pass    
        
    def get_dimension_size(self, dimension_label):

        if dimension_label in self.dimension_labels:
            i = self.dimension_labels.index(dimension_label)
            return self.shape[i]
        else:
            raise ValueError('Unknown dimension {0}. Should be one of {1}'.format(dimension_label,
                             self.dimension_labels))
    def get_dimension_axis(self, dimension_label):

        if dimension_label in self.dimension_labels:
            return self.dimension_labels.index(dimension_label)
        else:
            raise ValueError('Unknown dimension {0}. Should be one of {1}'.format(dimension_label,
                             self.dimension_labels))
                        
    def as_array(self):
        '''Returns the pointer to the array.
        '''
        return self.array

    def subset(self, dimensions=None, **kw):
        '''Creates a DataContainer containing a subset of self according to the 
        labels in dimensions'''
        
        if not kw.get('suppress_warning', False):
            warnings.warn('Subset has been deprecated and will be removed in following version. Use reorder() and get_slice() instead',
              DeprecationWarning)

        if dimensions is None:
            return self.get_slice(**kw)
        else:
            temp = self.copy()
            temp.reorder(dimensions)
            return temp

    def get_slice(self,**kw):
        '''
        Returns a new DataContainer containing a single slice of in the requested direction. \
        Pass keyword arguments <dimension label>=index
        '''
        new_array = None

        #get ordered list of current dimensions
        dimension_labels_list = list(self.dimension_labels)

        #remove axes from array and labels
        for key, value in kw.items():
            if value is not None:
                axis = dimension_labels_list.index(key)
                dimension_labels_list.remove(key)
                if new_array is None:
                    new_array = self.as_array().take(indices=value, axis=axis)
                else:
                    new_array = new_array.take(indices=value, axis=axis)

        if new_array.ndim > 1:
            return DataContainer(new_array, False, dimension_labels_list, suppress_warning=True)
        else:
            return VectorData(new_array, dimension_labels=dimension_labels_list)
                    
    def reorder(self, order=None):
        '''
        reorders the data in memory as requested.

        :param order: ordered list of labels from self.dimension_labels, or order for engine 'astra' or 'tigre'
        :type order: list, sting     
        '''

        if order == 'astra' or order == 'tigre':
            order = DataOrder.get_order_for_engine(order, self.geometry)  

        try:
            if len(order) != len(self.shape):
                raise ValueError('The axes list for resorting must have {0} dimensions. Got {1}'.format(len(self.shape), len(order)))
        except TypeError as ae:
            raise ValueError('The order must be an iterable with __len__ implemented, like a list or a tuple. Got {}'.format(type(order)))
        
        correct = True
        for el in order:
            correct = correct and el in self.dimension_labels
        if not correct:
            raise ValueError('The axes list for resorting must contain the dimension_labels {0} got {1}'.format(self.dimension_labels, order))
            
        new_order = [0]*len(self.shape)
        dimension_labels_new = [0]*len(self.shape)

        for i, axis in enumerate(order):
            new_order[i] = self.dimension_labels.index(axis)
            dimension_labels_new[i] = axis

        self.array = numpy.ascontiguousarray(numpy.transpose(self.array, new_order))

        if self.geometry is None:
            self.dimension_labels = dimension_labels_new
        else:
            self.geometry.set_labels(dimension_labels_new)
    
    def fill(self, array, **dimension):
        '''fills the internal data array with the DataContainer, numpy array or number provided
        
        :param array: number, numpy array or DataContainer to copy into the DataContainer
        :type array: DataContainer or subclasses, numpy array or number
        :param dimension: dictionary, optional
        
        if the passed numpy array points to the same array that is contained in the DataContainer,
        it just returns

        In case a DataContainer or subclass is passed, there will be a check of the geometry, 
        if present, and the array will be resorted if the data is not in the appropriate order.

        User may pass a named parameter to specify in which axis the fill should happen:

        dc.fill(some_data, vertical=1, horizontal_x=32)
        will copy the data in some_data into the data container.
        '''
        if id(array) == id(self.array):
            return
        if dimension == {}:
            if isinstance(array, numpy.ndarray):
                if array.shape != self.shape:
                    raise ValueError('Cannot fill with the provided array.' + \
                                     'Expecting {0} got {1}'.format(
                                     self.shape,array.shape))
                numpy.copyto(self.array, array)
            elif isinstance(array, Number):
                self.array.fill(array) 
            elif issubclass(array.__class__ , DataContainer):
                if hasattr(self, 'geometry') and hasattr(array, 'geometry'):
                    if self.geometry != array.geometry:
                        numpy.copyto(self.array, array.subset(dimensions=array.dimension_labels).as_array())
                        return
                numpy.copyto(self.array, array.as_array())
            else:
                raise TypeError('Can fill only with number, numpy array or DataContainer and subclasses. Got {}'.format(type(array)))
        else:
            
            axis = [':']* self.number_of_dimensions
            dimension_labels = list(self.dimension_labels)
            for k,v in dimension.items():
                i = dimension_labels.index(k)
                axis[i] = v

            command = 'self.array['
            i = 0
            for el in axis:
                if i > 0:
                    command += ','
                command += str(el)
                i+=1
            
            if isinstance(array, numpy.ndarray):
                command = command + "] = array[:]" 
            elif issubclass(array.__class__, DataContainer):
                command = command + "] = array.as_array()[:]" 
            elif isinstance (array, Number):
                command = command + "] = array"
            else:
                raise TypeError('Can fill only with number, numpy array or DataContainer and subclasses. Got {}'.format(type(array)))
            exec(command)
            
        
    def check_dimensions(self, other):
        return self.shape == other.shape
    
    ## algebra 
    
    def __add__(self, other):
        return self.add(other)
    def __mul__(self, other):
        return self.multiply(other)
    def __sub__(self, other):
        return self.subtract(other)
    def __div__(self, other):
        return self.divide(other)
    def __truediv__(self, other):
        return self.divide(other)
    def __pow__(self, other):
        return self.power(other)
        
    
    # reverse operand
    def __radd__(self, other):
        return self + other
    # __radd__
    
    def __rsub__(self, other):
        return (-1 * self) + other
    # __rsub__
    
    def __rmul__(self, other):
        return self * other
    # __rmul__
    
    def __rdiv__(self, other):
        tmp = self.power(-1)
        tmp *= other
        return tmp
    # __rdiv__
    def __rtruediv__(self, other):
        return self.__rdiv__(other)
    
    def __rpow__(self, other):
        if isinstance(other, Number) :
            fother = numpy.ones(numpy.shape(self.array)) * other
            return type(self)(fother ** self.array , 
                           dimension_labels=self.dimension_labels,
                           geometry=self.geometry)
    # __rpow__
    
    # in-place arithmetic operators:
    # (+=, -=, *=, /= , //=,
    # must return self
    
    def __iadd__(self, other):
        kw = {'out':self}
        return self.add(other, **kw)
    
    def __imul__(self, other):
        kw = {'out':self}
        return self.multiply(other, **kw)
    
    def __isub__(self, other):
        kw = {'out':self}
        return self.subtract(other, **kw)
    
    def __idiv__(self, other):
        kw = {'out':self}
        return self.divide(other, **kw)
    
    def __itruediv__(self, other):
        kw = {'out':self}
        return self.divide(other, **kw)
    
    def __neg__(self):
        '''negation operator'''
        return -1 * self   
    
    def __str__ (self, representation=False):
        repres = ""
        repres += "Number of dimensions: {0}\n".format(self.number_of_dimensions)
        repres += "Shape: {0}\n".format(self.shape)
        repres += "Axis labels: {0}\n".format(self.dimension_labels)
        if representation:
            repres += "Representation: \n{0}\n".format(self.array)
        return repres
        
    def get_data_axes_order(self,new_order=None):
        '''returns the axes label of self as a list
        
        if new_order is None returns the labels of the axes as a sorted-by-key list
        if new_order is a list of length number_of_dimensions, returns a list
        with the indices of the axes in new_order with respect to those in 
        self.dimension_labels: i.e.
          self.dimension_labels = {0:'horizontal',1:'vertical'}
          new_order = ['vertical','horizontal']
          returns [1,0]
        '''
        if new_order is None:
            return self.dimension_labels
        else:
            if len(new_order) == self.number_of_dimensions:

                axes_order = [0]*len(self.shape)
                for i, axis in enumerate(new_order):
                    axes_order[i] = self.dimension_labels.index(axis)
                return axes_order
            else:
                raise ValueError('Expecting {0} axes, got {2}'\
                                 .format(len(self.shape),len(new_order)))
        
    def clone(self):
        '''returns a copy of DataContainer'''
        return copy.deepcopy(self)

    def copy(self):
        '''alias of clone'''
        return self.clone()
    
    ## binary operations
            
    def pixel_wise_binary(self, pwop, x2, *args,  **kwargs):    
        out = kwargs.get('out', None)
        
        if out is None:
            if isinstance(x2, (int, float, complex, \
                                 numpy.int, numpy.int8, numpy.int16, numpy.int32, numpy.int64,\
                                 numpy.float, numpy.float16, numpy.float32, numpy.float64, \
                                 numpy.complex)):
                out = pwop(self.as_array() , x2 , *args, **kwargs )
            elif issubclass(x2.__class__ , DataContainer):
                out = pwop(self.as_array() , x2.as_array() , *args, **kwargs )
            elif isinstance(x2, numpy.ndarray):
                out = pwop(self.as_array() , x2 , *args, **kwargs )
            else:
                raise TypeError('Expected x2 type as number or DataContainer, got {}'.format(type(x2)))
            geom = self.geometry
            if geom is not None:
                geom = self.geometry.copy()
            return type(self)(out,
                   deep_copy=False, 
                   dimension_labels=self.dimension_labels,
                   geometry= None if self.geometry is None else self.geometry.copy(), 
                   suppress_warning=True)
            
        
        elif issubclass(type(out), DataContainer) and issubclass(type(x2), DataContainer):
            if self.check_dimensions(out) and self.check_dimensions(x2):
                kwargs['out'] = out.as_array()
                pwop(self.as_array(), x2.as_array(), *args, **kwargs )
                #return type(self)(out.as_array(),
                #       deep_copy=False, 
                #       dimension_labels=self.dimension_labels,
                #       geometry=self.geometry)
                return out
            else:
                raise ValueError(message(type(self),"Wrong size for data memory: out {} x2 {} expected {}".format( out.shape,x2.shape ,self.shape)))
        elif issubclass(type(out), DataContainer) and \
             isinstance(x2, (int,float,complex, numpy.int, numpy.int8, \
                             numpy.int16, numpy.int32, numpy.int64,\
                             numpy.float, numpy.float16, numpy.float32,\
                             numpy.float64, numpy.complex)):
            if self.check_dimensions(out):
                kwargs['out']=out.as_array()
                pwop(self.as_array(), x2, *args, **kwargs )
                return out
            else:
                raise ValueError(message(type(self),"Wrong size for data memory: ", out.shape,self.shape))
        elif issubclass(type(out), numpy.ndarray):
            if self.array.shape == out.shape and self.array.dtype == out.dtype:
                kwargs['out'] = out
                pwop(self.as_array(), x2, *args, **kwargs)
                #return type(self)(out,
                #       deep_copy=False, 
                #       dimension_labels=self.dimension_labels,
                #       geometry=self.geometry)
        else:
            raise ValueError (message(type(self),  "incompatible class:" , pwop.__name__, type(out)))
    
    def add(self, other, *args, **kwargs):
        if hasattr(other, '__container_priority__') and \
           self.__class__.__container_priority__ < other.__class__.__container_priority__:
            return other.add(self, *args, **kwargs)
        return self.pixel_wise_binary(numpy.add, other, *args, **kwargs)
    
    def subtract(self, other, *args, **kwargs):
        if hasattr(other, '__container_priority__') and \
           self.__class__.__container_priority__ < other.__class__.__container_priority__:
            return other.subtract(self, *args, **kwargs)
        return self.pixel_wise_binary(numpy.subtract, other, *args, **kwargs)

    def multiply(self, other, *args, **kwargs):
        if hasattr(other, '__container_priority__') and \
           self.__class__.__container_priority__ < other.__class__.__container_priority__:
            return other.multiply(self, *args, **kwargs)
        return self.pixel_wise_binary(numpy.multiply, other, *args, **kwargs)
    
    def divide(self, other, *args, **kwargs):
        if hasattr(other, '__container_priority__') and \
           self.__class__.__container_priority__ < other.__class__.__container_priority__:
            return other.divide(self, *args, **kwargs)
        return self.pixel_wise_binary(numpy.divide, other, *args, **kwargs)
    
    def power(self, other, *args, **kwargs):
        return self.pixel_wise_binary(numpy.power, other, *args, **kwargs)    
          
    def maximum(self, x2, *args, **kwargs):
        return self.pixel_wise_binary(numpy.maximum, x2, *args, **kwargs)
    
    def minimum(self,x2, out=None, *args, **kwargs):
        return self.pixel_wise_binary(numpy.minimum, x2=x2, out=out, *args, **kwargs)

    def axpby(self, a, b, y, out, dtype=numpy.float32, num_threads=NUM_THREADS):
        '''performs axpby with cilacc C library, can be done in-place.
        
        Does the operation .. math:: a*x+b*y and stores the result in out, where x is self

        :param a: scalar
        :type a: float
        :param b: scalar
        :type b: float
        :param y: DataContainer
        :param out: DataContainer instance to store the result
        :param dtype: data type of the DataContainers
        :type dtype: numpy type, optional, default numpy.float32
        :param num_threads: number of threads to run on
        :type num_threads: int, optional, default 1/2 CPU of the system
        '''

        c_float_p = ctypes.POINTER(ctypes.c_float)
        c_double_p = ctypes.POINTER(ctypes.c_double)

        #convert a and b to numpy arrays and get the reference to the data (length = 1 or ndx.size)
        try:
            nda = a.as_array()
        except:
            nda = numpy.asarray(a)

        try:
            ndb = b.as_array()
        except:
            ndb = numpy.asarray(b)

        a_vec = 0
        if nda.size > 1:
            a_vec = 1

        b_vec = 0
        if ndb.size > 1:
            b_vec = 1

        # get the reference to the data
        ndx = self.as_array()
        ndy = y.as_array()
        ndout = out.as_array()

        if ndout.dtype != dtype:
            raise Warning("out array of type {0} does not match requested dtype {1}. Using {0}".format(ndout.dtype, dtype))
            dtype = ndout.dtype
        if ndx.dtype != dtype:
            ndx = ndx.astype(dtype)
        if ndy.dtype != dtype:
            ndy = ndy.astype(dtype)
        if nda.dtype != dtype:
            nda = nda.astype(dtype)
        if ndb.dtype != dtype:
            ndb = ndb.astype(dtype)

        if dtype == numpy.float32:
            x_p = ndx.ctypes.data_as(c_float_p)
            y_p = ndy.ctypes.data_as(c_float_p)
            out_p = ndout.ctypes.data_as(c_float_p)
            a_p = nda.ctypes.data_as(c_float_p)
            b_p = ndb.ctypes.data_as(c_float_p)
            f = cilacc.saxpby

        elif dtype == numpy.float64:
            x_p = ndx.ctypes.data_as(c_double_p)
            y_p = ndy.ctypes.data_as(c_double_p)
            out_p = ndout.ctypes.data_as(c_double_p)
            a_p = nda.ctypes.data_as(c_double_p)
            b_p = ndb.ctypes.data_as(c_double_p)
            f = cilacc.daxpby

        else:
            raise TypeError('Unsupported type {}. Expecting numpy.float32 or numpy.float64'.format(dtype))

        #out = numpy.empty_like(a)

        
        # int psaxpby(float * x, float * y, float * out, float a, float b, long size)
        cilacc.saxpby.argtypes = [ctypes.POINTER(ctypes.c_float),  # pointer to the first array 
                                  ctypes.POINTER(ctypes.c_float),  # pointer to the second array 
                                  ctypes.POINTER(ctypes.c_float),  # pointer to the third array 
                                  ctypes.POINTER(ctypes.c_float),  # pointer to A
                                  ctypes.c_int,                    # type of type of A selector (int)
                                  ctypes.POINTER(ctypes.c_float),  # pointer to B
                                  ctypes.c_int,                    # type of type of B selector (int)
                                  ctypes.c_longlong,               # type of size of first array 
                                  ctypes.c_int]                    # number of threads
        cilacc.daxpby.argtypes = [ctypes.POINTER(ctypes.c_double), # pointer to the first array 
                                  ctypes.POINTER(ctypes.c_double), # pointer to the second array 
                                  ctypes.POINTER(ctypes.c_double), # pointer to the third array 
                                  ctypes.POINTER(ctypes.c_double), # type of A (c_double)
                                  ctypes.c_int,                    # type of type of A selector (int)                                  
                                  ctypes.POINTER(ctypes.c_double), # type of B (c_double)
                                  ctypes.c_int,                    # type of type of B selector (int)                                  
                                  ctypes.c_longlong,               # type of size of first array 
                                  ctypes.c_int]                    # number of threads

        if f(x_p, y_p, out_p, a_p, a_vec, b_p, b_vec, ndx.size, num_threads) != 0:
            raise RuntimeError('axpby execution failed')
        

    ## unary operations
    def pixel_wise_unary(self, pwop, *args,  **kwargs):
        out = kwargs.get('out', None)
        if out is None:
            out = pwop(self.as_array() , *args, **kwargs )
            return type(self)(out,
                       deep_copy=False, 
                       dimension_labels=self.dimension_labels,
                       geometry=self.geometry, 
                       suppress_warning=True)
        elif issubclass(type(out), DataContainer):
            if self.check_dimensions(out):
                kwargs['out'] = out.as_array()
                pwop(self.as_array(), *args, **kwargs )
            else:
                raise ValueError(message(type(self),"Wrong size for data memory: ", out.shape,self.shape))
        elif issubclass(type(out), numpy.ndarray):
            if self.array.shape == out.shape and self.array.dtype == out.dtype:
                kwargs['out'] = out
                pwop(self.as_array(), *args, **kwargs)
        else:
            raise ValueError (message(type(self),  "incompatible class:" , pwop.__name__, type(out)))
    
    def abs(self, *args,  **kwargs):
        return self.pixel_wise_unary(numpy.abs, *args,  **kwargs)

    def sign(self, *args,  **kwargs):
        return self.pixel_wise_unary(numpy.sign, *args,  **kwargs)
    
    def sqrt(self, *args,  **kwargs):
        return self.pixel_wise_unary(numpy.sqrt, *args,  **kwargs)

    def conjugate(self, *args,  **kwargs):
        return self.pixel_wise_unary(numpy.conjugate, *args,  **kwargs)

    def exp(self, *args, **kwargs):
        '''Applies exp pixel-wise to the DataContainer'''
        return self.pixel_wise_unary(numpy.exp, *args, **kwargs)
    
    def log(self, *args, **kwargs):
        '''Applies log pixel-wise to the DataContainer'''
        return self.pixel_wise_unary(numpy.log, *args, **kwargs)
    
    #def __abs__(self):
    #    operation = FM.OPERATION.ABS
    #    return self.callFieldMath(operation, None, self.mask, self.maskOnValue)
    # __abs__
    
    ## reductions
    def sum(self, *args, **kwargs):
        return self.as_array().sum(*args, **kwargs)
    def squared_norm(self, **kwargs):
        '''return the squared euclidean norm of the DataContainer viewed as a vector'''
        #shape = self.shape
        #size = reduce(lambda x,y:x*y, shape, 1)
        #y = numpy.reshape(self.as_array(), (size, ))
        return self.dot(self)
        #return self.dot(self)
    def norm(self, **kwargs):
        '''return the euclidean norm of the DataContainer viewed as a vector'''
        return numpy.sqrt(self.squared_norm(**kwargs))
    
    def dot(self, other, *args, **kwargs):
        '''return the inner product of 2 DataContainers viewed as vectors
        
        applies to real and complex data. In such case the dot method returns

        a.dot(b.conjugate())
        '''
        method = kwargs.get('method', 'numpy')
        if method not in ['numpy','reduce']:
            raise ValueError('dot: specified method not valid. Expecting numpy or reduce got {} '.format(
                    method))

        if self.shape == other.shape:
            if method == 'numpy':
                return numpy.dot(self.as_array().ravel(), other.as_array().ravel().conjugate())
            elif method == 'reduce':
                # see https://github.com/vais-ral/CCPi-Framework/pull/273
                # notice that Python seems to be smart enough to use
                # the appropriate type to hold the result of the reduction
                sf = reduce(lambda x,y: x + y[0]*y[1],
                            zip(self.as_array().ravel(),
                                other.as_array().ravel().conjugate()),
                            0)
                return sf
        else:
            raise ValueError('Shapes are not aligned: {} != {}'.format(self.shape, other.shape))
    
    def min(self, *args, **kwargs):
        '''Returns the min pixel value in the DataContainer'''
        return numpy.min(self.as_array(), *args, **kwargs)
    
    def max(self, *args, **kwargs):
        '''Returns the max pixel value in the DataContainer'''
        return numpy.max(self.as_array(), *args, **kwargs)
    
    def mean(self, *args, **kwargs):
        '''Returns the mean pixel value of the DataContainer'''
        if kwargs.get('dtype', None) is None:
            kwargs['dtype'] = numpy.float64
        return numpy.mean(self.as_array(), *args, **kwargs)


    # Logic operators between DataContainers and floats    
    def __le__(self, other):
        '''Returns boolean array of DataContainer less or equal than DataContainer/float'''
        if isinstance(other, DataContainer):
            return self.as_array()<=other.as_array()
        return self.as_array()<=other
    
    def __lt__(self, other):
        '''Returns boolean array of DataContainer less than DataContainer/float'''
        if isinstance(other, DataContainer):
            return self.as_array()<other.as_array()
        return self.as_array()<other    
    
    def __ge__(self, other):
        '''Returns boolean array of DataContainer greater or equal than DataContainer/float'''        
        if isinstance(other, DataContainer):
            return self.as_array()>=other.as_array()
        return self.as_array()>=other  
    
    def __gt__(self, other):
        '''Returns boolean array of DataContainer greater than DataContainer/float'''        
        if isinstance(other, DataContainer):
            return self.as_array()>other.as_array()
        return self.as_array()>other      
    
    def __eq__(self, other):
        '''Returns boolean array of DataContainer equal to DataContainer/float'''          
        if isinstance(other, DataContainer):
            return self.as_array()==other.as_array()
        return self.as_array()==other  

    def __ne__(self, other):
        '''Returns boolean array of DataContainer negative to DataContainer/float'''           
        if isinstance(other, DataContainer):
            return self.as_array()!=other.as_array()
        return self.as_array()!=other      
        
class ImageData(DataContainer):
    '''DataContainer for holding 2D or 3D DataContainer'''
    __container_priority__ = 1

    @property
    def geometry(self):
        return self.__geometry

    @geometry.setter
    def geometry(self, val):
        self.__geometry = val

    @property
    def dimension_labels(self):
        return self.geometry.dimension_labels
      
    @dimension_labels.setter
    def dimension_labels(self, val):
        if val is not None:
            raise ValueError("Unable to set the dimension_labels directly. Use geometry.set_labels() instead")

    def __init__(self, 
                 array = None, 
                 deep_copy=False, 
                 geometry=None, 
                 **kwargs):

        if not kwargs.get('suppress_warning', False):
            warnings.warn('Direct invocation is deprecated and will be removed in following version. Use allocate from ImageGeometry instead',
              DeprecationWarning)

        dtype = kwargs.get('dtype', numpy.float32)
    

        if geometry is None:
            raise AttributeError("ImageData requires a geometry")
            

        labels = kwargs.get('dimension_labels', None)
        if labels is not None and labels != geometry.dimension_labels:
                raise ValueError("Deprecated: 'dimension_labels' cannot be set with 'allocate()'. Use 'geometry.set_labels()' to modify the geometry before using allocate.")

        if array is None:                                   
            array = numpy.empty(geometry.shape, dtype=dtype)
        elif issubclass(type(array) , DataContainer):
            array = array.as_array()
        elif issubclass(type(array) , numpy.ndarray):
            pass
        else:
            raise TypeError('array must be a CIL type DataContainer or numpy.ndarray got {}'.format(type(array)))
            
        if array.shape != geometry.shape:
            raise ValueError('Shape mismatch {} {}'.format(array.shape, geometry.shape))

        if array.ndim not in [2,3,4]:
            raise ValueError('Number of dimensions are not 2 or 3 or 4 : {0}'.format(array.ndim))
    
        super(ImageData, self).__init__(array, deep_copy, geometry=geometry, **kwargs)
                               
    def subset(self, dimensions=None, **kw):
        '''returns a subset of ImageData and regenerates the geometry'''
        
        if not kw.get('suppress_warning', False):
            warnings.warn('Subset has been deprecated and will be removed in following version. Use reorder() and get_slice() instead',
              DeprecationWarning)

        if dimensions is None:
            return self.get_slice(**kw)
        else:
            temp = self.copy()
            temp.reorder(dimensions)
            return temp

    def get_slice(self,channel=None, vertical=None, horizontal_x=None, horizontal_y=None, force=False):
        '''
        Returns a new ImageData of a single slice of in the requested direction.
        '''
        try:
            geometry_new = self.geometry.get_slice(channel=channel, vertical=vertical, horizontal_x=horizontal_x, horizontal_y=horizontal_y)
        except ValueError:
            if force:
                geometry_new = None
            else:
                raise ValueError ("Unable to return slice of requested ImageData. Use 'force=True' to return DataContainer instead.")

        out = DataContainer.get_slice(self, channel=channel, vertical=vertical, horizontal_x=horizontal_x, horizontal_y=horizontal_y)

        if len(out.shape) == 1 or geometry_new is None:
            return out
        else:
            return ImageData(out.array, deep_copy=False, geometry=geometry_new, suppress_warning=True)                            

class AcquisitionData(DataContainer):
    '''DataContainer for holding 2D or 3D sinogram'''
    __container_priority__ = 1

    @property
    def geometry(self):
        return self.__geometry

    @geometry.setter
    def geometry(self, val):
        self.__geometry = val

    @property
    def dimension_labels(self):
        return self.geometry.dimension_labels

    @dimension_labels.setter
    def dimension_labels(self, val):
        if val is not None:
            raise ValueError("Unable to set the dimension_labels directly. Use geometry.set_labels() instead")

    def __init__(self, 
                 array = None, 
                 deep_copy=True, 
                 geometry = None,
                 **kwargs):
        if not kwargs.get('suppress_warning', False):
            warnings.warn('Direct invocation is deprecated and will be removed in following version. Use allocate from AcquisitionGeometry instead',
              DeprecationWarning)

        dtype = kwargs.get('dtype', numpy.float32)

        if geometry is None:
            raise AttributeError("AcquisitionData requires a geometry")
        
        labels = kwargs.get('dimension_labels', None)
        if labels is not None and labels != geometry.dimension_labels:
                raise ValueError("Deprecated: 'dimension_labels' cannot be set with 'allocate()'. Use 'geometry.set_labels()' to modify the geometry before using allocate.")

        if array is None:                                   
            array = numpy.empty(geometry.shape, dtype=dtype)
        elif issubclass(type(array) , DataContainer):
            array = array.as_array()
        elif issubclass(type(array) , numpy.ndarray):
            pass
        else:
            raise TypeError('array must be a CIL type DataContainer or numpy.ndarray got {}'.format(type(array)))
            
        if array.shape != geometry.shape:
            raise ValueError('Shape mismatch got {} expected {}'.format(array.shape, geometry.shape))

        if array.ndim not in [2,3,4]:
            raise ValueError('Number of dimensions are not 2 or 3 or 4 : {0}'.format(array.ndim))
    
        super(AcquisitionData, self).__init__(array, deep_copy, geometry=geometry,**kwargs)
  
    def subset(self, dimensions=None, **kw):
        '''returns a subset of the AcquisitionData and regenerates the geometry'''
        
        if not kw.get('suppress_warning', False):
            warnings.warn('Subset has been deprecated and will be removed in following version. Use reorder() and get_slice() instead',
              DeprecationWarning)

        if dimensions is None:
            return self.get_slice(**kw)
        else:
            temp = self.copy()
            temp.reorder(dimensions)
            return temp

    def get_slice(self,channel=None, angle=None, vertical=None, horizontal=None, force=False):
        '''
        Returns a new dataset of a single slice of in the requested direction. \
        '''
        try:
            geometry_new = self.geometry.get_slice(channel=channel, angle=angle, vertical=vertical, horizontal=horizontal)
        except ValueError:
            if force:
                geometry_new = None
            else:
                raise ValueError ("Unable to return slice of requested AcquisitionData. Use 'force=True' to return DataContainer instead.")

        #get new data
        #if vertical = 'centre' slice convert to index and subset, this will interpolate 2 rows to get the center slice value
        if vertical == 'centre':
            dim = self.geometry.dimension_labels.index('vertical')
            if self.geometry.shape[dim] > 1:   
                centre_slice_pos = (self.geometry.shape[dim]-1) / 2.
                ind0 = int(numpy.floor(centre_slice_pos))
                w2 = centre_slice_pos - ind0
                out = DataContainer.get_slice(self, channel=channel, angle=angle, vertical=ind0, horizontal=horizontal)
                if w2 > 0:
                    out2 = DataContainer.get_slice(self, channel=channel, angle=angle, vertical=ind0 + 1, horizontal=horizontal)
                    out = out * (1 - w2) + out2 * w2
        else:
            out = DataContainer.get_slice(self, channel=channel, angle=angle, vertical=vertical, horizontal=horizontal)

        if len(out.shape) == 1 or geometry_new is None:
            return out
        else:
            return AcquisitionData(out.array, deep_copy=False, geometry=geometry_new, suppress_warning=True)

class Processor(object):

    r'''Defines a generic DataContainer processor
                       
    accepts a DataContainer as input
    returns a DataContainer
    `__setattr__` allows additional attributes to be defined

    `store_output` boolian defining whether a copy of the output is stored. Default is False.
    If no attributes are modified get_output will return this stored copy bypassing `process`
    '''
    def __init__(self, **attributes):
        if not 'store_output' in attributes.keys():
            attributes['store_output'] = False

        attributes['output'] = None
        attributes['shouldRun'] = True
        attributes['input'] = None

        for key, value in attributes.items():
            self.__dict__[key] = value
        
    def __setattr__(self, name, value):
        if name == 'input':
            self.set_input(value)
        elif name in self.__dict__.keys():

            self.__dict__[name] = value

            if name == 'shouldRun':
                pass
            elif name == 'output':
                self.__dict__['shouldRun'] = False
            else:            
                self.__dict__['shouldRun'] = True
        else:
            raise KeyError('Attribute {0} not found'.format(name))
    
    def set_input(self, dataset):
        if issubclass(type(dataset), DataContainer):
            if self.check_input(dataset):
                self.__dict__['input'] = dataset
                self.__dict__['shouldRun'] = True
            else:
                raise ValueError('Input data not compatible')
        else:
            raise TypeError("Input type mismatch: got {0} expecting {1}"\
                            .format(type(dataset), DataContainer))
    
    def clear_input(self):
        self.__dict__['input']= None

    def check_input(self, dataset):
        '''Checks parameters of the input DataContainer
        
        Should raise an Error if the DataContainer does not match expectation, e.g.
        if the expected input DataContainer is 3D and the Processor expects 2D.
        '''
        raise NotImplementedError('Implement basic checks for input DataContainer')
        
    def get_output(self, out=None):
        
        if self.output is None or self.shouldRun:
            if out is None:
                out = self.process()
            else:
                self.process(out=out)

            if self.store_output: 
                self.output = out.copy()
            
            return out

        else:
            return self.output.copy()
            
    
    def set_input_processor(self, processor):
        if issubclass(type(processor), DataProcessor):
            self.__dict__['input'] = processor
        else:
            raise TypeError("Input type mismatch: got {0} expecting {1}"\
                            .format(type(processor), DataProcessor))
        
    def get_input(self):
        '''returns the input DataContainer
        
        It is useful in the case the user has provided a DataProcessor as
        input
        '''
        if issubclass(type(self.input), DataProcessor):
            dsi = self.input.get_output()
        else:
            dsi = self.input
        return dsi
        
    def process(self, out=None):
        raise NotImplementedError('process must be implemented')
    
    def __call__(self, x, out=None):
        
        self.set_input(x)    

        if out is None:
            out = self.get_output()      
        else:
            self.get_output(out=out)

        self.clear_input()
        
        return out


class DataProcessor(Processor):
    '''Basically an alias of Processor Class'''
    pass

class DataProcessor23D(DataProcessor):
    '''Regularizers DataProcessor
    '''
            
    def check_input(self, dataset):
        '''Checks number of dimensions input DataContainer
        
        Expected input is 2D or 3D
        '''
        if dataset.number_of_dimensions == 2 or \
           dataset.number_of_dimensions == 3:
               return True
        else:
            raise ValueError("Expected input dimensions is 2 or 3, got {0}"\
                             .format(dataset.number_of_dimensions))
    
###### Example of DataProcessors

class AX(DataProcessor):
    '''Example DataProcessor
    The AXPY routines perform a vector multiplication operation defined as

    y := a*x
    where:

    a is a scalar

    x a DataContainer.
    '''
    
    def __init__(self):
        kwargs = {'scalar':None, 
                  'input':None, 
                  }
        
        #DataProcessor.__init__(self, **kwargs)
        super(AX, self).__init__(**kwargs)
    
    def check_input(self, dataset):
        return True
        
    def process(self, out=None):
        
        dsi = self.get_input()
        a = self.scalar
        if out is None:
            y = DataContainer( a * dsi.as_array() , True, 
                        dimension_labels=dsi.dimension_labels )
            #self.setParameter(output_dataset=y)
            return y
        else:
            out.fill(a * dsi.as_array())
    

###### Example of DataProcessors

class CastDataContainer(DataProcessor):
    '''Example DataProcessor
    Cast a DataContainer array to a different type.

    y := a*x
    where:

    a is a scalar

    x a DataContainer.
    '''
    
    def __init__(self, dtype=None):
        kwargs = {'dtype':dtype, 
                  'input':None, 
                  }
        
        #DataProcessor.__init__(self, **kwargs)
        super(CastDataContainer, self).__init__(**kwargs)
    
    def check_input(self, dataset):
        return True
        
    def process(self, out=None):
        
        dsi = self.get_input()
        dtype = self.dtype
        if out is None:
            y = numpy.asarray(dsi.as_array(), dtype=dtype)
            
            return type(dsi)(numpy.asarray(dsi.as_array(), dtype=dtype),
                                dimension_labels=dsi.dimension_labels )
        else:
            out.fill(numpy.asarray(dsi.as_array(), dtype=dtype))
    
class PixelByPixelDataProcessor(DataProcessor):
    '''Example DataProcessor
    
    This processor applies a python function to each pixel of the DataContainer
    
    f is a python function

    x a DataSet.
    '''
    
    def __init__(self):
        kwargs = {'pyfunc':None, 
                  'input':None, 
                  }
        #DataProcessor.__init__(self, **kwargs)
        super(PixelByPixelDataProcessor, self).__init__(**kwargs)
        
    def check_input(self, dataset):
        return True
    
    def process(self, out=None):
        
        pyfunc = self.pyfunc
        dsi = self.get_input()
        
        eval_func = numpy.frompyfunc(pyfunc,1,1)

        
        y = DataContainer( eval_func( dsi.as_array() ) , True, 
                    dimension_labels=dsi.dimension_labels )
        return y
    

class VectorData(DataContainer):
    '''DataContainer to contain 1D array'''

    @property
    def geometry(self):
        return self.__geometry

    @geometry.setter
    def geometry(self, val):
        self.__geometry = val

    @property
    def dimension_labels(self):
        if hasattr(self,'geometry'):
            return self.geometry.dimension_labels
        else:
            return self.__dimension_labels

    @dimension_labels.setter
    def dimension_labels(self, val):
        if hasattr(self,'geometry'):
            self.geometry.dimension_labels = val
        
        self.__dimension_labels = val

    def __init__(self, array=None, **kwargs):
        self.geometry = kwargs.get('geometry', None)

        dtype = kwargs.get('dtype', numpy.float32)
        
        if self.geometry is None:
            if array is None:
                raise ValueError('Please specify either a geometry or an array')
            else:
                if len(array.shape) > 1:
                    raise ValueError('Incompatible size: expected 1D got {}'.format(array.shape))
                out = array
                self.geometry = VectorGeometry(array.shape[0], **kwargs)
                self.length = self.geometry.length
        else:
            self.length = self.geometry.length
                
            if array is None:
                out = numpy.zeros((self.length,), dtype=dtype)
            else:
                if self.length == array.shape[0]:
                    out = array
                else:
                    raise ValueError('Incompatible size: expecting {} got {}'.format((self.length,), array.shape))
        deep_copy = True
        # need to pass the geometry, othewise None
        super(VectorData, self).__init__(out, deep_copy, self.geometry.dimension_labels, geometry = self.geometry)
    

class VectorGeometry(object):
    '''Geometry describing VectorData to contain 1D array'''
    RANDOM = 'random'
    RANDOM_INT = 'random_int'

    @property
    def dtype(self):
        return self.__dtype

    @dtype.setter
    def dtype(self, val):
        self.__dtype = val      
        
    def __init__(self, 
                 length, **kwargs):
        
        self.length = length
        self.shape = (length, )
        self.dtype = kwargs.get('dtype', numpy.float32)
        self.dimension_labels = kwargs.get('dimension_labels', None)
        
    def clone(self):
        '''returns a copy of VectorGeometry'''
        return copy.deepcopy(self)

    def copy(self):
        '''alias of clone'''
        return self.clone()

    def __eq__(self, other):

        if not isinstance(other, self.__class__):
            return False
        
        if self.length == other.length \
            and self.shape == other.shape \
            and self.dimension_labels == other.dimension_labels:
            return True
        return False

    def allocate(self, value=0, **kwargs):
        '''allocates an VectorData according to the size expressed in the instance'''

        dtype = kwargs.get('dtype', self.dtype)
        # self.dtype = kwargs.get('dtype', numpy.float32)
        out = VectorData(geometry=self.copy(), dtype=dtype)
        if isinstance(value, Number):
            if value != 0:
                out += value
        else:
            if value == VectorGeometry.RANDOM:
                seed = kwargs.get('seed', None)
                if seed is not None:
                    numpy.random.seed(seed) 
                out.fill(numpy.random.random_sample(self.shape))
            elif value == VectorGeometry.RANDOM_INT:
                seed = kwargs.get('seed', None)
                if seed is not None:
                    numpy.random.seed(seed)
                max_value = kwargs.get('max_value', 100)
                r = numpy.random.randint(max_value,size=self.shape, dtype=numpy.int32)
<<<<<<< HEAD
                out.fill(r.as_array(dtype=dtype))               
=======
                out.fill(numpy.asarray(r, dtype=self.dtype))             
>>>>>>> d5244427
            elif value is None:
                pass
            else:
                raise ValueError('Value {} unknown'.format(value))
        return out

class DataOrder():
    ASTRA_IG_LABELS = [ImageGeometry.CHANNEL, ImageGeometry.VERTICAL, ImageGeometry.HORIZONTAL_Y, ImageGeometry.HORIZONTAL_X]
    TIGRE_IG_LABELS = [ImageGeometry.CHANNEL, ImageGeometry.VERTICAL, ImageGeometry.HORIZONTAL_Y, ImageGeometry.HORIZONTAL_X]
    ASTRA_AG_LABELS = [AcquisitionGeometry.CHANNEL, AcquisitionGeometry.VERTICAL, AcquisitionGeometry.ANGLE, AcquisitionGeometry.HORIZONTAL]
    TIGRE_AG_LABELS = [AcquisitionGeometry.CHANNEL, AcquisitionGeometry.ANGLE, AcquisitionGeometry.VERTICAL, AcquisitionGeometry.HORIZONTAL]
    CIL_IG_LABELS = [ImageGeometry.CHANNEL, ImageGeometry.VERTICAL, ImageGeometry.HORIZONTAL_Y, ImageGeometry.HORIZONTAL_X]
    CIL_AG_LABELS = [AcquisitionGeometry.CHANNEL, AcquisitionGeometry.ANGLE, AcquisitionGeometry.VERTICAL, AcquisitionGeometry.HORIZONTAL] 
    TOMOPHANTOM_IG_LABELS = [ImageGeometry.CHANNEL, ImageGeometry.VERTICAL, ImageGeometry.HORIZONTAL_Y, ImageGeometry.HORIZONTAL_X]
    
    @staticmethod
    def get_order_for_engine(engine, geometry):
        if engine == 'astra':
            if isinstance(geometry, AcquisitionGeometry):
                dim_order = DataOrder.ASTRA_AG_LABELS
            else:
                dim_order = DataOrder.ASTRA_IG_LABELS
        elif engine == 'tigre':
            if isinstance(geometry, AcquisitionGeometry):
                dim_order = DataOrder.TIGRE_AG_LABELS
            else:
                dim_order = DataOrder.TIGRE_IG_LABELS   
        else:
            raise ValueError("Unknown engine expected 'tigre' or 'astra' got {}".format(engine))
        
        dimensions = []
        for label in dim_order:
            if label in geometry.dimension_labels:
                dimensions.append(label)

        return dimensions

    @staticmethod
    def check_order_for_engine(engine, geometry):
        order_requested = DataOrder.get_order_for_engine(engine, geometry)

        if order_requested == list(geometry.dimension_labels):
            return True
        else:
            raise ValueError("Expected dimension_label order {0}, got {1}.\nTry using `data.reorder('{2}')` to permute for {2}"
                 .format(order_requested, list(geometry.dimension_labels), engine))

<|MERGE_RESOLUTION|>--- conflicted
+++ resolved
@@ -1785,11 +1785,7 @@
                 if seed is not None:
                     numpy.random.seed(seed)
                 max_value = kwargs.get('max_value', 100)
-<<<<<<< HEAD
-                r = numpy.random.randint(max_value,size=self.shape, dtype=dtype)
-=======
                 r = numpy.random.randint(max_value,size=self.shape, dtype=numpy.int32)
->>>>>>> d5244427
                 out.fill(numpy.asarray(r, dtype=self.dtype))
             elif value is None:
                 pass
@@ -3049,11 +3045,7 @@
                     numpy.random.seed(seed)
                 max_value = kwargs.get('max_value', 100)
                 r = numpy.random.randint(max_value,size=self.shape, dtype=numpy.int32)
-<<<<<<< HEAD
-                out.fill(r.as_array(dtype=dtype))               
-=======
                 out.fill(numpy.asarray(r, dtype=self.dtype))             
->>>>>>> d5244427
             elif value is None:
                 pass
             else:
