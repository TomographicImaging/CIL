<<<<<<< HEAD
#========================================================================
# Copyright 2019 Science Technology Facilities Council
# Copyright 2019 University of Manchester
#
# This work is part of the Core Imaging Library developed by Science Technology
# Facilities Council and University of Manchester
#
# Licensed under the Apache License, Version 2.0 (the "License");
# you may not use this file except in compliance with the License.
# You may obtain a copy of the License at
#
#         http://www.apache.org/licenses/LICENSE-2.0.txt
#
# Unless required by applicable law or agreed to in writing, software
# distributed under the License is distributed on an "AS IS" BASIS,
# WITHOUT WARRANTIES OR CONDITIONS OF ANY KIND, either express or implied.
# See the License for the specific language governing permissions and
# limitations under the License.
#
#=========================================================================

=======
# -*- coding: utf-8 -*-
#  CCP in Tomographic Imaging (CCPi) Core Imaging Library (CIL).

#   Copyright 2017 UKRI-STFC
#   Copyright 2017 University of Manchester

#   Licensed under the Apache License, Version 2.0 (the "License");
#   you may not use this file except in compliance with the License.
#   You may obtain a copy of the License at

#   http://www.apache.org/licenses/LICENSE-2.0

#   Unless required by applicable law or agreed to in writing, software
#   distributed under the License is distributed on an "AS IS" BASIS,
#   WITHOUT WARRANTIES OR CONDITIONS OF ANY KIND, either express or implied.
#   See the License for the specific language governing permissions and
#   limitations under the License.
>>>>>>> 47621de1
import numpy
from scipy.sparse.linalg import svds
from ccpi.framework import VectorGeometry
from ccpi.optimisation.operators import LinearOperator

class LinearOperatorMatrix(LinearOperator):
    
    def __init__(self,A):
        self.A = A
        M_A, N_A = self.A.shape
        self.gm_domain = VectorGeometry(N_A)
        self.gm_range = VectorGeometry(M_A)
        self.s1 = None   # Largest singular value, initially unknown
        super(LinearOperatorMatrix, self).__init__()
        
    def direct(self,x, out=None):
        if out is None:
            return type(x)(numpy.dot(self.A,x.as_array()))
        else:
            numpy.dot(self.A, x.as_array(), out=out.as_array())

    def adjoint(self,x, out=None):
        if out is None:
            return type(x)(numpy.dot(self.A.transpose(),x.as_array()))
        else:
            numpy.dot(self.A.transpose(),x.as_array(), out=out.as_array())

    def size(self):
        return self.A.shape
    
    def calculate_norm(self, **kwargs):
        # If unknown, compute and store. If known, simply return it.
        return svds(self.A,1,return_singular_vectors=False)[0]
        
    def domain_geometry(self):
        return self.gm_domain
    def range_geometry(self):
        return self.gm_range<|MERGE_RESOLUTION|>--- conflicted
+++ resolved
@@ -1,26 +1,3 @@
-<<<<<<< HEAD
-#========================================================================
-# Copyright 2019 Science Technology Facilities Council
-# Copyright 2019 University of Manchester
-#
-# This work is part of the Core Imaging Library developed by Science Technology
-# Facilities Council and University of Manchester
-#
-# Licensed under the Apache License, Version 2.0 (the "License");
-# you may not use this file except in compliance with the License.
-# You may obtain a copy of the License at
-#
-#         http://www.apache.org/licenses/LICENSE-2.0.txt
-#
-# Unless required by applicable law or agreed to in writing, software
-# distributed under the License is distributed on an "AS IS" BASIS,
-# WITHOUT WARRANTIES OR CONDITIONS OF ANY KIND, either express or implied.
-# See the License for the specific language governing permissions and
-# limitations under the License.
-#
-#=========================================================================
-
-=======
 # -*- coding: utf-8 -*-
 #  CCP in Tomographic Imaging (CCPi) Core Imaging Library (CIL).
 
@@ -38,13 +15,13 @@
 #   WITHOUT WARRANTIES OR CONDITIONS OF ANY KIND, either express or implied.
 #   See the License for the specific language governing permissions and
 #   limitations under the License.
->>>>>>> 47621de1
 import numpy
 from scipy.sparse.linalg import svds
 from ccpi.framework import VectorGeometry
 from ccpi.optimisation.operators import LinearOperator
 
 class LinearOperatorMatrix(LinearOperator):
+    '''Matrix wrapped into a LinearOperator'''
     
     def __init__(self,A):
         self.A = A
