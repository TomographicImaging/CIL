--- conflicted
+++ resolved
@@ -1,14 +1,8 @@
-<<<<<<< HEAD
-from cil.optimisation.algorithms import SPDHG, PDHG, PD3O
-from cil.optimisation.functions import L2NormSquared, IndicatorBox, BlockFunction, ZeroFunction, TotalVariation, MixedL21Norm
+from cil.optimisation.algorithms import SPDHG, PDHG, GD, PD3O
+from cil.optimisation.functions import L2NormSquared, IndicatorBox, BlockFunction, ZeroFunction, LeastSquares, TotalVariation, MixedL21Norm
 from cil.optimisation.operators import BlockOperator, IdentityOperator, MatrixOperator, GradientOperator
-from cil.optimisation.utilities import Sampler 
-=======
-from cil.optimisation.algorithms import SPDHG, PDHG, GD
-from cil.optimisation.functions import L2NormSquared, IndicatorBox, BlockFunction, ZeroFunction, LeastSquares
-from cil.optimisation.operators import BlockOperator, IdentityOperator, MatrixOperator
 from cil.optimisation.utilities import Sampler, BarzilaiBorweinStepSizeRule
->>>>>>> 126efd3f
+
 from cil.framework import AcquisitionGeometry, BlockDataContainer, BlockGeometry, VectorData
 
 from cil.utilities import dataexample
@@ -112,7 +106,7 @@
         self.assertNumpyArrayAlmostEqual(
             alg_stochastic.x.as_array(), b.as_array(), decimal=6)
         
-<<<<<<< HEAD
+
     def test_pd3o_convergence(self):
         data = dataexample.CAMERA.get(size=(32, 32))
         # pd30 convergence test using TV denoising
@@ -142,7 +136,6 @@
         # pd30 vs fista
         np.testing.assert_allclose(
             tv_cil.array, pd3O_with_f.solution.array, atol=1e-2)
-=======
         
         
     def test_bb_step_size_gd_converge(self):
@@ -177,5 +170,4 @@
         ss_rule=BarzilaiBorweinStepSizeRule(1/f.L, 'alternate')
         alg = GD(initial=initial, f=f, step_size=ss_rule)
         alg.run(300, verbose=0)
-        self.assertNumpyArrayAlmostEqual(alg.x.as_array(), x, decimal=4)
->>>>>>> 126efd3f
+        self.assertNumpyArrayAlmostEqual(alg.x.as_array(), x, decimal=4)