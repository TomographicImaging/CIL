--- conflicted
+++ resolved
@@ -22,9 +22,6 @@
 
 class Masker(DataProcessor):
     r'''
-<<<<<<< HEAD
-    Processor to fill missing values provided by mask. Please use the desired method to configure a processor for your needs.
-=======
     Processor to fill missing values provided by mask.
     Please use the desired method to configure a processor for your needs.
 
@@ -44,7 +41,6 @@
     method : {'linear', 'nearest', 'zeros', 'linear', 'quadratic', 'cubic', 'previous', 'next'}, default='linear'
         Interpolation method to use.
 
->>>>>>> b10d15d6
     '''
 
     @staticmethod
@@ -115,16 +111,6 @@
 
     @staticmethod
     def interpolate(mask=None, axis=None, method='linear'):
-<<<<<<< HEAD
-        r'''This operates over the specified axis and uses 1D interpolation over remaining flattened array to fill in missing vaues.
-
-        :param mask: A boolean array with the same dimensions as input, where 'False' represents masked values. Mask can be generated using 'MaskGenerator' processor to identify outliers.  
-        :type mask: DataContainer, ImageData, AcquisitionData, numpy.ndarray
-        :param axis: specify axis as int or from 'dimension_labels' to loop over and perform 1D interpolation. 
-        :type axis: str, int
-        :param method: One of the following interpolation methods: linear, nearest, zeros, linear, quadratic, cubic, previous, next
-        :param method: str, default='linear'
-=======
         r'''Returns a Masker that operates over the specified axis and uses 1D interpolation over remaining flattened array to fill in missing values.
 
         Parameters
@@ -141,7 +127,6 @@
         Returns
         -------
         Masker processor
->>>>>>> b10d15d6
         '''
 
         processor = Masker(mode='interpolate', mask=mask, axis=axis, method=method)
@@ -154,25 +139,6 @@
                  value = 0,
                  axis = None,
                  method = 'linear'):
-<<<<<<< HEAD
-        
-        r'''Processor to fill missing values provided by mask.
-
-        :param mask: A boolean array with the same dimensions as input, where 'False' represents masked values. Mask can be generated using 'MaskGenerator' processor to identify outliers. 
-        :type mask: DataContainer, ImageData, AcquisitionData, numpy.ndarray
-        :param mode: a method to fill in missing values (value, mean, median, interpolate)
-        :type mode: str, default=value
-        :param value: substitute all outliers with a specific value
-        :type value: float, default=0
-        :param axis: specify axis as int or from 'dimension_labels' to calculate mean or median in respective modes 
-        :type axis: str or int
-        :param method: One of the following interpolation methods: linear, nearest, zeros, linear, quadratic, cubic, previous, next
-        :param method: str, default='linear'
-        :return: DataContainer or it's subclass with masked outliers
-        :rtype: DataContainer or its subclass   
-        '''
-=======
->>>>>>> b10d15d6
 
         kwargs = {'mask': mask,
                   'mode': mode,
@@ -236,17 +202,12 @@
 
         elif self.mode == 'mean' or self.mode == 'median':
 
-<<<<<<< HEAD
             if self.mode == 'mean':
                 average_function = numpy.mean
             else:
                 average_function = numpy.median
             
             if axis_index is not None:
-=======
-            if axis_index is not None:
-
->>>>>>> b10d15d6
                 ndim = data.number_of_dimensions
 
                 slice_obj = [slice(None, None, 1)] * ndim
@@ -269,36 +230,19 @@
             else:
                 arr[mask_invert] = average_function(arr[mask_arr]) 
 
-<<<<<<< HEAD
         
         elif self.mode == 'interpolate':
             if self.method not in ['linear', 'nearest', 'zeros', 'linear', \
                                         'quadratic', 'cubic', 'previous', 'next']:
                 raise TypeError("Wrong interpolation method, one of the following is expected:\n" + 
-=======
-                if self.mode == 'mean':
-                    arr[mask_invert] = numpy.mean(arr[mask_arr])
-                else:
-                    arr[mask_invert] = numpy.median(arr[mask_arr])
-
-        elif self.mode == 'interpolate':
-            if self.method not in ['linear', 'nearest', 'zeros', 'linear', \
-                                        'quadratic', 'cubic', 'previous', 'next']:
-                raise TypeError("Wrong interpolation method, one of the following is expected:\n" +
->>>>>>> b10d15d6
                                 "linear, nearest, zeros, linear, quadratic, cubic, previous, next")
 
             ndim = data.number_of_dimensions
             shape = arr.shape
 
             if axis_index is None:
-<<<<<<< HEAD
                 raise NotImplementedError('Currently Only 1D interpolation is available. Please specify an axis to interpolate over.')
             
-=======
-                raise NotImplementedError ('Currently Only 1D interpolation is available. Please specify an axis to interpolate over.')
-
->>>>>>> b10d15d6
             res_dim = 1
             for i in range(ndim):
                 if i != axis_index:
