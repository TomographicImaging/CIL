--- conflicted
+++ resolved
@@ -5,11 +5,8 @@
   - Datacontainers have reorder method which reorders the data in memory as requested, or for use with 'astra' or 'tigre'
   - Subset method has been deprecated
   - AcquisitionData and ImageData enforce requirement for a geometry on creation
-<<<<<<< HEAD
   - New processors AbsorptionTransmissionConverter and TransmissionAbsorptionConverter to convert between Absorption and Transmission
-=======
   - Implemented Binner and Slicer processors
->>>>>>> 948a2988
 
 * 20.11.2
   - fixed windows build
