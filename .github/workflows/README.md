--- conflicted
+++ resolved
@@ -11,15 +11,11 @@
 
 The action does not publish to conda, instead this is done by jenkins. This is because github-actions do not have a GPU.
 
-<<<<<<< HEAD
 It looks for conda-build dependencies in the channels listed [here](https://github.com/TomographicImaging/CIL/blob/master/.github/workflows/conda_build.yml#L25). If you add any new dependencies, the appropriate channels need to be added to this line.
 
-## Building/Publishing Documentation: [docs_build_and_publish](https://github.com/TomographicImaging/CIL/blob/master/.github/workflows/docs_build_and_publish.yml)
-=======
 An artifact of the resulting tar.bz2 file is made available in the 'Summary' section of the action. It is called `cil-package`. This is used by the **docs_build** job. It can be found by going to the ‘Actions’ tab, and selecting the appropriate run of `.github/workflows/conda_and_docs_build.yml`, or by clicking on the tick on the action in the "All checks have passed/failed" section of a PR. When viewing the summary for the run of the action, there is an `Artifact` section at the bottom of the page. Clicking on `cil-package` allows you to download a zip folder containing the tar.bz2 file.
 
-## Building/Publishing Documentation: docs_build and docs_publish jobs
->>>>>>> 8fd8c31f
+## Building/Publishing Documentation: [docs_build_and_publish](https://github.com/TomographicImaging/CIL/blob/master/.github/workflows/docs_build_and_publish.yml)
 
 This github action builds and optionally publishes the documentation located in [docs/source](https://github.com/TomographicImaging/CIL/tree/master/docs/source). To do this it uses a forked version of the [build-sphinx-action](https://github.com/lauramurgatroyd/build-sphinx-action)
 
