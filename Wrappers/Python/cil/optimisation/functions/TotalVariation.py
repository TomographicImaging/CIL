--- conflicted
+++ resolved
@@ -327,13 +327,7 @@
             if self.tolerance is not None:
                 logging.info("Stop at {} iterations with tolerance {} .".format(k, error))
             else:
-<<<<<<< HEAD
-                print("Stop at {} iterations.".format(k))                
-=======
                 logging.info("Stop at {} iterations.".format(k))                
-                    
-        self.gradient.adjoint(tmp_q, out=tmp_x)
->>>>>>> 00f5b177
 
         if should_return:
             return out
