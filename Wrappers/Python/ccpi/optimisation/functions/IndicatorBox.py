# -*- coding: utf-8 -*-
#  CCP in Tomographic Imaging (CCPi) Core Imaging Library (CIL).

#   Copyright 2017 UKRI-STFC
#   Copyright 2017 University of Manchester

#   Licensed under the Apache License, Version 2.0 (the "License");
#   you may not use this file except in compliance with the License.
#   You may obtain a copy of the License at

#   http://www.apache.org/licenses/LICENSE-2.0

#   Unless required by applicable law or agreed to in writing, software
#   distributed under the License is distributed on an "AS IS" BASIS,
#   WITHOUT WARRANTIES OR CONDITIONS OF ANY KIND, either express or implied.
#   See the License for the specific language governing permissions and
#   limitations under the License.

from __future__ import absolute_import
from __future__ import division
from __future__ import print_function

from ccpi.optimisation.functions import Function
import numpy

class IndicatorBox(Function):
    
    
    r'''Indicator function for box constraint
            
      .. math:: 
         
         f(x) = \mathbb{I}_{[a, b]} = \begin{cases}  
                                            0, \text{ if } x \in [a, b] \\
                                            \infty, \text{otherwise}
                                     \end{cases}
    
    '''
    
    def __init__(self,lower=-numpy.inf,upper=numpy.inf):
        '''creator

        :param lower: lower bound
        :type lower: float, default = :code:`-numpy.inf`
        :param upper: upper bound
        :type upper: float, optional, default = :code:`numpy.inf`
        '''
        super(IndicatorBox, self).__init__()
        self.lower = lower
        self.upper = upper
<<<<<<< HEAD
        
=======
>>>>>>> 26d16a18

    def __call__(self,x):
        
        '''Evaluates IndicatorBox at x'''
                
        if (numpy.all(x.as_array() >= self.lower) and 
            numpy.all(x.as_array() <= self.upper) ):
            val = 0
        else:
            val = numpy.inf
        return val
    
    def gradient(self,x):
        return ValueError('Not Differentiable') 
    
    def convex_conjugate(self,x):
        
        '''Convex conjugate of IndicatorBox at x'''

        return x.maximum(0).sum()
         
    def proximal(self, x, tau, out=None):
        
        r'''Proximal operator of IndicatorBox at x

            .. math:: prox_{\tau * f}(x)
        '''
        
        if out is None:
            return (x.maximum(self.lower)).minimum(self.upper)        
        else:               
            x.maximum(self.lower, out=out)
            out.minimum(self.upper, out=out) 
            
    def proximal_conjugate(self, x, tau, out=None):
        
        r'''Proximal operator of the convex conjugate of IndicatorBox at x:

          ..math:: prox_{\tau * f^{*}}(x)
        '''

        if out is None:
            
            return x - tau * self.proximal(x/tau, tau)
        
        else:
            
            self.proximal(x/tau, tau, out=out)
            out *= -1*tau
            out += x

            
            
if __name__ == '__main__':  

    from ccpi.framework import ImageGeometry, BlockDataContainer

    N, M = 2,3
    ig = ImageGeometry(voxel_num_x = N, voxel_num_y = M)            
    
    u = ig.allocate('random_int')
    tau = 2
    
    f = IndicatorBox(2, 3)
    
    lower = 10
    upper = 30
        
    z1 = f.proximal(u, tau)
    
    z2 = f.proximal_conjugate(u/tau, 1/tau)
    
    z = z1 + tau * z2
    
    numpy.testing.assert_array_equal(z.as_array(), u.as_array())  

    out1 = ig.allocate()
    out2 = ig.allocate()
    
    f.proximal(u, tau, out=out1)
    f.proximal_conjugate(u/tau, 1/tau, out = out2)
    
    p = out1 + tau * out2
    
    numpy.testing.assert_array_equal(p.as_array(), u.as_array()) 
    
    d = f.convex_conjugate(u)
    print(d)
    
    
    
    # what about n-dimensional Block
    #uB = BlockDataContainer(u,u,u)
    #lowerB = BlockDataContainer(1,2,3)
    #upperB = BlockDataContainer(10,21,30)
    
    #fB = IndicatorBox(lowerB, upperB)
    
    #z1B = fB.proximal(uB, tau)
    
    
    
    
    
    
    
    <|MERGE_RESOLUTION|>--- conflicted
+++ resolved
@@ -48,10 +48,6 @@
         super(IndicatorBox, self).__init__()
         self.lower = lower
         self.upper = upper
-<<<<<<< HEAD
-        
-=======
->>>>>>> 26d16a18
 
     def __call__(self,x):
         
