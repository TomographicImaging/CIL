* 22.0.0
  - Removal of deprecated code
<<<<<<< HEAD
    - AcquisitionGeometry `__init__` no longer sets up a working geometry, use factory `create` methods instead
=======
    - AcquisitionGeometry `__init__` no longer returns a configured geometry, use factory `create` methods instead
>>>>>>> bed6ce78
    - `subset` method removed, use `get_slice` or `reorder` methods
    - NikonDataReader `normalize` kwarg removed, use `normalise`
    - Algorithms initialisation `x_init` kwarg removed, use `initial`
    - Removed deprecated numpy calls
  - DataProcessors use weak-reference to input data
  - Merged CIL-ASTRA code in to CIL repository simplifying test, build and install procedures
    - Modules not moved should be considered deprecated
    - CIL remains licensed as APACHE-2.0
    - Minor bug fixes to the CPU 2D Parallel-beam FBP
  - Add ndim property for DataContainer class.
  - Fixes show_geometry compatibility issue with matplotlib 3.5
  - Added ZEISSDataReader with cone/parallel beam, slicing, TXM Functionality.
  - Deprecated:
    - TXRMDataReader is deprecated in favour of ZEISSDataReader 
  - GitHub Actions:
    - Update to version 0.1.1 of lauramurgatroyd/build-sphinx-action for building the documentation - ensures docs are always built from cil master.

* 21.4.1
  - Removed prints from unittests and cleanup of unittest code.
  - CMake: 
    - install script re-allows selection of non default install directory ([#1246](https://github.com/TomographicImaging/CIL/issues/1246))
  - TIFF writer uses logging
  - Added unittests for TIFF functionality

* 21.4.0
  - PEP 440 compliant version
  - CMake fix due to use of pip install. 
  - Recon.FBP allows 'astra' backend 
  - Fixed PowerMethod for square/non-square, complex/float matrices with stopping criterion.
  - CofR image_sharpness improved for large datasets
  - Geometry alignmentment fix for 2D datasets
  - CGLS update for sapyb to enable complex data, bugfix in use of initial 
  - added sapyb and deprecated axpby. All algorithm updated to use sapyb.
  - Allow use of square brackets in file paths to TIFF and Nikon datasets

* 21.3.1
  - Added matplotlib version dependency to conda recipe
  - Fixed TIGRE wrappers for geometry with a virtual detector
  - Fixed TIGRE wrappers for cone-beam geometry with tilted rotation axis

* 21.3.0
  - Accelerated PDHG which handles strong convexity of functions
  - TotalVariation Function handles SIRF ImageData
  - Simulated datasets and volume added to DataExamples
  - TIGRE wrappers for parallel-beam geometry added
  - NEXUSWriter and NEXUSReader offer (8bit and 16bit) compression of data
  - show2D show_geom now return an object that can be saved with a `save` method
  - GradientOperator can be now used with SIRF DataContainers, both PET and MR
  - Add anisotropy in TotalVariation function
  - CCPi Regularisation plugin is refactored, only FGP_TV, FGP_dTV, TGV and TNV are exposed. Docstrings and functionality unit tests are added. Tests of the functions are meant to be in the CCPi-Regularisation toolkit itself.
  - Add dtype for ImageGeometry, AcquisitionGeometry, VectorGeometry, BlockGeometry
  - Fix GradientOperator to handle pseudo 2D CIL geometries
  - Created recon module with FBP and FDK using fast filtering library and TIGRE backprojectors
  - Added Intel IPP based library for filtering step of FBP
  - PDHG memory optimisation
  - ScaledFunction memory Optimisation
  - The github actions are merged into one action with multiple jobs
  - The conda build job uploads an artifact of the build tar.bz file which is later used by the documentation build job - which installs the package into a miniconda environment.
  - Documentation pages for recon, astra and cil-plugins are published.

* 21.2.0
  - add version string from git describe
  - add CCPi-Regularisation toolkit in unittests
  - show_geometry implemented to display AcquisitionGeometry objects, can be imported from utilities.display
  - CentreOfRotationCorrector.image_sharpness implemented which finds the rotation axis offset by maximising sharpness of a single slice reconstruction
  - Renamed CentreOfRotationCorrector.xcorr to CentreOfRotationCorrector.xcorrelation
  - Implemented Padder processor

* 21.1.0
  - Added TomoPhantom plugin to create 2D/3D + channel ImageData phantoms based on the TomoPhantom model library
  - Fixed bug in Zeiss reader geometry direction of rotation
  
* 21.0.0
  - Show2D now takes 4D datasets and slice infomation as input
  - TIGRE reconstruction package wrapped for cone-beam tomography
  - Datacontainers have get_slice method which returns a dataset with a single slice of the data
  - Datacontainers have reorder method which reorders the data in memory as requested, or for use with 'astra' or 'tigre'
  - Subset method has been deprecated
  - AcquisitionData and ImageData enforce requirement for a geometry on creation
  - New processors AbsorptionTransmissionConverter and TransmissionAbsorptionConverter to convert between Absorption and Transmission
  - Implemented Binner and Slicer processors
  - Implemented MaskGenerator and Masker processors

* 20.11.2
  - fixed windows build
  - NikonDataReader converts Nikon geometry to CIL geometry from xtekct file including detector and centre-or-rotation offsets
  - NexusdataReader supports files written with old versions of NexusDataWriter

* 20.11
  - python module renamed to cil
  - renamed Identity->IdentityOperator, Gradient->GradientOperator, SymmetrisedGradient->SymmetrisedGradientOperator

* 20.09.1
  - FiniteDifferenceOperator takes into consideration voxel size
  - Added CentreOfRotationCorrector
  - Removed CenterOfRotationFinder
  - moved TestData to utilities and renamed as dataexample
  - verbosity of Algorithms is independent of the update_objective_interval
  - added unittests
  - renamed
    - GradientDescent to GD
    - SparseFiniteDiff to SparseFiniteDifferenceOperator
    - LinearOperatorMatrix to MatrixOperator
  - bugfix update_objective of SPDHG 

* 20.09
  - added SPDHG algorithm
  - added TotalVariation function
  - Redesign of the AcquisitionGeometry class allowing more general acquisition trajectories than currently possible.
  - Added ZEISS reader

* 20.04
  - Significant upgrades to the operator and function classes to allow more flexible definition of optimisation problems
  - Added multithreaded C library for calculation of finite difference and some data processing
  - Added Gradient operator using C library and numpy backends

* 19.10
  - Improved usability with reader/writers and plotting utilities
  - Substantially improved test coverage

* 19.07
  - Introduction of BlockFramework
  - major revision and restructuring of the whole code
  - rewritten io package

* 19.02
  - introduction of Algorithm class
  - unit test expanded and moved to test directory
  - unified build system on Jenkins based on CCPi-VirtualMachine repo
 - switched to calendar versioning YY.0M.

* 0.10.0

* 0.9.4
  - Initial release<|MERGE_RESOLUTION|>--- conflicted
+++ resolved
@@ -1,10 +1,6 @@
 * 22.0.0
   - Removal of deprecated code
-<<<<<<< HEAD
-    - AcquisitionGeometry `__init__` no longer sets up a working geometry, use factory `create` methods instead
-=======
     - AcquisitionGeometry `__init__` no longer returns a configured geometry, use factory `create` methods instead
->>>>>>> bed6ce78
     - `subset` method removed, use `get_slice` or `reorder` methods
     - NikonDataReader `normalize` kwarg removed, use `normalise`
     - Algorithms initialisation `x_init` kwarg removed, use `initial`
