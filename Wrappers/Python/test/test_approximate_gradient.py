--- conflicted
+++ resolved
@@ -48,18 +48,11 @@
 class TestApproximateGradientSumFunction(CCPiTestClass):
 
     def setUp(self):
-<<<<<<< HEAD
         self.sampler=Sampler.random_with_replacement(5, seed=1)
         self.initial = VectorData(np.zeros(10))
         np.random.seed(4)
         self.b =  VectorData(np.random.normal(0,1,10))
         self.functions=[]
-=======
-        self.sampler = Sampler.random_with_replacement(5)
-        self.initial = VectorData(np.zeros(10))
-        self.b = VectorData(np.random.normal(0, 1, 10))
-        self.functions = []
->>>>>>> e1019a39
         for i in range(5):
             diagonal = np.zeros(10)
             diagonal[2*i:2*(i+1)] = 1
@@ -72,25 +65,15 @@
 
     def test_ABC(self):
         with self.assertRaises(TypeError):
-<<<<<<< HEAD
-            self.stochastic_objective=ApproximateGradientSumFunction(self.functions, self.sampler)
-
-=======
             self.stochastic_objective = ApproximateGradientSumFunction(
                 self.functions, self.sampler)
->>>>>>> e1019a39
 
 
 class TestSGD(CCPiTestClass):
     @unittest.skipUnless(has_astra, "Requires ASTRA")
     def setUp(self):
-<<<<<<< HEAD
         self.sampler=Sampler.random_with_replacement(5, seed=1)
         self.data=dataexample.SIMULATED_PARALLEL_BEAM_DATA.get()
-=======
-        self.sampler = Sampler.random_with_replacement(5)
-        self.data = dataexample.SIMULATED_PARALLEL_BEAM_DATA.get()
->>>>>>> e1019a39
         self.data.reorder('astra')
         self.data2d = self.data.get_slice(vertical='centre')
         ag2D = self.data2d.geometry
@@ -166,13 +149,8 @@
     @unittest.skipUnless(has_astra, "Requires ASTRA")
     def test_SGD_simulated_parallel_beam_data(self):
 
-<<<<<<< HEAD
-        alg = GD(initial=self.initial, 
-                              objective_function=self.f, update_objective_interval=500, alpha=1e8)
-=======
         alg = GD(initial=self.initial,
                  objective_function=self.f, update_objective_interval=500, alpha=1e8)
->>>>>>> e1019a39
         alg.max_iteration = 200
         alg.run(verbose=0)
 
@@ -182,20 +160,12 @@
                             step_size=1e-7, max_iteration=5000)
         alg_stochastic.run(self.n_subsets*50, verbose=0)
         self.assertAlmostEqual(objective.data_passes[-1], self.n_subsets*50/5)
-<<<<<<< HEAD
-        self.assertNumpyArrayAlmostEqual(alg_stochastic.x.as_array(), alg.x.as_array(),3)
-        
-  
-    def test_SGD_toy_example(self): 
-        sampler=Sampler.random_with_replacement(5, seed=1)
-=======
         self.assertListEqual(objective.data_passes_indices[-1], [objective.function_num])
         self.assertNumpyArrayAlmostEqual(
             alg_stochastic.x.as_array(), alg.x.as_array(), 3)
 
     def test_SGD_toy_example(self):
         sampler = Sampler.random_with_replacement(5)
->>>>>>> e1019a39
         initial = VectorData(np.zeros(25))
         b = VectorData(np.random.normal(0, 1, 25))
         functions = []
@@ -209,19 +179,31 @@
             else:
                 objective += LeastSquares(A, A.direct(b))
 
-<<<<<<< HEAD
-    
-        alg = GD(initial=initial, 
-                              objective_function=objective, update_objective_interval=1000, atol=1e-9, rtol=1e-6)
-=======
         alg = GD(initial=initial,
                  objective_function=objective, update_objective_interval=1000, atol=1e-9, rtol=1e-6)
->>>>>>> e1019a39
         alg.max_iteration = 600
         alg.run(verbose=0)
         self.assertNumpyArrayAlmostEqual(alg.x.as_array(), b.as_array())
 
-<<<<<<< HEAD
+        stochastic_objective = SGFunction(functions, sampler)
+        self.assertAlmostEqual(
+            stochastic_objective(initial), objective(initial))
+        self.assertNumpyArrayAlmostEqual(stochastic_objective.full_gradient(
+            initial).array, objective.gradient(initial).array)
+
+        alg_stochastic = GD(initial=initial,
+                            objective_function=stochastic_objective, update_objective_interval=1000,
+                            step_size=0.01, max_iteration=5000)
+        alg_stochastic.run(600, verbose=0)
+        self.assertAlmostEqual(stochastic_objective.data_passes[-1], 600/5)
+
+        self.assertListEqual(stochastic_objective.data_passes_indices[-1], [stochastic_objective.function_num])
+        self.assertNumpyArrayAlmostEqual(
+            alg_stochastic.x.as_array(), alg.x.as_array(), 3)
+        self.assertNumpyArrayAlmostEqual(
+            alg_stochastic.x.as_array(), b.as_array(), 3)
+
+
 class TestSAG(CCPiTestClass):
 
     @unittest.skipUnless(has_astra, "Requires ASTRA")
@@ -570,29 +552,4 @@
         self.assertNumpyArrayAlmostEqual(alg_stochastic.x.as_array(), alg.x.as_array(),3)
        
 
-        
-    
-        
-    
-        
-    
-        
-    
-=======
-        stochastic_objective = SGFunction(functions, sampler)
-        self.assertAlmostEqual(
-            stochastic_objective(initial), objective(initial))
-        self.assertNumpyArrayAlmostEqual(stochastic_objective.full_gradient(
-            initial).array, objective.gradient(initial).array)
-
-        alg_stochastic = GD(initial=initial,
-                            objective_function=stochastic_objective, update_objective_interval=1000,
-                            step_size=0.01, max_iteration=5000)
-        alg_stochastic.run(600, verbose=0)
-        self.assertAlmostEqual(stochastic_objective.data_passes[-1], 600/5)
-        self.assertListEqual(stochastic_objective.data_passes_indices[-1], [stochastic_objective.function_num])
-        self.assertNumpyArrayAlmostEqual(
-            alg_stochastic.x.as_array(), alg.x.as_array(), 3)
-        self.assertNumpyArrayAlmostEqual(
-            alg_stochastic.x.as_array(), b.as_array(), 3)
->>>>>>> e1019a39
+        