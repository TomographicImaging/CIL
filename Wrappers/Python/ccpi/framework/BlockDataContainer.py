# -*- coding: utf-8 -*-
#  CCP in Tomographic Imaging (CCPi) Core Imaging Library (CIL).

#   Copyright 2017 UKRI-STFC
#   Copyright 2017 University of Manchester

#   Licensed under the Apache License, Version 2.0 (the "License");
#   you may not use this file except in compliance with the License.
#   You may obtain a copy of the License at

#   http://www.apache.org/licenses/LICENSE-2.0

#   Unless required by applicable law or agreed to in writing, software
#   distributed under the License is distributed on an "AS IS" BASIS,
#   WITHOUT WARRANTIES OR CONDITIONS OF ANY KIND, either express or implied.
#   See the License for the specific language governing permissions and
#   limitations under the License.
from __future__ import absolute_import
from __future__ import division
from __future__ import print_function
from __future__ import unicode_literals

import numpy
from numbers import Number
import functools
from ccpi.framework import DataContainer
#from ccpi.framework import AcquisitionData, ImageData
#from ccpi.optimisation.operators import Operator, LinearOperator


class BlockDataContainer(object):
    '''Class to hold DataContainers as column vector
    
    Provides basic algebra between BlockDataContainer's, DataContainer's and
    subclasses and Numbers

    1) algebra between `BlockDataContainer`s will be element-wise, only if 
       the shape of the 2 `BlockDataContainer`s is the same, otherwise it 
       will fail 
    2) algebra between `BlockDataContainer`s and `list` or `numpy array` will 
       work as long as the number of `rows` and element of the arrays match,
       indipendently on the fact that the `BlockDataContainer` could be nested
    3) algebra between `BlockDataContainer` and one `DataContainer` is possible.
       It will require that all the `DataContainers` in the block to be
       compatible with the `DataContainer` we want to algebra with. Should we 
       require that the `DataContainer` is the same type? Like `ImageData` or `AcquisitionData`?
    4) algebra between `BlockDataContainer` and a `Number` is possible and it
       will be done with each element of the `BlockDataContainer` even if nested

    A = [ [B,C] , D] 
    A * 3 = [ 3 * [B,C] , 3* D] = [ [ 3*B, 3*C]  , 3*D ]
    
    '''
    ADD = 'add'
    SUBTRACT = 'subtract'
    MULTIPLY = 'multiply'
    DIVIDE = 'divide'
    POWER = 'power'
    __array_priority__ = 1
    __container_priority__ = 2
    def __init__(self, *args, **kwargs):
        ''''''
        self.containers = args
        self.index = 0
        shape = kwargs.get('shape', None)
        if shape is None:
           shape = (len(args),1)
#        shape = (len(args),1)
        self.shape = shape

        n_elements = functools.reduce(lambda x,y: x*y, shape, 1)
        if len(args) != n_elements:
            raise ValueError(
                    'Dimension and size do not match: expected {} got {}'
                    .format(n_elements, len(args)))

        
    def __iter__(self):
        '''BlockDataContainer is Iterable'''
        return self
    def next(self):
        '''python2 backwards compatibility'''
        return self.__next__()
    def __next__(self):
        try:
            out = self[self.index]
        except IndexError as ie:
            raise StopIteration()
        self.index+=1
        return out
    
    def is_compatible(self, other):
        '''basic check if the size of the 2 objects fit'''

        if isinstance(other, Number):
            return True   
        elif isinstance(other, (list, numpy.ndarray)) :
            for ot in other:
                if not isinstance(ot, (Number,\
                                 numpy.int, numpy.int8, numpy.int16, numpy.int32, numpy.int64,\
                                 numpy.float, numpy.float16, numpy.float32, numpy.float64, \
                                 numpy.complex)):
                    raise ValueError('List/ numpy array can only contain numbers {}'\
                                     .format(type(ot)))
            return len(self.containers) == len(other)
        elif isinstance(other, BlockDataContainer): 
            return len(self.containers) == len(other.containers)
        else:
            # this should work for other as DataContainers and children
            ret = True
            for i, el in enumerate(self.containers):
                if isinstance(el, BlockDataContainer):
                    a = el.is_compatible(other)
                else:
                    a = el.shape == other.shape
                ret = ret and a
            # probably will raise 
            return ret
<<<<<<< HEAD
        elif isinstance(other, BlockDataContainer):
            #return self.get_item(0).shape == other.shape
            return len(self.containers) == len(other.containers)
        else:
            if hasattr(other, 'shape'):
                ret = True
                for i, el in enumerate(self.containers):
                    if isinstance(el, BlockDataContainer):
                        a = el.is_compatible(other)
                    else:
                        a = el.shape == other.shape
                    print ("el.shape {} other.shape {}".format(el.shape, other.shape))
                    ret = ret and a
                print ("hasattr shape", ret)
                return ret
            else:
                raise ValueError('Unexpected input type: expected {}, got {}'
                    .format(['BlockDataContainer','numpy.ndarray', 
                        'Number' , 'DataContainer and subclasses' ],
                        type(other)))
=======

>>>>>>> 82ea0b9a

    def get_item(self, row):
        if row > self.shape[0]:
            raise ValueError('Requested row {} > max {}'.format(row, self.shape[0]))
        return self.containers[row]

    def __getitem__(self, row):
        return self.get_item(row)
                
    def add(self, other, *args, **kwargs):
        '''Algebra: add method of BlockDataContainer with number/DataContainer or BlockDataContainer
        
        :param: other (number, DataContainer or subclasses or BlockDataContainer
        :param: out (optional): provides a placehold for the resul.
        '''
        out = kwargs.get('out', None)
        if out is not None:
            self.binary_operations(BlockDataContainer.ADD, other, *args, **kwargs)
        else:
            return self.binary_operations(BlockDataContainer.ADD, other, *args, **kwargs)
    def subtract(self, other, *args, **kwargs):
        '''Algebra: subtract method of BlockDataContainer with number/DataContainer or BlockDataContainer
        
        :param: other (number, DataContainer or subclasses or BlockDataContainer
        :param: out (optional): provides a placehold for the resul.
        '''
        out = kwargs.get('out', None)
        if out is not None:
            self.binary_operations(BlockDataContainer.SUBTRACT, other, *args, **kwargs)
        else:
            return self.binary_operations(BlockDataContainer.SUBTRACT, other, *args, **kwargs)
    def multiply(self, other, *args, **kwargs):
        '''Algebra: multiply method of BlockDataContainer with number/DataContainer or BlockDataContainer
        
        :param: other (number, DataContainer or subclasses or BlockDataContainer
        :param: out (optional): provides a placehold for the resul.
        '''
        out = kwargs.get('out', None)
        if out is not None:
            self.binary_operations(BlockDataContainer.MULTIPLY, other, *args, **kwargs)
        else:
            return self.binary_operations(BlockDataContainer.MULTIPLY, other, *args, **kwargs)
    def divide(self, other, *args, **kwargs):
        '''Algebra: divide method of BlockDataContainer with number/DataContainer or BlockDataContainer
        
        :param: other (number, DataContainer or subclasses or BlockDataContainer
        :param: out (optional): provides a placehold for the resul.
        '''
        out = kwargs.get('out', None)
        if out is not None:
            self.binary_operations(BlockDataContainer.DIVIDE, other, *args, **kwargs)
        else:
            return self.binary_operations(BlockDataContainer.DIVIDE, other, *args, **kwargs)
    

    def binary_operations(self, operation, other, *args, **kwargs):
        '''Algebra: generic method of algebric operation with BlockDataContainer with number/DataContainer or BlockDataContainer
        
        Provides commutativity with DataContainer and subclasses, i.e. this 
        class's reverse algebric methods take precedence w.r.t. direct algebric
        methods of DataContainer and subclasses.
        
        This method is not to be used directly
        '''
        if not self.is_compatible(other):
<<<<<<< HEAD
            raise ValueError('{} Incompatible for {}'.format(type(other), operation))
        out = kwargs.get('out', None)
        if isinstance(other, Number) or\
           issubclass(other.__class__, DataContainer) or \
           ( hasattr(other, 'add') and hasattr(other, 'subtract') and \
             hasattr(other, 'divide') and hasattr(other, 'multiply') and\
             hasattr(other, 'power') ):
=======
            raise ValueError('Incompatible for operation {}'.format(operation))
        out = kwargs.get('out', None)
        if isinstance(other, Number):
>>>>>>> 82ea0b9a
            # try to do algebra with one DataContainer. Will raise error if not compatible
            kw = kwargs.copy()
            res = []
            for i,el in enumerate(self.containers):
                if operation == BlockDataContainer.ADD:
                    op = el.add
                elif operation == BlockDataContainer.SUBTRACT:
                    op = el.subtract
                elif operation == BlockDataContainer.MULTIPLY:
                    op = el.multiply
                elif operation == BlockDataContainer.DIVIDE:
                    op = el.divide
                elif operation == BlockDataContainer.POWER:
                    op = el.power
                else:
                    raise ValueError('Unsupported operation', operation)
                if out is not None:
                    kw['out'] = out.get_item(i)
                    op(other, *args, **kw)
                else:
                    res.append(op(other, *args, **kw))
            if out is not None:
                return
            else:
                return type(self)(*res, shape=self.shape)
        elif isinstance(other, (list, numpy.ndarray, BlockDataContainer)):
            # try to do algebra with one DataContainer. Will raise error if not compatible
            kw = kwargs.copy()
            res = []
            if isinstance(other, BlockDataContainer):
                the_other = other.containers
            else:
                the_other = other
            for i,zel in enumerate(zip ( self.containers, the_other) ):
                el = zel[0]
                ot = zel[1]
                if operation == BlockDataContainer.ADD:
                    op = el.add
                elif operation == BlockDataContainer.SUBTRACT:
                    op = el.subtract
                elif operation == BlockDataContainer.MULTIPLY:
                    op = el.multiply
                elif operation == BlockDataContainer.DIVIDE:
                    op = el.divide
                elif operation == BlockDataContainer.POWER:
                    op = el.power
                else:
                    raise ValueError('Unsupported operation', operation)
                if out is not None:
                    kw['out'] = out.get_item(i)
                    op(ot, *args, **kw)
                else:
                    res.append(op(ot, *args, **kw))
            if out is not None:
                return
            else:
                return type(self)(*res, shape=self.shape)
            return type(self)(*[ operation(ot, *args, **kwargs) for el,ot in zip(self.containers,other)], shape=self.shape)
        else:
<<<<<<< HEAD
            raise ValueError('Incompatible type {} for {}'.format(
                type(other), str(operation)))
    
=======
            # try to do algebra with one DataContainer. Will raise error if not compatible
            kw = kwargs.copy()
            res = []
            for i,el in enumerate(self.containers):
                if operation == BlockDataContainer.ADD:
                    op = el.add
                elif operation == BlockDataContainer.SUBTRACT:
                    op = el.subtract
                elif operation == BlockDataContainer.MULTIPLY:
                    op = el.multiply
                elif operation == BlockDataContainer.DIVIDE:
                    op = el.divide
                elif operation == BlockDataContainer.POWER:
                    op = el.power
                else:
                    raise ValueError('Unsupported operation', operation)
                if out is not None:
                    kw['out'] = out.get_item(i)
                    op(other, *args, **kw)
                else:
                    res.append(op(other, *args, **kw))
            if out is not None:
                return
            else:
                return type(self)(*res, shape=self.shape)
        
>>>>>>> 82ea0b9a

    def power(self, other, *args, **kwargs):
        if not self.is_compatible(other):
            raise ValueError('Incompatible for power')
        out = kwargs.get('out', None)
        if isinstance(other, Number):
            return type(self)(*[ el.power(other, *args, **kwargs) for el in self.containers], shape=self.shape)
        elif isinstance(other, list) or isinstance(other, numpy.ndarray):
            return type(self)(*[ el.power(ot, *args, **kwargs) for el,ot in zip(self.containers,other)], shape=self.shape)
        return type(self)(*[ el.power(ot, *args, **kwargs) for el,ot in zip(self.containers,other.containers)], shape=self.shape)
    
    def maximum(self,other, *args, **kwargs):
        if not self.is_compatible(other):
            raise ValueError('Incompatible for maximum')
        out = kwargs.get('out', None)
        if isinstance(other, Number):
            return type(self)(*[ el.maximum(other, *args, **kwargs) for el in self.containers], shape=self.shape)
        elif isinstance(other, list) or isinstance(other, numpy.ndarray):
            return type(self)(*[ el.maximum(ot, *args, **kwargs) for el,ot in zip(self.containers,other)], shape=self.shape)
        return type(self)(*[ el.maximum(ot, *args, **kwargs) for el,ot in zip(self.containers,other.containers)], shape=self.shape)


    def minimum(self,other, *args, **kwargs):
        if not self.is_compatible(other):
            raise ValueError('Incompatible for maximum')
        out = kwargs.get('out', None)
        if isinstance(other, Number):
            return type(self)(*[ el.minimum(other, *args, **kwargs) for el in self.containers], shape=self.shape)
        elif isinstance(other, list) or isinstance(other, numpy.ndarray):
            return type(self)(*[ el.minimum(ot, *args, **kwargs) for el,ot in zip(self.containers,other)], shape=self.shape)
        return type(self)(*[ el.minimum(ot, *args, **kwargs) for el,ot in zip(self.containers,other.containers)], shape=self.shape)

    
    ## unary operations    
    def abs(self, *args,  **kwargs):
        return type(self)(*[ el.abs(*args, **kwargs) for el in self.containers], shape=self.shape)
    def sign(self, *args,  **kwargs):
        return type(self)(*[ el.sign(*args, **kwargs) for el in self.containers], shape=self.shape)
    def sqrt(self, *args,  **kwargs):
        return type(self)(*[ el.sqrt(*args, **kwargs) for el in self.containers], shape=self.shape)
    def conjugate(self, out=None):
        return type(self)(*[el.conjugate() for el in self.containers], shape=self.shape)
    
    ## reductions
    
    def sum(self, *args, **kwargs):
        return numpy.sum([ el.sum(*args, **kwargs) for el in self.containers])
    
    def squared_norm(self):
        y = numpy.asarray([el.squared_norm() for el in self.containers])
        return y.sum() 
        
    
    def norm(self):
        return numpy.sqrt(self.squared_norm())   
    
    def pnorm(self, p=2):
                        
        if p==1:            
            return sum(self.abs())        
        elif p==2:                    
            return sum([el*el for el in self.containers]).sqrt()
        else:
            return ValueError('Not implemented')
                
    def copy(self):
        '''alias of clone'''    
        return self.clone()
    def clone(self):
        return type(self)(*[el.copy() for el in self.containers], shape=self.shape)
    def fill(self, other):
        if isinstance (other, BlockDataContainer):
            if not self.is_compatible(other):
                raise ValueError('Incompatible containers')
            for el,ot in zip(self.containers, other.containers):
                el.fill(ot)
        else:
            return ValueError('Cannot fill with object provided {}'.format(type(other)))
    
    def __add__(self, other):
        return self.add( other )
    # __radd__
    
    def __sub__(self, other):
        return self.subtract( other )
    # __rsub__
    
    def __mul__(self, other):
        return self.multiply(other)
    # __rmul__
    
    def __div__(self, other):
        return self.divide(other)
    # __rdiv__
    def __truediv__(self, other):
        return self.divide(other)
    
    def __pow__(self, other):
        return self.power(other)
    # reverse operand
    def __radd__(self, other):
        '''Reverse addition
        
        to make sure that this method is called rather than the __mul__ of a numpy array
        the class constant __array_priority__ must be set > 0
        https://docs.scipy.org/doc/numpy-1.15.1/reference/arrays.classes.html#numpy.class.__array_priority__
        '''
        return self + other
    # __radd__
    
    def __rsub__(self, other):
        '''Reverse subtraction
        
        to make sure that this method is called rather than the __mul__ of a numpy array
        the class constant __array_priority__ must be set > 0
        https://docs.scipy.org/doc/numpy-1.15.1/reference/arrays.classes.html#numpy.class.__array_priority__
        '''
        return (-1 * self) + other
    # __rsub__
    
    def __rmul__(self, other):
        '''Reverse multiplication
        
        to make sure that this method is called rather than the __mul__ of a numpy array
        the class constant __array_priority__ must be set > 0
        https://docs.scipy.org/doc/numpy-1.15.1/reference/arrays.classes.html#numpy.class.__array_priority__
        '''
        return self * other
    # __rmul__
    
    def __rdiv__(self, other):
        '''Reverse division
        
        to make sure that this method is called rather than the __mul__ of a numpy array
        the class constant __array_priority__ must be set > 0
        https://docs.scipy.org/doc/numpy-1.15.1/reference/arrays.classes.html#numpy.class.__array_priority__
        '''
        return pow(self / other, -1)
    # __rdiv__
    def __rtruediv__(self, other):
        '''Reverse truedivision
        
        to make sure that this method is called rather than the __mul__ of a numpy array
        the class constant __array_priority__ must be set > 0
        https://docs.scipy.org/doc/numpy-1.15.1/reference/arrays.classes.html#numpy.class.__array_priority__
        '''
        return self.__rdiv__(other)
    
    def __rpow__(self, other):
        '''Reverse power
        
        to make sure that this method is called rather than the __mul__ of a numpy array
        the class constant __array_priority__ must be set > 0
        https://docs.scipy.org/doc/numpy-1.15.1/reference/arrays.classes.html#numpy.class.__array_priority__
        '''
        return other.power(self)
    
    def __iadd__(self, other):
        '''Inline addition'''
        if isinstance (other, BlockDataContainer):
            for el,ot in zip(self.containers, other.containers):
                el += ot
        elif isinstance(other, Number):
            for el in self.containers:
                el += other
        elif isinstance(other, list) or isinstance(other, numpy.ndarray):
            if not self.is_compatible(other):
                raise ValueError('Incompatible for __iadd__')
            for el,ot in zip(self.containers, other):
                el += ot
        return self
    # __iadd__
    
    def __isub__(self, other):
        '''Inline subtraction'''
        if isinstance (other, BlockDataContainer):
            for el,ot in zip(self.containers, other.containers):
                el -= ot
        elif isinstance(other, Number):
            for el in self.containers:
                el -= other
        elif isinstance(other, list) or isinstance(other, numpy.ndarray):
            if not self.is_compatible(other):
                raise ValueError('Incompatible for __isub__')
            for el,ot in zip(self.containers, other):
                el -= ot
        return self
    # __isub__
    
    def __imul__(self, other):
        '''Inline multiplication'''
        if isinstance (other, BlockDataContainer):
            for el,ot in zip(self.containers, other.containers):
                el *= ot
        elif isinstance(other, Number):
            for el in self.containers:
                el *= other
        elif isinstance(other, list) or isinstance(other, numpy.ndarray):
            if not self.is_compatible(other):
                raise ValueError('Incompatible for __imul__')
            for el,ot in zip(self.containers, other):
                el *= ot
        return self
    # __imul__
    
    def __idiv__(self, other):
        '''Inline division'''
        if isinstance (other, BlockDataContainer):
            for el,ot in zip(self.containers, other.containers):
                el /= ot
        elif isinstance(other, Number):
            for el in self.containers:
                el /= other
        elif isinstance(other, list) or isinstance(other, numpy.ndarray):
            if not self.is_compatible(other):
                raise ValueError('Incompatible for __idiv__')
            for el,ot in zip(self.containers, other):
                el /= ot
        return self
    # __rdiv__
    def __itruediv__(self, other):
        '''Inline truedivision'''
        return self.__idiv__(other)
    
    def dot(self, other):
#        
        tmp = [ self.containers[i].dot(other.containers[i]) for i in range(self.shape[0])]
        return sum(tmp)
    
       
    
if __name__ == '__main__':
    
    from ccpi.framework import ImageGeometry, BlockGeometry
    import numpy

    N, M = 2, 3
    ig = ImageGeometry(N, M)    
    BG = BlockGeometry(ig, ig)
    
    U = BG.allocate('random_int')
    V = BG.allocate('random_int')
    
    
    print ("test sum BDC " )
    w = U[0].as_array() + U[1].as_array()    
    w1 = sum(U).as_array()    
    numpy.testing.assert_array_equal(w, w1)
    
    print ("test sum BDC " )
    z = numpy.sqrt(U[0].as_array()**2 + U[1].as_array()**2)
    z1 = sum(U**2).sqrt().as_array()    
    numpy.testing.assert_array_equal(z, z1)   
    
    z2 = U.pnorm(2)
    
    zzz = U.dot(V)
    
   



<|MERGE_RESOLUTION|>--- conflicted
+++ resolved
@@ -103,20 +103,6 @@
                     raise ValueError('List/ numpy array can only contain numbers {}'\
                                      .format(type(ot)))
             return len(self.containers) == len(other)
-        elif isinstance(other, BlockDataContainer): 
-            return len(self.containers) == len(other.containers)
-        else:
-            # this should work for other as DataContainers and children
-            ret = True
-            for i, el in enumerate(self.containers):
-                if isinstance(el, BlockDataContainer):
-                    a = el.is_compatible(other)
-                else:
-                    a = el.shape == other.shape
-                ret = ret and a
-            # probably will raise 
-            return ret
-<<<<<<< HEAD
         elif isinstance(other, BlockDataContainer):
             #return self.get_item(0).shape == other.shape
             return len(self.containers) == len(other.containers)
@@ -137,9 +123,6 @@
                     .format(['BlockDataContainer','numpy.ndarray', 
                         'Number' , 'DataContainer and subclasses' ],
                         type(other)))
-=======
-
->>>>>>> 82ea0b9a
 
     def get_item(self, row):
         if row > self.shape[0]:
@@ -205,7 +188,6 @@
         This method is not to be used directly
         '''
         if not self.is_compatible(other):
-<<<<<<< HEAD
             raise ValueError('{} Incompatible for {}'.format(type(other), operation))
         out = kwargs.get('out', None)
         if isinstance(other, Number) or\
@@ -213,11 +195,6 @@
            ( hasattr(other, 'add') and hasattr(other, 'subtract') and \
              hasattr(other, 'divide') and hasattr(other, 'multiply') and\
              hasattr(other, 'power') ):
-=======
-            raise ValueError('Incompatible for operation {}'.format(operation))
-        out = kwargs.get('out', None)
-        if isinstance(other, Number):
->>>>>>> 82ea0b9a
             # try to do algebra with one DataContainer. Will raise error if not compatible
             kw = kwargs.copy()
             res = []
@@ -277,38 +254,9 @@
                 return type(self)(*res, shape=self.shape)
             return type(self)(*[ operation(ot, *args, **kwargs) for el,ot in zip(self.containers,other)], shape=self.shape)
         else:
-<<<<<<< HEAD
             raise ValueError('Incompatible type {} for {}'.format(
                 type(other), str(operation)))
     
-=======
-            # try to do algebra with one DataContainer. Will raise error if not compatible
-            kw = kwargs.copy()
-            res = []
-            for i,el in enumerate(self.containers):
-                if operation == BlockDataContainer.ADD:
-                    op = el.add
-                elif operation == BlockDataContainer.SUBTRACT:
-                    op = el.subtract
-                elif operation == BlockDataContainer.MULTIPLY:
-                    op = el.multiply
-                elif operation == BlockDataContainer.DIVIDE:
-                    op = el.divide
-                elif operation == BlockDataContainer.POWER:
-                    op = el.power
-                else:
-                    raise ValueError('Unsupported operation', operation)
-                if out is not None:
-                    kw['out'] = out.get_item(i)
-                    op(other, *args, **kw)
-                else:
-                    res.append(op(other, *args, **kw))
-            if out is not None:
-                return
-            else:
-                return type(self)(*res, shape=self.shape)
-        
->>>>>>> 82ea0b9a
 
     def power(self, other, *args, **kwargs):
         if not self.is_compatible(other):
