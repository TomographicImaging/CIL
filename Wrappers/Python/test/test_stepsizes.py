from cil.optimisation.algorithms import SIRT, GD, ISTA, FISTA
from cil.optimisation.functions import LeastSquares, IndicatorBox
from cil.framework import ImageGeometry, VectorGeometry, VectorData
from cil.optimisation.operators import IdentityOperator, MatrixOperator

from cil.optimisation.utilities import Sensitivity, AdaptiveSensitivity, Preconditioner, ConstantStepSize, ArmijoStepSizeRule, BarzilaiBorweinStepSizeRule
import numpy as np

from testclass import CCPiTestClass
from unittest.mock import MagicMock


class TestStepSizes(CCPiTestClass):

    def test_step_sizes_called(self):

        ig = ImageGeometry(2, 1, 4)
        data = ig.allocate(1)
        A = IdentityOperator(ig)
        step_size_test = ConstantStepSize(3)
        step_size_test.get_step_size = MagicMock(return_value=.1)
        f = LeastSquares(A=A, b=data, c=0.5)
        alg = GD(initial=ig.allocate('random', seed=10), objective_function=f, step_size=step_size_test,
                 max_iteration=100, update_objective_interval=1)

        alg.run(5)

        self.assertEqual(len(step_size_test.get_step_size.mock_calls), 5)

        step_size_test = ConstantStepSize(3)
        step_size_test.get_step_size = MagicMock(return_value=.1)
        alg = ISTA(initial=ig.allocate('random', seed=10), f=f, g=IndicatorBox(lower=0), step_size=step_size_test,
                   max_iteration=100, update_objective_interval=1)
        alg.run(5)
        self.assertEqual(len(step_size_test.get_step_size.mock_calls), 5)

        step_size_test = ConstantStepSize(3)
        step_size_test.get_step_size = MagicMock(return_value=.1)
        alg = FISTA(initial=ig.allocate('random', seed=10), f=f, g=IndicatorBox(lower=0), step_size=step_size_test,
                    max_iteration=100, update_objective_interval=1)
        alg.run(5)
        self.assertEqual(len(step_size_test.get_step_size.mock_calls), 5)

class TestStepSizeConstant(CCPiTestClass):
    def test_constant(self):
        test_stepsize = ConstantStepSize(0.3)
        self.assertEqual(test_stepsize.step_size, 0.3)

class TestStepSizeArmijo(CCPiTestClass):
    
    def setUp(self):
        self.ig = VectorGeometry(2)
        self.data = self.ig.allocate('random')
        self.data.fill(np.array([3.5, 3.5]))
        self.A = MatrixOperator(np.diag([1., 1.]))
        self.f = LeastSquares(self.A, self.data)

        
    def test_armijo_init(self):
        test_stepsize = ArmijoStepSizeRule(alpha=1e3, beta=0.4, max_iterations=40, warmstart=False)
        self.assertFalse(test_stepsize.warmstart)        
        self.assertEqual(test_stepsize.alpha_orig, 1e3)
        self.assertEqual(test_stepsize.beta, 0.4)
        self.assertEqual(test_stepsize.max_iterations, 40)

        test_stepsize = ArmijoStepSizeRule()
        self.assertTrue(test_stepsize.warmstart)
        self.assertEqual(test_stepsize.alpha_orig, 1e6)
        self.assertEqual(test_stepsize.beta, 0.5)
        self.assertEqual(test_stepsize.max_iterations, np.ceil(
            2 * np.log10(1e6) / np.log10(2)))

    def test_armijo_calculation(self):
        test_stepsize = ArmijoStepSizeRule(alpha=8, beta=0.5, max_iterations=100)

        alg = GD(initial=self.ig.allocate(0), objective_function=self.f,
                 max_iteration=100, update_objective_interval=1, step_size=test_stepsize)
        alg.gradient_update = self.ig.allocate(-1)
        step_size = test_stepsize.get_step_size(alg)
        self.assertAlmostEqual(step_size, 4)

        alg.gradient_update = ig.allocate(-.5)
        step_size = test_stepsize.get_step_size(alg)
        self.assertAlmostEqual(step_size, 8)

        alg.gradient_update = ig.allocate(-2)
        step_size = test_stepsize.get_step_size(alg)
        self.assertAlmostEqual(step_size, 2)

<<<<<<< HEAD
    def test_warmstart_true(self):
        
        rule = ArmijoStepSizeRule(warmstart=True, alpha=5000)
        self.assertTrue(rule.warmstart)
        self.assertTrue(rule.alpha_orig == 5000)
        alg = GD(initial=self.ig.allocate(0), objective_function=self.f,
                 max_iteration=100, update_objective_interval=1, step_size=rule)
        alg.update()
        self.assertFalse(rule.alpha_orig == 5000)
        self.assertTrue(rule.alpha_orig == rule.alpha)  

    def test_warmstart_false(self):
        rule = ArmijoStepSizeRule(warmstart=False,  alpha=5000)
        self.assertFalse(rule.warmstart)
        self.assertTrue(rule.alpha_orig == 5000)
        alg = GD(initial=self.ig.allocate(0), objective_function=self.f,
                 max_iteration=100, update_objective_interval=1, step_size=rule)
        alg.update()
        self.assertTrue(rule.alpha_orig == 5000)
        self.assertFalse(rule.alpha_orig == rule.alpha)  
=======
    def test_bb(self):
        n = 10
        m = 5

        A = np.random.uniform(0, 1, (m, n)).astype('float32')
        b = (A.dot(np.random.randn(n)) + 0.1 *
             np.random.randn(m)).astype('float32')

        Aop = MatrixOperator(A)
        bop = VectorData(b)
        ig=Aop.domain
        initial = ig.allocate()
        f = LeastSquares(Aop, b=bop, c=0.5)
        
        ss_rule=BarzilaiBorweinStepSizeRule(2 )
        self.assertEqual(ss_rule.mode, 'short')
        self.assertEqual(ss_rule.initial, 2)
        self.assertEqual(ss_rule.adaptive, True)
        self.assertEqual(ss_rule.stabilisation_param, np.inf)
        
        #Check the right errors are raised for incorrect parameters 
        
        with self.assertRaises(TypeError):
            ss_rule=BarzilaiBorweinStepSizeRule(2,'short',-4, )
        with self.assertRaises(TypeError):
            ss_rule=BarzilaiBorweinStepSizeRule(2,'long', 'banana', )
        with self.assertRaises(ValueError):
            ss_rule=BarzilaiBorweinStepSizeRule(2, 'banana',3 )
            
        
        #Check stabilisation parameter unchanged if fixed 
        ss_rule=BarzilaiBorweinStepSizeRule(2, 'long',3 )
        self.assertEqual(ss_rule.mode, 'long')
        self.assertFalse(ss_rule.adaptive)
        alg = GD(initial=initial, objective_function=f, step_size=ss_rule)
        self.assertEqual(ss_rule.stabilisation_param,3)
        alg.run(2)
        self.assertEqual(ss_rule.stabilisation_param,3)
        
        #Check infinity can be passed 
        ss_rule=BarzilaiBorweinStepSizeRule(2, 'short',"off" )
        self.assertEqual(ss_rule.mode, 'short')
        self.assertFalse(ss_rule.adaptive)
        self.assertEqual(ss_rule.stabilisation_param,np.inf)
        alg = GD(initial=initial, objective_function=f, step_size=ss_rule)
        alg.run(2)
           
        n = 5
        m = 5

        A = np.eye(5).astype('float32')
        b = (np.array([.5,.5,.5,.5,.5])).astype('float32')

        Aop = MatrixOperator(A)
        bop = VectorData(b)
        ig=Aop.domain
        initial = ig.allocate(0)
        f = LeastSquares(Aop, b=bop, c=0.5)
        ss_rule=BarzilaiBorweinStepSizeRule(0.22, 'long',np.inf )
        alg = GD(initial=initial, objective_function=f, step_size=ss_rule)
        self.assertFalse(ss_rule.is_short)
        #Check the initial step size was used
        alg.run(1)
        self.assertNumpyArrayAlmostEqual( np.array([.11,.11,.11,.11,.11]), alg.x.as_array() )
        self.assertFalse(ss_rule.is_short)
        #check long 
        alg.run(1)
        x_change= np.array([.11,.11,.11,.11,.11])-np.array([0,0,0,0,0])
        grad_change = -np.array([.39,.39,.39,.39,.39])+np.array([.5,.5,.5,.5,.5])
        step= x_change.dot(x_change)/x_change.dot(grad_change)
        self.assertNumpyArrayAlmostEqual( np.array([.11,.11,.11,.11,.11])+step*np.array([.39,.39,.39,.39,.39]), alg.x.as_array() )
        self.assertFalse(ss_rule.is_short)
        
        ss_rule=BarzilaiBorweinStepSizeRule(0.22, 'short',np.inf )
        alg = GD(initial=initial, objective_function=f, step_size=ss_rule)
        self.assertTrue(ss_rule.is_short)
        #Check the initial step size was used
        alg.run(1)
        self.assertNumpyArrayAlmostEqual( np.array([.11,.11,.11,.11,.11]), alg.x.as_array() )
        self.assertTrue(ss_rule.is_short)
        #check short
        alg.run(1)
        x_change= np.array([.11,.11,.11,.11,.11])-np.array([0,0,0,0,0])
        grad_change = -np.array([.39,.39,.39,.39,.39])+np.array([.5,.5,.5,.5,.5])
        step= x_change.dot(grad_change)/grad_change.dot(grad_change)
        self.assertNumpyArrayAlmostEqual( np.array([.11,.11,.11,.11,.11])+step*np.array([.39,.39,.39,.39,.39]), alg.x.as_array() )
        self.assertTrue(ss_rule.is_short)
        
        #check stop iteration 
        ss_rule=BarzilaiBorweinStepSizeRule(1, 'long',np.inf )
        alg = GD(initial=initial, objective_function=f, step_size=ss_rule)
        alg.run(500)
        self.assertEqual(alg.iteration, 1)
        
        #check adaptive
        ss_rule=BarzilaiBorweinStepSizeRule(0.001, 'long',"auto")
        alg = GD(initial=initial, objective_function=f, step_size=ss_rule)
        self.assertEqual(ss_rule.stabilisation_param, np.inf)
        alg.run(2)
        self.assertNotEqual(ss_rule.stabilisation_param, np.inf)
        
        #check stops being adaptive 
        
        ss_rule=BarzilaiBorweinStepSizeRule(0.0000001, 'long',"auto" )
        alg = GD(initial=initial, objective_function=f, step_size=ss_rule)
        self.assertEqual(ss_rule.stabilisation_param, np.inf)
        alg.run(4)
        self.assertNotEqual(ss_rule.stabilisation_param, np.inf)
        a=ss_rule.stabilisation_param
        alg.run(1)
        self.assertEqual(ss_rule.stabilisation_param, a)
        
        #Test alternating
        ss_rule=BarzilaiBorweinStepSizeRule(0.0000001, 'alternate',"auto" )
        alg = GD(initial=initial, objective_function=f, step_size=ss_rule)
        self.assertFalse(ss_rule.is_short)
        alg.run(2)
        self.assertTrue(ss_rule.is_short)
        alg.run(1)
        self.assertFalse(ss_rule.is_short)
        alg.run(1)
        self.assertTrue(ss_rule.is_short)

        
        
        
    def test_bb_converge(self):
        n = 10
        m = 5
        np.random.seed(4)
        A = np.random.uniform(0, 1, (m, n)).astype('float32')
        b = (A.dot(np.random.randn(n)) + 0.1 *
             np.random.randn(m)).astype('float32')

        Aop = MatrixOperator(A)
        bop = VectorData(b)
        ig=Aop.domain
        initial = ig.allocate()
        f = LeastSquares(Aop, b=bop, c=2)
        
        ss_rule=ArmijoStepSizeRule(max_iterations=40)
        alg_true = GD(initial=initial, objective_function=f, step_size=ss_rule)
        alg_true .run(300, verbose=0)
        
       
        
        ss_rule=BarzilaiBorweinStepSizeRule(1/f.L, 'short')
        alg = GD(initial=initial, objective_function=f, step_size=ss_rule)
        alg.run(80, verbose=0)
        self.assertNumpyArrayAlmostEqual(alg.x.as_array(), alg_true.x.as_array(), decimal=3)
        

        ss_rule=BarzilaiBorweinStepSizeRule(1/f.L, 'long')
        alg = GD(initial=initial, objective_function=f, step_size=ss_rule)
        alg.run(80, verbose=0)
        self.assertNumpyArrayAlmostEqual(alg.x.as_array(), alg_true.x.as_array(), decimal=3)
        

        ss_rule=BarzilaiBorweinStepSizeRule(1/f.L, 'alternate')
        alg = GD(initial=initial, objective_function=f, step_size=ss_rule)

        alg.run(80, verbose=0)
        self.assertNumpyArrayAlmostEqual(alg.x.as_array(), alg_true.x.as_array(), decimal=3)
        
        
>>>>>>> a181c35d
<|MERGE_RESOLUTION|>--- conflicted
+++ resolved
@@ -87,7 +87,7 @@
         step_size = test_stepsize.get_step_size(alg)
         self.assertAlmostEqual(step_size, 2)
 
-<<<<<<< HEAD
+
     def test_warmstart_true(self):
         
         rule = ArmijoStepSizeRule(warmstart=True, alpha=5000)
@@ -108,7 +108,8 @@
         alg.update()
         self.assertTrue(rule.alpha_orig == 5000)
         self.assertFalse(rule.alpha_orig == rule.alpha)  
-=======
+
+  class TestStepSizeBB(CCPiTestClass):
     def test_bb(self):
         n = 10
         m = 5
@@ -274,4 +275,3 @@
         self.assertNumpyArrayAlmostEqual(alg.x.as_array(), alg_true.x.as_array(), decimal=3)
         
         
->>>>>>> a181c35d
