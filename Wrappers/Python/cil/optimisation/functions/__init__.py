--- conflicted
+++ resolved
@@ -24,11 +24,8 @@
 from .Function import ConstantFunction
 from .Function import ZeroFunction
 from .Function import TranslateFunction
-<<<<<<< HEAD
 from .L1Norm import L1Norm, MixedL11Norm, WeightedL1Norm
-=======
 from .L1Norm import L1Norm, MixedL11Norm, soft_shrinkage
->>>>>>> a754e68b
 from .L2NormSquared import L2NormSquared
 from .L2NormSquared import WeightedL2NormSquared
 from .LeastSquares import LeastSquares
