--- conflicted
+++ resolved
@@ -1172,7 +1172,6 @@
                 else:
                     self.configuration = Cone2D(source_position, detector_position, detector_direction_row, rotation_axis_position, rotation_axis_rotation)
             else:
-<<<<<<< HEAD
                 if self.geom_type == AcquisitionGeometry.PARALLEL:
                     self.configuration = Parallel3D(ray_direction, detector_position, detector_direction_row, detector_direction_col, rotation_axis_position, rotation_axis_direction, rotation_axis_rotation)
                 else:
@@ -1224,11 +1223,6 @@
         labels = kwargs.get('dimension_labels', None)
         self.dimension_labels = labels
 
-=======
-                self.shape = shape
-            self.dimension_labels = labels
-        
->>>>>>> a81a9b0a
     def get_order_by_label(self, dimension_labels, default_dimension_labels):
         order = []
         for i, el in enumerate(dimension_labels):
@@ -1977,12 +1971,7 @@
     def dtype(self):
         '''Returns the type of the data array'''
         return self.as_array().dtype
-<<<<<<< HEAD
-
-
-=======
-    
->>>>>>> a81a9b0a
+    
 class ImageData(DataContainer):
     '''DataContainer for holding 2D or 3D DataContainer'''
     __container_priority__ = 1
