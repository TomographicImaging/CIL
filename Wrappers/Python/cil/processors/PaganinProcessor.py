#  Copyright 2024 United Kingdom Research and Innovation
#  Copyright 2024 The University of Manchester
#
#  Licensed under the Apache License, Version 2.0 (the "License");
#  you may not use this file except in compliance with the License.
#  You may obtain a copy of the License at
#
#      http://www.apache.org/licenses/LICENSE-2.0
#
#  Unless required by applicable law or agreed to in writing, software
#  distributed under the License is distributed on an "AS IS" BASIS,
#  WITHOUT WARRANTIES OR CONDITIONS OF ANY KIND, either express or implied.
#  See the License for the specific language governing permissions and
#  limitations under the License.
#
# Authors:
# CIL Developers, listed at:
# https://github.com/TomographicImaging/CIL/blob/master/NOTICE.txt

from cil.framework import Processor, AcquisitionData
from cil.framework.labels import AcquisitionDimension, AcquisitionType

import numpy as np
from scipy.fft import fft2
from scipy.fft import ifft2
from scipy.fft import ifftshift
from scipy import constants
from tqdm import tqdm
import logging

log = logging.getLogger(__name__)

class PaganinProcessor(Processor):

    r"""
    Processor to retrieve quantitative information from phase contrast images
    using the Paganin phase retrieval algorithm described in [1]

    Parameters
    ----------
    delta: float (optional)
        Real part of the deviation of the material refractive index from 1,
        where refractive index :math:`n = (1 - \delta) + i \beta` energy-
        dependent refractive index information for x-ray wavelengths can be
        found at [2], default is 1

    beta: float (optional)
        Complex part of the material refractive index, where refractive index
        :math:`n = (1 - \delta) + i \beta` energy-dependent refractive index
        information for x-ray wavelengths can be found at [2], default is 1e-2

    energy: float (optional)
        Energy of the incident photon, default is 40000

    energy_units: string (optional)
        Energy units, default is 'eV'

    full_retrieval : bool, optional
        If True, perform the full phase retrieval and return the thickness. If
        False, return a filtered image, default is True

    filter_type: string (optional)
        The form of the Paganin filter to use, either 'paganin_method'
        (default) or 'generalised_paganin_method' as described in [3]

    pad: int (optional)
        Number of pixels to pad the image in Fourier space to reduce aliasing,
        default is 0

    return_units: string (optional)
        The distance units to return the sample thickness in, must be one of
        'm', 'cm', 'mm' or 'um'. Only applies if full_retrieval=True (default
        is'cm')

    Returns
    -------
    AcquisitionData
        AcquisitionData corrected for phase effects, retrieved sample thickness
        or (if :code:`full_retrieval=False`) filtered data

    Example
    -------
    >>> processor = PaganinProcessor(delta=5, beta=0.05, energy=18000)
    >>> processor.set_input(data)
    >>> thickness = processor.get_output()

    Example
    -------
    >>> processor = PaganinProcessor(delta=1,beta=10e2, full_retrieval=False)
    >>> processor.set_input(data)
    >>> filtered_image = processor.get_output()

    Example
    -------
    >>> processor = PaganinProcessor()
    >>> processor.set_input(data)
    >>> thickness = processor.get_output(override_filter={'alpha':10})
    >>> phase_retrieved_image = thickness*processor.mu

    Notes
    -----
    This processor will work most efficiently using the cil data order with
    `data.reorder('cil')`

    Notes
    -----
    This processor uses the phase retrieval algorithm described by Paganin et
    al. [1] to retrieve the sample thickness

    .. math:: T(x,y) = - \frac{1}{\mu}\ln\left (\mathcal{F}^{-1}\left
        (\frac{\mathcal{F}\left ( I_{norm}(x, y,z = \Delta) \right )}{1 +
          \alpha\left ( k_x^2 + k_y^2 \right )}  \right )\right ),

    where

        - :math:`T`, is the sample thickness,
        - :math:`\mu = \frac{4\pi\beta}{\lambda}` is the material linear
          attenuation coefficient where :math:`\beta` is the complex part of the
          material refractive index and :math:`\lambda=\frac{hc}{E}` is the probe
          wavelength,
        - :math:`I_{norm}` is the input image which is expected to be the
          normalised transmission data,
        - :math:`\Delta` is the propagation distance. In cone-beam geometry, 
          :math:`\Delta` is scaled by the magnification :math:`M`,
        - :math:`\alpha = \frac{\Delta\delta}{\mu}` is a parameter determining
          the strength of the filter to be applied in Fourier space where
          :math:`\delta` is the real part of the deviation of the material
          refractive index from 1.
        - :math:`k_x, k_y = \left ( \frac{2\pi p}{N_xW}, \frac{2\pi q}{N_yW}
          \right )` where :math:`p` and :math:`q` are co-ordinates in a Fourier
          mesh in the range :math:`-N_x/2` to :math:`N_x/2` for an image with
          size :math:`N_x, N_y` and pixel size :math:`W`. In cone-beam geometry,
          the pixel size is scaled by the magnification :math:`M`.

    A generalised form of the Paganin phase retrieval method can be called
    using :code:`filter_type='generalised_paganin_method'`, which uses the
    form of the algorithm described in [2]

    .. math:: T(x,y) = -\frac{1}{\mu}\ln\left (\mathcal{F}^{-1}\left (\frac{
        \mathcal{F}\left (I_{norm}(x, y,z = \Delta) \right )}{1 - \frac{2
        \alpha}{W^2}\left ( \cos(Wk_x) + \cos(Wk_y) -2 \right )}  \right )
        \right )

    The phase retrieval is valid under the following assumptions

        - used with paraxial propagation-induced phase contrast images which
        can be assumed to be single-material locally
        - using intensity data which has been flat field corrected
        - and under the assumption that the Fresnel number
        :math:`F_N = W^2/(\lambda\Delta) >> 1`

    To apply a filter to images using the Paganin method, call
    :code:`full_retrieval=False`. In this case the pre-scaling and conversion
    to absorption is not applied so the requirement to supply flat field
    corrected intensity data is relaxed,

    .. math:: I_{filt} = \mathcal{F}^{-1}\left (\frac{\mathcal{F}\left (
        I(x, y,z = \Delta) \right )}
        {1 - \alpha\left ( k_x^2 + k_y^2 \right )}  \right )

    References
    ---------
    - [1] https://doi.org/10.1046/j.1365-2818.2002.01010.x
    - [2] https://henke.lbl.gov/optical_constants/getdb2.html
    - [3] https://iopscience.iop.org/article/10.1088/2040-8986/abbab9
    With thanks to colleagues at DTU for help with the initial implementation
    of the phase retrieval algorithm

    """

    def __init__(self, delta=1, beta=1e-2, energy=40000,
                 energy_units='eV',  full_retrieval=True,
                 filter_type='paganin_method', pad=0,
                 return_units='cm'):

        kwargs = {
            'energy' : energy,
            'wavelength' : self._energy_to_wavelength(energy, energy_units,
                                                      return_units),
            'delta': delta,
            'beta': beta,
            '_delta_user' : delta,
            '_beta_user' : beta,
            'filter_Nx' : None,
            'filter_Ny' : None,
            'filter_type' : filter_type,
            'mu' : None,
            'alpha' : None,
            'pixel_size' : None,
            'propagation_distance' : None,
            'magnification' : None,
            'filter' : None,
            'full_retrieval' : full_retrieval,
            'pad' : pad,
            'override_geometry' : None,
            'override_filter' : None,
            'return_units' : return_units
            }

        super(PaganinProcessor, self).__init__(**kwargs)

    def check_input(self, data):
        if not isinstance(data, (AcquisitionData)):
            raise TypeError('Processor only supports AcquisitionData')
        
        if data.geometry.geom_type & AcquisitionType.CONE_FLEX:
            raise NotImplementedError("Processor not implemented for CONE_FLEX geometry.")
        
        if data.dtype!=np.float32:
            raise TypeError('Processor only support dtype=float32')
        
        cil_order = tuple(AcquisitionDimension.get_order_for_engine('cil',data.geometry))
        if data.dimension_labels != cil_order:
            raise ValueError("This processor requires CIL data order, consider using `data.reorder('cil')`")
    
        return True

    def process(self, out=None):

        data  = self.get_input()            
        # set the geometry parameters to use from data.geometry unless the
        # geometry is overridden with an override_geometry
        self._set_geometry(data.geometry, self.override_geometry)

        if out is None:
            out = data.geometry.allocate(None)

        target_shape = (
            data.get_dimension_size('channel')  if 'channel' in data.dimension_labels else 1,
            data.geometry.num_projections,
            data.get_dimension_size('vertical') if 'vertical' in data.dimension_labels else 1, 
            data.get_dimension_size('horizontal') if 'horizontal' in data.dimension_labels else 1)
            
        data.array = np.reshape(data.array, target_shape)
        out.array = np.reshape(out.array, target_shape)
        
        # create a filter based on the shape of the data
        proj_shape = data.array.shape[-2:]
        self.filter_Nx = proj_shape[0]+self.pad*2
        self.filter_Ny = proj_shape[1]+self.pad*2
        self._create_filter(self.override_filter)

        # allocate padded buffer
        padded_buffer = np.zeros((self.filter_Nx, self.filter_Ny), dtype=data.dtype)
        buffer_slice = (slice(self.pad, self.pad + proj_shape[0]), 
                    slice(self.pad, self.pad + proj_shape[1]))
        
        # pre-calculate the scaling factor
        scaling_factor = -(1/self.mu)
        
        # loop over the channels
        for j in range(data.geometry.channels):
            # loop over the projections
            for i in tqdm(range(target_shape[1])):
                padded_buffer[:] = 0
                padded_buffer[buffer_slice] = data.array[j, i, :, :]

                if self.full_retrieval==True:
                    # apply the filter in fourier space, apply log and scale
                    fI = fft2(padded_buffer)
                    iffI = ifft2(fI*self.filter).real
                    np.log(iffI, out=padded_buffer)
                    np.multiply(scaling_factor, padded_buffer, out=padded_buffer)
                else:
                    # apply the filter in fourier space
                    fI = fft2(padded_buffer)
                    padded_buffer[:] = ifft2(fI*self.filter).real
                
                out.array[j, i, :, :] = padded_buffer[buffer_slice]
                        
        data.array = np.squeeze(data.array)
        out.array = np.squeeze(out.array)
        return out

    def set_input(self, dataset):
        """
        Set the input data to the processor

        Parameters
        ----------
        dataset : AcquisitionData
            The input AcquisitionData
        """
        return super().set_input(dataset)

    def get_output(self, out=None, override_geometry=None,
                   override_filter=None):
        r'''
        Function to get output from the PaganinProcessor

        Parameters
        ----------
        out : DataContainer, optional
           Fills the referenced DataContainer with the processed data

        override_geometry: dict, optional
            Geometry parameters to use in the phase retrieval if you want to
            over-ride values found in `data.geometry`. Specify parameters as a
            dictionary :code:`{'parameter':value}` where parameter is
            :code:`'magnification', 'propagation_distance'` or
            :code:`'pixel_size'` and value is the new value to use. Specify
            distance parameters in the same units as :code:`return_units`
            (default is cm).

        override_filter: dict, optional
            Over-ride the filter parameters to use in the phase retrieval.
            Specify parameters as :code:`{'parameter':value}` where parameter
            is :code:`'delta', 'beta'` or :code:`'alpha'` and value is the new
            value to use.

        Returns
        -------
        AcquisitionData
            AcquisitionData corrected for phase effects, retrieved sample
            thickness or (if :code:`full_retrieval=False`) filtered data

        Example
        -------
        >>> processor = PaganinProcessor(delta=5, beta=0.05, energy=18000)
        >>> processor.set_input(data)
        >>> thickness = processor.get_output()

        Example
        -------
        >>> processor = PaganinProcessor(delta=1,beta=10e2,
        full_retrieval=False)
        >>> processor.set_input(data)
        >>> filtered_image = processor.get_output()

        Example
        -------
        >>> processor = PaganinProcessor()
        >>> processor.set_input(data)
        >>> thickness = processor.get_output(override_filter={'alpha':10})
        >>> phase_retrieved_image = thickness*processor.mu

        Notes
        -----
        If :code:`'alpha'` is specified in override_filter the new value will
        be used and delta will be ignored but beta will still be used to
        calculate :math:`\mu = \frac{4\pi\beta}{\lambda}` which is used for
        scaling the thickness, therefore it is only recommended to specify
        alpha when also using :code:`get_output(full_retrieval=False)`, or
        re-scaling the result by :math:`\mu` e.g.
        :code:`thickness*processor.mu` If :code:`alpha` is not specified,
        it will be calculated :math:`\frac{\Delta\delta\lambda}{4\pi\beta}`

        '''
        self.override_geometry = override_geometry
        self.override_filter = override_filter

        return super().get_output(out)

    def __call__(self, x, out=None, override_geometry=None,
                 override_filter=None):
        self.set_input(x)

        if out is None:
            out = self.get_output(override_geometry=override_geometry,
                                  override_filter=override_filter)
        else:
            self.get_output(out=out, override_geometry=override_geometry,
                            override_filter=override_filter)

        return out

    def _set_geometry(self, geometry, override_geometry=None):
        '''
        Function to set the geometry parameters for the processor. Values are
        from the data geometry unless the geometry is overridden with an
        override_geometry dictionary.
        '''

        parameters = ['magnification', 'propagation_distance', 'pixel_size']
        # specify parameter names as defined in geometry
        geometry_parameters = ['magnification', 'dist_center_detector',
                               ('pixel_size_h', 'pixel_size_v')]
        # specify if parameter requires unit conversion
        convert_units = [False, True, True]

        if override_geometry is None:
            override_geometry = {}

        # get and check parameters from over-ride geometry dictionary
        for parameter in override_geometry.keys():
            if parameter not in parameters:
                raise ValueError('Parameter {} not recognised, expected one of\
                                 {}.'.format(parameter, parameters))
            elif (override_geometry[parameter] is None) \
                | (override_geometry[parameter] == 0):
                raise ValueError("Parameter {} cannot be {}, please update \
                                 data.geometry.{} or over-ride with \
                                 processor.get_output(override_geometry= \
                                 {{ '{}' : value }} )"\
                    .format(parameter, str(getattr(self, parameter)),
                            geometry_parameters[i], parameter))
            else:
                self.__setattr__(parameter, override_geometry[parameter])


        # get and check parameters from geometry if they are not in the
        # over-ride geometry dictionary
        for i, parameter in enumerate(parameters):
            if parameter not in override_geometry:
                if type(geometry_parameters[i])==tuple:
                    param1 = getattr(geometry, geometry_parameters[i][0])
                    param2 = getattr(geometry, geometry_parameters[i][1])
                    if (param1 - param2) / (param1 + param2) >= 1e-5:
                        raise ValueError("Parameter {} is not homogeneous up \
                                         to 1e-5: got {} and {}, please update\
                                          geometry using data.geometry.{} and \
                                         data.geometry.{} or over-ride with \
                                         processor.get_output(\
                                         override_geometry={{ '{}' : value }})"
                                         .format(parameter, str(param1),
                                                 str(param2),
                                                 geometry_parameters[i][0],
                                                 geometry_parameters[i][1],
                                                 parameter))
                else:
                    param1 = getattr(geometry, geometry_parameters[i])

                if (param1 is None) | (param1 == 0):
                    raise ValueError("Parameter {} cannot be {}, please update\
                                      data.geometry.{} or over-ride with \
                                     processor.get_output(override_geometry\
                                     ={{ '{}' : value }} )"
                                     .format(parameter, str(param1),
                                             str(geometry_parameters[i]),
                                             parameter))
                else:
                    if convert_units[i]:
                        param1 = self._convert_units(param1, 'distance',
                                                       geometry.config.units,
                                                       self.return_units)
                    self.__setattr__(parameter, param1)


    def _create_filter(self, override_filter=None):
        '''
        Function to create the Paganin filter, either using the paganin [1] or
        generalised paganin [2] method
        The filter is created on a mesh in Fourier space kx, ky
        [1] https://doi.org/10.1046/j.1365-2818.2002.01010.x
        [2] https://iopscience.iop.org/article/10.1088/2040-8986/abbab9
        '''
        if override_filter is None:
            override_filter = {}

        # update any parameter which has been over-ridden with override_filter
        if ('alpha' in override_filter) & ('delta' in override_filter):
            log.warning(msg="Because you specified alpha, it will not be \
                        calculated and therefore delta will be ignored")

        if ('delta' in override_filter):
            self.delta = override_filter['delta']
        else:
            self.delta = self._delta_user

        if ('beta' in override_filter):
            self.beta = override_filter['beta']
        else:
            self.beta = self._beta_user

        self._calculate_mu()

        if ('alpha' in override_filter):
            self.alpha = override_filter['alpha']
        else:
            self._calculate_alpha()
           
	# calculate pixel size at sample plane, used for defining fourier mesh
        pixel_size_dmag = self.pixel_size/self.magnification

        # create the Fourier mesh
        kx,ky = np.meshgrid(
            np.arange(-self.filter_Nx/2, self.filter_Nx/2, 1, dtype=np.float64)
            * (2*np.pi)/(self.filter_Nx*pixel_size_dmag),
            np.arange(-self.filter_Ny/2, self.filter_Ny/2, 1, dtype=np.float64)
            * (2*np.pi)/(self.filter_Ny*pixel_size_dmag),
            sparse=False,
            indexing='ij'
            )

        # create the filter using either paganin or generalised paganin method
        if self.filter_type == 'paganin_method':
            self.filter =  ifftshift(1/(1. + self.alpha*(kx**2 + ky**2)))
        elif self.filter_type == 'generalised_paganin_method':
            self.filter =  ifftshift(1/(1. - (2*self.alpha/pixel_size_dmag**2)
                                        *(np.cos(pixel_size_dmag*kx)
                                          + np.cos(pixel_size_dmag*ky) -2)))
        else:
            raise ValueError("filter_type not recognised: got {0} expected one\
                              of 'paganin_method' or \
                             'generalised_paganin_method'"
                             .format(self.filter_type))

    def _calculate_mu(self):
        '''
        Function to calculate the linear attenutation coefficient mu
        '''
        self.mu = 4.0*np.pi*self.beta/self.wavelength

    def _calculate_alpha(self):
        '''
        Function to calculate alpha, a constant defining the Paganin filter
        strength
        '''
<<<<<<< HEAD
        self.alpha = self.propagation_distance*self.delta/self.mu/self.magnification
=======
        self.alpha = (self.propagation_distance/self.magnification)*self.delta/self.mu
>>>>>>> 3e3dd51b

    def _energy_to_wavelength(self, energy, energy_units, return_units):
        '''
        Function to convert photon energy in eV to wavelength in return_units

        Parameters
        ----------
        energy: float
            Photon energy

        energy_units
            Energy units

        return_units
            Distance units in which to return the wavelength

        Returns
        -------
        float
            Photon wavelength in return_units
        '''
        top = self._convert_units(constants.h*constants.speed_of_light,
                                    'distance', 'm', return_units)
        bottom = self._convert_units(energy, 'energy', energy_units, 'J')

        return top/bottom

    def _convert_units(self, value, unit_type, input_unit, output_unit):
        unit_types = ['distance','energy','angle']

        if unit_type == unit_types[0]:
            unit_list = ['m','cm','mm','um']
            unit_multipliers = [1.0, 1e-2, 1e-3, 1e-6]
        elif unit_type == unit_types[1]:
            unit_list = ['meV', 'eV', 'keV', 'MeV', 'J']
            unit_multipliers = [1e-3, 1, 1e3, 1e6, 1/constants.eV]
        elif unit_type == unit_types[2]:
            unit_list = ['deg', 'rad']
            unit_multipliers = [1, np.rad2deg(1)]
        else:
            raise ValueError("Unit type '{}' not recognised, must be one of {}"
                            .format(unit_type, unit_types))

        for x in [input_unit, output_unit]:
            if x not in unit_list:
                raise ValueError("Unit '{}' not recognised, must be one of {}.\
                                 \nGeometry units can be updated using geometry.config.units"
                                 .format(x, unit_list))

        return value*unit_multipliers[unit_list.index(input_unit)]\
            /unit_multipliers[unit_list.index(output_unit)]<|MERGE_RESOLUTION|>--- conflicted
+++ resolved
@@ -506,11 +506,7 @@
         Function to calculate alpha, a constant defining the Paganin filter
         strength
         '''
-<<<<<<< HEAD
-        self.alpha = self.propagation_distance*self.delta/self.mu/self.magnification
-=======
         self.alpha = (self.propagation_distance/self.magnification)*self.delta/self.mu
->>>>>>> 3e3dd51b
 
     def _energy_to_wavelength(self, energy, energy_units, return_units):
         '''
