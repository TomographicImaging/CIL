#  Copyright 2019 United Kingdom Research and Innovation
#  Copyright 2019 The University of Manchester
#
#  Licensed under the Apache License, Version 2.0 (the "License");
#  you may not use this file except in compliance with the License.
#  You may obtain a copy of the License at
#
#      http://www.apache.org/licenses/LICENSE-2.0
#
#  Unless required by applicable law or agreed to in writing, software
#  distributed under the License is distributed on an "AS IS" BASIS,
#  WITHOUT WARRANTIES OR CONDITIONS OF ANY KIND, either express or implied.
#  See the License for the specific language governing permissions and
#  limitations under the License.
#
# Authors:
# CIL Developers, listed at: https://github.com/TomographicImaging/CIL/blob/master/NOTICE.txt

from utils import has_cvxpy
import unittest
from os import unlink
from tempfile import NamedTemporaryFile

import numpy as np
import logging

from cil.framework import VectorData
from cil.framework import ImageData
from cil.framework import AcquisitionData
from cil.framework import ImageGeometry
from cil.framework import AcquisitionGeometry
from cil.framework import BlockDataContainer
from cil.framework import BlockGeometry
from cil.optimisation.utilities import Sampler

from cil.optimisation.utilities import ArmijoStepSizeRule, ConstantStepSize
from cil.optimisation.operators import IdentityOperator
from cil.optimisation.operators import GradientOperator, BlockOperator, MatrixOperator

from cil.optimisation.functions import LeastSquares, ZeroFunction, \
    L2NormSquared, OperatorCompositionFunction
from cil.optimisation.functions import MixedL21Norm, BlockFunction, L1Norm, KullbackLeibler
from cil.optimisation.functions import IndicatorBox

from scipy.optimize import minimize, rosen

from cil.optimisation.algorithms import Algorithm
from cil.optimisation.algorithms import GD
from cil.optimisation.algorithms import CGLS
from cil.optimisation.algorithms import SIRT
from cil.optimisation.algorithms import FISTA
from cil.optimisation.algorithms import ISTA
from cil.optimisation.algorithms import SPDHG
from cil.optimisation.algorithms import PDHG
from cil.optimisation.algorithms import LADMM
from cil.optimisation.algorithms import PD3O

from cil.utilities import dataexample
from cil.utilities import noise as applynoise
from cil.optimisation.functions import Rosenbrock
from cil.optimisation.utilities import callbacks
from cil.framework import VectorData, VectorGeometry
from cil.utilities.quality_measures import mae, mse, psnr

# Fast Gradient Projection algorithm for Total Variation(TV)
from cil.optimisation.functions import TotalVariation

from cil.plugins.ccpi_regularisation.functions import FGP_TV
import logging
from testclass import CCPiTestClass
from utils import has_astra

from unittest.mock import MagicMock

log = logging.getLogger(__name__)


if has_astra:
    from cil.plugins.astra import ProjectionOperator



if has_cvxpy:
    import cvxpy


class TestGD(CCPiTestClass):
    def setUp(self):

        x0_1 = 1.1
        x0_2 = 1.1
        # x0_1 = 0.5
        # x0_2 = 0.5
        self.x0 = np.array([x0_1, x0_2])

        self.initial = VectorData(np.array(self.x0))
        method = 'Nelder-Mead'  # or "BFGS"
        # self.scipy_opt_low = minimize(rosen, self.x0, method=method, tol=1e-3, options={"maxiter":50})
        self.scipy_opt_high = minimize(
            rosen, self.x0, method=method, tol=1e-2)  # (1., 1.)
        # fixed (alpha=1, beta=100) same to Scipy, min at (alpha,alpha^2)
        self.f = Rosenbrock(alpha=1, beta=100)

    def test_GD(self):
        ig = ImageGeometry(12, 13, 14)
        initial = ig.allocate()
        # b = initial.copy()
        # fill with random numbers
        # b.fill(np.random.random(initial.shape))
        b = ig.allocate('random')
        identity = IdentityOperator(ig)

        norm2sq = LeastSquares(identity, b)

        step_size = norm2sq.L / 3.

        alg = GD(initial=initial, objective_function=norm2sq, step_size=step_size,
                 atol=1e-9, rtol=1e-6)
        alg.max_iteration = 1000
        alg.run(1000,verbose=0)
        self.assertNumpyArrayAlmostEqual(alg.x.as_array(), b.as_array())

        alg = GD(initial=initial, objective_function=norm2sq, step_size=step_size,
                 atol=1e-9, rtol=1e-6, max_iteration=20, update_objective_interval=2)
        alg.max_iteration = 20
        self.assertTrue(alg.max_iteration == 20)
        self.assertTrue(alg.update_objective_interval == 2)
        alg.run(20, verbose=0)
        self.assertNumpyArrayAlmostEqual(alg.x.as_array(), b.as_array())

        self.assertAlmostEqual(alg.get_last_objective(), 0)
        self.assertNotAlmostEqual(alg.loss[0], alg.loss[1])

    def test_update_interval_0(self):
        '''
        Checks that an algorithm runs with no problems when
        the update_objective interval is set to 0 and with
        verbose on / off
        '''
        ig = ImageGeometry(12, 13, 14)
        initial = ig.allocate()
        b = ig.allocate('random')
        identity = IdentityOperator(ig)
        norm2sq = LeastSquares(identity, b)
        alg = GD(initial=initial,
                 objective_function=norm2sq,
                 max_iteration=20,
                 update_objective_interval=0,
                 atol=1e-9, rtol=1e-6)
        self.assertTrue(alg.update_objective_interval == 0)
        alg.run(20, verbose=True)
        self.assertNumpyArrayAlmostEqual(alg.x.as_array(), b.as_array())
        alg.run(20, verbose=False)
        self.assertNumpyArrayAlmostEqual(alg.x.as_array(), b.as_array())

    def test_gd_step_size_init(self):
        gd = GD(initial=self.initial, objective_function=self.f, step_size=0.002)
        self.assertEqual(gd.step_size_rule.step_size, 0.002)
        self.assertEqual(gd.step_size, 0.002)

        gd = GD(initial=self.initial, objective_function=self.f)
        self.assertEqual(gd.step_size_rule.alpha_orig, 1e6)
        self.assertEqual(gd.step_size_rule.beta, 0.5)
        self.assertEqual(gd.step_size_rule.max_iterations, np.ceil(
            2 * np.log10(1e6) / np.log10(2)))
        with self.assertRaises(TypeError):
            gd.step_size

        gd = GD(initial=self.initial,
                objective_function=self.f, alpha=1e2, beta=0.25)
        self.assertEqual(gd.step_size_rule.alpha_orig, 1e2)
        self.assertEqual(gd.step_size_rule.beta, 0.25)
        self.assertEqual(gd.step_size_rule.max_iterations, np.ceil(
            2 * np.log10(1e2) / np.log10(2)))

        with self.assertRaises(TypeError):
            gd = GD(initial=self.initial, objective_function=self.f,
                    step_size=0.1, step_size_rule=ConstantStepSize(0.5))

    def test_gd_constant_step_size_init(self):
        rule = ConstantStepSize(0.4)
        self.assertEqual(rule.step_size, 0.4)
        gd = GD(initial=self.initial,
                objective_function=self.f, step_size=rule)
        self.assertEqual(gd.step_size_rule.step_size, 0.4)
        self.assertEqual(gd.step_size, 0.4)

    def test_gd_fixed_step_size_rosen(self):

        gd = GD(initial=self.initial, objective_function=self.f, step_size=0.002,
                max_iteration=3000,
                update_objective_interval=500)
        gd.run(3000, verbose=0)
        np.testing.assert_allclose(
            gd.solution.array[0], self.scipy_opt_high.x[0], atol=1e-2)
        np.testing.assert_allclose(
            gd.solution.array[1], self.scipy_opt_high.x[1], atol=1e-2)

    def test_armijo_step_size_init(self):

        rule = ArmijoStepSizeRule()
        self.assertEqual(rule.alpha_orig, 1e6)
        self.assertEqual(rule.beta, 0.5)
        self.assertEqual(rule.max_iterations, np.ceil(2 * np.log10(1e6) / np.log10(2)))

        gd = GD(initial=self.initial,
                objective_function=self.f, step_size=rule)
        self.assertEqual(gd.step_size_rule.alpha_orig, 1e6)
        self.assertEqual(gd.step_size_rule.beta, 0.5)
        self.assertEqual(gd.step_size_rule.max_iterations, np.ceil(
            2 * np.log10(1e6) / np.log10(2)))

        rule = ArmijoStepSizeRule(5e5, 0.2, 5)
        self.assertEqual(rule.alpha_orig, 5e5)
        self.assertEqual(rule.beta, 0.2)
        self.assertEqual(rule.max_iterations, 5)

        gd = GD(initial=self.initial,
                objective_function=self.f, step_size=rule)
        self.assertEqual(gd.step_size_rule.alpha_orig, 5e5)
        self.assertEqual(gd.step_size_rule.beta, 0.2)
        self.assertEqual(gd.step_size_rule.max_iterations, 5)

        with self.assertRaises(TypeError):
            gd.step_size

    def test_GDArmijo(self):
        ig = ImageGeometry(12, 13, 14)
        initial = ig.allocate()
        # b = initial.copy()
        # fill with random numbers
        # b.fill(np.random.random(initial.shape))
        b = ig.allocate('random')
        identity = IdentityOperator(ig)

        norm2sq = LeastSquares(identity, b)

        alg = GD(initial=initial, objective_function=norm2sq)
        alg.max_iteration = 100
        alg.run(100, verbose=0)
        self.assertNumpyArrayAlmostEqual(alg.x.as_array(), b.as_array())
        alg = GD(initial=initial, objective_function=norm2sq,
                 max_iteration=20, update_objective_interval=2)
        # alg.max_iteration = 20
        self.assertTrue(alg.max_iteration == 20)
        self.assertTrue(alg.update_objective_interval == 2)
        alg.run(20, verbose=0)
        self.assertNumpyArrayAlmostEqual(alg.x.as_array(), b.as_array())

    def test_gd_armijo_rosen(self):
        armj = ArmijoStepSizeRule(alpha=50, max_iterations=150)
        gd = GD(initial=self.initial, objective_function=self.f, step_size=armj,
                max_iteration=2500,
                update_objective_interval=500)
        gd.run(2500,verbose=0)
        np.testing.assert_allclose(
            gd.solution.array[0], self.scipy_opt_high.x[0], atol=1e-2)
        np.testing.assert_allclose(
            gd.solution.array[1], self.scipy_opt_high.x[1], atol=1e-2)


class TestFISTA(CCPiTestClass):
    def test_FISTA(self):
        ig = ImageGeometry(127, 139, 149)
        initial = ig.allocate()
        b = initial.copy()
        # fill with random numbers
        b.fill(np.random.random(initial.shape))
        initial = ig.allocate(ImageGeometry.RANDOM)
        identity = IdentityOperator(ig)

        norm2sq = OperatorCompositionFunction(L2NormSquared(b=b), identity)
        opt = {'tol': 1e-4, 'memopt': False}
        log.info("initial objective %s", norm2sq(initial))

        alg = FISTA(initial=initial, f=norm2sq, g=ZeroFunction())
        alg.max_iteration = 2
        alg.run(20, verbose=0)
        self.assertNumpyArrayAlmostEqual(alg.x.as_array(), b.as_array())

        alg = FISTA(initial=initial, f=norm2sq, g=ZeroFunction(),
                    max_iteration=2, update_objective_interval=2)

        self.assertTrue(alg.max_iteration == 2)
        self.assertTrue(alg.update_objective_interval == 2)

        alg.run(20, verbose=0)
        self.assertNumpyArrayAlmostEqual(alg.x.as_array(), b.as_array())

        # Testing g=None
        alg = FISTA(initial=initial, f=norm2sq, g=None,
                    max_iteration=2, update_objective_interval=2)
        self.assertTrue(alg.max_iteration == 2)
        self.assertTrue(alg.update_objective_interval == 2)
        alg.run(20, verbose=0)
        self.assertNumpyArrayAlmostEqual(alg.x.as_array(), b.as_array())

        # Testing f=None
        alg = FISTA(initial=initial, f=None, g=L1Norm(b=b),
                    max_iteration=2, update_objective_interval=2)
        self.assertTrue(alg.max_iteration == 2)
        self.assertTrue(alg.update_objective_interval == 2)
        alg.run(20, verbose=0)
        self.assertNumpyArrayAlmostEqual(alg.x.as_array(), b.as_array())

        # Testing f and g is None
        with self.assertRaises(ValueError):
            alg = FISTA(initial=initial, f=None, g=None,
                        max_iteration=2, update_objective_interval=2)

    def test_FISTA_update(self):

        # setup linear system to solve
        np.random.seed(10)
        n = 50
        m = 500

        A = np.random.uniform(0, 1, (m, n)).astype('float32')
        b = (A.dot(np.random.randn(n)) + 0.1 *
             np.random.randn(m)).astype('float32')

        Aop = MatrixOperator(A)
        bop = VectorData(b)

        f = LeastSquares(Aop, b=bop, c=0.5)
        g = ZeroFunction()

        ig = Aop.domain

        initial = ig.allocate()

        # ista run 10 iteration
        tmp_initial = ig.allocate()
        fista = FISTA(initial=tmp_initial, f=f, g=g, max_iteration=1)
        fista.run(1)

        # fista update method
        t_old = 1

        step_size = 1.0/f.L
        x_old = ig.allocate()
        y_old = ig.allocate()

        for _ in range(1):

            x = g.proximal(y_old - step_size *
                           f.gradient(y_old), tau=step_size)
            t = 0.5*(1 + np.sqrt(1 + 4*(t_old**2)))
            y = x + ((t_old-1)/t) * (x - x_old)

            x_old.fill(x)
            y_old.fill(y)
            t_old = t

        np.testing.assert_allclose(fista.solution.array, x.array, atol=1e-2)

        # check objective
        res1 = fista.objective[-1]
        res2 = f(x) + g(x)
        self.assertTrue(res1 == res2)

        tmp_initial = ig.allocate()
        fista1 = FISTA(initial=tmp_initial, f=f, g=g, max_iteration=1)
        self.assertTrue(fista1.is_provably_convergent())

        fista1 = FISTA(initial=tmp_initial, f=f, g=g,
                       max_iteration=1, step_size=30.0)
        self.assertFalse(fista1.is_provably_convergent())

    def test_FISTA_Norm2Sq(self):
        ig = ImageGeometry(127, 139, 149)
        b = ig.allocate(ImageGeometry.RANDOM)
        # fill with random numbers
        initial = ig.allocate(ImageGeometry.RANDOM)
        identity = IdentityOperator(ig)

        norm2sq = LeastSquares(identity, b)

        opt = {'tol': 1e-4, 'memopt': False}
        log.info("initial objective %s", norm2sq(initial))
        alg = FISTA(initial=initial, f=norm2sq, g=ZeroFunction())
        alg.max_iteration = 2
        alg.run(20, verbose=0)
        self.assertNumpyArrayAlmostEqual(alg.x.as_array(), b.as_array())

        alg = FISTA(initial=initial, f=norm2sq, g=ZeroFunction(),
                    max_iteration=2, update_objective_interval=3)
        self.assertTrue(alg.max_iteration == 2)
        self.assertTrue(alg.update_objective_interval == 3)

        alg.run(20, verbose=0)
        self.assertNumpyArrayAlmostEqual(alg.x.as_array(), b.as_array())

    def test_FISTA_catch_Lipschitz(self):
        ig = ImageGeometry(127, 139, 149)
        initial = ImageData(geometry=ig)
        initial = ig.allocate()
        b = initial.copy()
        # fill with random numbers
        b.fill(np.random.random(initial.shape))
        initial = ig.allocate(ImageGeometry.RANDOM)
        identity = IdentityOperator(ig)

        norm2sq = LeastSquares(identity, b)
        log.info('Lipschitz %s', norm2sq.L)
        # norm2sq.L = None
        # norm2sq.L = 2 * norm2sq.c * identity.norm()**2
        # norm2sq = OperatorCompositionFunction(L2NormSquared(b=b), identity)
        opt = {'tol': 1e-4, 'memopt': False}
        log.info("initial objective %s", norm2sq(initial))
        with self.assertRaises(TypeError):
            alg = FISTA(initial=initial, f=L1Norm(), g=ZeroFunction())

    def test_FISTA_Denoising(self):
        # adapted from demo FISTA_Tikhonov_Poisson_Denoising.py in CIL-Demos repository
        data = dataexample.SHAPES.get()
        ig = data.geometry
        ag = ig
        N = 300
        # Create Noisy data with Poisson noise
        scale = 5
        noisy_data = applynoise.poisson(data/scale, seed=10) * scale

        # Regularisation Parameter
        alpha = 10

        # Setup and run the FISTA algorithm
        operator = GradientOperator(ig)
        fid = KullbackLeibler(b=noisy_data)
        reg = OperatorCompositionFunction(alpha * L2NormSquared(), operator)

        initial = ig.allocate()
        fista = FISTA(initial=initial, f=reg, g=fid)
        fista.max_iteration = 3000
        fista.update_objective_interval = 500
        fista.run(3000, verbose=0)
        rmse = (fista.get_output() - data).norm() / data.as_array().size
        log.info("RMSE %f", rmse)
        self.assertLess(rmse, 4.2e-4)


class testISTA(CCPiTestClass):

    def setUp(self):

        np.random.seed(10)
        n = 50
        m = 500

        A = np.random.uniform(0, 1, (m, n)).astype('float32')
        b = (A.dot(np.random.randn(n)) + 0.1 *
             np.random.randn(m)).astype('float32')

        self.Aop = MatrixOperator(A)
        self.bop = VectorData(b)

        self.f = LeastSquares(self.Aop, b=self.bop, c=0.5)
        self.g = ZeroFunction()
        self.h = L1Norm()

        self.ig = self.Aop.domain

        self.initial = self.ig.allocate()

    def tearDown(self):
        pass

    def test_signature(self):

        # check required arguments (initial, f, g)
        with np.testing.assert_raises(TypeError):
            ista = ISTA(f=self.f, g=self.g)

        with np.testing.assert_raises(TypeError):
            ista = ISTA(initial=self.initial, f=self.f)

        with np.testing.assert_raises(TypeError):
            ista = ISTA(initial=self.initial, g=self.g)

        # ista no step-size
        ista = ISTA(initial=self.initial, f=self.f, g=self.g)
        np.testing.assert_equal(ista.step_size, 0.99*2./self.f.L)

        # ista step-size
        tmp_step_size = 10.
        ista = ISTA(initial=self.initial, f=self.f,
                    g=self.g, step_size=tmp_step_size)
        np.testing.assert_equal(ista.step_size, tmp_step_size)

        # check initialisation
        self.assertTrue(id(ista.x) != id(ista.initial))
        self.assertTrue(id(ista.x_old) != id(ista.initial))

    def test_update(self):

        # ista run 10 iteration
        tmp_initial = self.ig.allocate()
        ista = ISTA(initial=tmp_initial, f=self.f, g=self.g, max_iteration=1)
        ista.run(1)

        x = tmp_initial.copy()
        x_old = tmp_initial.copy()

        for _ in range(1):
            x = ista.g.proximal(x_old - (0.99*2/ista.f.L)
                                * ista.f.gradient(x_old), (1./ista.f.L))
            x_old.fill(x)

        np.testing.assert_allclose(ista.solution.array, x.array, atol=1e-2)

        # check objective
        res1 = ista.objective[-1]
        res2 = self.f(x) + self.g(x)
        self.assertTrue(res1 == res2)

    def test_update_g_none(self):

        # ista run 10 iteration
        tmp_initial = self.ig.allocate()
        ista = ISTA(initial=tmp_initial, f=self.f, g=None,  max_iteration=1)
        ista.run(1)

        x = tmp_initial.copy()
        x_old = tmp_initial.copy()

        x = ista.g.proximal(x_old - (0.99*2/ista.f.L) *
                            ista.f.gradient(x_old), (1./ista.f.L))
        x_old.fill(x)

        np.testing.assert_allclose(ista.solution.array, x.array, atol=1e-2)

        # check objective
        res1 = ista.objective[-1]
        res2 = self.f(x) + self.g(x)
        self.assertTrue(res1 == res2)

    def test_update_f_none(self):

        # ista run 1 iteration
        tmp_initial = self.ig.allocate()
        ista = ISTA(initial=tmp_initial, f=None, g=self.h,  max_iteration=1)
        ista.run(1)

        x = tmp_initial.copy()
        x_old = tmp_initial.copy()

        for _ in range(1):
            x = ista.g.proximal(x_old, ista.step_size)
            x_old.fill(x)

        np.testing.assert_allclose(ista.solution.array, x.array, atol=1e-2)

        # check objective
        res1 = ista.objective[-1]
        res2 = self.h(x)
        self.assertTrue(res1 == res2)

    def test_f_and_g_none(self):
        tmp_initial = self.ig.allocate()
        with self.assertRaises(ValueError):
            ista = ISTA(initial=tmp_initial, f=None, g=None,  max_iteration=1)

    def test_provable_condition(self):

        tmp_initial = self.ig.allocate()
        ista1 = ISTA(initial=tmp_initial, f=self.f, g=self.g, max_iteration=10)
        self.assertTrue(ista1.is_provably_convergent())

        ista1 = ISTA(initial=tmp_initial, f=self.f, g=self.g,
                     max_iteration=10, step_size=30.0)
        self.assertFalse(ista1.is_provably_convergent())

    @unittest.skipUnless(has_cvxpy, "CVXpy not installed")
    def test_with_cvxpy(self):

        ista = ISTA(initial=self.initial, f=self.f,
                    g=self.g, max_iteration=2000)
        ista.run(2000, verbose=0)

        u_cvxpy = cvxpy.Variable(self.ig.shape[0])
        objective = cvxpy.Minimize(
            0.5 * cvxpy.sum_squares(self.Aop.A @ u_cvxpy - self.bop.array))
        p = cvxpy.Problem(objective)
        p.solve(verbose=True, solver=cvxpy.SCS, eps=1e-4)

        np.testing.assert_allclose(p.value, ista.objective[-1], atol=1e-3)
        np.testing.assert_allclose(
            u_cvxpy.value, ista.solution.array, atol=1e-3)


class TestCGLS(CCPiTestClass):
    def setUp(self):
        self.ig = ImageGeometry(10, 2)
        np.random.seed(2)
        self.initial = self.ig.allocate(1.)
        self.data = self.ig.allocate('random')
        self.operator = IdentityOperator(self.ig)
        self.alg = CGLS(initial=self.initial, operator=self.operator, data=self.data,
                   update_objective_interval=2)

        
    def test_initialization_with_default_tolerance(self):#can be deprecated when tolerance is deprecated in CGLS

        self.assertEqual(self.alg.tolerance, 0)
    
    def test_initialization_with_custom_tolerance(self):#can be deprecated when tolerance is deprecated in CGLS
        with self.assertWarns(DeprecationWarning):
            alg = CGLS(initial=self.initial, operator=self.operator, data=self.data, tolerance=0.01)
        self.assertEqual(alg.tolerance, 0.01)
        
    def test_set_up(self):
        # Test the set_up method
        
        self.alg.set_up(initial=self.initial, operator=self.operator, data=self.data)
        
        # Check if internal variables are set up correctly
        self.assertNumpyArrayEqual(self.alg.x.as_array(), self.initial.as_array())
        self.assertEqual(self.alg.operator, self.operator)
        self.assertNumpyArrayEqual(self.alg.r.as_array(), (self.data-self.initial).as_array())
        self.assertNumpyArrayEqual(self.alg.s.as_array(), (self.data-self.initial).as_array())
        self.assertNumpyArrayEqual(self.alg.p.as_array(), (self.data-self.initial).as_array())
        self.assertTrue(self.alg.configured)

    def test_update(self):

        self.alg.set_up(initial=self.mock_initial, operator=self.mock_operator, data=self.mock_data)
        
        self.alg.update()
        
        self.mock_operator.direct.assert_called_with(self.mock_data, out=self.alg.q)
        self.mock_operator.adjoint.assert_called_with(self.alg.r, out=self.alg.s)
        
    def test_convergence(self):

        
        self.alg.run(20, verbose=0)
        self.assertNumpyArrayAlmostEqual(self.alg.x.as_array(), self.data.as_array())
        
    def test_should_stop_flag_false(self): #can be deprecated when tolerance is deprecated in CGLS
        # Mocking norms to ensure tolerance isn't reached
        self.alg.run(2)
        self.alg.norms = 10
        self.alg.norms0 = 99
        self.alg.tolerance = 0.1
        self.alg.normx = 0.1

        self.assertFalse(self.alg.flag())
        
    def test_should_stop_flag_true(self): #can be deprecated when tolerance is deprecated in CGLS
        # Mocking norms to ensure tolerance is reached
        self.alg.run(4)
        self.alg.norms = 1
        self.alg.norms0 = 10
        self.alg.tolerance = 0.1
        self.alg.normx = 10

        self.assertTrue(self.alg.flag())
        
    def test_tolerance_reached_immediately(self): #can be deprecated when tolerance is deprecated in CGLS
        alg = CGLS(initial=self.operator.domain_geometry().allocate(0), operator=self.operator, data=self.operator.domain_geometry().allocate(0))
        alg.run(2)

        
        
    def test_update_objective(self):
        # Mocking squared_norm to return a finite value

        self.alg.r=MagicMock()
        self.alg.r.squared_norm.return_value = 1.0


        self.alg.update_objective()

        # Ensure the loss list is updated
        self.assertEqual(self.alg.loss, [1.0])
        
    def test_update_objective_with_nan_raises_stop_iteration(self):
        # Mocking squared_norm to return NaN
        self.alg.r=MagicMock()
        self.alg.r.squared_norm.return_value = np.nan
        
        with self.assertRaises(StopIteration):
            self.alg.update_objective()
            
    def test_update(self):
        self.alg.gamma=4
        
        self.alg.update()
        norm=(self.data-self.initial).squared_norm()
        alpha=4/norm
        self.assertNumpyArrayEqual(self.alg.x.as_array(), (self.initial+alpha*(self.data-self.initial)).as_array())
        self.assertNumpyArrayEqual(self.alg.r.as_array(), (self.data - self.initial-alpha*(self.data-self.initial)).as_array())
        beta= ((self.data - self.initial-alpha*(self.data-self.initial)).norm()**2)/4
        self.assertNumpyArrayEqual(self.alg.p.as_array(), ((self.data - self.initial-alpha*(self.data-self.initial))+beta*(self.data-self.initial)).as_array())
class TestPDHG(CCPiTestClass):

    def test_PDHG_Denoising(self):
        # adapted from demo PDHG_TV_Color_Denoising.py in CIL-Demos repository
        data = dataexample.PEPPERS.get(size=(256, 256))
        ig = data.geometry
        ag = ig

        which_noise = 0
        # Create noisy data.
        noises = ['gaussian', 'poisson', 's&p']
        dnoise = noises[which_noise]

        def setup(data, dnoise):
            if dnoise == 's&p':
                n1 = applynoise.saltnpepper(
                    data, salt_vs_pepper=0.9, amount=0.2, seed=10)
            elif dnoise == 'poisson':
                scale = 5
                n1 = applynoise.poisson(data.as_array()/scale, seed=10)*scale
            elif dnoise == 'gaussian':
                n1 = applynoise.gaussian(data.as_array(), seed=10)
            else:
                raise ValueError('Unsupported Noise ', noise)
            noisy_data = ig.allocate()
            noisy_data.fill(n1)

            # Regularisation Parameter depending on the noise distribution
            if dnoise == 's&p':
                alpha = 0.8
            elif dnoise == 'poisson':
                alpha = 1
            elif dnoise == 'gaussian':
                alpha = .3
                # fidelity
            if dnoise == 's&p':
                g = L1Norm(b=noisy_data)
            elif dnoise == 'poisson':
                g = KullbackLeibler(b=noisy_data)
            elif dnoise == 'gaussian':
                g = 0.5 * L2NormSquared(b=noisy_data)
            return noisy_data, alpha, g

        noisy_data, alpha, g = setup(data, dnoise)
        operator = GradientOperator(
            ig, correlation=GradientOperator.CORRELATION_SPACE, backend='numpy')

        f1 = alpha * MixedL21Norm()

        # Compute operator Norm
        normK = operator.norm()

        # Primal & dual stepsizes
        sigma = 1
        tau = 1/(sigma*normK**2)

        # Setup and run the PDHG algorithm
        pdhg1 = PDHG(f=f1, g=g, operator=operator, tau=tau, sigma=sigma)
        pdhg1.max_iteration = 2000
        pdhg1.update_objective_interval = 200
        pdhg1.run(1000, verbose=0)

        rmse = (pdhg1.get_output() - data).norm() / data.as_array().size
        log.info("RMSE %F", rmse)
        self.assertLess(rmse, 2e-4)

        which_noise = 1
        noise = noises[which_noise]
        noisy_data, alpha, g = setup(data, noise)
        operator = GradientOperator(
            ig, correlation=GradientOperator.CORRELATION_SPACE, backend='numpy')

        f1 = alpha * MixedL21Norm()

        # Compute operator Norm
        normK = operator.norm()

        # Primal & dual stepsizes
        sigma = 1
        tau = 1/(sigma*normK**2)

        # Setup and run the PDHG algorithm
        pdhg1 = PDHG(f=f1, g=g, operator=operator, tau=tau, sigma=sigma,
                     max_iteration=2000, update_objective_interval=200)

        pdhg1.run(1000, verbose=0)

        rmse = (pdhg1.get_output() - data).norm() / data.as_array().size
        log.info("RMSE %f", rmse)
        self.assertLess(rmse, 2e-4)

        which_noise = 2
        noise = noises[which_noise]
        noisy_data, alpha, g = setup(data, noise)
        operator = GradientOperator(
            ig, correlation=GradientOperator.CORRELATION_SPACE, backend='numpy')

        f1 = alpha * MixedL21Norm()

        # Compute operator Norm
        normK = operator.norm()

        # Primal & dual stepsizes
        sigma = 1
        tau = 1/(sigma*normK**2)

        # Setup and run the PDHG algorithm
        pdhg1 = PDHG(f=f1, g=g, operator=operator, tau=tau, sigma=sigma)
        pdhg1.max_iteration = 2000
        pdhg1.update_objective_interval = 200
        pdhg1.run(1000, verbose=0)

        rmse = (pdhg1.get_output() - data).norm() / data.as_array().size
        log.info("RMSE %f", rmse)
        self.assertLess(rmse, 2e-4)

    def test_PDHG_step_sizes(self):
        ig = ImageGeometry(3, 3)
        data = ig.allocate('random')

        f = L2NormSquared(b=data)
        g = L2NormSquared()
        operator = 3*IdentityOperator(ig)

        # check if sigma, tau are None
        pdhg = PDHG(f=f, g=g, operator=operator, max_iteration=10)
        self.assertAlmostEqual(pdhg.sigma, 1./operator.norm())
        self.assertAlmostEqual(pdhg.tau, 1./operator.norm())

        # check if sigma is negative
        with self.assertRaises(ValueError):
            pdhg = PDHG(f=f, g=g, operator=operator,
                        max_iteration=10, sigma=-1)

        # check if tau is negative
        with self.assertRaises(ValueError):
            pdhg = PDHG(f=f, g=g, operator=operator, max_iteration=10, tau=-1)

        # check if tau is None
        sigma = 3.0
        pdhg = PDHG(f=f, g=g, operator=operator, sigma=sigma, max_iteration=10)
        self.assertAlmostEqual(pdhg.sigma, sigma)
        self.assertAlmostEqual(pdhg.tau, 1./(sigma * operator.norm()**2))

        # check if sigma is None
        tau = 3.0
        pdhg = PDHG(f=f, g=g, operator=operator, tau=tau, max_iteration=10)
        self.assertAlmostEqual(pdhg.tau, tau)
        self.assertAlmostEqual(pdhg.sigma, 1./(tau * operator.norm()**2))

        # check if sigma/tau are not None
        tau = 1.0
        sigma = 1.0
        pdhg = PDHG(f=f, g=g, operator=operator, tau=tau,
                    sigma=sigma, max_iteration=10)
        self.assertAlmostEqual(pdhg.tau, tau)
        self.assertAlmostEqual(pdhg.sigma, sigma)

        # check sigma/tau as arrays, sigma wrong shape
        ig1 = ImageGeometry(2, 2)
        sigma = ig1.allocate()
        with self.assertRaises(ValueError):
            pdhg = PDHG(f=f, g=g, operator=operator,
                        sigma=sigma, max_iteration=10)

        # check sigma/tau as arrays, tau wrong shape
        tau = ig1.allocate()
        with self.assertRaises(ValueError):
            pdhg = PDHG(f=f, g=g, operator=operator, tau=tau, max_iteration=10)

        # check sigma not Number or object with correct shape
        with self.assertRaises(AttributeError):
            pdhg = PDHG(f=f, g=g, operator=operator,
                        sigma="sigma", max_iteration=10)

        # check tau not Number or object with correct shape
        with self.assertRaises(AttributeError):
            pdhg = PDHG(f=f, g=g, operator=operator,
                        tau="tau", max_iteration=10)

        # check warning message if condition is not satisfied
        sigma = 4
        tau = 1/3
        with self.assertWarnsRegex(UserWarning, "Convergence criterion"):
            pdhg = PDHG(f=f, g=g, operator=operator, tau=tau,
                        sigma=sigma, max_iteration=10)

    def test_PDHG_strongly_convex_gamma_g(self):
        ig = ImageGeometry(3, 3)
        data = ig.allocate('random')

        f = L2NormSquared(b=data)
        g = L2NormSquared()
        operator = IdentityOperator(ig)

        # sigma, tau
        sigma = 1.0
        tau = 1.0

        pdhg = PDHG(f=f, g=g, operator=operator, sigma=sigma, tau=tau,
                    max_iteration=5, gamma_g=0.5)
        pdhg.run(1, verbose=0)
        self.assertAlmostEqual(
            pdhg.theta, 1.0 / np.sqrt(1 + 2 * pdhg.gamma_g * tau))
        self.assertAlmostEqual(pdhg.tau, tau * pdhg.theta)
        self.assertAlmostEqual(pdhg.sigma, sigma / pdhg.theta)
        pdhg.run(4, verbose=0)
        self.assertNotEqual(pdhg.sigma, sigma)
        self.assertNotEqual(pdhg.tau, tau)

        # check negative strongly convex constant
        with self.assertRaises(ValueError):
            pdhg = PDHG(f=f, g=g, operator=operator, sigma=sigma, tau=tau,
                        max_iteration=5, gamma_g=-0.5)

        # check strongly convex constant not a number
        with self.assertRaises(ValueError):
            pdhg = PDHG(f=f, g=g, operator=operator, sigma=sigma, tau=tau,
                        max_iteration=5, gamma_g="-0.5")

    def test_PDHG_strongly_convex_gamma_fcong(self):
        ig = ImageGeometry(3, 3)
        data = ig.allocate('random')

        f = L2NormSquared(b=data)
        g = L2NormSquared()
        operator = IdentityOperator(ig)

        # sigma, tau
        sigma = 1.0
        tau = 1.0

        pdhg = PDHG(f=f, g=g, operator=operator, sigma=sigma, tau=tau,
                    max_iteration=5, gamma_fconj=0.5)
        pdhg.run(1, verbose=0)
        self.assertEqual(pdhg.theta, 1.0 / np.sqrt(1 +
                         2 * pdhg.gamma_fconj * sigma))
        self.assertEqual(pdhg.tau, tau / pdhg.theta)
        self.assertEqual(pdhg.sigma, sigma * pdhg.theta)
        pdhg.run(4, verbose=0)
        self.assertNotEqual(pdhg.sigma, sigma)
        self.assertNotEqual(pdhg.tau, tau)

        # check negative strongly convex constant
        try:
            pdhg = PDHG(f=f, g=g, operator=operator, sigma=sigma, tau=tau,
                        max_iteration=5, gamma_fconj=-0.5)
        except ValueError as ve:
            log.info(str(ve))

        # check strongly convex constant not a number
        try:
            pdhg = PDHG(f=f, g=g, operator=operator, sigma=sigma, tau=tau,
                        max_iteration=5, gamma_fconj="-0.5")
        except ValueError as ve:
            log.info(str(ve))

    def test_PDHG_strongly_convex_both_fconj_and_g(self):

        ig = ImageGeometry(3, 3)
        data = ig.allocate('random')

        f = L2NormSquared(b=data)
        g = L2NormSquared()
        operator = IdentityOperator(ig)

        try:
            pdhg = PDHG(f=f, g=g, operator=operator, max_iteration=10,
                        gamma_g=0.5, gamma_fconj=0.5)
            pdhg.run(verbose=0)
        except ValueError as err:
            log.info(str(err))


class TestSIRT(CCPiTestClass):

    def setUp(self):
        np.random.seed(10)
        # set up matrix, vectordata
        n, m = 50, 50

        A = np.random.uniform(0, 1, (m, n)).astype('float32')
        b = A.dot(np.random.randn(n))

        self.Aop = MatrixOperator(A)
        self.bop = VectorData(b)

        self.ig = self.Aop.domain

        self.initial = self.ig.allocate()

        # set up with linear operator
        self.ig2 = ImageGeometry(3, 4, 5)
        self.initial2 = self.ig2.allocate(0.)
        self.b2 = self.ig2.allocate('random')
        self.A2 = IdentityOperator(self.ig2)

    def tearDown(self):
        pass

    def test_update(self):
        # sirt run 5 iterations
        tmp_initial = self.ig.allocate()
        sirt = SIRT(initial=tmp_initial, operator=self.Aop,
                    data=self.bop, max_iteration=5)
        sirt.run(5)
        x = tmp_initial.copy()
        x_old = tmp_initial.copy()

        for _ in range(5):
            x = x_old + sirt.D * \
                (sirt.operator.adjoint(sirt.M*(sirt.data - sirt.operator.direct(x_old))))
            x_old.fill(x)

        np.testing.assert_allclose(sirt.solution.array, x.array, atol=1e-2)

    def test_update_constraints(self):
        alg = SIRT(initial=self.initial2, operator=self.A2,
                   data=self.b2, max_iteration=20)
        alg.run(20,verbose=0)
        np.testing.assert_array_almost_equal(alg.x.array, self.b2.array)

        alg = SIRT(initial=self.initial2, operator=self.A2,
                   data=self.b2, max_iteration=20, upper=0.3)
        alg.run(20,verbose=0)
        np.testing.assert_almost_equal(alg.solution.max(), 0.3)

        alg = SIRT(initial=self.initial2, operator=self.A2,
                   data=self.b2, max_iteration=20, lower=0.7)
        alg.run(20,verbose=0)
        np.testing.assert_almost_equal(alg.solution.min(), 0.7)

        alg = SIRT(initial=self.initial2, operator=self.A2, data=self.b2,
                   max_iteration=20, constraint=IndicatorBox(lower=0.1, upper=0.3))
        alg.run(20,verbose=0)
        np.testing.assert_almost_equal(alg.solution.max(), 0.3)
        np.testing.assert_almost_equal(alg.solution.min(), 0.1)

    def test_SIRT_relaxation_parameter(self):
        tmp_initial = self.ig.allocate()
        alg = SIRT(initial=tmp_initial, operator=self.Aop,
                   data=self.bop, max_iteration=5)

        with self.assertRaises(ValueError):
            alg.set_relaxation_parameter(0)

        with self.assertRaises(ValueError):
            alg.set_relaxation_parameter(2)

        alg = SIRT(initial=self.initial2, operator=self.A2,
                   data=self.b2, max_iteration=20)
        alg.set_relaxation_parameter(0.5)

        self.assertEqual(alg.relaxation_parameter, 0.5)

        alg.run(20,verbose=0)
        np.testing.assert_array_almost_equal(alg.x.array, self.b2.array)

        np.testing.assert_almost_equal(0.5 * alg.D.array, alg._Dscaled.array)

    def test_SIRT_nan_inf_values(self):
        Aop_nan_inf = self.Aop
        Aop_nan_inf.A[0:10, :] = 0.
        Aop_nan_inf.A[:, 10:20] = 0.

        tmp_initial = self.ig.allocate()
        sirt = SIRT(initial=tmp_initial, operator=Aop_nan_inf,
                    data=self.bop, max_iteration=5)

        self.assertFalse(np.any(sirt.M == np.inf))
        self.assertFalse(np.any(sirt.D == np.inf))

    def test_SIRT_remove_nan_or_inf_with_BlockDataContainer(self):
        np.random.seed(10)
        # set up matrix, vectordata
        n, m = 50, 50

        A = np.random.uniform(0, 1, (m, n)).astype('float32')
        b = A.dot(np.random.randn(n))

        A[0:10, :] = 0.
        A[:, 10:20] = 0.
        Aop = BlockOperator(MatrixOperator(A*1), MatrixOperator(A*2))
        bop = BlockDataContainer(VectorData(b*1), VectorData(b*2))

        ig = BlockGeometry(self.ig.copy(), self.ig.copy())
        tmp_initial = ig.allocate()

        sirt = SIRT(initial=tmp_initial, operator=Aop,
                    data=bop, max_iteration=5)
        for el in sirt.M.containers:
            self.assertFalse(np.any(el == np.inf))

        self.assertFalse(np.any(sirt.D == np.inf))

    def test_SIRT_with_TV(self):
        data = dataexample.SIMPLE_PHANTOM_2D.get(size=(128, 128))
        ig = data.geometry
        A = IdentityOperator(ig)
        constraint = TotalVariation(warm_start=False, max_iteration=100)
        initial = ig.allocate('random', seed=5)
        sirt = SIRT(initial=initial, operator=A, data=data,
                    max_iteration=2, constraint=constraint)
        sirt.run(2, verbose=0)
        f = LeastSquares(A, data, c=0.5)
        fista = FISTA(initial=initial, f=f, g=constraint, max_iteration=1000)
        fista.run(100, verbose=0)
        self.assertNumpyArrayAlmostEqual(fista.x.as_array(), sirt.x.as_array())

    def test_SIRT_with_TV_warm_start(self):
        data = dataexample.SIMPLE_PHANTOM_2D.get(size=(128, 128))
        ig = data.geometry
        A = IdentityOperator(ig)
        constraint = 1e6*TotalVariation(warm_start=True, max_iteration=100)
        initial = ig.allocate('random', seed=5)
        sirt = SIRT(initial=initial, operator=A, data=data,
                    max_iteration=150, constraint=constraint)
        sirt.run(25, verbose=0)

        self.assertNumpyArrayAlmostEqual(
            sirt.x.as_array(), ig.allocate(0.25).as_array(), 3)


class TestSPDHG(CCPiTestClass):
    def setUp(self):
        data = dataexample.SIMPLE_PHANTOM_2D.get(size=(20, 20))
        self.subsets = 10
        
        data = dataexample.SIMPLE_PHANTOM_2D.get(size=(128, 128))

        ig = data.geometry
        ig.voxel_size_x = 0.1
        ig.voxel_size_y = 0.1

        detectors = ig.shape[0]
        angles = np.linspace(0, np.pi, 90)
        ag = AcquisitionGeometry.create_Parallel2D().set_angles(
            angles, angle_unit='radian').set_panel(detectors, 0.1)
        # Select device
        dev = 'cpu'

        Aop = ProjectionOperator(ig, ag, dev)

        sin = Aop.direct(data)
        partitioned_data = sin.partition(self.subsets, 'sequential')
        self.A = BlockOperator(
            *[IdentityOperator(partitioned_data[i].geometry) for i in range(self.subsets)])
        self.A2 = BlockOperator(
            *[IdentityOperator(partitioned_data[i].geometry) for i in range(self.subsets)])

        # block function
        self.F = BlockFunction(*[L2NormSquared(b=partitioned_data[i])
                                 for i in range(self.subsets)])
        alpha = 0.025
        self.G = alpha * FGP_TV()

    def test_SPDHG_defaults_and_setters(self):
        gamma = 1.
        rho = .99
        spdhg = SPDHG(f=self.F, g=self.G, operator=self.A)

        self.assertListEqual(spdhg._norms, [self.A.get_item(i, 0).norm()
                                           for i in range(self.subsets)])
        self.assertListEqual(spdhg._prob_weights, [
                             1/self.subsets] * self.subsets)
        self.assertEqual(spdhg._sampler._type, 'random_with_replacement')
        self.assertListEqual(
            spdhg.sigma, [rho / ni for ni in spdhg._norms])
        self.assertEqual(spdhg.tau, min([rho*pi / (si * ni**2) for pi, ni,
                                         si in zip(spdhg._prob_weights, spdhg._norms, spdhg.sigma)]))
        self.assertNumpyArrayEqual(
            spdhg.x.as_array(), self.A.domain_geometry().allocate(0).as_array())
        self.assertEqual(spdhg.update_objective_interval, 1)

        gamma = 3.7
        rho = 5.6
        spdhg.set_step_sizes_from_ratio(gamma, rho)
        self.assertListEqual(
            spdhg.sigma, [gamma * rho / ni for ni in spdhg._norms])
        self.assertEqual(spdhg.tau, min([pi*rho / (si * ni**2) for pi, ni,
                                         si in zip(spdhg._prob_weights, spdhg._norms, spdhg.sigma)]))

        gamma = 1.
        rho = .99
        spdhg.set_step_sizes()
        self.assertListEqual(
            spdhg.sigma, [rho / ni for ni in spdhg._norms])
        self.assertEqual(spdhg.tau, min([rho*pi / (si * ni**2) for pi, ni,
                                         si in zip(spdhg._prob_weights, spdhg._norms, spdhg.sigma)]))

        spdhg.set_step_sizes(sigma=[1]*self.subsets, tau=100)
        self.assertListEqual(spdhg.sigma, [1]*self.subsets)
        self.assertEqual(spdhg.tau, 100)

        spdhg.set_step_sizes(sigma=[1]*self.subsets, tau=None)
        self.assertListEqual(spdhg.sigma, [1]*self.subsets)
        self.assertEqual(spdhg.tau, min([(rho*pi / (si * ni**2)) for pi, ni,
                                         si in zip(spdhg._prob_weights, spdhg._norms, spdhg.sigma)]))

        spdhg.set_step_sizes(sigma=None, tau=100)
        self.assertListEqual(spdhg.sigma, [
                             gamma * rho*pi / (spdhg.tau*ni**2) for ni, pi in zip(spdhg._norms, spdhg._prob_weights)])
        self.assertEqual(spdhg.tau, 100)

    def test_spdhg_non_default_init(self):
        spdhg = SPDHG(f=self.F, g=self.G, operator=self.A, sampler=Sampler.random_with_replacement(10, list(np.arange(1, 11)/55.)),
                      initial=self.A.domain_geometry().allocate(1), update_objective_interval=10)

        self.assertListEqual(spdhg._prob_weights,  list(np.arange(1, 11)/55.))
        self.assertNumpyArrayEqual(
            spdhg.x.as_array(), self.A.domain_geometry().allocate(1).as_array())
        self.assertEqual(spdhg.update_objective_interval, 10)
        
        with self.assertRaises(ValueError):
            spdhg = SPDHG(f=self.F, g=self.G, operator=self.A, _norms=[1]*len(self.A), prob_weights=[1/(self.subsets-1)]*(
                self.subsets-1)+[0], sampler=Sampler.random_with_replacement(10, list(np.arange(1, 11)/55.)))
            
        spdhg = SPDHG(f=self.F, g=self.G, operator=self.A, prob_weights=[1/(self.subsets-1)]*(
                self.subsets-1)+[0],  initial=self.A.domain_geometry().allocate(1), update_objective_interval=10)
        
        self.assertListEqual(spdhg._prob_weights,  [1/(self.subsets-1)]*(self.subsets-1)+[0])     
        self.assertEqual(spdhg._sampler._type, 'random_with_replacement')
        
        
    def test_spdhg_sampler_gives_too_large_index(self):
        spdhg = SPDHG(f=self.F, g=self.G, operator=self.A, sampler=Sampler.sequential(20),
                      initial=self.A.domain_geometry().allocate(1), update_objective_interval=10)
        with self.assertRaises(IndexError):
            spdhg.run(12)   

    def test_spdhg_deprecated_vargs(self):
        spdhg = SPDHG(f=self.F, g=self.G, operator=self.A, norms=[
                      1]*len(self.A), prob=[1/(self.subsets-1)]*(self.subsets-1)+[0])

        self.assertListEqual(self.A.get_norms_as_list(), [1]*len(self.A))
        self.assertListEqual(spdhg._norms, [1]*len(self.A))
        self.assertListEqual(spdhg._sampler.prob_weights, [
                             1/(self.subsets-1)]*(self.subsets-1)+[0])
        self.assertListEqual(spdhg._prob_weights, [
                             1/(self.subsets-1)]*(self.subsets-1)+[0])

        with self.assertRaises(ValueError):
            spdhg = SPDHG(f=self.F, g=self.G, operator=self.A, _norms=[1]*len(self.A), prob=[1/(self.subsets-1)]*(
                self.subsets-1)+[0], sampler=Sampler.random_with_replacement(10, list(np.arange(1, 11)/55.)))
            
            
        with self.assertRaises(ValueError):
            spdhg = SPDHG(f=self.F, g=self.G, operator=self.A, _norms=[1]*len(self.A), prob=[1/(self.subsets-1)]*(
                self.subsets-1)+[0], prob_weights= [1/(self.subsets-1)]*(self.subsets-1)+[0])

        with self.assertRaises(ValueError):
            spdhg = SPDHG(f=self.F, g=self.G, operator=self.A, sfdsdf=3,  _norms=[
                          1]*len(self.A), sampler=Sampler.random_with_replacement(10, list(np.arange(1, 11)/55.)))


    def test_spdhg_set_norms(self):

        self.A2.set_norms([1]*len(self.A2))
        spdhg = SPDHG(f=self.F, g=self.G, operator=self.A2)
        self.assertListEqual(spdhg._norms, [1]*len(self.A2))

    def test_spdhg_check_convergence(self):
        spdhg = SPDHG(f=self.F, g=self.G, operator=self.A)

        self.assertTrue(spdhg.check_convergence())

        gamma = 3.7
        rho = 0.9
        spdhg.set_step_sizes_from_ratio(gamma, rho)
        self.assertTrue(spdhg.check_convergence())

        gamma = 3.7
        rho = 100
        spdhg.set_step_sizes_from_ratio(gamma, rho)
        self.assertFalse(spdhg.check_convergence())

        spdhg.set_step_sizes(sigma=[1]*self.subsets, tau=100)
        self.assertFalse(spdhg.check_convergence())

        spdhg.set_step_sizes(sigma=[1]*self.subsets, tau=None)
        self.assertTrue(spdhg.check_convergence())

        spdhg.set_step_sizes(sigma=None, tau=100)
        self.assertTrue(spdhg.check_convergence())

    # def test_SPDHG_num_subsets_1(self): TODO: fix this!
    #     data = dataexample.SIMPLE_PHANTOM_2D.get(size=(10, 10))

    #     subsets = 1

    #     ig = data.geometry
    #     ig.voxel_size_x = 0.1
    #     ig.voxel_size_y = 0.1

    #     detectors = ig.shape[0]
    #     angles = np.linspace(0, np.pi, 90)
    #     ag = AcquisitionGeometry.create_Parallel2D().set_angles(
    #         angles, angle_unit='radian').set_panel(detectors, 0.1)
    #     # Select device
    #     dev = 'cpu'

    #     Aop = ProjectionOperator(ig, ag, dev)

    #     sin = Aop.direct(data)
    #     partitioned_data = sin.partition(subsets, 'sequential')
    #     A = BlockOperator(
    #         *[IdentityOperator(partitioned_data[i].geometry) for i in range(subsets)])
       
    #     # block function
    #     F = BlockFunction(*[L2NormSquared(b=partitioned_data[i])
    #                              for i in range(subsets)])
    #     alpha = 0.025
    #     G = alpha * FGP_TV()
        
    #     spdhg = SPDHG(f=F, g=G, operator=A,  update_objective_interval=10)
        
    #     spdhg.run(7)   
    #     pdhg = PDHG(f=F, g=G, operator=A, update_objective_interval=10)
        
    #     pdhg.run(7)       
    #     self.assertNumpyArrayAlmostEqual(pdhg.solution.as_array(), spdhg.solution.as_array(), decimal=3)

    @unittest.skipUnless(has_astra, "cil-astra not available")
    def test_SPDHG_vs_PDHG_implicit(self):

        data = dataexample.SIMPLE_PHANTOM_2D.get(size=(12, 12))

        ig = data.geometry
        ig.voxel_size_x = 0.1
        ig.voxel_size_y = 0.1

        detectors = ig.shape[0]
        angles = np.linspace(0, np.pi, 90)
        ag = AcquisitionGeometry.create_Parallel2D().set_angles(
            angles, angle_unit='radian').set_panel(detectors, 0.1)
        # Select device
        dev = 'cpu'

        Aop = ProjectionOperator(ig, ag, dev)

        sin = Aop.direct(data)
        # Create noisy data. Apply Gaussian noise
        noises = ['gaussian', 'poisson']
        noise = noises[1]
        noisy_data = ag.allocate()
        if noise == 'poisson':
            np.random.seed(10)
            scale = 20
            eta = 0
            noisy_data.fill(np.random.poisson(
                scale * (eta + sin.as_array()))/scale)
        elif noise == 'gaussian':
            np.random.seed(10)
            n1 = np.random.normal(0, 0.1, size=ag.shape)
            noisy_data.fill(n1 + sin.as_array())
        else:
            raise ValueError('Unsupported Noise ', noise)

        # Create BlockOperator
        operator = Aop
        f = KullbackLeibler(b=noisy_data)
        alpha = 0.005
        g = alpha * TotalVariation(50, 1e-4, lower=0, warm_start=True)
        normK = operator.norm()

        # % 'implicit' PDHG, preconditioned step-sizes
        tau_tmp = 1.
        sigma_tmp = 1.
        tau = sigma_tmp / \
            operator.adjoint(tau_tmp * operator.range_geometry().allocate(1.))
        sigma = tau_tmp / \
            operator.direct(
                sigma_tmp * operator.domain_geometry().allocate(1.))

        # Setup and run the PDHG algorithm
        pdhg = PDHG(f=f, g=g, operator=operator, tau=tau, sigma=sigma,
                    update_objective_interval=1000)
        pdhg.run(1000, verbose=0)

        subsets = 5

        size_of_subsets = int(len(angles)/subsets)
        # take angles and create uniform subsets in uniform+sequential setting
        list_angles = [angles[i:i+size_of_subsets]
                       for i in range(0, len(angles), size_of_subsets)]
        # create acquisitioin geometries for each the interval of splitting angles
        list_geoms = [AcquisitionGeometry.create_Parallel2D().set_angles(list_angles[i], angle_unit='radian').set_panel(detectors, 0.1)
                      for i in range(len(list_angles))]
        # create with operators as many as the subsets
        A = BlockOperator(*[ProjectionOperator(ig, list_geoms[i], dev)
                          for i in range(subsets)])
        # number of subsets
        # (sub2ind, ind2sub) = divide_1Darray_equally(range(len(A)), subsets)
        #
        # acquisisiton data
        AD_list = []
        for sub_num in range(subsets):
            for i in range(0, len(angles), size_of_subsets):
                arr = noisy_data.as_array()[i:i+size_of_subsets, :]
                AD_list.append(AcquisitionData(
                    arr, geometry=list_geoms[sub_num]))

        g = BlockDataContainer(*AD_list)


        ## block function
        F = BlockFunction(*[KullbackLeibler(b=g[i]) for i in range(subsets)]) 
        G = alpha * TotalVariation(50, 1e-4, lower=0, warm_start=True) 
        prob = [1/len(A)]*len(A)

        spdhg = SPDHG(f=F, g=G, operator=A, sampler=Sampler.random_with_replacement(len(A), seed=2),
                      update_objective_interval=1000)

        spdhg.run(1000, verbose=0)

        qm = (mae(spdhg.get_output(), pdhg.get_output()),
              mse(spdhg.get_output(), pdhg.get_output()),
              psnr(spdhg.get_output(), pdhg.get_output())
              )

        log.info("Quality measures %r", qm)

        np.testing.assert_almost_equal(mae(spdhg.get_output(), pdhg.get_output()),
                                       0.000335, decimal=3)
        np.testing.assert_almost_equal(mse(spdhg.get_output(), pdhg.get_output()),
                                       5.51141e-06, decimal=3)

    @unittest.skipUnless(has_astra, "ccpi-astra not available")
    def test_SPDHG_vs_PDHG_explicit(self):
        data = dataexample.SIMPLE_PHANTOM_2D.get(size=(16, 16))


        ig = data.geometry
        ig.voxel_size_x = 0.1
        ig.voxel_size_y = 0.1

        detectors = ig.shape[0]
        angles = np.linspace(0, np.pi, 180)
        ag = AcquisitionGeometry.create_Parallel2D().set_angles(
            angles, angle_unit='radian').set_panel(detectors, 0.1)
        # Select device
        dev = 'cpu'

        Aop = ProjectionOperator(ig, ag, dev)

        sin = Aop.direct(data)
        # Create noisy data. Apply Gaussian noise
        noises = ['gaussian', 'poisson']
        noise = noises[1]
        if noise == 'poisson':
            scale = 5
            noisy_data = scale * applynoise.poisson(sin/scale, seed=10)
            # np.random.seed(10)
            # scale = 5
            # eta = 0
            # noisy_data = AcquisitionData(np.random.poisson( scale * (eta + sin.as_array()))/scale, ag)
        elif noise == 'gaussian':
            noisy_data = noise.gaussian(sin, var=0.1, seed=10)
        else:
            raise ValueError('Unsupported Noise ', noise)

        # %% 'explicit' SPDHG, scalar step-sizes
        subsets = 5
        size_of_subsets = int(len(angles)/subsets)
        # create Gradient operator
        op1 = GradientOperator(ig)
        # take angles and create uniform subsets in uniform+sequential setting
        list_angles = [angles[i:i+size_of_subsets]
                       for i in range(0, len(angles), size_of_subsets)]
        # create acquisitioin geometries for each the interval of splitting angles
        list_geoms = [AcquisitionGeometry.create_Parallel2D().set_angles(list_angles[i], angle_unit='radian').set_panel(detectors, 0.1)
                      for i in range(len(list_angles))]
        # create with operators as many as the subsets
        A = BlockOperator(*[ProjectionOperator(ig, list_geoms[i], dev)
                          for i in range(subsets)] + [op1])
        # number of subsets
        # (sub2ind, ind2sub) = divide_1Darray_equally(range(len(A)), subsets)
        #
        # acquisisiton data
        AD_list = []
        for sub_num in range(subsets):
            for i in range(0, len(angles), size_of_subsets):
                arr = noisy_data.as_array()[i:i+size_of_subsets, :]
                AD_list.append(AcquisitionData(
                    arr, geometry=list_geoms[sub_num]))

        g = BlockDataContainer(*AD_list)
        alpha = 0.5
        # block function
        F = BlockFunction(*[*[KullbackLeibler(b=g[i])
                          for i in range(subsets)] + [alpha * MixedL21Norm()]])
        G = IndicatorBox(lower=0)

        prob = [1/(2*subsets)]*(len(A)-1) + [1/2]
        spdhg = SPDHG(f=F, g=G, operator=A,
                      update_objective_interval=300, sampler=Sampler.random_with_replacement(len(A), prob=prob, seed=10))

        spdhg.run(1000, verbose=0)

        # %% 'explicit' PDHG, scalar step-sizes
        op1 = GradientOperator(ig)
        op2 = Aop
        # Create BlockOperator
        operator = BlockOperator(op1, op2, shape=(2, 1))
        f2 = KullbackLeibler(b=noisy_data)
        g = IndicatorBox(lower=0)
        normK = operator.norm()
        sigma = 1/normK
        tau = 1/normK

        f1 = alpha * MixedL21Norm()
        f = BlockFunction(f1, f2)
        # Setup and run the PDHG algorithm
        pdhg = PDHG(f=f, g=g, operator=operator, tau=tau, sigma=sigma)
        pdhg.max_iteration = 300
        pdhg.update_objective_interval = 300

        pdhg.run(1000, verbose=0)

        # %% show diff between PDHG and SPDHG
        # plt.imshow(spdhg.get_output().as_array() -pdhg.get_output().as_array())
        # plt.colorbar()
        # plt.show()

        qm = (mae(spdhg.get_output(), pdhg.get_output()),
              mse(spdhg.get_output(), pdhg.get_output()),
              psnr(spdhg.get_output(), pdhg.get_output())
              )

        log.info("Quality measures: %r", qm)
        np.testing.assert_almost_equal(mae(spdhg.get_output(), pdhg.get_output()),
                                       0.00150, decimal=3)
        np.testing.assert_almost_equal(mse(spdhg.get_output(), pdhg.get_output()),
                                       1.68590e-05, decimal=3)



class TestCallbacks(unittest.TestCase):
    class PrintAlgo(Algorithm):
        def __init__(self, update_objective_interval=10, **kwargs):
            super().__init__(update_objective_interval=update_objective_interval, **kwargs)
            self.configured = True

        def update(self):
            self.x = -self.iteration

        def update_objective(self):
            self.loss.append(2 ** getattr(self, 'x', np.nan))

    def test_deprecated_kwargs(self):
        with self.assertWarnsRegex(DeprecationWarning, 'max_iteration'):
            self.PrintAlgo(max_iteration=1000)

        with self.assertWarnsRegex(DeprecationWarning, 'log_file'):
            self.PrintAlgo(log_file="")

    def test_progress(self):
        algo = self.PrintAlgo()

        algo.run(20)
        self.assertListEqual(algo.iterations, [-1, 10, 20])
        algo.run(3, callbacks=[callbacks.TextProgressCallback()])  # upto 23
        self.assertListEqual(algo.iterations, [-1, 10, 20])

        with self.assertWarnsRegex(DeprecationWarning, 'print_interval'):
            algo.run(40, print_interval=2)  # upto 63

        def old_callback(iteration, objective, solution):
            print(f"Called {iteration} {objective} {solution}")

        log = NamedTemporaryFile(delete=False)
        log.close()
        algo.run(20, callbacks=[callbacks.LogfileCallback(
            log.name)], callback=old_callback)
        with open(log.name, 'r') as fd:
            self.assertListEqual(
                ["64/83", "74/83", "83/83", ""],
                [line.lstrip().split(" ", 1)[0] for line in fd.readlines()])
        unlink(log.name)

        its = list(range(10, 90, 10))
        self.assertListEqual([-1] + its, algo.iterations)
        np.testing.assert_array_equal(
            [np.nan] + [2 ** (1-i) for i in its], algo.objective)

    def test_stopiteration(self):
        algo = self.PrintAlgo()
        algo.run(20, callbacks=[])
        self.assertEqual(algo.iteration, 20)

        class EarlyStopping(callbacks.Callback):
            def __call__(self, algorithm: Algorithm):
                if algorithm.iteration >= 15:
                    raise StopIteration

        algo = self.PrintAlgo()
        algo.run(20, callbacks=[EarlyStopping()])
        self.assertEqual(algo.iteration, 15)

<<<<<<< HEAD
=======
    def test_CGLSEarlyStopping(self):
        ig = ImageGeometry(10, 2)
        np.random.seed(2)
        initial = ig.allocate(1.)
        data = ig.allocate('random')
        operator = IdentityOperator(ig)
        alg = CGLS(initial=initial, operator=operator, data=data,
                   update_objective_interval=2)
       
        #Test init
        cb = callbacks.CGLSEarlyStopping(epsilon = 0.1, omega = 33)
        self.assertEqual(cb.epsilon, 0.1)
        self.assertEqual(cb.omega, 33)
        
        #Test default values
        cb = callbacks.CGLSEarlyStopping()
        self.assertEqual(cb.epsilon, 1e-6)
        self.assertEqual(cb.omega, 1e6)
        
        #Tests it doesn't stops iterations if the norm of the current residual is not less than epsilon times the norm of the original residual
        alg.norms = 10
        alg.norms0 = 99
        callbacks.CGLSEarlyStopping(epsilon = 0.1)(alg)
        
        #Test it stops iterations if the norm of the current residual is less than epsilon times the norm of the original residual
        alg.norms = 1
        alg.norms0 = 100
        with self.assertRaises(StopIteration):
            callbacks.CGLSEarlyStopping(epsilon = 0.1)(alg)
           
        #Test it doesn't stop iterations if the norm of x is smaller than omega 
        alg.norms = 10
        alg.norms0 = 99
        alg.x = data
        callbacks.CGLSEarlyStopping(epsilon = 0.1)(alg)
        
        #Test it stops iterations if the norm of x is larger than omega
        alg.norms = 10
        alg.norms0 = 99
        alg.x = data
        with self.assertRaises(StopIteration):
            callbacks.CGLSEarlyStopping(epsilon = 0.1, omega = 0.33)(alg)

    def test_EarlyStoppingObjectiveValue(self):
        ig = ImageGeometry(10, 2)
        np.random.seed(2)
        alg = MagicMock()
        alg.loss=[5]
        callbacks.EarlyStoppingObjectiveValue(0.1)(alg)
        alg.loss=[]
        callbacks.EarlyStoppingObjectiveValue(0.1)(alg)
        alg.loss=[5,10]
        callbacks.EarlyStoppingObjectiveValue(0.1)(alg)
        alg.loss=[5, 5.001]
        with self.assertRaises(StopIteration):
            callbacks.EarlyStoppingObjectiveValue(0.1)(alg)
        
        
>>>>>>> bd21df32
class TestADMM(unittest.TestCase):
    def setUp(self):
        ig = ImageGeometry(2, 3, 2)
        data = ig.allocate(1, dtype=np.float32)
        noisy_data = data+1

        # TV regularisation parameter
        self.alpha = 1

        self.fidelities = [0.5 * L2NormSquared(b=noisy_data), L1Norm(b=noisy_data),
                           KullbackLeibler(b=noisy_data, backend='numpy')]

        F = self.alpha * MixedL21Norm()
        K = GradientOperator(ig)

        # Compute operator Norm
        normK = K.norm()

        # Primal & dual stepsizes
        self.sigma = 1./normK
        self.tau = 1./normK
        self.F = F
        self.K = K

    def test_ADMM_L2(self):
        self.do_test_with_fidelity(self.fidelities[0])

    def test_ADMM_L1(self):
        self.do_test_with_fidelity(self.fidelities[1])

    def test_ADMM_KL(self):
        self.do_test_with_fidelity(self.fidelities[2])

    def do_test_with_fidelity(self, fidelity):
        alpha = self.alpha
        # F = BlockFunction(alpha * MixedL21Norm(),fidelity)

        G = fidelity
        K = self.K
        F = self.F

        admm = LADMM(f=G, g=F, operator=K, tau=self.tau, sigma=self.sigma,
                     max_iteration=100, update_objective_interval=10)
        admm.run(1, verbose=0)

        admm_noaxpby = LADMM(f=G, g=F, operator=K, tau=self.tau, sigma=self.sigma,
                             max_iteration=100, update_objective_interval=10)
        admm_noaxpby.run(1, verbose=0)

        np.testing.assert_array_almost_equal(
            admm.solution.as_array(), admm_noaxpby.solution.as_array())

    def test_compare_with_PDHG(self):
        # Load an image from the CIL gallery.
        data = dataexample.SHAPES.get(size=(64, 64))
        ig = data.geometry
        # Add gaussian noise
        noisy_data = applynoise.gaussian(data, seed=10, var=0.0005)

        # TV regularisation parameter
        alpha = 0.1

        # fidelity = 0.5 * L2NormSquared(b=noisy_data)
        # fidelity = L1Norm(b=noisy_data)
        fidelity = KullbackLeibler(b=noisy_data, backend='numpy')

        # Setup and run the PDHG algorithm
        F = BlockFunction(alpha * MixedL21Norm(), fidelity)
        G = ZeroFunction()
        K = BlockOperator(GradientOperator(ig), IdentityOperator(ig))

        # Compute operator Norm
        normK = K.norm()

        # Primal & dual stepsizes
        sigma = 1./normK
        tau = 1./normK

        pdhg = PDHG(f=F, g=G, operator=K, tau=tau, sigma=sigma,
                    max_iteration=500, update_objective_interval=10)
        pdhg.run(500,verbose=0)

        sigma = 1
        tau = sigma/normK**2

        admm = LADMM(f=G, g=F, operator=K, tau=tau, sigma=sigma,
                     max_iteration=500, update_objective_interval=10)
        admm.run(500,verbose=0)
        np.testing.assert_almost_equal(
            admm.solution.array, pdhg.solution.array,  decimal=3)

class Test_PD3O(unittest.TestCase):

    def setUp(self):

        # default test data
        self.data = dataexample.CAMERA.get(size=(32, 32))
        
        
   
    def test_init_and_set_up(self):
        F1= 0.5 * L2NormSquared(b=self.data)
        H1 = 0.1*  MixedL21Norm()
        operator =  GradientOperator(self.data.geometry)
        G1= IndicatorBox(lower=0)

        algo_pd3o=PD3O(f=F1, g=G1, h=H1, operator=operator)
        self.assertEqual(algo_pd3o.gamma,0.99*2.0/F1.L )
        self.assertEqual(algo_pd3o.delta,F1.L/(2.0*operator.norm()**2) )
        np.testing.assert_array_equal(algo_pd3o.x.array, self.data.geometry.allocate(0).array)
        self.assertTrue(algo_pd3o.configured)
        
        algo_pd3o=PD3O(f=F1, g=G1, h=H1, operator=operator, gamma=3, delta=43.1, initial=self.data.geometry.allocate('random', seed=3))
        self.assertEqual(algo_pd3o.gamma,3 )
        self.assertEqual(algo_pd3o.delta,43.1 )
        np.testing.assert_array_equal(algo_pd3o.x.array, self.data.geometry.allocate('random', seed=3).array)
        self.assertTrue(algo_pd3o.configured)
        
        with self.assertWarnsRegex(UserWarning,"Please use PDHG instead." ):
            algo_pd3o=PD3O(f=ZeroFunction(), g=G1, h=H1, operator=operator, delta=43.1)
            self.assertEqual(algo_pd3o.gamma,1.0/operator.norm()    )
       
    def test_PD3O_PDHG_denoising_1_iteration(self):

        # compare the TV denoising problem using
        # PDHG, PD3O for 1 iteration 

        # regularisation parameter
        alpha = 0.1        

        # setup PDHG denoising      
        F = alpha * MixedL21Norm()
        operator = GradientOperator(self.data.geometry)
        norm_op = operator.norm()
        G = 0.5 * L2NormSquared(b=self.data)
        sigma = 1./norm_op
        tau = 1./norm_op
        pdhg = PDHG(f=F, g=G, operator=operator, tau=tau, sigma=sigma, update_objective_interval = 100, 
                    max_iteration = 2000)
        pdhg.run(1)

        # setup PD3O denoising  (F=ZeroFunction)   
        H = alpha * MixedL21Norm()
        
        F = ZeroFunction()
        gamma = 1./norm_op
        delta = 1./norm_op

        pd3O = PD3O(f=F, g=G, h=H, operator=operator, gamma=gamma, delta=delta,
                    update_objective_interval = 100, 
                    max_iteration = 2000)
        pd3O.run(1)      
               
        # PD3O vs pdhg
        np.testing.assert_allclose(pdhg.solution.array, pd3O.solution.array,atol=1e-2) 
        
        # objective values
        np.testing.assert_allclose(pdhg.objective[-1], pd3O.objective[-1],atol=1e-2)  
        
    
    def test_pd3o_convergence(self):
        
        # pd30 convergence test using TV denoising


        # regularisation parameter
        alpha = 0.11        

        # use TotalVariation from CIL (with Fast Gradient Projection algorithm)
        TV = TotalVariation(max_iteration=200)
        tv_cil = TV.proximal(self.data, tau=alpha)  

   
        F = alpha * MixedL21Norm()
        operator = GradientOperator(self.data.geometry)
        norm_op= operator.norm()
  
        # setup PD3O denoising  (H proximalble and G,F = 1/4 * L2NormSquared)   
        H = alpha * MixedL21Norm()
        G = 0.25 * L2NormSquared(b=self.data)
        F = 0.25 * L2NormSquared(b=self.data)
        gamma = 2./F.L
        delta = 1./(gamma*norm_op**2)

        pd3O_with_f = PD3O(f=F, g=G, h=H, operator=operator, gamma=gamma, delta=delta,
                    update_objective_interval = 100)
        pd3O_with_f.run(1000)        

        # pd30 vs fista
        np.testing.assert_allclose(tv_cil.array, pd3O_with_f.solution.array,atol=1e-2) 


        
       <|MERGE_RESOLUTION|>--- conflicted
+++ resolved
@@ -1591,8 +1591,7 @@
         algo.run(20, callbacks=[EarlyStopping()])
         self.assertEqual(algo.iteration, 15)
 
-<<<<<<< HEAD
-=======
+
     def test_CGLSEarlyStopping(self):
         ig = ImageGeometry(10, 2)
         np.random.seed(2)
@@ -1651,7 +1650,6 @@
             callbacks.EarlyStoppingObjectiveValue(0.1)(alg)
         
         
->>>>>>> bd21df32
 class TestADMM(unittest.TestCase):
     def setUp(self):
         ig = ImageGeometry(2, 3, 2)
