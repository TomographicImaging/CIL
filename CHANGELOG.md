* XX.X
  - Bug fixes:
      - Fix deprecation warning for rtol and atol in GD (#2056)
      - Removed the deprecated usage of run method in test_SIRF.py (#2070)
      - Ensured CIL forward and back projectors always return, even when `out` is passed (#2059)
      - Made ProjectionOperator `device` input case-insensitive (#1990)
      - Copy geometry in the creation of a DataContainer (#2108)
  - Documentation
      - Updated documentation for the ChannelWiseOperator including new example (#2096)
      - Updated documentation for LADMM (#2015)
      - Updated Contributor's Guide to include an example of parametrized tests, using `unittest-parametrize` (#1990)
  - Enhancements:
      - Add accelerated version to TransmissionAbsorption processor, controlled by `accelerated` parameter, default is True (#2036)
      - Made the call to next() in algorithm iteration loop explicit (#2069)
      - Added option for a random seed in the power method in the linear operator (#1585)
      - Improved efficiency of `Normaliser` processor. Reduced memory use and increased speed (#2111)
      - Extra functionality for sampler: `get_previous_samples()` and `get_current_sample()` (#2079)
<<<<<<< HEAD
      - Renamed Sampler's `get_samples` to `view_samples` (deprecating `get_samples`) #2128 
=======
      - PDHG 'check_convergence' updated for new literature (#2084)
>>>>>>> 3129beed
  - Testing
      - Developers can now add `#all-tests` to their commit message on a PR to run the full matrix of GitHub actions tests (#2081)
      - Added tests for ProjectionOperator inputs that use `unittest-parametrize` module (#1990)
      - Added tests for Normaliser processor
      - Update minimum cmake version to 3.5
  - Dependencies
      - matplotlib-base is an optional dependency, instead of required (#2093)
      - `unittest-parametrize has been added as a dependency for tests (#1990)


* 24.3.0
  - New features:
    - Added `FluxNormaliser` processor (#1878)
  - Bug fixes:
    - Fix bug with 'median' and 'mean' methods in Masker averaging over the wrong axes (#1548)
    - `SPDHG` `gamma` parameter is now applied correctly so that the product of the dual and primal step sizes remains constant as `gamma` varies (#1644)
    - Allow MaskGenerator to be run on DataContainers (#2001)
    - Make `PaganinProcessor` work with `AcquistionData` with one angle (#1920)
    - Fix bug passing `kwargs` to PDHG (#2010)
    - `show1D` correctly applies slices to N-dimensional data (#2022)
    - `BlockOperator` direct and adjoint methods: can pass out as a `DataContainer` instead of a (1,1) `BlockDataContainer` where geometry permits (#1926)
    - Add path to python executable to cmake commands to fix issue with cmake retrieving wrong python (#2044)
  - Enhancements:
    - Removed multiple exits from numba implementation of `KullbackLeibler` divergence (#1901)
    - Updated the `SPDHG` algorithm to take a stochastic `Sampler`(#1644)
    - Updated the `SPDHG` algorithm to include setters for step sizes (#1644)
    - SAPBY for the `BlockDataContainer` now does not require an `out` to be passed (#2008)
    - Fixed the rendering of the SAG/SAGA documentation (#2011)
    - Set aliases: ISTA=PGD, FISTA=APGD (#2007)
  - Dependencies:
    - Added scikit-image to CIL-Demos conda install command as needed for new Callbacks notebook (#1955)
    - Replaced matplotlib dependency with matplotlib-base (#2031)
    - Remove CIL-Data from build requirements, update version to >=22 in run requirements (#2046)
  - Changes that break backwards compatibility:
    - `show1D` argument renamed `label`->`dataset_labels`, default plot size has changed. (#2022)
    - `show1D` Default behaviour for displaying and labeling multiple plots has changed. Each slice requested will be displayed on a new subplot comparing all datasets at that position. (#2022)
    - The `run` method in the cil algorithm class will no longer run if a number of iterations is not passed (#1940)
    - Paganin processor now requires the CIL data order (#1920)
    - The gradient descent algorithm now takes `f` instead of `objective_function` to match with ISTA and FISTA (#2006)
  - Deprecated code
    - Deprecated `norms` and `prob` in the `SPDHG` algorithm to be set in the `BlockOperator` and `Sampler` respectively (#1644)
    - Deprecated `rtol` and `atol` from GD so that it does not stop iterating automatically - for this functionality users should use a callback (#1944)
  - Testing
    - Added a new test file `test_algorithm_convergence` that will hold our algorithm tests that run to convergence (#2019)
    - Update random array in test_stepsizes.TestStepSizeBB.test_bb_converge to fix tests on windows (#2052)

* 24.2.0
  - New Features:
    - Added SVRG and LSVRG stochastic functions (#1625)
    - Added SAG and SAGA stochastic functions (#1624)
    - Allow `SumFunction` with 1 item (#1857)
    - Added  PD3O algorithm (#1834)
    - Added Barzilai-Borwein step size rule to work with GD, ISTA, FISTA (#1859)
    - Added callback `optimisation.utilities.callbacks.EarlyStoppingObjectiveValue` which stops iterations if an algorithm objective changes less than a provided threshold (#1892)
    - Added callback `optimisation.utilities.callbacks.CGLSEarlyStopping` which replicates the automatic behaviour of CGLS in CIL versions <=24. (#1892)
    - Added `labels` module with `ImageDimension`, `AcquisitionDimension`, `AcquisitionType`, `AngleUnit`, `FillType` (#1692)
  - Enhancements:
    - Use ravel instead of flat in KullbackLeibler numba backend (#1874)
    - Upgrade Python wrapper (#1873, #1875)
    - Updated the documentation for the algorithm base class (#1809)
    - Add checks on out argument passed to processors to ensure correct dtype and size (#1805)
    - Internal refactor: Replaced string-based label checks with enum-based checks for improved type safety and consistency (#1692)
    - Internal refactor: Separate framework into multiple files (#1692)
    - Allow the SIRT algorithm to take `initial=None` (#1906)
    - Add checks on equality method of `AcquisitionData` and `ImageData` for equality of data type and geometry (#1919)
    - Add check on equality method of `AcquisitionGeometry` for equality of dimension labels (#1919)
  - Testing:
    - New unit tests for operators and functions to check for in place errors and the behaviour of `out` (#1805)
    - Updates in SPDHG vs PDHG unit test to reduce test time and adjustments to parameters (#1898)
    - Drop Jenkins in favour of GHA for conda builds (#1914)
    - New unit tests for `DataContainer`, `AcquisitionData` and `ImageData` to check equality method (`__eq__`) behaves as expected (#1919)
  - Bug fixes:
    - `ImageData` removes dimensions of size 1 from the input array. This fixes an issue where single slice reconstructions from 3D data would fail due to shape mismatches (#1885)
    - Make Binner accept accelerated=False (#1887)
    - Added checks on memory allocations within `FiniteDifferenceLibrary.cpp` and verified the status of the return in `GradientOperator` (#1929)
    - Build release version of `cilacc.dll` for Windows. Previously was defaulting to the debug build (#1928)
    - Armijo step size rule now by default initialises the search for a step size from the previously calculated step size (#1934)
  - Changes that break backwards compatibility:
    - CGLS will no longer automatically stop iterations once a default tolerance is reached. The option to pass `tolerance` will be deprecated to be replaced by `optimisation.utilities.callbacks` (#1892)

* 24.1.0
  - New Features:
    - Added method to plot filter in `GenericFilteredBackProjection` (#1667)
    - Added wavelet operator, wrapping PyWavelets operator as a CIL operator (#1615)
    - Added PaganinProcessor processor, to perform phase retrieval from phase contrast images (#1737)
    - Added L1Sparsity function, allowing calculations of `|Ax-b|_1` and its proximal, in the case of orthogonal operators, `A` (#1618)
    - Options in algorithms GD, ISTA and FISTA to pass a `cil.optimisation.utilities.StepSizeRule` or a `cil.optimisation.utilities.Preconditioner`(#1768)
    - an implementation of the Armijo Rule as a child class of  `cil.optimisation.utilities.StepSizeRule` (#1768)
    - Sensitivity preconditioners added as child classes of `cil.optimisation.utilities.Preconditioner`(#1768)
  - Enhancements:
    - Added `geometry` property to `BlockDataContainer`. Adds `__eq__` to `BlockGeometry` (#1799)
    - Raises error in `BlockDataContainer.pnorm` if the shape of the containers is not the same (#1799)
    - Operators and functions now also return when out is specified (#1742)
    - The CIL function class now has a `__neg__` function, so you can write `-YourFunction(x)` rather than `-1*YourFunction(x)` (#1808)
    - Added documentation for the Partitioner to `framework.rst` (#1828)
    - Added CIL vs SIRF tests comparing preconditioned ISTA in CIL and MLEM in SIRF (#1823)
    - Update to CCPi-Regularisation toolkit v24.0.1 (#1868)
  - Bug fixes:
    - gradient descent `update_objective` called twice on the initial point.(#1789)
    - ProjectionMap operator bug fix in adjoint and added documentation (#1743)
    - BlockOperator that would return a BlockDataContainer of shape (1,1) now returns the appropriate DataContainer. BlockDataContainer direct and adjoint methods accept DataContainer as parameter (#1802).
    - BlurringOperator: remove check for geometry class (old SIRF integration bug) (#1807)
    - The `ZeroFunction` and `ConstantFunction` now have a Lipschitz constant of 1. (#1768)
    - Update dataexample remote data download to work with windows and use zenodo_get for data download (#1774)
  - Changes that break backwards compatibility:
    - Merged the files `BlockGeometry.py` and `BlockDataContainer.py` in `framework` to one file `block.py`. Please use `from cil.framework import BlockGeometry, BlockDataContainer` as before (#1799)
    - Bug fix in `FGP_TV` function to set the default behaviour not to enforce non-negativity (#1826).

* 24.0.0
  - Update to new CCPi-Regularisation toolkit v24.0.0. This is a backward incompatible release of the toolkit.
  - CIL plugin support for TIGRE version v2.6
  - CIL plugin support for ASTRA-TOOLBOX version v2.1
  - Dropped support for python 3.8 and 3.9
  - Added support for python 3.11 and 3.12
  - Dropped support for numpy 1.21 and 1.22
  - Added support for numpy 1.25 and 1.26
  - Set CMake Policy CMP0148 to OLD to avoid warnings in CMake 3.27
  - AcquisitionGeometry prints the first and last 10 angles, or all if there are 30 or less, rather than the first 20
  - Added a weight argument to the L1Norm function
  - Allow reduction methods on the DataContainer class to accept axis argument as string which matches values in dimension_labels
  - Added the functions `set_norms` and `get_norms` to the `BlockOperator` class
  - Internal variable name change in BlockOperator to aid understanding
  - Fixed formatting errors in the L2NormSquared and LeastSquares documentation
  - Bug fix for BlockDataContainer as iterator
  - Dropped support for IPP versions older than 2021.10 due to header changes
  - Fix build include directories
  - Proximal of MixedL21Norm with numpy backend now accepts numpy ndarray, DataContainer and float as tau parameter
  - ZeroOperator no longer relies on the default of allocate
  - Bug fix in SIRF TotalVariation unit tests with warm_start
  - Allow show2D to be used with 3D `DataContainer` instances
  - Added the a `Sampler` class as a CIL optimisation utility
  - Update documentation for symmetrised gradient
  - Added documentation for CompositionOperator and SumOperator
  - Updated FISTA and ISTA algorithms to allow input functions to be None
  - Bug fix in the adjoint of the Diagonal Operator for complex values
  - Update conda build action to v2 for 2.5x quicker builds
  - Add docker image, test & push to [`ghcr.io/tomographicimaging/cil`](https://github.com/TomographicImaging/CIL/pkgs/container/cil)
  - Quality metrics have added mask option
  - Bug fix for norm of CompositionOperator
  - Functions updated to use sapyb
  - Fix KullbackLeibler numba gradient ignoring mask
  - show1D slice_list parameter can now be of type tuple
  - Deprecated `Algorithm`'s `max_iteration`, `log_file`, `**kwargs`, `max_iteration_stop_criterion`, `objective_to_string`, `verbose_output`, `verbose_header`, `run(print_interval)`
  - Added `optimisation.utilities.callbacks`
    - Added `Callback` (abstract base class), `ProgressCallback`, `TextProgressCallback`, `LogfileCallback`
    - Deprecated `Algorithm.run(callback: Callable)`
    - Added `Algorithm.run(callbacks: list[Callback])`
  - Allow `CentreOfRotationCorrector.xcorrelation` to accept a list of two values in `projection_index` to use for the correlation
  - Bug fix in `CentreOfRotationCorrector.xcorrelation` finding correlation angles for limited angle data
  - New unit tests have been implemented for operators and functions to check for in place errors and the behaviour of `out`.
  - Bug fix for missing factor of 1/2 in SIRT update objective and catch in place errors in the SIRT constraint
  - Bug fix to allow safe in place calculation for the soft shrinkage algorithm
  - Allow Masker to take integer arrays in addition to boolean
  - Add remote data class to example data to enable download of relevant datasets from remote repositories
  - Improved import error/warning messages
  - New adjoint operator
  - Bug fix for complex matrix adjoint
  - Removed the following code which was deprecated since v22.0.0:
    - `info` parameter in `cil.optimisation.functions.TotalVariation`
    - `sinogram_geometry` and `volume_geometry` parameters in `cil.plugins.astra.processors.FBP` and in `cil.plugins.tigre.processors.FBP`
    - `aquisition_geometry` (misspelled) parameter in `cil.plugins.tigre.processors.ProjectionOperator`
    - `FBP` kwarg (and thus all kwargs) in `cil.processors.CentreOfRotationCorrector` and `cil.processors.CofR_image_sharpness`
    - `TXRMDataReader`
  - Added the ApproximateGradientSumFunction and SGFunction to allow for stochastic gradient algorithms to be created using functions with an approximate gradient and deterministic algorithms

* 23.1.0
  - Fix bug in IndicatorBox proximal_conjugate
  - Allow CCPi Regulariser functions for non CIL object
  - Add norm for CompositionOperator
  - Refactor SIRT algorithm to make it more computationally and memory efficient
  - Optimisation in L2NormSquared
  - Added support for partitioner, when partitions have size 1
  - Fix for show_geometry bug for 2D data
  - FBP split processing bug fix - now respects panel origin set in geometry
  - Binner/Padder/Slicer bug fix - now respects panel origin set in geometry
  - Added warmstart capability to proximal evaluation of the CIL TotalVariation function.
  - Bug fix in the LinearOperator norm with an additional flag for the algorithm linearOperator.PowerMethod
  - Tidied up documentation in the framework folder

* 23.0.1
  - Fix bug with NikonReader requiring ROI to be set in constructor.

* 23.0.0
  - Partitioner is now able to create batches even if angle is not the outer dimension
  - Renamed `max_iteration_stop_cryterion` method in the Algorithm class to `max_iteration_stop_criterion`
  - Removed (previously deprecated) `very_verbose` parameter in `Algorithm`'s run method.
  - Removed (previously deprecated) `axpby` method in DataContainer.
  - Deprecate use of integer compression in NEXUSDataWriter.
  - Improved and tidied up documentation for all readers and writers, including hiding special members.
  - Use arguments instead of kwargs in all readers and writers with multiple kwargs, making documentation easier.
  - Update Apache2 License Headers.

* 22.2.0
  - BlockGeometry is iterable
  - Added `partition` to `AcquisitionData` to partition the data with 3 methods: `sequential`, `staggered` and `random_permutation`
  - TIGRE and ASTRA `ProjectionOperator` now support `BlockGeometry` as `acquisition_geometry` parameter, returning a `BlockOperator`
  - Added pre-set filters for `recon.FBP` and `recon.FDK`. Filters now include ram-lak, hamming, hann, cosine, shepp-logan.
  - Added RAWFileWriter to export data containers to raw files
  - Extended IndicatorBox to behave as IndicatorBoxPixelwise by passing masks in lower and upper bounds
  - Implemented IndicatorBox in numba and numpy
  - Dropped support for Python 3.6 and NumPy 1.15
  - Jenkins PR tests on Python 3.8 and NumPy 1.20
  - added yml file to create test environment
  - LeastSquares fixed docstring and unified gradient code when out is passed or not.
  - Add compression to 8bit and 16bit to TIFFWriter
  - Added convenience centre of rotation methods to `AcquisitionGeometry` class.
    - `get_centre_of_rotation()` calculates the centre of rotation of the system
    - `set_centre_of_rotation()` sets the system centre of rotation with an offset and angle
    - `set_centre_of_rotation_by_slice()` sets the system centre of rotation with offsets from two slices
  - Binner processor reworked:
    - Significant speed increase available via the C++ backend
    - Returned geometry is correctly offset where binning/cropping moves the origin
  - Slicer refactoring
    - Returned geometry is correctly offset where slicing/cropping moves the origin
  - Padder refactoring
    - Returned geometry is correctly offset where padding moves the origin
  - Github Actions:
    - update test python and numpy versions to 3.9 and 1.22
    - Update conda build action to v1.4.4
    - Fixes actions to run on ubuntu-20.04
    - Update version of upload_artifact github action to version 3.1.1
    - Update version of download_artifact github action to version 3.0.1
    - Update version of checkout github action to version 3.1.0
    - Update build-sphinx action to version 0.1.3
  - `io.utilities.HDF5_utilities` Added utility functions to browse hdf5 files and read datasets into numpy array
  - Implemented the analytical norm for GradientOperator
  - Added `ImageData.apply_circular_mask` method to mask out detector edge artefacts on reconstructed volumes
  - ROI selection, aspect ratio toggle and Play widget added to islicer
  - Add show1D display utility

* 22.1.0
  - use assert_allclose in test_DataContainer
  - added multiple colormaps to show2D
  - Fix segfault in GradientOperator due to parameter overflows on windows systems
  - Fix angle display precision and matplotlib warning for sinograms with show2D

* 22.0.0
  - Strongly convex functionality in TotalVariation and FGP_TV Functions
  - Refactored KullbackLeibler function class. Fix bug on gradient method for SIRF objects
  - Numba added as a CIL requirement
  - Simplify initialisation of `CentreOfRotation.ImageSharpness` with new parameter `backend`
  - Added ISTA algorithm. Improve inheritance of proximal gradient algorithms
  - Updated interface to `plugins.tigre`/`plugins.astra` `FBP` and `ProjectionOperator` classes
  - Update NikonDataReader to parse and set up geometry with: `ObjectTilt` `CentreOfRotationTop` and `CentreOfRotationBottom`
  - Cleaned up unit test structure and output
  - Removal of deprecated code:
    - AcquisitionGeometry `__init__` no longer returns a configured geometry, use factory `create` methods instead
    - `subset` method removed, use `get_slice` or `reorder` methods
    - NikonDataReader `normalize` kwarg removed, use `normalise`
    - Algorithms initialisation `x_init` kwarg removed, use `initial`
    - Removed deprecated numpy calls
  - DataProcessors use weak-reference to input data
  - Merged CIL-ASTRA code in to CIL repository simplifying test, build and install procedures
    - Modules not moved should be considered deprecated
    - CIL remains licensed as APACHE-2.0
    - Minor bug fixes to the CPU 2D Parallel-beam FBP
  - Add ndim property for DataContainer class
  - Fixes show_geometry compatibility issue with matplotlib 3.5
  - Added ZEISSDataReader with cone/parallel beam, slicing, TXM Functionality
  - Raise exception if filename or data haven't been set in NexusDataWriter
  - Fixes error when update_objective_interval is set to 0 in an algorithm run
  - Deprecated:
    - TXRMDataReader is deprecated in favour of ZEISSDataReader
  - GitHub Actions:
    - Update to version 0.1.1 of lauramurgatroyd/build-sphinx-action for building the documentation - ensures docs are always built from cil master

* 21.4.1
  - Removed prints from unittests and cleanup of unittest code.
  - CMake:
    - install script re-allows selection of non default install directory ([#1246](https://github.com/TomographicImaging/CIL/issues/1246))
  - TIFF writer uses logging
  - Added unittests for TIFF functionality

* 21.4.0
  - PEP 440 compliant version
  - CMake fix due to use of pip install.
  - Recon.FBP allows 'astra' backend
  - Fixed PowerMethod for square/non-square, complex/float matrices with stopping criterion.
  - CofR image_sharpness improved for large datasets
  - Geometry alignment fix for 2D datasets
  - CGLS update for sapyb to enable complex data, bugfix in use of initial
  - added sapyb and deprecated axpby. All algorithm updated to use sapyb.
  - Allow use of square brackets in file paths to TIFF and Nikon datasets

* 21.3.1
  - Added matplotlib version dependency to conda recipe
  - Fixed TIGRE wrappers for geometry with a virtual detector
  - Fixed TIGRE wrappers for cone-beam geometry with tilted rotation axis

* 21.3.0
  - Accelerated PDHG which handles strong convexity of functions
  - TotalVariation Function handles SIRF ImageData
  - Simulated datasets and volume added to DataExamples
  - TIGRE wrappers for parallel-beam geometry added
  - NEXUSWriter and NEXUSReader offer (8bit and 16bit) compression of data
  - show2D show_geom now return an object that can be saved with a `save` method
  - GradientOperator can be now used with SIRF DataContainers, both PET and MR
  - Add anisotropy in TotalVariation function
  - CCPi Regularisation plugin is refactored, only FGP_TV, FGP_dTV, TGV and TNV are exposed. Docstrings and functionality unit tests are added. Tests of the functions are meant to be in the CCPi-Regularisation toolkit itself.
  - Add dtype for ImageGeometry, AcquisitionGeometry, VectorGeometry, BlockGeometry
  - Fix GradientOperator to handle pseudo 2D CIL geometries
  - Created recon module with FBP and FDK using fast filtering library and TIGRE backprojectors
  - Added Intel IPP based library for filtering step of FBP
  - PDHG memory optimisation
  - ScaledFunction memory Optimisation
  - The github actions are merged into one action with multiple jobs
  - The conda build job uploads an artifact of the build tar.bz file which is later used by the documentation build job - which installs the package into a miniconda environment.
  - Documentation pages for recon, astra and cil-plugins are published.

* 21.2.0
  - add version string from git describe
  - add CCPi-Regularisation toolkit in unittests
  - show_geometry implemented to display AcquisitionGeometry objects, can be imported from utilities.display
  - CentreOfRotationCorrector.image_sharpness implemented which finds the rotation axis offset by maximising sharpness of a single slice reconstruction
  - Renamed CentreOfRotationCorrector.xcorr to CentreOfRotationCorrector.xcorrelation
  - Implemented Padder processor

* 21.1.0
  - Added TomoPhantom plugin to create 2D/3D + channel ImageData phantoms based on the TomoPhantom model library
  - Fixed bug in Zeiss reader geometry direction of rotation

* 21.0.0
  - Show2D now takes 4D datasets and slice information as input
  - TIGRE reconstruction package wrapped for cone-beam tomography
  - Datacontainers have get_slice method which returns a dataset with a single slice of the data
  - Datacontainers have reorder method which reorders the data in memory as requested, or for use with 'astra' or 'tigre'
  - Subset method has been deprecated
  - AcquisitionData and ImageData enforce requirement for a geometry on creation
  - New processors AbsorptionTransmissionConverter and TransmissionAbsorptionConverter to convert between Absorption and Transmission
  - Implemented Binner and Slicer processors
  - Implemented MaskGenerator and Masker processors

* 20.11.2
  - fixed windows build
  - NikonDataReader converts Nikon geometry to CIL geometry from xtekct file including detector and centre-or-rotation offsets
  - NexusdataReader supports files written with old versions of NexusDataWriter

* 20.11
  - python module renamed to cil
  - renamed Identity->IdentityOperator, Gradient->GradientOperator, SymmetrisedGradient->SymmetrisedGradientOperator

* 20.09.1
  - FiniteDifferenceOperator takes into consideration voxel size
  - Added CentreOfRotationCorrector
  - Removed CenterOfRotationFinder
  - moved TestData to utilities and renamed as dataexample
  - verbosity of Algorithms is independent of the update_objective_interval
  - added unittests
  - renamed
    - GradientDescent to GD
    - SparseFiniteDiff to SparseFiniteDifferenceOperator
    - LinearOperatorMatrix to MatrixOperator
  - bugfix update_objective of SPDHG

* 20.09
  - added SPDHG algorithm
  - added TotalVariation function
  - Redesign of the AcquisitionGeometry class allowing more general acquisition trajectories than currently possible.
  - Added ZEISS reader

* 20.04
  - Significant upgrades to the operator and function classes to allow more flexible definition of optimisation problems
  - Added multithreaded C library for calculation of finite difference and some data processing
  - Added Gradient operator using C library and numpy backends

* 19.10
  - Improved usability with reader/writers and plotting utilities
  - Substantially improved test coverage

* 19.07
  - Introduction of BlockFramework
  - major revision and restructuring of the whole code
  - rewritten io package

* 19.02
  - introduction of Algorithm class
  - unit test expanded and moved to test directory
  - unified build system on Jenkins based on CCPi-VirtualMachine repo
  - switched to calendar versioning YY.0M.

* 0.10.0

* 0.9.4
  - Initial release<|MERGE_RESOLUTION|>--- conflicted
+++ resolved
@@ -15,11 +15,8 @@
       - Added option for a random seed in the power method in the linear operator (#1585)
       - Improved efficiency of `Normaliser` processor. Reduced memory use and increased speed (#2111)
       - Extra functionality for sampler: `get_previous_samples()` and `get_current_sample()` (#2079)
-<<<<<<< HEAD
       - Renamed Sampler's `get_samples` to `view_samples` (deprecating `get_samples`) #2128 
-=======
       - PDHG 'check_convergence' updated for new literature (#2084)
->>>>>>> 3129beed
   - Testing
       - Developers can now add `#all-tests` to their commit message on a PR to run the full matrix of GitHub actions tests (#2081)
       - Added tests for ProjectionOperator inputs that use `unittest-parametrize` module (#1990)
