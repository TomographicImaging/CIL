#  Copyright 2018 United Kingdom Research and Innovation
#  Copyright 2018 The University of Manchester
#
#  Licensed under the Apache License, Version 2.0 (the "License");
#  you may not use this file except in compliance with the License.
#  You may obtain a copy of the License at
#
#      http://www.apache.org/licenses/LICENSE-2.0
#
#  Unless required by applicable law or agreed to in writing, software
#  distributed under the License is distributed on an "AS IS" BASIS,
#  WITHOUT WARRANTIES OR CONDITIONS OF ANY KIND, either express or implied.
#  See the License for the specific language governing permissions and
#  limitations under the License.
#
# Authors:
# CIL Developers, listed at: https://github.com/TomographicImaging/CIL/blob/master/NOTICE.txt

from cil.optimisation.operators import LinearOperator, DiagonalOperator
from cil.optimisation.functions import Function
from cil.framework import DataContainer
import warnings
from numbers import Number
import numpy as np


class LeastSquares(Function):
    r""" (Weighted) Least Squares function

    .. math:: F(x) = c\|Ax-b\|_2^2

    or if weighted

    .. math:: F(x) = c\|Ax-b\|_{2,W}^{2}

    where :math:`W=\text{diag}(weight)`.

    Parameters
    -----------
    A : LinearOperator
    b : Data, DataContainer
    c : Scaling Constant, float, default 1.0
    weight: DataContainer with all positive elements of size of the range of operator A, default None

    Note
    --------

    L is the  Lipshitz Constant of the gradient of :math:`F` which is :math:`2 c ||A||_2^2 = 2 c \sigma_1(A)^2`, or :math:`2 c ||W|| ||A||_2^2 = 2c||W|| \sigma_1(A)^2`, where :math:`\sigma_1(A)` is the largest singular value of :math:`A` and :math:`W=\text{diag}(weight)`.

    """

    def __init__(self, A, b, c=1.0, weight = None):
        super(LeastSquares, self).__init__()

        self.A = A  # Should be a LinearOperator
        self.b = b
        self.c = c  # Default 1.

        # weight
        self.weight = weight
        self._weight_norm = None

        if weight is not None:
            if (self.weight<0).any():
                raise ValueError('Weight contains negative values')


    def __call__(self, x):

        r""" Returns the value of :math:`F(x) = c\|Ax-b\|_2^2` or :math:`c\|Ax-b\|_{2,W}^2`, where :math:`W=\text{diag}(weight)`:

        """
        # c * (A.direct(x)-b).dot((A.direct(x) - b))
        y = self.A.direct(x)
        y.subtract(self.b, out = y)

        if self.weight is None:
            return self.c * y.dot(y)
        else:
            wy = self.weight.multiply(y)
            return self.c * y.dot(wy)

    def gradient(self, x, out=None):

        r""" Returns the value of the gradient of :math:`F(x)`:

        .. math:: F'(x) = 2cA^T(Ax-b)

        or

        .. math:: F'(x) = 2cA^T(W(Ax-b))

        where :math:`W=\text{diag}(weight)`.

        """

        if out is None:
            out = x * 0.0

        tmp = self.A.direct(x)
        tmp.subtract(self.b , out=tmp)
        if self.weight is not None:
            tmp.multiply(self.weight, out=tmp)
        self.A.adjoint(tmp, out = out)
        out.multiply(self.c * 2.0, out=out)
<<<<<<< HEAD
        
        return out
=======

        if should_return:
            return out
>>>>>>> 3231549a

    @property
    def L(self):
        if self._L is None:
            self.calculate_Lipschitz()
        return self._L
    @L.setter
    def L(self, value):
        warnings.warn("You should set the Lipschitz constant with calculate_Lipschitz().")
        if isinstance(value, (Number,)) and value >= 0:
            self._L = value
        else:
            raise TypeError('The Lipschitz constant is a real positive number')

    def calculate_Lipschitz(self):
        # Compute the Lipschitz parameter from the operator if possible
        # Leave it initialised to None otherwise
        try:
            self._L = 2.0 * np.abs(self.c) * (self.A.norm()**2)
        except AttributeError as ae:
            if self.A.is_linear():
                Anorm = LinearOperator.PowerMethod(self.A, 10)[0]
                self._L = 2.0 * np.abs(self.c) * (Anorm*Anorm)
            else:
                warnings.warn('{} could not calculate Lipschitz Constant. {}'.format(
                self.__class__.__name__, ae))
        except NotImplementedError as noe:
            warnings.warn('{} could not calculate Lipschitz Constant. {}'.format(
                self.__class__.__name__, noe))
        if self.weight is not None:
                self._L *= self.weight_norm
    @property
    def weight_norm(self):
        if self.weight is not None:
            if self._weight_norm is None:
                D = DiagonalOperator(self.weight)
                self._weight_norm = D.norm()
        else:
            self._weight_norm = 1.0
        return self._weight_norm

    def __rmul__(self, other):
        '''defines the right multiplication with a number'''

        if not isinstance (other, Number):
            raise NotImplemented
        constant = self.c * other

        return LeastSquares(A=self.A, b=self.b, c=constant, weight=self.weight)<|MERGE_RESOLUTION|>--- conflicted
+++ resolved
@@ -103,14 +103,8 @@
             tmp.multiply(self.weight, out=tmp)
         self.A.adjoint(tmp, out = out)
         out.multiply(self.c * 2.0, out=out)
-<<<<<<< HEAD
         
         return out
-=======
-
-        if should_return:
-            return out
->>>>>>> 3231549a
 
     @property
     def L(self):
