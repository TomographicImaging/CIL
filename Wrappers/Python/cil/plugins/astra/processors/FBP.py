--- conflicted
+++ resolved
@@ -63,27 +63,9 @@
 
     def __init__(self, image_geometry=None, acquisition_geometry=None, device='gpu'):
 
-
-<<<<<<< HEAD
         if acquisition_geometry is None:
             raise TypeError("Please specify an acquisition_geometry to configure this processor")
 
-=======
-        sinogram_geometry = kwargs.get('sinogram_geometry', None)
-        volume_geometry = kwargs.get('volume_geometry', None)
-
-        if sinogram_geometry is not None:
-            acquisition_geometry = sinogram_geometry
-            warnings.warn("sinogram_geometry has been deprecated. Please use acquisition_geometry instead.", DeprecationWarning, stacklevel=2)
-
-        if acquisition_geometry is None:
-            raise TypeError("Please specify an acquisition_geometry to configure this processor")
-
-        if volume_geometry is not None:
-            image_geometry = volume_geometry
-            warnings.warn("volume_geometry has been deprecated. Please use image_geometry instead.", DeprecationWarning, stacklevel=2)
-
->>>>>>> 390df70c
         if image_geometry is None:
             image_geometry = acquisition_geometry.get_ImageGeometry()
 
