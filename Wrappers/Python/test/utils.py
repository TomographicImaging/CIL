<<<<<<< HEAD
from cil.framework import AcquisitionGeometry
from cil.framework import cilacc
import numpy as np
import os

#import cvxpy

try:
    import cvxpy
    has_cvxpy = True
except ModuleNotFoundError:
    has_cvxpy = False
print ("has_cvxpy\t{}".format(has_cvxpy))    

try:
    import tigre
    has_tigre = True
except ModuleNotFoundError:
    has_tigre = False
print ("has_tigre\t{}".format(has_tigre))


try:
    import astra
    has_astra = True
except ModuleNotFoundError:
    has_astra = False
print ("has_astra\t{}".format(has_astra))

=======
# -*- coding: utf-8 -*-
#  Copyright 2021 United Kingdom Research and Innovation
#  Copyright 2021 The University of Manchester
#
#  Licensed under the Apache License, Version 2.0 (the "License");
#  you may not use this file except in compliance with the License.
#  You may obtain a copy of the License at
#
#      http://www.apache.org/licenses/LICENSE-2.0
#
#  Unless required by applicable law or agreed to in writing, software
#  distributed under the License is distributed on an "AS IS" BASIS,
#  WITHOUT WARRANTIES OR CONDITIONS OF ANY KIND, either express or implied.
#  See the License for the specific language governing permissions and
#  limitations under the License.
#
# Authors:
# CIL Developers, listed at: https://github.com/TomographicImaging/CIL/blob/master/NOTICE.txt
>>>>>>> 05f5b596

import os
import subprocess
import sys
import importlib

import logging
import cil.version
import pprint
import unittest

# initialise_tests should be imported and called in each test file to change default behaviour
# it must be in each file as each may get run as an independent processes

def startTestRun(self):
    """Called once before any tests are executed.
    """
    #set logging
    logging.basicConfig(level=logging.WARNING) 

    print("\n----------------------------------------------------------------------")
    print("TEST SYSTEM CONFIGURATION")
    print("CIL version: ", cil.version.version)
    pprint.pprint(system_state)
    print("----------------------------------------------------------------------\n")
    sys.stdout.flush()

def initialise_tests():
    """
    Updates the unittests.TestResults.StartTestRun method with our version.
    """
    setattr(unittest.TestResult, 'startTestRun', startTestRun)


# system state dictionary to be populated
system_state = {}

#nvidia
try:
    subprocess.check_output('nvidia-smi')
    has_nvidia = True
except:
    has_nvidia = False
system_state['has_nvidia']=has_nvidia

#astra
module_info = importlib.util.find_spec("astra")
if module_info is None:
    has_astra = False
else:
    has_astra = True
system_state['has_astra']=has_astra

#tigre
module_info = importlib.util.find_spec("tigre")
if module_info is None:
    has_tigre = False
else:
    has_tigre = True
system_state['has_tigre']=has_tigre

#cvxpy
module_info = importlib.util.find_spec("cvxpy")
if module_info is None:
    has_cvxpy = False
else:
    has_cvxpy = True
system_state['has_cvxpy']=has_cvxpy


#ipp
from cil.framework import cilacc
has_ipp = hasattr(cilacc, 'filter_projections_avh')
system_state['has_ipp']=has_ipp


#ccpi-regularisation toolkit
module_info = importlib.util.find_spec("ccpi")
if module_info != None:
    module_info = importlib.util.find_spec("ccpi.filters.cpu_regularisers")

if module_info is None:
    has_ccpi_regularisation = False
else:
    has_ccpi_regularisation = True
system_state['has_ccpi_regularisation']= has_ccpi_regularisation


#tomophantom
module_info = importlib.util.find_spec("tomophantom")
if module_info is None:
    has_tomophantom = False
else:
    has_tomophantom = True
system_state['has_tomophantom']= has_tomophantom


#has_numba
module_info = importlib.util.find_spec("numba")
if module_info is None:
    has_numba = False
else:
    has_numba = True
system_state['has_numba']= has_numba


# to disable prints from 3rd part libraries and tests
def disable_print():
    sys.stdout = open(os.devnull, 'w')

def enable_prints():
    sys.stdout = sys.__stdout__<|MERGE_RESOLUTION|>--- conflicted
+++ resolved
@@ -1,34 +1,3 @@
-<<<<<<< HEAD
-from cil.framework import AcquisitionGeometry
-from cil.framework import cilacc
-import numpy as np
-import os
-
-#import cvxpy
-
-try:
-    import cvxpy
-    has_cvxpy = True
-except ModuleNotFoundError:
-    has_cvxpy = False
-print ("has_cvxpy\t{}".format(has_cvxpy))    
-
-try:
-    import tigre
-    has_tigre = True
-except ModuleNotFoundError:
-    has_tigre = False
-print ("has_tigre\t{}".format(has_tigre))
-
-
-try:
-    import astra
-    has_astra = True
-except ModuleNotFoundError:
-    has_astra = False
-print ("has_astra\t{}".format(has_astra))
-
-=======
 # -*- coding: utf-8 -*-
 #  Copyright 2021 United Kingdom Research and Innovation
 #  Copyright 2021 The University of Manchester
@@ -47,7 +16,6 @@
 #
 # Authors:
 # CIL Developers, listed at: https://github.com/TomographicImaging/CIL/blob/master/NOTICE.txt
->>>>>>> 05f5b596
 
 import os
 import subprocess
@@ -81,6 +49,14 @@
     """
     setattr(unittest.TestResult, 'startTestRun', startTestRun)
 
+#import cvxpy
+
+try:
+    import cvxpy
+    has_cvxpy = True
+except ModuleNotFoundError:
+    has_cvxpy = False
+print ("has_cvxpy\t{}".format(has_cvxpy))    
 
 # system state dictionary to be populated
 system_state = {}
