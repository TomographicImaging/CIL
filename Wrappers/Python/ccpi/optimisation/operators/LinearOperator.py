<<<<<<< HEAD
#========================================================================
# Copyright 2019 Science Technology Facilities Council
# Copyright 2019 University of Manchester
#
# This work is part of the Core Imaging Library developed by Science Technology
# Facilities Council and University of Manchester
#
# Licensed under the Apache License, Version 2.0 (the "License");
# you may not use this file except in compliance with the License.
# You may obtain a copy of the License at
#
#         http://www.apache.org/licenses/LICENSE-2.0.txt
#
# Unless required by applicable law or agreed to in writing, software
# distributed under the License is distributed on an "AS IS" BASIS,
# WITHOUT WARRANTIES OR CONDITIONS OF ANY KIND, either express or implied.
# See the License for the specific language governing permissions and
# limitations under the License.
#
#=========================================================================
=======
# -*- coding: utf-8 -*-
#  CCP in Tomographic Imaging (CCPi) Core Imaging Library (CIL).

#   Copyright 2017 UKRI-STFC
#   Copyright 2017 University of Manchester

#   Licensed under the Apache License, Version 2.0 (the "License");
#   you may not use this file except in compliance with the License.
#   You may obtain a copy of the License at

#   http://www.apache.org/licenses/LICENSE-2.0

#   Unless required by applicable law or agreed to in writing, software
#   distributed under the License is distributed on an "AS IS" BASIS,
#   WITHOUT WARRANTIES OR CONDITIONS OF ANY KIND, either express or implied.
#   See the License for the specific language governing permissions and
#   limitations under the License.
>>>>>>> 47621de1

from ccpi.optimisation.operators import Operator
import numpy


class LinearOperator(Operator):
    '''A Linear Operator that maps from a space X <-> Y'''
    def __init__(self):
        super(LinearOperator, self).__init__()
    def is_linear(self):
        '''Returns if the operator is linear'''
        return True
    def adjoint(self,x, out=None):
        '''returns the adjoint/inverse operation
        
        only available to linear operators'''
        raise NotImplementedError
    
    @staticmethod
    def PowerMethod(operator, iterations, x_init=None):
        '''Power method to calculate iteratively the Lipschitz constant'''
        
        # Initialise random
        if x_init is None:
            x0 = operator.domain_geometry().allocate(type(operator.domain_geometry()).RANDOM_INT)
        else:
            x0 = x_init.copy()
            
        x1 = operator.domain_geometry().allocate()
        y_tmp = operator.range_geometry().allocate()
        s = numpy.zeros(iterations)
        # Loop
        for it in numpy.arange(iterations):
            operator.direct(x0,out=y_tmp)
            operator.adjoint(y_tmp,out=x1)
            x1norm = x1.norm()
            s[it] = x1.dot(x0) / x0.squared_norm()
            x1.multiply((1.0/x1norm), out=x0)
        return numpy.sqrt(s[-1]), numpy.sqrt(s), x0

    def calculate_norm(self, **kwargs):
        '''Returns the norm of the LinearOperator as calculated by the PowerMethod'''
        x0 = kwargs.get('x0', None)
        iterations = kwargs.get('iterations', 25)
        s1, sall, svec = LinearOperator.PowerMethod(self, iterations, x_init=x0)
        return s1


<|MERGE_RESOLUTION|>--- conflicted
+++ resolved
@@ -1,88 +1,65 @@
-<<<<<<< HEAD
-#========================================================================
-# Copyright 2019 Science Technology Facilities Council
-# Copyright 2019 University of Manchester
-#
-# This work is part of the Core Imaging Library developed by Science Technology
-# Facilities Council and University of Manchester
-#
-# Licensed under the Apache License, Version 2.0 (the "License");
-# you may not use this file except in compliance with the License.
-# You may obtain a copy of the License at
-#
-#         http://www.apache.org/licenses/LICENSE-2.0.txt
-#
-# Unless required by applicable law or agreed to in writing, software
-# distributed under the License is distributed on an "AS IS" BASIS,
-# WITHOUT WARRANTIES OR CONDITIONS OF ANY KIND, either express or implied.
-# See the License for the specific language governing permissions and
-# limitations under the License.
-#
-#=========================================================================
-=======
-# -*- coding: utf-8 -*-
-#  CCP in Tomographic Imaging (CCPi) Core Imaging Library (CIL).
-
-#   Copyright 2017 UKRI-STFC
-#   Copyright 2017 University of Manchester
-
-#   Licensed under the Apache License, Version 2.0 (the "License");
-#   you may not use this file except in compliance with the License.
-#   You may obtain a copy of the License at
-
-#   http://www.apache.org/licenses/LICENSE-2.0
-
-#   Unless required by applicable law or agreed to in writing, software
-#   distributed under the License is distributed on an "AS IS" BASIS,
-#   WITHOUT WARRANTIES OR CONDITIONS OF ANY KIND, either express or implied.
-#   See the License for the specific language governing permissions and
-#   limitations under the License.
->>>>>>> 47621de1
-
-from ccpi.optimisation.operators import Operator
-import numpy
-
-
-class LinearOperator(Operator):
-    '''A Linear Operator that maps from a space X <-> Y'''
-    def __init__(self):
-        super(LinearOperator, self).__init__()
-    def is_linear(self):
-        '''Returns if the operator is linear'''
-        return True
-    def adjoint(self,x, out=None):
-        '''returns the adjoint/inverse operation
-        
-        only available to linear operators'''
-        raise NotImplementedError
-    
-    @staticmethod
-    def PowerMethod(operator, iterations, x_init=None):
-        '''Power method to calculate iteratively the Lipschitz constant'''
-        
-        # Initialise random
-        if x_init is None:
-            x0 = operator.domain_geometry().allocate(type(operator.domain_geometry()).RANDOM_INT)
-        else:
-            x0 = x_init.copy()
-            
-        x1 = operator.domain_geometry().allocate()
-        y_tmp = operator.range_geometry().allocate()
-        s = numpy.zeros(iterations)
-        # Loop
-        for it in numpy.arange(iterations):
-            operator.direct(x0,out=y_tmp)
-            operator.adjoint(y_tmp,out=x1)
-            x1norm = x1.norm()
-            s[it] = x1.dot(x0) / x0.squared_norm()
-            x1.multiply((1.0/x1norm), out=x0)
-        return numpy.sqrt(s[-1]), numpy.sqrt(s), x0
-
-    def calculate_norm(self, **kwargs):
-        '''Returns the norm of the LinearOperator as calculated by the PowerMethod'''
-        x0 = kwargs.get('x0', None)
-        iterations = kwargs.get('iterations', 25)
-        s1, sall, svec = LinearOperator.PowerMethod(self, iterations, x_init=x0)
-        return s1
-
-
+# -*- coding: utf-8 -*-
+#  CCP in Tomographic Imaging (CCPi) Core Imaging Library (CIL).
+
+#   Copyright 2017 UKRI-STFC
+#   Copyright 2017 University of Manchester
+
+#   Licensed under the Apache License, Version 2.0 (the "License");
+#   you may not use this file except in compliance with the License.
+#   You may obtain a copy of the License at
+
+#   http://www.apache.org/licenses/LICENSE-2.0
+
+#   Unless required by applicable law or agreed to in writing, software
+#   distributed under the License is distributed on an "AS IS" BASIS,
+#   WITHOUT WARRANTIES OR CONDITIONS OF ANY KIND, either express or implied.
+#   See the License for the specific language governing permissions and
+#   limitations under the License.
+
+from ccpi.optimisation.operators import Operator
+import numpy
+
+
+class LinearOperator(Operator):
+    '''A Linear Operator that maps from a space X <-> Y'''
+    def __init__(self):
+        super(LinearOperator, self).__init__()
+    def is_linear(self):
+        '''Returns if the operator is linear'''
+        return True
+    def adjoint(self,x, out=None):
+        '''returns the adjoint/inverse operation
+        
+        only available to linear operators'''
+        raise NotImplementedError
+    
+    @staticmethod
+    def PowerMethod(operator, iterations, x_init=None):
+        '''Power method to calculate iteratively the Lipschitz constant'''
+        
+        # Initialise random
+        if x_init is None:
+            x0 = operator.domain_geometry().allocate(type(operator.domain_geometry()).RANDOM_INT)
+        else:
+            x0 = x_init.copy()
+            
+        x1 = operator.domain_geometry().allocate()
+        y_tmp = operator.range_geometry().allocate()
+        s = numpy.zeros(iterations)
+        # Loop
+        for it in numpy.arange(iterations):
+            operator.direct(x0,out=y_tmp)
+            operator.adjoint(y_tmp,out=x1)
+            x1norm = x1.norm()
+            s[it] = x1.dot(x0) / x0.squared_norm()
+            x1.multiply((1.0/x1norm), out=x0)
+        return numpy.sqrt(s[-1]), numpy.sqrt(s), x0
+
+    def calculate_norm(self, **kwargs):
+        '''Returns the norm of the LinearOperator as calculated by the PowerMethod'''
+        x0 = kwargs.get('x0', None)
+        iterations = kwargs.get('iterations', 25)
+        s1, sall, svec = LinearOperator.PowerMethod(self, iterations, x_init=x0)
+        return s1
+
+