name: conda_and_docs_build

on:
  release:
    types: [published]
  push:
    branches: [ master ]
    tags:
      - '**'
  pull_request:
    branches: [ master ]

jobs:
  conda_build:
    runs-on: ubuntu-20.04
    steps:
    - uses: actions/checkout@v3.1.0
      with:
        fetch-depth: 0
    - name: conda-build
      uses: paskino/conda-package-publish-action@v1.4.4
      with:
        subDir: 'recipe'
<<<<<<< HEAD
        channels: '-c conda-forge -c intel -c astra-toolbox -c cvxgrp -c ccpi'
=======
        channels: '-c conda-forge -c intel -c astra-toolbox -c ccpi'
>>>>>>> ffe7449a
        convert_win: false
        convert_osx: false
        test_pyver: 3.9
        test_npver: 1.22
    - name: Upload artifact of the conda package.
      uses: actions/upload-artifact@v3.1.1
      with:
        name: cil-package
        path: recipe/linux-64/cil*
  docs_build:
    needs: conda_build
    runs-on: ubuntu-20.04
    steps:
    - uses: actions/checkout@v3.1.0
      with:
        fetch-depth: 0
    - name: change directory
      run: |
        ls
    - name: Download artifact of the conda package.
      uses: actions/download-artifact@v3.0.1
      with:
        name: 'cil-package'
        path: 'conda_package'
    - uses: conda-incubator/setup-miniconda@v2
      with:
        python-version: 3.9
    - uses: lauramurgatroyd/build-sphinx-action@v0.1.4
      with:
        DOCS_PATH: 'docs'
        CONDA_BUILD_ENV_FILEPATH: 'docs/docs_environment.yml'
        ARTIFACT_NAME: 'DocumentationHTML'
        PACKAGE_FOLDER_PATH: 'conda_package'
        PACKAGE_NAME: 'cil'
<<<<<<< HEAD
        PACKAGE_CONDA_CHANNELS: 'conda-forge -c intel -c astra-toolbox -c cvxgrp -c ccpi'
=======
        PACKAGE_CONDA_CHANNELS: 'conda-forge -c intel -c astra-toolbox -c ccpi'
>>>>>>> ffe7449a
        BUILD_SUBDIR_NAME: 'nightly'
        python_version: 3.9
  docs_publish:
    needs: docs_build
    runs-on: ubuntu-latest
    if: github.ref == 'refs/heads/master'
    steps:
    - name: Download artifact of the html output.
      uses: actions/download-artifact@v3.0.1
      with:
        name: DocumentationHTML
        path: docs/build
    - name: Commit documentation changes
      run: |
        git clone https://github.com/TomographicImaging/CIL.git --branch gh-pages --single-branch gh-pages
        cp -r docs/build/* gh-pages/
        cd gh-pages
        touch .nojekyll
        git config --local user.email "action@github.com"
        git config --local user.name "GitHub Action"
        git add .
        git commit -m "Update documentation" -a || true
        # The above command will fail if no changes were present, so we ignore
        # that.
    - name: Push changes
      uses: ad-m/github-push-action@v0.6.0
      with:
        branch: gh-pages
        directory: gh-pages
        github_token: ${{ secrets.GITHUB_TOKEN }}
<|MERGE_RESOLUTION|>--- conflicted
+++ resolved
@@ -21,11 +21,7 @@
       uses: paskino/conda-package-publish-action@v1.4.4
       with:
         subDir: 'recipe'
-<<<<<<< HEAD
-        channels: '-c conda-forge -c intel -c astra-toolbox -c cvxgrp -c ccpi'
-=======
         channels: '-c conda-forge -c intel -c astra-toolbox -c ccpi'
->>>>>>> ffe7449a
         convert_win: false
         convert_osx: false
         test_pyver: 3.9
@@ -60,11 +56,7 @@
         ARTIFACT_NAME: 'DocumentationHTML'
         PACKAGE_FOLDER_PATH: 'conda_package'
         PACKAGE_NAME: 'cil'
-<<<<<<< HEAD
-        PACKAGE_CONDA_CHANNELS: 'conda-forge -c intel -c astra-toolbox -c cvxgrp -c ccpi'
-=======
         PACKAGE_CONDA_CHANNELS: 'conda-forge -c intel -c astra-toolbox -c ccpi'
->>>>>>> ffe7449a
         BUILD_SUBDIR_NAME: 'nightly'
         python_version: 3.9
   docs_publish:
