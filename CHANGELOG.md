--- conflicted
+++ resolved
@@ -1,12 +1,9 @@
 * 22.0.0
-<<<<<<< HEAD
   - Merged CIL-ASTRA code in to CIL repository simplifying test, build and install procedures
     - Modules not moved should be considered deprecated
     - CIL remains licenced as APACHE-2.0
     - Minor bug fixes to the CPU 2D Parallel-beam FBP
-=======
   - Add ndim property for DataContainer class.
->>>>>>> ef66083d
   - Fixes show_geometry compatibility issue with matplotlib 3.5
   - Added ZEISSDataReader with cone/parallel beam, slicing, TXM Functionality.
   - Deprecated:
