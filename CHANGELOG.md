* 22.0.0
<<<<<<< HEAD
  - Added ISTA algorithm. Improve inheritance of proximal gradient algoritms.
=======
  - Removal of deprecated code
    - AcquisitionGeometry `__init__` no longer returns a configured geometry, use factory `create` methods instead
    - `subset` method removed, use `get_slice` or `reorder` methods
    - NikonDataReader `normalize` kwarg removed, use `normalise`
    - Algorithms initialisation `x_init` kwarg removed, use `initial`
    - Removed deprecated numpy calls
  - DataProcessors use weak-reference to input data
>>>>>>> de84d200
  - Merged CIL-ASTRA code in to CIL repository simplifying test, build and install procedures
    - Modules not moved should be considered deprecated
    - CIL remains licensed as APACHE-2.0
    - Minor bug fixes to the CPU 2D Parallel-beam FBP
  - Add ndim property for DataContainer class.
  - Fixes show_geometry compatibility issue with matplotlib 3.5
  - Added ZEISSDataReader with cone/parallel beam, slicing, TXM Functionality.
  - Deprecated:
    - TXRMDataReader is deprecated in favour of ZEISSDataReader 
  - GitHub Actions:
    - Update to version 0.1.1 of lauramurgatroyd/build-sphinx-action for building the documentation - ensures docs are always built from cil master.

* 21.4.1
 - Removed prints from unittests and cleanup of unittest code.
 - CMake: 
   - install script re-allows selection of non default install directory ([#1246](https://github.com/TomographicImaging/CIL/issues/1246))
 - TIFF writer uses logging
 - Added unittests for TIFF functionality

* 21.4.0
  - PEP 440 compliant version
  - CMake fix due to use of pip install. 
  - Recon.FBP allows 'astra' backend 
  - Fixed PowerMethod for square/non-square, complex/float matrices with stopping criterion.
  - CofR image_sharpness improved for large datasets
  - Geometry alignmentment fix for 2D datasets
  - CGLS update for sapyb to enable complex data, bugfix in use of initial 
  - added sapyb and deprecated axpby. All algorithm updated to use sapyb.
  - Allow use of square brackets in file paths to TIFF and Nikon datasets

* 21.3.1
  - Added matplotlib version dependency to conda recipe
  - Fixed TIGRE wrappers for geometry with a virtual detector
  - Fixed TIGRE wrappers for cone-beam geometry with tilted rotation axis

* 21.3.0
  - Accelerated PDHG which handles strong convexity of functions
  - TotalVariation Function handles SIRF ImageData
  - Simulated datasets and volume added to DataExamples
  - TIGRE wrappers for parallel-beam geometry added
  - NEXUSWriter and NEXUSReader offer (8bit and 16bit) compression of data
  - show2D show_geom now return an object that can be saved with a `save` method
  - GradientOperator can be now used with SIRF DataContainers, both PET and MR
  - Add anisotropy in TotalVariation function
  - CCPi Regularisation plugin is refactored, only FGP_TV, FGP_dTV, TGV and TNV are exposed. Docstrings and functionality unit tests are added. Tests of the functions are meant to be in the CCPi-Regularisation toolkit itself.
  - Add dtype for ImageGeometry, AcquisitionGeometry, VectorGeometry, BlockGeometry
  - Fix GradientOperator to handle pseudo 2D CIL geometries
  - Created recon module with FBP and FDK using fast filtering library and TIGRE backprojectors
  - Added Intel IPP based library for filtering step of FBP
  - PDHG memory optimisation
  - ScaledFunction memory Optimisation
  - The github actions are merged into one action with multiple jobs
  - The conda build job uploads an artifact of the build tar.bz file which is later used by the documentation build job - which installs the package into a miniconda environment.
  - Documentation pages for recon, astra and cil-plugins are published.

* 21.2.0
  - add version string from git describe
  - add CCPi-Regularisation toolkit in unittests
  - show_geometry implemented to display AcquisitionGeometry objects, can be imported from utilities.display
  - CentreOfRotationCorrector.image_sharpness implemented which finds the rotation axis offset by maximising sharpness of a single slice reconstruction
  - Renamed CentreOfRotationCorrector.xcorr to CentreOfRotationCorrector.xcorrelation
  - Implemented Padder processor

* 21.1.0
  - Added TomoPhantom plugin to create 2D/3D + channel ImageData phantoms based on the TomoPhantom model library
  - Fixed bug in Zeiss reader geometry direction of rotation
  
* 21.0.0
  - Show2D now takes 4D datasets and slice infomation as input
  - TIGRE reconstruction package wrapped for cone-beam tomography
  - Datacontainers have get_slice method which returns a dataset with a single slice of the data
  - Datacontainers have reorder method which reorders the data in memory as requested, or for use with 'astra' or 'tigre'
  - Subset method has been deprecated
  - AcquisitionData and ImageData enforce requirement for a geometry on creation
  - New processors AbsorptionTransmissionConverter and TransmissionAbsorptionConverter to convert between Absorption and Transmission
  - Implemented Binner and Slicer processors
  - Implemented MaskGenerator and Masker processors

* 20.11.2
  - fixed windows build
  - NikonDataReader converts Nikon geometry to CIL geometry from xtekct file including detector and centre-or-rotation offsets
  - NexusdataReader supports files written with old versions of NexusDataWriter

* 20.11
  - python module renamed to cil
  - renamed Identity->IdentityOperator, Gradient->GradientOperator, SymmetrisedGradient->SymmetrisedGradientOperator

* 20.09.1
  - FiniteDifferenceOperator takes into consideration voxel size
  - Added CentreOfRotationCorrector
  - Removed CenterOfRotationFinder
  - moved TestData to utilities and renamed as dataexample
  - verbosity of Algorithms is independent of the update_objective_interval
  - added unittests
  - renamed
    - GradientDescent to GD
    - SparseFiniteDiff to SparseFiniteDifferenceOperator
    - LinearOperatorMatrix to MatrixOperator
  - bugfix update_objective of SPDHG 

* 20.09
  - added SPDHG algorithm
  - added TotalVariation function
  - Redesign of the AcquisitionGeometry class allowing more general acquisition trajectories than currently possible.
  - Added ZEISS reader

* 20.04
  - Significant upgrades to the operator and function classes to allow more flexible definition of optimisation problems
  - Added multithreaded C library for calculation of finite difference and some data processing
  - Added Gradient operator using C library and numpy backends

* 19.10
  - Improved usability with reader/writers and plotting utilities
  - Substantially improved test coverage

* 19.07
  - Introduction of BlockFramework
  - major revision and restructuring of the whole code
  - rewritten io package

* 19.02
  - introduction of Algorithm class
  - unit test expanded and moved to test directory
  - unified build system on Jenkins based on CCPi-VirtualMachine repo
 - switched to calendar versioning YY.0M.

* 0.10.0

* 0.9.4
  - Initial release<|MERGE_RESOLUTION|>--- conflicted
+++ resolved
@@ -1,7 +1,5 @@
 * 22.0.0
-<<<<<<< HEAD
   - Added ISTA algorithm. Improve inheritance of proximal gradient algoritms.
-=======
   - Removal of deprecated code
     - AcquisitionGeometry `__init__` no longer returns a configured geometry, use factory `create` methods instead
     - `subset` method removed, use `get_slice` or `reorder` methods
@@ -9,7 +7,6 @@
     - Algorithms initialisation `x_init` kwarg removed, use `initial`
     - Removed deprecated numpy calls
   - DataProcessors use weak-reference to input data
->>>>>>> de84d200
   - Merged CIL-ASTRA code in to CIL repository simplifying test, build and install procedures
     - Modules not moved should be considered deprecated
     - CIL remains licensed as APACHE-2.0
