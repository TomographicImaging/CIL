#  Copyright 2024 United Kingdom Research and Innovation
#  Copyright 2024 The University of Manchester
#
#  Licensed under the Apache License, Version 2.0 (the "License");
#  you may not use this file except in compliance with the License.
#  You may obtain a copy of the License at
#
#      http://www.apache.org/licenses/LICENSE-2.0
#
#  Unless required by applicable law or agreed to in writing, software
#  distributed under the License is distributed on an "AS IS" BASIS,
#  WITHOUT WARRANTIES OR CONDITIONS OF ANY KIND, either express or implied.
#  See the License for the specific language governing permissions and
#  limitations under the License.
#
# Authors:
# CIL Developers, listed at: https://github.com/TomographicImaging/CIL/blob/master/NOTICE.txt


from cil.optimisation.functions import SumFunction
from cil.optimisation.utilities import Sampler
import numbers
from abc import ABC, abstractmethod
import numpy as np


class ApproximateGradientSumFunction(SumFunction, ABC):
    r"""ApproximateGradientSumFunction represents the following sum 

    .. math:: \sum_{i=0}^{n-1} f_{i} = (f_{0} + f_{2} + ... + f_{n-1})

    where there are :math:`n` functions. The gradient method from a CIL function is overwritten and calls an approximate gradient method. 

    It is an abstract base class and any child classes must implement an `approximate_gradient` function.

    Parameters:
    -----------
    functions : `list`  of functions
                A list of functions: :code:`[f_{0}, f_{2}, ..., f_{n-1}]`. Each function is assumed to be smooth function with an implemented :func:`~Function.gradient` method. Each function must have the same domain. The number of functions must be strictly greater than 1. 
    sampler: An instance of a CIL Sampler class ( :meth:`~optimisation.utilities.sampler`) or another class which has a `next` function implemented to output integers in {0,...,n-1}.
        This sampler is called each time gradient is called and  sets the internal `function_num` passed to the `approximate_gradient` function.  The `num_indices` must match the number of functions provided. Default is `Sampler.random_with_replacement(len(functions))`. 


    Note
    -----
    We provide two ways of keeping track the amount of data you have seen: 
        - `data_passes_indices` a list of lists the length of which should be the number of iterations currently run. Each entry corresponds to the indices of the function numbers seen in that iteration. 
        - `data_passes` is a list of floats the length of which should be the number of iterations currently run. Each entry corresponds to the proportion of data seen up to this iteration. Warning: if your functions do not contain an equal `amount` of data, for example your data was not partitioned into equal batches, then you must first use the `set_data_partition_weights" function for this to be accurate.   



    Note
    ----
    The :meth:`~ApproximateGradientSumFunction.gradient` returns the approximate gradient depending on an index provided by the  :code:`sampler` method. 

    Example
    -------
    Consider the objective is to minimise: 

    .. math:: \sum_{i=0}^{n-1} f_{i}(x) = \sum_{i=0}^{n-1}\|A_{i} x - b_{i}\|^{2}

    >>> list_of_functions = [LeastSquares(Ai, b=bi)] for Ai,bi in zip(A_subsets, b_subsets))   
    >>> f = ApproximateGradientSumFunction(list_of_functions) 

    >>> list_of_functions = [LeastSquares(Ai, b=bi)] for Ai,bi in zip(A_subsets, b_subsets)) 
    >>> sampler = Sampler.random_shuffle(len(list_of_functions))
    >>> f = ApproximateGradientSumFunction(list_of_functions, sampler=sampler)   


    """

    def __init__(self, functions, sampler=None):

        if sampler is None:
            sampler = Sampler.random_with_replacement(len(functions))

        if not isinstance(functions, list):
            raise TypeError("Input to functions should be a list of functions")
        if not hasattr(sampler, "next"):
            raise ValueError('The provided sampler must have a `next` method')

        self.sampler = sampler

        self._partition_weights = [1 / len(functions)] * len(functions)

        self._data_passes_indices = []

        super(ApproximateGradientSumFunction, self).__init__(*functions)

    def __call__(self, x):
        r"""Returns the value of the sum of functions at :math:`x`.

        .. math:: (f_{0} + f_{1} + ... + f_{n-1})(x) = f_{0}(x) + f_{1}(x) + ... + f_{n-1}(x)

        Parameters
        ----------
        x : DataContainer

        --------
        float
            the value of the SumFunction at x


        """
        return super(ApproximateGradientSumFunction, self).__call__(x)

    def full_gradient(self, x, out=None):
        r"""Returns the value of the  full gradient of the sum of functions at :math:`x`.

        .. math:: \nabla_x(f_{0} + f_{1} + ... + f_{n-1})(x) = \nabla_xf_{0}(x) + \nabla_xf_{1}(x) + ... + \nabla_xf_{n-1}(x)

        Parameters
        ----------
        x : DataContainer
        out: return DataContainer, if `None` a new DataContainer is returned, default `None`.

        Returns
        --------
        DataContainer
            the value of the gradient of the sum function at x or nothing if `out`  
        """

        return super(ApproximateGradientSumFunction, self).gradient(x, out=out)

    @abstractmethod
    def approximate_gradient(self, x, function_num,   out=None):
        """ Computes the approximate gradient for each selected function at :code:`x` given a `function_number` in {0,...,len(functions)-1}.

        Parameters
        ----------
        x : DataContainer
        out: return DataContainer, if `None` a new DataContainer is returned, default `None`.
        function_num: `int` 
            Between 0 and the number of functions in the list  
        Returns
        --------
        DataContainer
            the value of the approximate gradient of the sum function at :code:`x` given a `function_number` in {0,...,len(functions)-1} or nothing if `out`  
        """
        pass

    def gradient(self, x, out=None):
        """ Selects a random function using the `sampler` and then calls the approximate gradient at :code:`x`

        Parameters
        ----------
        x : DataContainer
        out: return DataContainer, if `None` a new DataContainer is returned, default `None`.

        Returns
        --------
        DataContainer
            the value of the approximate gradient of the sum function at :code:`x`  or nothing if `out`  
        """

        self.function_num = self.sampler.next()

        if self.function_num > self.num_functions:
            raise IndexError(
                'The sampler has outputted an index larger than the number of functions to sample from. Please ensure your sampler samples from {0,1,...,len(functions)-1} only.')

        if isinstance(self.function_num, numbers.Number):
            return self.approximate_gradient(x, self.function_num, out=out)
        raise ValueError("Batch gradient is not yet implemented")

<<<<<<< HEAD

    def _update_data_passes(self, value):
        """ Internal function that updates the list which stores the data passes
        
        Parameters
        ----------
        value: float
            The additional proportion of the data that has been seen 

        """
        value=round(value, 5)
        try:
            self._data_passes.append(
                self._data_passes[-1] + value) #Need to do some rounding 
        except IndexError:
            self._data_passes.append(value)
        
=======
>>>>>>> addfe479
    def _update_data_passes_indices(self, indices):
        """ Internal function that updates the list of lists containing the function indices seen at each iteration. 

        Parameters
        ----------
        indices: list
            List of indices seen in a given iteration

        """
        self._data_passes_indices.append(indices)

    def set_data_partition_weights(self, weights):
        """ Setter for the partition weights used to calculate the data passes  

        Parameters
        ----------
        weights: list of positive floats that sum to one. 
            The proportion of the data held in each function. Equivalent to the proportions that you partitioned your data into. 

        """
        if len(weights) != len(self.functions):
            raise ValueError(
                'The provided weights must be a list the same length as the number of functions')

        if abs(sum(weights) - 1) > 1e-6:
            raise ValueError('The provided weights must sum to one')

        if any(np.array(weights) < 0):
            raise ValueError(
                'The provided weights must be greater than or equal to zero')

        self._partition_weights = weights

    @property
    def data_passes_indices(self):
        return self._data_passes_indices
<<<<<<< HEAD
=======

    @property
    def data_passes(self):
        data_passes = []
        for el in self._data_passes_indices:
            try:
                data_passes.append(data_passes[-1])
            except IndexError:
                data_passes.append(0)
            for i in el:
                data_passes[-1] += self._partition_weights[i]
        return data_passes
>>>>>>> addfe479
<|MERGE_RESOLUTION|>--- conflicted
+++ resolved
@@ -163,26 +163,6 @@
             return self.approximate_gradient(x, self.function_num, out=out)
         raise ValueError("Batch gradient is not yet implemented")
 
-<<<<<<< HEAD
-
-    def _update_data_passes(self, value):
-        """ Internal function that updates the list which stores the data passes
-        
-        Parameters
-        ----------
-        value: float
-            The additional proportion of the data that has been seen 
-
-        """
-        value=round(value, 5)
-        try:
-            self._data_passes.append(
-                self._data_passes[-1] + value) #Need to do some rounding 
-        except IndexError:
-            self._data_passes.append(value)
-        
-=======
->>>>>>> addfe479
     def _update_data_passes_indices(self, indices):
         """ Internal function that updates the list of lists containing the function indices seen at each iteration. 
 
@@ -219,8 +199,6 @@
     @property
     def data_passes_indices(self):
         return self._data_passes_indices
-<<<<<<< HEAD
-=======
 
     @property
     def data_passes(self):
@@ -232,5 +210,4 @@
                 data_passes.append(0)
             for i in el:
                 data_passes[-1] += self._partition_weights[i]
-        return data_passes
->>>>>>> addfe479
+        return data_passes