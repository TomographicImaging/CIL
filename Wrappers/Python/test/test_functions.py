# -*- coding: utf-8 -*-
#   This work is part of the Core Imaging Library (CIL) developed by CCPi 
#   (Collaborative Computational Project in Tomographic Imaging), with 
#   substantial contributions by UKRI-STFC and University of Manchester.

#   Licensed under the Apache License, Version 2.0 (the "License");
#   you may not use this file except in compliance with the License.
#   You may obtain a copy of the License at

#   http://www.apache.org/licenses/LICENSE-2.0

#   Unless required by applicable law or agreed to in writing, software
#   distributed under the License is distributed on an "AS IS" BASIS,
#   WITHOUT WARRANTIES OR CONDITIONS OF ANY KIND, either express or implied.
#   See the License for the specific language governing permissions and
#   limitations under the License.

from cil.optimisation.functions.Function import ScaledFunction
import numpy as np

from cil.framework import DataContainer, ImageGeometry, \
    VectorGeometry, VectorData, BlockDataContainer
from cil.optimisation.operators import IdentityOperator, MatrixOperator, CompositionOperator, DiagonalOperator, BlockOperator
from cil.optimisation.functions import Function, KullbackLeibler, ConstantFunction, TranslateFunction
from cil.optimisation.operators import GradientOperator

from cil.optimisation.functions import Function, KullbackLeibler, WeightedL2NormSquared, L2NormSquared,\
                                         L1Norm, MixedL21Norm, LeastSquares, \
                                         SmoothMixedL21Norm, OperatorCompositionFunction,\
                                         Rosenbrock, IndicatorBox, TotalVariation       
from cil.optimisation.functions import BlockFunction                              

import unittest
import numpy
import scipy.special

from cil.framework import ImageGeometry, BlockGeometry
from cil.optimisation.functions import TranslateFunction
from timeit import default_timer as timer

import numpy as np                         
from cil.utilities import dataexample
from cil.utilities import noise
from testclass import CCPiTestClass
try:
    from ccpi.filters import regularisers
    has_reg_toolkit = True
except ImportError as ie:
    has_reg_toolkit = False
if has_reg_toolkit:
    from cil.plugins.ccpi_regularisation.functions import FGP_TV

try:
    import tomophantom
    from tomophantom import TomoP3D
    has_tomophantom = True
    from cil.plugins import TomoPhantom
except ImportError as ie:
    has_tomophantom = False

from cil.utilities.quality_measures import mae
has_numba = True
try:
    import numba
    # imports the function that uses numba
    from cil.optimisation.functions.MixedL21Norm import _proximal_step_numba, _proximal_step_numpy
except ImportError as ie:
    has_numba = False


class TestFunction(CCPiTestClass):
           

    def test_Function(self):
        numpy.random.seed(10)
        N = 3
        ig = ImageGeometry(N,N)
        ag = ig       
        op1 = GradientOperator(ig)
        op2 = IdentityOperator(ig, ag)

        # Form Composite Operator
        operator = BlockOperator(op1, op2 , shape=(2,1) )
        
        # Create functions
        noisy_data = ag.allocate(ImageGeometry.RANDOM)
        
        d = ag.allocate(ImageGeometry.RANDOM)
        alpha = 0.5

        # scaled function
        g = alpha * L2NormSquared(b=noisy_data)
        
        # Compare call of g
        a2 = alpha*(d - noisy_data).power(2).sum()

        self.assertEqual(a2, g(d))
        
        # Compare convex conjugate of g
        a3 = 0.5 * d.squared_norm() + d.dot(noisy_data)
        self.assertAlmostEqual(a3, g.convex_conjugate(d), places=7)
    
    def test_L2NormSquared(self):
        # TESTS for L2 and scalar * L2
        numpy.random.seed(1)
        M, N, K = 2,3,5
        ig = ImageGeometry(voxel_num_x=M, voxel_num_y = N, voxel_num_z = K)
        u = ig.allocate(ImageGeometry.RANDOM)
        b = ig.allocate(ImageGeometry.RANDOM) 
        
        # check grad/call no data
        f = L2NormSquared()
        a1 = f.gradient(u)
        a2 = 2 * u
        numpy.testing.assert_array_almost_equal(a1.as_array(), a2.as_array(), decimal=4)
        numpy.testing.assert_equal(f(u), u.squared_norm())

        # check grad/call with data
        f1 = L2NormSquared(b=b)
        b1 = f1.gradient(u)
        b2 = 2 * (u-b)
            
        numpy.testing.assert_array_almost_equal(b1.as_array(), b2.as_array(), decimal=4)
        numpy.testing.assert_equal(f1(u), (u-b).squared_norm())
        
        #check convex conjuagate no data
        c1 = f.convex_conjugate(u)
        c2 = 1/4. * u.squared_norm()
        numpy.testing.assert_equal(c1, c2)
        
        #check convex conjugate with data
        d1 = f1.convex_conjugate(u)
        d2 = (1./4.) * u.squared_norm() + (u*b).sum()
        numpy.testing.assert_almost_equal(d1, d2, decimal=6)  
        
        # check proximal no data
        tau = 5
        e1 = f.proximal(u, tau)
        e2 = u/(1+2*tau)
        numpy.testing.assert_array_almost_equal(e1.as_array(), e2.as_array(), decimal=4)
        
        # check proximal with data
        tau = 5
        h1 = f1.proximal(u, tau)
        h2 = (u-b)/(1+2*tau) + b
        numpy.testing.assert_array_almost_equal(h1.as_array(), h2.as_array(), decimal=4)    
        
        # check proximal conjugate no data
        tau = 0.2
        k1 = f.proximal_conjugate(u, tau)
        k2 = u/(1 + tau/2 )
        numpy.testing.assert_array_almost_equal(k1.as_array(), k2.as_array(), decimal=4) 
        
        # check proximal conjugate with data
        l1 = f1.proximal_conjugate(u, tau)
        l2 = (u - tau * b)/(1 + tau/2 )
        numpy.testing.assert_array_almost_equal(l1.as_array(), l2.as_array(), decimal=4)     

        # check scaled function properties

        # scalar 
        scalar = 100
        f_scaled_no_data = scalar * L2NormSquared()
        f_scaled_data = scalar * L2NormSquared(b=b)
        
        # call
        numpy.testing.assert_equal(f_scaled_no_data(u), scalar*f(u))
        numpy.testing.assert_equal(f_scaled_data(u), scalar*f1(u))
        
        # grad
        numpy.testing.assert_array_almost_equal(f_scaled_no_data.gradient(u).as_array(), scalar*f.gradient(u).as_array(), decimal=4)
        numpy.testing.assert_array_almost_equal(f_scaled_data.gradient(u).as_array(), scalar*f1.gradient(u).as_array(), decimal=4)
        
        # conj
        numpy.testing.assert_almost_equal(f_scaled_no_data.convex_conjugate(u), \
                                f.convex_conjugate(u/scalar) * scalar, decimal=4)
        
        numpy.testing.assert_almost_equal(f_scaled_data.convex_conjugate(u), \
                                scalar * f1.convex_conjugate(u/scalar), decimal=4)
        
        # proximal
        numpy.testing.assert_array_almost_equal(f_scaled_no_data.proximal(u, tau).as_array(), \
                                                f.proximal(u, tau*scalar).as_array())
        
        
        numpy.testing.assert_array_almost_equal(f_scaled_data.proximal(u, tau).as_array(), \
                                                f1.proximal(u, tau*scalar).as_array())
                                
        
        # proximal conjugate
        numpy.testing.assert_array_almost_equal(f_scaled_no_data.proximal_conjugate(u, tau).as_array(), \
                                                (u/(1 + tau/(2*scalar) )).as_array(), decimal=4)
        
        numpy.testing.assert_array_almost_equal(f_scaled_data.proximal_conjugate(u, tau).as_array(), \
                                                ((u - tau * b)/(1 + tau/(2*scalar) )).as_array(), decimal=4)    
        
    def test_L2NormSquaredOut(self):
        # TESTS for L2 and scalar * L2
    
        M, N, K = 2,3,5
        ig = ImageGeometry(voxel_num_x=M, voxel_num_y = N, voxel_num_z = K)
        u = ig.allocate(ImageGeometry.RANDOM, seed=1)
        b = ig.allocate(ImageGeometry.RANDOM, seed=2) 
        
        # check grad/call no data
        f = L2NormSquared()
        a1 = f.gradient(u)
        a2 = a1 * 0.
        f.gradient(u, out=a2)
        numpy.testing.assert_array_almost_equal(a1.as_array(), a2.as_array(), decimal=4)
        #numpy.testing.assert_equal(f(u), u.squared_norm())

        # check grad/call with data
        f1 = L2NormSquared(b=b)
        b1 = f1.gradient(u)
        b2 = b1 * 0.
        f1.gradient(u, out=b2)
            
        numpy.testing.assert_array_almost_equal(b1.as_array(), b2.as_array(), decimal=4)
        #numpy.testing.assert_equal(f1(u), (u-b).squared_norm())
        
        # check proximal no data
        tau = 5
        e1 = f.proximal(u, tau)
        e2 = e1 * 0.
        f.proximal(u, tau, out=e2)
        numpy.testing.assert_array_almost_equal(e1.as_array(), e2.as_array(), decimal=4)
        
        # check proximal with data
        tau = 5
        h1 = f1.proximal(u, tau)
        h2 = h1 * 0.
        f1.proximal(u, tau, out=h2)
        numpy.testing.assert_array_almost_equal(h1.as_array(), h2.as_array(), decimal=4)    
        
        # check proximal conjugate no data
        tau = 0.2
        k1 = f.proximal_conjugate(u, tau)
        k2 = k1 * 0.
        f.proximal_conjugate(u, tau, out=k2)

        numpy.testing.assert_array_almost_equal(k1.as_array(), k2.as_array(), decimal=4) 
        
        # check proximal conjugate with data
        l1 = f1.proximal_conjugate(u, tau)
        l2 = l1 * 0.
        f1.proximal_conjugate(u, tau, out=l2)
        numpy.testing.assert_array_almost_equal(l1.as_array(), l2.as_array(), decimal=4)     

        # check scaled function properties

        # scalar 
        scalar = 100
        f_scaled_no_data = scalar * L2NormSquared()
        f_scaled_data = scalar * L2NormSquared(b=b)
        
        # grad
        w = f_scaled_no_data.gradient(u)
        ww = w * 0
        f_scaled_no_data.gradient(u, out=ww)

        numpy.testing.assert_array_almost_equal(w.as_array(), 
            ww.as_array(), decimal=4)

        # numpy.testing.assert_array_almost_equal(f_scaled_data.gradient(u).as_array(), scalar*f1.gradient(u).as_array(), decimal=4)
        
        # # conj
        # numpy.testing.assert_almost_equal(f_scaled_no_data.convex_conjugate(u), \
        #                         f.convex_conjugate(u/scalar) * scalar, decimal=4)
        
        # numpy.testing.assert_almost_equal(f_scaled_data.convex_conjugate(u), \
        #                         scalar * f1.convex_conjugate(u/scalar), decimal=4)
        
        # # proximal
        w = f_scaled_no_data.proximal(u, tau)
        ww = w * 0
        f_scaled_no_data.proximal(u, tau, out=ww)
        numpy.testing.assert_array_almost_equal(w.as_array(), \
                                                ww.as_array())
        
        
        # numpy.testing.assert_array_almost_equal(f_scaled_data.proximal(u, tau).as_array(), \
        #                                         f1.proximal(u, tau*scalar).as_array())
                                
        
        # proximal conjugate
        w = f_scaled_no_data.proximal_conjugate(u, tau)
        ww = w * 0
        f_scaled_no_data.proximal_conjugate(u, tau, out=ww)
        numpy.testing.assert_array_almost_equal(w.as_array(), \
                                                ww.as_array(), decimal=4)
        
        # numpy.testing.assert_array_almost_equal(f_scaled_data.proximal_conjugate(u, tau).as_array(), \
        #                                         ((u - tau * b)/(1 + tau/(2*scalar) )).as_array(), decimal=4)    
           
    def test_Norm2sq_as_OperatorCompositionFunction(self):    
        M, N = 50, 50
        ig = ImageGeometry(voxel_num_x=M, voxel_num_y = N)
        #numpy.random.seed(1)
        b = ig.allocate('random', seed=1)
        
        operator = 3 * IdentityOperator(ig)
            
        u = ig.allocate('random', seed = 50)
        f = 0.5 * L2NormSquared(b = b)
        func1 = OperatorCompositionFunction(f, operator)
        func2 = LeastSquares(operator, b, 0.5)
        
        numpy.testing.assert_almost_equal(func1(u), func2(u))
        
        tmp1 = ig.allocate()
        tmp2 = ig.allocate()
        res_gradient1 = func1.gradient(u)
        res_gradient2 = func2.gradient(u)    
        func1.gradient(u, out = tmp1)
        func2.gradient(u, out = tmp2)
            
        self.assertNumpyArrayAlmostEqual(res_gradient1.as_array(), res_gradient2.as_array())
        self.assertNumpyArrayAlmostEqual(tmp1.as_array(), tmp2.as_array())
       
        mat = np.random.randn(M, N)
        operator = MatrixOperator(mat)   
        vg = VectorGeometry(N)
        b = vg.allocate('random')    
        u = vg.allocate('random')
          
        func1 = OperatorCompositionFunction(0.5 * L2NormSquared(b = b), operator)
        func2 = LeastSquares(operator, b, 0.5)
         
        self.assertNumpyArrayAlmostEqual(func1(u), func2(u))       
        numpy.testing.assert_almost_equal(func1.L, func2.L)         


    def test_MixedL21Norm(self):
        numpy.random.seed(1)
        M, N, K = 2,3,5
        ig = ImageGeometry(voxel_num_x=M, voxel_num_y = N)
        u1 = ig.allocate('random')
        u2 = ig.allocate('random')
        
        U = BlockDataContainer(u1, u2, shape=(2,1))
        
        # Define no scale and scaled
        f_no_scaled = MixedL21Norm() 
        f_scaled = 1 * MixedL21Norm()  
        
        # call
        
        a1 = f_no_scaled(U)
        a2 = f_scaled(U)
        self.assertNumpyArrayAlmostEqual(a1,a2)
        
        
        tmp = [ el**2 for el in U.containers ]
        self.assertBlockDataContainerEqual(BlockDataContainer(*tmp),
                                           U.power(2))
        
        z1 = f_no_scaled.proximal_conjugate(U, 1)
        u3 = ig.allocate('random')
        u4 = ig.allocate('random')
        
        z3 = BlockDataContainer(u3, u4, shape=(2,1))
        
        
        f_no_scaled.proximal_conjugate(U, 1, out=z3)
        self.assertBlockDataContainerAlmostEqual(z3,z1, decimal=5)


    @unittest.skipUnless(has_numba, 'Skipping as numba is not installed')
    def test_MixedL21Norm_step(self):
        data = dataexample.SIMULATED_SPHERE_VOLUME.get()
        g = GradientOperator(data.geometry)

        y = g.direct(data)
        gamma = 2.

        # test proximax step with numba
        absgamma = np.abs(gamma, dtype=np.float32)
        # test numba
        tmp = y.pnorm(2)
        tmp = np.asarray(tmp.as_array(), order='C', dtype=np.float32)
        
        res1 = _proximal_step_numba(tmp, absgamma)
            
        # test proximax step with numpy
        tmp = y.pnorm(2)
        res2= _proximal_step_numpy(tmp, gamma)

        # check they are the same
        np.testing.assert_allclose(res1, res2.as_array(), atol=1e-5, rtol=1e-6 )


    def test_smoothL21Norm(self):
        ig = ImageGeometry(4, 5)
        bg = BlockGeometry(ig, ig)
        
        epsilon = 0.5
        
        f1 = SmoothMixedL21Norm(epsilon)    
        x = bg.allocate('random', seed=10)
        
        # check call
        res1 = f1(x)        
        res2 = (x.pnorm(2)**2 + epsilon**2).sqrt().sum()

        # alternative        
        tmp1 = x.copy()
        tmp1.containers += (epsilon,)        
        res3 = tmp1.pnorm(2).sum()
                        
        np.testing.assert_almost_equal(res1, res2, decimal=5) 
        np.testing.assert_almost_equal(res1, res3, decimal=5) 

        res1 = f1.gradient(x)
        res2 = x.divide((x.pnorm(2)**2 + epsilon**2).sqrt())
        np.testing.assert_array_almost_equal(res1.get_item(0).as_array(), 
                                                res2.get_item(0).as_array()) 
        
        np.testing.assert_array_almost_equal(res1.get_item(1).as_array(), 
                                                res2.get_item(1).as_array()) 
        
        # check with MixedL21Norm, when epsilon close to 0
        
        f1 = SmoothMixedL21Norm(1e-12)   
        f2 = MixedL21Norm()
        
        res1 = f1(x)
        res2 = f2(x)
        np.testing.assert_almost_equal(f1(x), f2(x)) 
        
         
    def test_KullbackLeibler(self):
        #numpy.random.seed(1)
        M, N, K =  2, 3, 4
        ig = ImageGeometry(N, M, K)
        
        u1 = ig.allocate('random', seed = 500)    
        g1 = ig.allocate('random', seed = 100)
        b1 = ig.allocate('random', seed = 1000)
        
        # with no data
        with self.assertRaises(TypeError):
            f = KullbackLeibler()   
            
        with self.assertRaises(ValueError):        
            f = KullbackLeibler(b=-1*g1)
            
        f = KullbackLeibler(b=g1)        
        self.assertNumpyArrayAlmostEqual(0.0, f(g1))
                
        res_gradient = f.gradient(u1)
        res_gradient_out = u1.geometry.allocate()
        f.gradient(u1, out = res_gradient_out) 
        self.assertNumpyArrayAlmostEqual(res_gradient.as_array(), \
                                                res_gradient_out.as_array(),decimal = 4)  
        
        tau = 400.4
        res_proximal = f.proximal(u1, tau)
        res_proximal_out = u1.geometry.allocate()   
        f.proximal(u1, tau, out = res_proximal_out)
        self.assertNumpyArrayAlmostEqual(res_proximal.as_array(), \
                                                res_proximal_out.as_array(), decimal =5)  
        
        u2 = u1 * 0 + 2.
        self.assertNumpyArrayAlmostEqual(0.0, f.convex_conjugate(u2))   
        eta = b1
        
        f1 = KullbackLeibler(b=g1, eta=b1) 
            
        tmp_sum = (u1 + eta).as_array()
        ind = tmp_sum >= 0
        tmp = scipy.special.kl_div(f1.b.as_array()[ind], tmp_sum[ind])                 
        self.assertNumpyArrayAlmostEqual(f1(u1), numpy.sum(tmp) )          
        
        res_proximal_conj_out = u1.geometry.allocate()
        proxc = f.proximal_conjugate(u1,tau)
        f.proximal_conjugate(u1, tau, out=res_proximal_conj_out)
        numpy.testing.assert_array_almost_equal(proxc.as_array(), res_proximal_conj_out.as_array())


    def test_Rosenbrock(self):
        f = Rosenbrock (alpha = 1, beta=100)
        x = VectorData(numpy.asarray([1,1]))
        assert f(x) == 0.
        numpy.testing.assert_array_almost_equal( f.gradient(x).as_array(), numpy.zeros(shape=(2,), dtype=numpy.float32))


    def test_IndicatorBox(self):
        ig = ImageGeometry(10,10)
        im = ig.allocate(-1)
        ib = IndicatorBox(lower=0)
        a = ib(im)
        numpy.testing.assert_equal(a, numpy.inf)
        ib = IndicatorBox(lower=-2)
        a = ib(im)
        numpy.testing.assert_array_equal(0, a)
        ib = IndicatorBox(lower=-5, upper=-2)
        a = ib(im)
        numpy.testing.assert_equal(a, numpy.inf)
        

    def tests_for_L2NormSq_and_weighted(self):
        numpy.random.seed(1)
        M, N, K = 2,3,1
        ig = ImageGeometry(voxel_num_x=M, voxel_num_y = N, voxel_num_z = K)
        u = ig.allocate('random')
        b = ig.allocate('random') 
        
        # check grad/call no data
        f = L2NormSquared()
        a1 = f.gradient(u)
        a2 = 2 * u
        numpy.testing.assert_array_almost_equal(a1.as_array(), a2.as_array(), decimal=4)
        numpy.testing.assert_equal(f(u), u.squared_norm())
    
        # check grad/call with data
        
#        igggg = ImageGeometry(4,4)
        f1 = L2NormSquared(b=b)
        b1 = f1.gradient(u)
        b2 = 2 * (u-b)
            
        numpy.testing.assert_array_almost_equal(b1.as_array(), b2.as_array(), decimal=4)
        numpy.testing.assert_equal(f1(u), ((u-b)).squared_norm())
        
        #check convex conjuagate no data
        c1 = f.convex_conjugate(u)
        c2 = 1/4 * u.squared_norm()
        numpy.testing.assert_equal(c1, c2)
        
        #check convex conjuagate with data
        d1 = f1.convex_conjugate(u)
        d2 = (1/4) * u.squared_norm() + u.dot(b)
        numpy.testing.assert_equal(d1, d2)  
        
        # check proximal no data
        tau = 5
        e1 = f.proximal(u, tau)
        e2 = u/(1+2*tau)
        numpy.testing.assert_array_almost_equal(e1.as_array(), e2.as_array(), decimal=4)
        
        # check proximal with data
        tau = 5
        h1 = f1.proximal(u, tau)
        h2 = (u-b)/(1+2*tau) + b
        numpy.testing.assert_array_almost_equal(h1.as_array(), h2.as_array(), decimal=4)    
        
        # check proximal conjugate no data
        tau = 0.2
        k1 = f.proximal_conjugate(u, tau)
        k2 = u/(1 + tau/2 )
        numpy.testing.assert_array_almost_equal(k1.as_array(), k2.as_array(), decimal=4) 
        
        # check proximal conjugate with data
        l1 = f1.proximal_conjugate(u, tau)
        l2 = (u - tau * b)/(1 + tau/2 )
        numpy.testing.assert_array_almost_equal(l1.as_array(), l2.as_array(), decimal=4)     

        # check scaled function properties      
        # scalar 
        scalar = 100
        f_scaled_no_data = scalar * L2NormSquared()
        f_scaled_data = scalar * L2NormSquared(b=b)
        
        # call
        numpy.testing.assert_equal(f_scaled_no_data(u), scalar*f(u))
        numpy.testing.assert_equal(f_scaled_data(u), scalar*f1(u))
        
        # grad
        numpy.testing.assert_array_almost_equal(f_scaled_no_data.gradient(u).as_array(), scalar*f.gradient(u).as_array(), decimal=4)
        numpy.testing.assert_array_almost_equal(f_scaled_data.gradient(u).as_array(), scalar*f1.gradient(u).as_array(), decimal=4)
        
        # conj
        numpy.testing.assert_almost_equal(f_scaled_no_data.convex_conjugate(u), \
                                   f.convex_conjugate(u/scalar) * scalar, decimal=4)
        
        numpy.testing.assert_almost_equal(f_scaled_data.convex_conjugate(u), \
                                   scalar * f1.convex_conjugate(u/scalar), decimal=4)
        
        # proximal
        numpy.testing.assert_array_almost_equal(f_scaled_no_data.proximal(u, tau).as_array(), \
                                                f.proximal(u, tau*scalar).as_array())
        
        
        numpy.testing.assert_array_almost_equal(f_scaled_data.proximal(u, tau).as_array(), \
                                                f1.proximal(u, tau*scalar).as_array())
                                   
        
        # proximal conjugate
        numpy.testing.assert_array_almost_equal(f_scaled_no_data.proximal_conjugate(u, tau).as_array(), \
                                                (u/(1 + tau/(2*scalar) )).as_array(), decimal=4)
        
        numpy.testing.assert_array_almost_equal(f_scaled_data.proximal_conjugate(u, tau).as_array(), \
                                                ((u - tau * b)/(1 + tau/(2*scalar) )).as_array(), decimal=4)   
        
        
        u_out_no_out = ig.allocate('random_int')         
        res_no_out = f_scaled_data.proximal_conjugate(u_out_no_out, 0.5)          
              
        res_out = ig.allocate()        
        f_scaled_data.proximal_conjugate(u_out_no_out, 0.5, out = res_out)
        
        numpy.testing.assert_array_almost_equal(res_no_out.as_array(), \
                                                res_out.as_array(), decimal=4)  
        
        ig1 = ImageGeometry(2,3)
        
        tau = 0.1
        
        u = ig1.allocate('random')
        b = ig1.allocate('random')
        
        scalar = 0.5
        f_scaled = scalar * L2NormSquared(b=b)
        f_noscaled = L2NormSquared(b=b)
        
        
        res1 = f_scaled.proximal(u, tau)
        res2 = f_noscaled.proximal(u, tau*scalar)
        
        # res2 = (u + tau*b)/(1+tau)
        
        numpy.testing.assert_array_almost_equal(res1.as_array(), \
                                                res2.as_array(), decimal=4)
        
        # Tests for weighted L2NormSquared
        ig = ImageGeometry(voxel_num_x = 3, voxel_num_y = 3)
        weight = ig.allocate('random')
        
        f = WeightedL2NormSquared(weight=weight)                                              
        x = ig.allocate(0.4)
        
        res1 = f(x)
        res2 = (weight * (x**2)).sum()
        numpy.testing.assert_almost_equal(res1, res2, decimal=4)
        
        # gradient for weighted L2NormSquared    
        res1 = f.gradient(x)
        res2 = 2*weight*x
        out = ig.allocate()
        f.gradient(x, out = out)
        numpy.testing.assert_array_almost_equal(res1.as_array(), \
                                                out.as_array(), decimal=4)  
        numpy.testing.assert_array_almost_equal(res2.as_array(), \
                                                out.as_array(), decimal=4)  
        
        
        # convex conjugate for weighted L2NormSquared       
        res1 = f.convex_conjugate(x)
        res2 = 1/4 * (x/weight.sqrt()).squared_norm()
        numpy.testing.assert_array_almost_equal(res1, \
                                                res2, decimal=4)   
        
        # proximal for weighted L2NormSquared       
        tau = 0.3
        out = ig.allocate()
        res1 = f.proximal(x, tau)
        f.proximal(x, tau, out = out)
        res2 = x/(1+2*tau*weight)
        numpy.testing.assert_array_almost_equal(res1.as_array(), \
                                                res2.as_array(), decimal=4)  
        tau = 0.3
        out = ig.allocate()
        res1 = f.proximal_conjugate(x, tau)   
        res2 = x/(1 + tau/(2*weight))    
        numpy.testing.assert_array_almost_equal(res1.as_array(), \
                                                res2.as_array(), decimal=4)  
            
        b = ig.allocate('random')
        f1 = TranslateFunction(WeightedL2NormSquared(weight=weight), b) 
        f2 = WeightedL2NormSquared(weight = weight, b=b)
        res1 = f1(x)
        res2 = f2(x)
        numpy.testing.assert_almost_equal(res1, res2, decimal=4)
        
        f1 = WeightedL2NormSquared(b=b)
        f2 = L2NormSquared(b=b)
        
        numpy.testing.assert_almost_equal(f1.L, f2.L, decimal=4)
        numpy.testing.assert_almost_equal(f1.L, 2, decimal=4)
        numpy.testing.assert_almost_equal(f2.L, 2, decimal=4)
        
        
    def tests_for_LS_weightedLS(self):                
        ig = ImageGeometry(40,30)
        
        numpy.random.seed(1)

        A = IdentityOperator(ig)
        b = ig.allocate('random')
        x = ig.allocate('random')
        c = numpy.float64(0.3)
        
        weight = ig.allocate('random') 
        
        D = DiagonalOperator(weight)
        norm_weight = numpy.float64(D.norm())
        
        f1 = LeastSquares(A, b, c, weight) 
        f2 = LeastSquares(A, b, c)
        
        # check Lipshitz    
        numpy.testing.assert_almost_equal(f2.L, 2 * c * (A.norm()**2))   
        numpy.testing.assert_almost_equal(f1.L, numpy.float64(2.) * c * norm_weight * (A.norm()**2)) 
            
        # check call with weight                   
        res1 = c * (A.direct(x)-b).dot(weight * (A.direct(x) - b))
        res2 = f1(x)    
        numpy.testing.assert_almost_equal(res1, res2)
        
        # check call without weight                  
        #res1 = c * (A.direct(x)-b).dot((A.direct(x) - b))
        res1 = c * (A.direct(x)-b).squared_norm()
        res2 = f2(x)    
        numpy.testing.assert_almost_equal(res1, res2) 
        
        # check gradient with weight             
        out = ig.allocate(None)
        res1 = f1.gradient(x)
        #out = f1.gradient(x)
        f1.gradient(x, out=out)
        res2 = 2 * c * A.adjoint(weight*(A.direct(x)-b))
        numpy.testing.assert_array_almost_equal(res1.as_array(), res2.as_array())
        numpy.testing.assert_array_almost_equal(out.as_array(), res2.as_array())
        
        # check gradient without weight             
        out = ig.allocate()
        res1 = f2.gradient(x)
        f2.gradient(x, out = out)
        res2 = 2*c*A.adjoint(A.direct(x)-b)
        numpy.testing.assert_array_almost_equal(res1.as_array(), res2.as_array())
        numpy.testing.assert_array_almost_equal(out.as_array(), res2.as_array())
        

        ig2 = ImageGeometry(100,100,100)
        A = IdentityOperator(ig2)
        b = ig2.allocate('random')
        x = ig2.allocate('random')
        c = 0.3
        
        weight = ig2.allocate('random')     
        
        weight_operator = DiagonalOperator(weight.sqrt())
        tmp_A = CompositionOperator(weight_operator, A)
        tmp_b = weight_operator.direct(b)
    
        f1 = LeastSquares(tmp_A, tmp_b, c)    
        f2 = LeastSquares(A, b, c, weight)
        
        t0 = timer()
        res1 = f1(x)
        t1 = timer()

        t2 = timer()
        res2 = f2(x)
        t3 = timer()
        
        numpy.testing.assert_almost_equal(res1, res2, decimal=2)          


    def test_Lipschitz(self):            
        M, N = 50, 50
        ig = ImageGeometry(voxel_num_x=M, voxel_num_y = N)
        b = ig.allocate('random', seed=1)
        operator = 3 * IdentityOperator(ig)
            
        u = ig.allocate('random_int', seed = 50)
        func2 = LeastSquares(operator, b, 0.5)
        assert func2.L != 2
        func2.L = 2
        assert func2.L == 2
    
    
    def test_Lipschitz2(self):
        M, N = 50, 50
        ig = ImageGeometry(voxel_num_x=M, voxel_num_y = N)
        b = ig.allocate('random', seed=1)
        operator = 3 * IdentityOperator(ig)
            
        u = ig.allocate('random_int', seed = 50)
        func2 = LeastSquares(operator, b, 0.5)
        func1 = ConstantFunction(0.3)
        f3 = func1 + func2
        assert f3.L != 2
        func2.L = 2
        assert func2.L == 2
    
    
    def test_Lipschitz3(self):
        M, N = 50, 50
        ig = ImageGeometry(voxel_num_x=M, voxel_num_y = N)
        b = ig.allocate('random', seed=1)
        operator = 3 * IdentityOperator(ig)
            
        u = ig.allocate('random_int', seed = 50)
        # func2 = LeastSquares(operator, b, 0.5)
        func1 = ConstantFunction(0.3)
        f3 = TranslateFunction(func1, 3)
        assert f3.L != 2
        f3.L = 2
        assert f3.L == 2
    
    
    def test_Lipschitz4(self):
        M, N = 50, 50
        ig = ImageGeometry(voxel_num_x=M, voxel_num_y = N)
        b = ig.allocate('random', seed=1)
        operator = 3 * IdentityOperator(ig)
            
        u = ig.allocate('random_int', seed = 50)
        # func2 = LeastSquares(operator, b, 0.5)
        func1 = ConstantFunction(0.3)
        f3 = func1 + 3
        assert f3.L == 0
        f3.L = 2
        assert f3.L == 2
        assert func1.L == 0
        with self.assertRaises(AttributeError):
            func1.L = 2
            
        f2 = LeastSquares(operator, b, 0.5)
        f4 = 2 * f2
        assert f4.L == 2 * f2.L
        
        f4.L = 10
        assert f4.L != 2 * f2.L  
        
        f4 = -2 * f2
        assert f4.L == 2 * f2.L


class TestTotalVariation(unittest.TestCase):

    def setUp(self) -> None:
        self.tv = TotalVariation()
        self.alpha = 0.15
        self.tv_scaled = self.alpha * TotalVariation()
        self.tv_iso = TotalVariation()
        self.tv_aniso = TotalVariation(isotropic=False)
        self.ig_real = ImageGeometry(3,4)   
        self.grad = GradientOperator(self.ig_real)  
        
    def test_regularisation_parameter(self):
        np.testing.assert_almost_equal(self.tv.regularisation_parameter, 1.)


    def test_regularisation_parameter2(self):
        np.testing.assert_almost_equal(self.tv_scaled.regularisation_parameter, self.alpha)


    def test_rmul(self):
        assert isinstance(self.tv_scaled, TotalVariation)


    def test_regularisation_parameter3(self):
        with self.assertRaises(TypeError):
            self.tv.regularisation_parameter = 'string'
            

    def test_rmul2(self):
        alpha = 'string'
        with self.assertRaises(TypeError):
            tv = alpha * TotalVariation()
            

    def test_call_real_isotropic(self):
        x_real = self.ig_real.allocate('random', seed=4)  
        
        res1 = self.tv_iso(x_real)
        res2 = self.grad.direct(x_real).pnorm(2).sum()
        np.testing.assert_equal(res1, res2)  


    def test_call_real_anisotropic(self):
        x_real = self.ig_real.allocate('random', seed=4) 
        
        res1 = self.tv_aniso(x_real)
        res2 = self.grad.direct(x_real).pnorm(1).sum()
        np.testing.assert_equal(res1, res2)                
    

    @unittest.skipUnless(has_reg_toolkit, "Regularisation Toolkit not present")
    def test_compare_regularisation_toolkit(self):
        data = dataexample.SHAPES.get(size=(64,64))
        ig = data.geometry
        ag = ig

        np.random.seed(0)
        # Create noisy data. 
        n1 = np.random.normal(0, 0.0005, size = ig.shape)
        noisy_data = ig.allocate()
        noisy_data.fill(n1+data.as_array())
        
        alpha = 0.1
        iters = 500
            
        # CIL_FGP_TV no tolerance
        g_CIL = alpha * TotalVariation(iters, tolerance=None, lower = 0, info = True)
        t0 = timer()
        res1 = g_CIL.proximal(noisy_data, 1.)
        t1 = timer()
        # print(t1-t0)
        
        r_alpha = alpha
        r_iterations = iters
        r_tolerance = 1e-9
        r_iso = True
        r_nonneg = True
        g_CCPI_reg_toolkit = alpha * FGP_TV(max_iteration=r_iterations, tolerance=r_tolerance, 
             isotropic=r_iso, nonnegativity=r_nonneg, device='cpu')
        
        t2 = timer()
        res2 = g_CCPI_reg_toolkit.proximal(noisy_data, 1.)
        t3 = timer()
        
        np.testing.assert_array_almost_equal(res1.as_array(), res2.as_array(), decimal = 4)

        ###################################################################
        ###################################################################
        ###################################################################
        ###################################################################    
        
        # print("Compare CIL_FGP_TV vs CCPiReg_FGP_TV with iterations.")
        iters = 408
        # CIL_FGP_TV no tolerance
        g_CIL = alpha * TotalVariation(iters, tolerance=1e-9, lower = 0.)
        t0 = timer()
        res1 = g_CIL.proximal(noisy_data, 1.)
        t1 = timer()
        # print(t1-t0)
        
        r_alpha = alpha
        r_iterations = iters
        r_tolerance = 1e-9
        r_iso = True
        r_nonneg = True
        g_CCPI_reg_toolkit = alpha * FGP_TV(max_iteration=r_iterations, tolerance=r_tolerance, 
             isotropic=r_iso, nonnegativity=r_nonneg, device='cpu')

        t2 = timer()
        res2 = g_CCPI_reg_toolkit.proximal(noisy_data, 1.)
        t3 = timer()
        # print(t3-t2)
        np.testing.assert_array_almost_equal(res1.as_array(), res2.as_array(), decimal=3)    
        
        ###################################################################
        ###################################################################
        ###################################################################
        ###################################################################
    
    
    @unittest.skipUnless(has_tomophantom and has_reg_toolkit, "Missing Tomophantom or Regularisation-Toolkit")
    def test_compare_regularisation_toolkit_tomophantom(self):
        # print ("Building 3D phantom using TomoPhantom software")
        model = 13 # select a model number from the library
        N_size = 64 # Define phantom dimensions using a scalar value (cubic phantom)
        #This will generate a N_size x N_size x N_size phantom (3D)
        
        ig = ImageGeometry(N_size, N_size, N_size)
        data = TomoPhantom.get_ImageData(num_model=model, geometry=ig)

        noisy_data = noise.gaussian(data, seed=10)
        
        alpha = 0.1
        iters = 100
        
        # print("Use tau as an array of ones")
        # CIL_TotalVariation no tolerance
        g_CIL = alpha * TotalVariation(iters, tolerance=None, info=True)
        # res1 = g_CIL.proximal(noisy_data, ig.allocate(1.))
        t0 = timer()   
        res1 = g_CIL.proximal(noisy_data, ig.allocate(1.))
        t1 = timer()
        # print(t1-t0)

        # CCPi Regularisation toolkit high tolerance
        
        r_alpha = alpha
        r_iterations = iters
        r_tolerance = 1e-9
        r_iso = True
        r_nonneg = True
        g_CCPI_reg_toolkit = alpha * FGP_TV(max_iteration=r_iterations, tolerance=r_tolerance, 
             isotropic=r_iso, nonnegativity=r_nonneg, device='cpu')


        t2 = timer()
        res2 = g_CCPI_reg_toolkit.proximal(noisy_data, 1.)
        t3 = timer()
        # print (t3-t2)
        
        np.testing.assert_allclose(res1.as_array(), res2.as_array(), atol=7.5e-2)


class TestKullbackLeiblerNumba(unittest.TestCase):
    def setUp(self):
        #numpy.random.seed(1)
        M, N, K =  2, 3, 4
        ig = ImageGeometry(N, M)
        
        u1 = ig.allocate('random', seed = 500)
        u1 = ig.allocate(0.2)  
        #g1 = ig.allocate('random', seed = 100)
        g1 = ig.allocate(1)

        b1 = ig.allocate('random', seed = 1000)
        eta = ig.allocate(1e-3)

        mask = ig.allocate(1)

        mask.fill(0, horizontal_x=0)

        mask_c = ig.allocate(0)
        mask_c.fill(1, horizontal_x=0)

        f = KullbackLeibler(b=g1, backend="numba", eta=eta)
        f_np = KullbackLeibler(b=g1, backend="numpy", eta=eta)

        # mask is on vartical=0
        # separate the u1 vertical=0
<<<<<<< HEAD
        f_mask = KullbackLeibler(b=g1.copy(), backend="numba", mask=mask.copy(), eta=eta.copy())
        f_mask_c = KullbackLeibler(b=g1.copy(), backend="numba", mask=mask_c.copy(), eta=eta.copy())
        f_on_mask = KullbackLeibler(b=g1.subset(horizontal_x=0), backend="numba", eta=eta.subset(horizontal_x=0))
        u1_on_mask = u1.subset(horizontal_x=0)
=======
        f_mask = KullbackLeibler(b=g1.copy(), use_numba=True, mask=mask.copy(), eta=eta.copy())
        f_mask_c = KullbackLeibler(b=g1.copy(), use_numba=True, mask=mask_c.copy(), eta=eta.copy())
        f_on_mask = KullbackLeibler(b=g1.get_slice(horizontal_x=0), use_numba=True, eta=eta.get_slice(horizontal_x=0))
        u1_on_mask = u1.get_slice(horizontal_x=0)
>>>>>>> de84d200

        tau = 400.4
        self.tau = tau
        self.u1 = u1
        self.g1 = g1
        self.b1 = b1
        self.eta = eta
        self.f = f
        self.f_np = f_np
        self.mask = mask
        self.mask_c = mask_c
        self.f_mask = f_mask
        self.f_mask_c = f_mask_c
        self.f_on_mask = f_on_mask
        self.u1_on_mask = u1_on_mask


    @unittest.skipUnless(has_numba, "Skipping because numba isn't installed")
    def test_KullbackLeibler_numba_call(self):
        f = self.f
        f_np = self.f_np
        tau = self.tau
        u1 = self.u1

        numpy.testing.assert_allclose(f(u1), f_np(u1),  rtol=1e-5)


    @unittest.skipUnless(has_numba, "Skipping because numba isn't installed")
    def test_KullbackLeibler_numba_call_mask(self):
        f = self.f
        f_np = self.f_np
        tau = self.tau
        u1 = self.u1
        g1 = self.g1
        mask = self.mask

        u1_on_mask = self.u1_on_mask
        f_on_mask = self.f_on_mask
        f_mask = self.f_mask
        f_mask_c = self.f_mask_c
        
        numpy.testing.assert_allclose(f_mask(u1) + f_mask_c(u1), f(u1),  rtol=1e-5)


    @unittest.skipUnless(has_numba, "Skipping because numba isn't installed")
    def test_KullbackLeibler_numba_proximal(self):
        f = self.f
        f_np = self.f_np
        tau = self.tau
        u1 = self.u1

        numpy.testing.assert_allclose(f.proximal(u1,tau=tau).as_array(), 
                                      f_np.proximal(u1,tau=tau).as_array(), rtol=7e-3)
        numpy.testing.assert_array_almost_equal(f.proximal(u1,tau=tau).as_array(), 
        f_np.proximal(u1,tau=tau).as_array(), decimal=4)
        
    
    @unittest.skipUnless(has_numba, "Skipping because numba isn't installed")
    def test_KullbackLeibler_numba_proximal_arr(self):
        f = self.f
        f_np = self.f_np
        tau = self.u1.copy()
        tau.fill(self.tau)
        u1 = self.u1
        a = f.proximal(u1,tau=self.tau)
        b = f.proximal(u1,tau=tau)
        numpy.testing.assert_allclose(f.proximal(u1,tau=self.tau).as_array(), 
                                      f.proximal(u1,tau=tau).as_array(), rtol=7e-3)
        numpy.testing.assert_array_almost_equal(f.proximal(u1,tau=self.tau).as_array(), 
                                                f.proximal(u1,tau=tau).as_array(), decimal=4)


    @unittest.skipUnless(has_numba, "Skipping because numba isn't installed")
    def test_KullbackLeibler_numba_gradient(self):
        f = self.f
        f_np = self.f_np
        tau = self.tau
        u1 = self.u1

        numpy.testing.assert_allclose(f.gradient(u1).as_array(), f_np.gradient(u1).as_array(), rtol=1e-3)


    @unittest.skipUnless(has_numba, "Skipping because numba isn't installed")
    def test_KullbackLeibler_numba_convex_conjugate(self):
        f = self.f
        f_np = self.f_np
        tau = self.tau
        u1 = self.u1

        numpy.testing.assert_allclose(f.convex_conjugate(u1), f_np.convex_conjugate(u1), rtol=1e-3)


    @unittest.skipUnless(has_numba, "Skipping because numba isn't installed")
    def test_KullbackLeibler_numba_proximal_conjugate_arr(self):
        f = self.f
        f_np = self.f_np
        tau = self.tau
        u1 = self.u1

        numpy.testing.assert_allclose(f.proximal_conjugate(u1,tau=tau).as_array(), 
                        f_np.proximal_conjugate(u1,tau=tau).as_array(), rtol=1e-3)


    @unittest.skipUnless(has_numba, "Skipping because numba isn't installed")
    def test_KullbackLeibler_numba_convex_conjugate_mask(self):
        f = self.f
        tau = self.tau
        u1 = self.u1

        mask = self.mask
        f_mask = self.f_mask
        f_mask_c = self.f_mask_c
        f_on_mask = self.f_on_mask
        u1_on_mask = self.u1_on_mask

        numpy.testing.assert_allclose(
            f.convex_conjugate(u1), 
            f_mask.convex_conjugate(u1) + f_mask_c.convex_conjugate(u1) ,\
                 rtol=1e-3)


    @unittest.skipUnless(has_numba, "Skipping because numba isn't installed")
    def test_KullbackLeibler_numba_proximal_conjugate_mask(self):
        f = self.f
        f_mask = self.f_mask
        f_mask_c = self.f_mask_c
        x = self.u1
        m = self.mask
        m_c = self.mask_c
        tau = self.tau

        out = x * 0
        out_c = x * 0
        f_mask_c.proximal_conjugate(x,tau=tau, out=out_c)
        f_mask.proximal_conjugate(x,tau=tau, out=out)
        numpy.testing.assert_allclose(f.proximal_conjugate(x,tau=tau).as_array(), 
                                      (out + out_c).as_array(), rtol=7e-3)
        # print ("f.prox_conj\n"       , f.proximal_conjugate(x,tau=tau).as_array())
        # print ("f_mask.prox_conj\n"  , out.as_array())
        # print ("f_mask_c.prox_conj\n", out_c.as_array())
        b = f_mask_c.proximal_conjugate(x,tau=tau)
        a = f_mask.proximal_conjugate(x,tau=tau)
        numpy.testing.assert_allclose(f.proximal_conjugate(x,tau=tau).as_array(), 
                                      (f_mask.proximal_conjugate(x,tau=tau) +\
                                      f_mask_c.proximal_conjugate(x, tau=tau)) .as_array(), rtol=7e-3)


    def tearDown(self):
        pass


class TestLeastSquares(unittest.TestCase):
    def setUp(self) -> None:
        ig = ImageGeometry(10,2)
        A = IdentityOperator(ig)
        self.A = A
        self.ig = ig
        return super().setUp()


    def test_rmul(self):
        ig = self.ig
        A = self.A
        b = ig.allocate(1)
        x = ig.allocate(3)
        c = 1.
        constant = 2.
        ls = LeastSquares(A, b, c=c)
        twicels = constant * ls

        assert constant * ls.c == twicels.c

    def test_rmul_with_call(self):
        ig = self.ig
        A = self.A
        b = ig.allocate(1)
        x = ig.allocate(3)
        c = 1.
        constant = 2.
        ls = LeastSquares(A, b, c=c)
        twicels = constant * ls

        np.testing.assert_almost_equal( constant * ls(x) , twicels(x))


    def test_rmul_with_Lipschitz(self):
        ig = self.ig
        A = self.A
        b = ig.allocate(1)
        x = ig.allocate(3)
        c = 1.
        constant = 2.
        ls = LeastSquares(A, b, c=c)
        twicels = constant * ls

        np.testing.assert_almost_equal( constant * ls.L , twicels.L)


    def test_rmul_with_gradient(self):
        ig = self.ig
        A = self.A
        b = ig.allocate(1)
        x = ig.allocate(3)
        c = 1.
        constant = 2.
        ls = LeastSquares(A, b, c=c)
        twicels = constant * ls

        y1 = ls.gradient(x)
        y2 = twicels.gradient(x)
        np.testing.assert_array_almost_equal( constant * y1.as_array(), y2.as_array())

        ls.gradient(x, out=y2)
        twicels.gradient(x, out=y1)
        np.testing.assert_array_almost_equal( constant * y2.as_array(), y1.as_array())
        
        
# tests for OperatorCompositionFunction
class TestOperatorCompositionFunctionWithWrongInterfaceFunction(unittest.TestCase):
    def setUp(self):
        ig = ImageGeometry(2,2)
        I = IdentityOperator(ig)
        
        x = ig.allocate(0)
        class NotAFunction(object):
            pass
        ocf = OperatorCompositionFunction(NotAFunction(), I)
        self.pars = (ig, I, x, ocf)


    def tearDown(self):
        pass


    def test_call(self):
        ig , I, x, ocf = self.pars
        
        with self.assertRaises(TypeError):
            ocf(x)
            

    def test_L(self):
        ig , I, x, ocf = self.pars
        with self.assertRaises(AttributeError):
            ocf.L


    def test_gradient(self):
        ig , I, x, ocf = self.pars
        with self.assertRaises(AttributeError):
            ocf.gradient(x)
            
            
    def test_proximal(self):
        ig , I, x, ocf = self.pars
        with self.assertRaises(NotImplementedError):
            ocf.proximal(x, tau=1)
            
            
    def test_proximal_conjugate(self):
        ig , I, x, ocf = self.pars
        with self.assertRaises(NotImplementedError):
            ocf.proximal_conjugate(x, tau=1)
            
            
    def test_convex_conjugate(self):
        ig , I, x, ocf = self.pars
        with self.assertRaises(NotImplementedError):
            ocf.convex_conjugate(x)
            
            
    def test_proximal_conjugate(self):
        ig , I, x, ocf = self.pars
        with self.assertRaises(NotImplementedError):
            ocf.proximal_conjugate(x, tau=1)
            
            
class TestOperatorCompositionFunctionWithWrongInterfaceFunctionAddScalar(TestOperatorCompositionFunctionWithWrongInterfaceFunction):
    def setUp(self):
        ig = ImageGeometry(2,2)
        I = IdentityOperator(ig)
        
        x = ig.allocate(0)
        class NotAFunction(object):
            pass
        ocf = OperatorCompositionFunction(NotAFunction(), I) + 1
        self.pars = (ig, I, x, ocf)


class TestOperatorCompositionFunctionWithWrongInterfaceFunctionMultiplyScalar(TestOperatorCompositionFunctionWithWrongInterfaceFunction):
    def setUp(self):
        ig = ImageGeometry(2,2)
        I = IdentityOperator(ig)
        
        x = ig.allocate(0)
        class NotAFunction(object):
            pass
        ocf = OperatorCompositionFunction(NotAFunction(), I) * 2.
        self.pars = (ig, I, x, ocf)


class TestOperatorCompositionFunctionWithWrongInterfaceFunctionAddFunction(TestOperatorCompositionFunctionWithWrongInterfaceFunction):
    def setUp(self):
        ig = ImageGeometry(2,2)
        I = IdentityOperator(ig)
        
        x = ig.allocate(0)
        class NotAFunction(object):
            pass
        ocf = OperatorCompositionFunction(NotAFunction(), I) + IndicatorBox()
        self.pars = (ig, I, x, ocf)


class TestOperatorCompositionFunctionWithWrongInterfaceOperator(TestOperatorCompositionFunctionWithWrongInterfaceFunction):
    def setUp(self):
        ig = ImageGeometry(2,2)
        F = IndicatorBox()
        
        x = ig.allocate(0)
        class NotAnOperator(object):
            pass
        nao = NotAnOperator()
        ocf = OperatorCompositionFunction(F, nao)
        self.pars = (ig, nao, x, ocf)


    def tearDown(self):
        pass


    def test_call(self):
        ig , I, x, ocf = self.pars
        
        with self.assertRaises(AttributeError):
            ocf(x)
            
            
class TestOperatorCompositionFunctionWithWrongInterfaceOperatorScaled(TestOperatorCompositionFunctionWithWrongInterfaceOperator):
    def setUp(self):
        ig = ImageGeometry(2,2)
        F = IndicatorBox()
        
        x = ig.allocate(0)
        class NotAnOperator(object):
            def __mul__(self, value):
                return self
        nao = NotAnOperator() * 2
        ocf = OperatorCompositionFunction(F, nao)
        self.pars = (ig, nao, x, ocf)


class TestBlockFunction(unittest.TestCase):
    def setUp(self):
        # M, N = 50, 50
        # ig = ImageGeometry(voxel_num_x=M, voxel_num_y = N)
        # b = ig.allocate('random', seed=1)
        
        # print('Check call with IdentityOperator operator... OK\n')
        # operator = 3 * IdentityOperator(ig)
            
        # u = ig.allocate('random_int', seed = 50)
        # func2 = LeastSquares(operator, b, 0.5)
        func1 = ConstantFunction(0.3)
        func2 = ConstantFunction(-1.0)
        self.funcs = [ func1 , func2 ]
        # self.ig = ig


    def tearDown(self) -> None:
        return super().tearDown()


    def test_iterator(self):
        bf = BlockFunction(*self.funcs)
        for el in bf:
            assert isinstance(el, ConstantFunction)


    def test_rmul_with_scalar_return(self):
        bf = BlockFunction(*self.funcs)
        bf2 = 2*bf
        assert isinstance(bf2, BlockFunction)


    def test_getitem(self):
        bf = BlockFunction(*self.funcs)
        assert isinstance(bf[0], ConstantFunction)
        assert isinstance(bf[1], ConstantFunction)
        
        
    def test_rmul_with_scalar1(self):
        bf0 = BlockFunction(*self.funcs)
        bf = 2*bf0

        for i in range(2):
            assert bf[i].constant == 2*bf0[i].constant


    def test_rmul_with_scalar2(self):
        bf0 = BlockFunction(L1Norm())
        bf = 2*bf0
        assert isinstance(bf[0], ScaledFunction)<|MERGE_RESOLUTION|>--- conflicted
+++ resolved
@@ -1018,17 +1018,10 @@
 
         # mask is on vartical=0
         # separate the u1 vertical=0
-<<<<<<< HEAD
-        f_mask = KullbackLeibler(b=g1.copy(), backend="numba", mask=mask.copy(), eta=eta.copy())
-        f_mask_c = KullbackLeibler(b=g1.copy(), backend="numba", mask=mask_c.copy(), eta=eta.copy())
-        f_on_mask = KullbackLeibler(b=g1.subset(horizontal_x=0), backend="numba", eta=eta.subset(horizontal_x=0))
-        u1_on_mask = u1.subset(horizontal_x=0)
-=======
         f_mask = KullbackLeibler(b=g1.copy(), use_numba=True, mask=mask.copy(), eta=eta.copy())
         f_mask_c = KullbackLeibler(b=g1.copy(), use_numba=True, mask=mask_c.copy(), eta=eta.copy())
         f_on_mask = KullbackLeibler(b=g1.get_slice(horizontal_x=0), use_numba=True, eta=eta.get_slice(horizontal_x=0))
         u1_on_mask = u1.get_slice(horizontal_x=0)
->>>>>>> de84d200
 
         tau = 400.4
         self.tau = tau
