--- conflicted
+++ resolved
@@ -344,15 +344,6 @@
     def fill(self, array, **dimension):
         '''fills the internal numpy array with the one provided'''
         if dimension == {}:
-<<<<<<< HEAD
-            if numpy.shape(array) != numpy.shape(self.array):
-                raise ValueError('Cannot fill with the provided array.' + \
-                                 'Expecting {0} got {1}'.format(
-                                         numpy.shape(self.array),
-                                         numpy.shape(array)))
-            # copy by reference, does not require more memory
-            self.array = array
-=======
             if issubclass(type(array), DataContainer) or\
                issubclass(type(array), numpy.ndarray):
                 if array.shape != self.shape:
@@ -364,7 +355,6 @@
                 else:
                     #self.array[:] = array
                     numpy.copyto(self.array, array)
->>>>>>> 8584140e
         else:
             
             command = 'self.array['
@@ -387,11 +377,8 @@
     
     ## algebra 
     
-<<<<<<< HEAD
-    def __add__(self, other , *args, out=None, **kwargs):
-=======
+
     def __add__(self, other , out=None, *args, **kwargs):
->>>>>>> 8584140e
         if issubclass(type(other), DataContainer):    
             if self.check_dimensions(other):
                 out = self.as_array() + other.as_array()
@@ -542,10 +529,6 @@
     
     def __iadd__(self, other):
         if isinstance(other, (int, float)) :
-<<<<<<< HEAD
-=======
-            #print ("__iadd__", self.array.shape)
->>>>>>> 8584140e
             numpy.add(self.array, other, out=self.array)
         elif issubclass(type(other), DataContainer):
             if self.check_dimensions(other):
@@ -557,26 +540,18 @@
     
     def __imul__(self, other):
         if isinstance(other, (int, float)) :
-<<<<<<< HEAD
-            numpy.multiply(self.array, other, out=self.array)
-=======
             #print ("__imul__", self.array.shape)
             #print ("type(self)", type(self))
             #print ("self.array", self.array, other)
             arr = self.as_array()
             #print ("arr", arr)
             numpy.multiply(arr, other, out=arr)
->>>>>>> 8584140e
         elif issubclass(type(other), DataContainer):
             if self.check_dimensions(other):
                 numpy.multiply(self.array, other.array, out=self.array)
             else:
                 raise ValueError('Dimensions do not match')
         return self
-<<<<<<< HEAD
-        #return self * other
-=======
->>>>>>> 8584140e
     # __imul__
     
     def __isub__(self, other):
@@ -659,11 +634,8 @@
     
     ## binary operations
             
-<<<<<<< HEAD
-    def pixel_wise_binary(self,pwop, x2 , *args, out=None,  **kwargs):    
-=======
+
     def pixel_wise_binary(self,pwop, x2 , out=None, *args,  **kwargs):    
->>>>>>> 8584140e
         if out is None:
             if isinstance(x2, (int, float, complex)):
                 out = pwop(self.as_array() , x2 , *args, **kwargs )
@@ -703,21 +675,7 @@
         else:
             raise ValueError (message(type(self),  "incompatible class:" , pwop.__name__, type(out)))
     
-<<<<<<< HEAD
-    def add(self, other , *args, out=None, **kwargs):
-        return self.pixel_wise_binary(numpy.add, other, *args, out=out, **kwargs)
-    
-    def subtract(self, other , *args, out=None, **kwargs):
-        return self.pixel_wise_binary(numpy.subtract, other, *args, out=out, **kwargs)
-
-    def multiply(self, other , *args, out=None, **kwargs):
-        return self.pixel_wise_binary(numpy.multiply, other, *args, out=out, **kwargs)
-    
-    def divide(self, other , *args, out=None, **kwargs):
-        return self.pixel_wise_binary(numpy.divide, other, *args, out=out, **kwargs)
-    
-    def power(self, other , *args, out=None, **kwargs):
-=======
+
     def add(self, other , out=None, *args, **kwargs):
         return self.pixel_wise_binary(numpy.add, other, *args, out=out, **kwargs)
     
@@ -731,7 +689,6 @@
         return self.pixel_wise_binary(numpy.divide, other, *args, out=out, **kwargs)
     
     def power(self, other , out=None, *args, **kwargs):
->>>>>>> 8584140e
         return self.pixel_wise_binary(numpy.power, other, *args, out=out, **kwargs)
     
     def maximum(self,x2, out=None):
@@ -739,11 +696,8 @@
     
     ## unary operations
     
-<<<<<<< HEAD
-    def pixel_wise_unary(self,pwop, *args, out=None,  **kwargs):
-=======
+
     def pixel_wise_unary(self,pwop, out=None, *args,  **kwargs):
->>>>>>> 8584140e
         if out is None:
             out = pwop(self.as_array() , *args, **kwargs )
             return type(self)(out,
