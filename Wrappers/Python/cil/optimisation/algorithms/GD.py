#  Copyright 2019 United Kingdom Research and Innovation
#  Copyright 2019 The University of Manchester
#
#  Licensed under the Apache License, Version 2.0 (the "License");
#  you may not use this file except in compliance with the License.
#  You may obtain a copy of the License at
#
#      http://www.apache.org/licenses/LICENSE-2.0
#
#  Unless required by applicable law or agreed to in writing, software
#  distributed under the License is distributed on an "AS IS" BASIS,
#  WITHOUT WARRANTIES OR CONDITIONS OF ANY KIND, either express or implied.
#  See the License for the specific language governing permissions and
#  limitations under the License.
#
# Authors:
# CIL Developers, listed at: https://github.com/TomographicImaging/CIL/blob/master/NOTICE.txt

import numpy
from cil.optimisation.algorithms import Algorithm
import logging
from cil.optimisation.utilities import ConstantStepSize, ArmijoStepSizeRule, StepSizeRule
from warnings import warn
from numbers import Real

log = logging.getLogger(__name__)


class GD(Algorithm):
    """Gradient Descent algorithm

    Parameters
    ----------
    initial: DataContainer (e.g. ImageData)
        The initial point for the optimisation 
    f: CIL function (:meth:`~cil.optimisation.functions.Function`. ) with a defined gradient method 
        The function to be minimised. 
    step_size: positive real float or subclass of :meth:`~cil.optimisation.utilities.StepSizeRule`, default = None 
        If you pass a float this will be used as a constant step size. If left as None and do not pass a step_size_rule then the Armijio rule will be used to perform backtracking to choose a step size at each iteration. If a child class of :meth:`cil.optimisation.utilities.StepSizeRule`' is passed then it's method `get_step_size` is called for each update. 
    preconditioner: class with a `apply` method or a function that takes an initialised CIL function as an argument and modifies a provided `gradient`.
            This could be a custom `preconditioner` or one provided in :meth:`~cil.optimisation.utilities.preconditioner`. If None is passed  then `self.gradient_update` will remain unmodified. 

    """

<<<<<<< HEAD
    def __init__(self, initial=None, objective_function=None, step_size=None,   preconditioner=None, **kwargs):
=======
    def __init__(self, initial=None, f=None, step_size=None, rtol=1e-5, atol=1e-8,  preconditioner=None, **kwargs):
>>>>>>> 72d147cd
        '''GD algorithm creator
        '''

        self.alpha = kwargs.pop('alpha', None)
        self.beta = kwargs.pop('beta', None)
<<<<<<< HEAD
        self.rtol = kwargs.pop('rtol', None) # to be deprecated
        self.atol = kwargs.pop('atol', None) # to be deprecated
        
=======
        
        if kwargs.get('objective_function') is not None:
            warn('The argument `objective_function` will be deprecated in the future. Please use `f` instead.', DeprecationWarning, stacklevel=2)
            if f is not None:
                raise ValueError('The argument `objective_function` is being deprecated, replaced by `f`. Please use just `f` not both')
            f = kwargs.pop('objective_function')
            

>>>>>>> 72d147cd
        super().__init__(**kwargs)

        if self.alpha is not None or self.beta is not None:
            warn('To modify the parameters for the Armijo rule please use `step_size_rule=ArmijoStepSizeRule(alpha, beta, kmax)`. The arguments `alpha` and `beta` will be deprecated. ', DeprecationWarning, stacklevel=2)

<<<<<<< HEAD

        if self.rtol!=0 or self.atol!=0: # to be deprecated
            warn('`rtol` and `atol` are deprecated. For early stopping, please use a callback (cil.optimisation.utilities.callbacks),  for example `EarlyStoppingObjectiveValue`.', DeprecationWarning, stacklevel=2)
        else:
            logging.info('In a break with backwards compatibility, GD no longer automatically stops if the objective function is close to zero. For this functionality, please use a callback (cil.optimisation.utilities.callbacks).' )    
            
        if initial is not None and objective_function is not None:
            self.set_up(initial=initial, objective_function=objective_function,
=======
        self.rtol = rtol
        self.atol = atol
        if initial is not None and f is not None:
            self.set_up(initial=initial, f=f,
>>>>>>> 72d147cd
                        step_size=step_size,  preconditioner=preconditioner)

    def set_up(self, initial, f, step_size, preconditioner):
        '''initialisation of the algorithm

        Parameters
        ----------
        initial: DataContainer (e.g. ImageData)
            The initial point for the optimisation 
        f: CIL function with a defined gradient 
            The function to be minimised. 
        step_size: positive real float or subclass of :meth:`~cil.optimisation.utilities.StepSizeRule`, default = None 
            If you pass a float this will be used as a constant step size. If left as None and do not pass a step_size_rule then the Armijio rule will be used to perform backtracking to choose a step size at each iteration. If a child class of :meth:`cil.optimisation.utilities.StepSizeRule`' is passed then it's method `get_step_size` is called for each update. 
        preconditioner: class with a `apply` method or a function that takes an initialised CIL function as an argument and modifies a provided `gradient`.
            This could be a custom `preconditioner` or one provided in :meth:`~cil.optimisation.utilities.preconditioner`. If None is passed  then `self.gradient_update` will remain unmodified. 

        '''

        log.info("%s setting up", self.__class__.__name__)

        self.x = initial.copy()
        self._objective_function = f

        if step_size is None:
            self.step_size_rule = ArmijoStepSizeRule(
                alpha=self.alpha, beta=self.beta)
        elif isinstance(step_size, Real):
            self.step_size_rule = ConstantStepSize(step_size)
        elif isinstance(step_size, StepSizeRule):
            self.step_size_rule = step_size
        else:
            raise TypeError(
                '`step_size` must be `None`, a Real float or a child class of :meth:`cil.optimisation.utilities.StepSizeRule`')
        self.gradient_update = initial.copy()

        self.configured = True

        self.preconditioner = preconditioner

        log.info("%s configured", self.__class__.__name__)

    def update(self):
        '''Performs a single iteration of the gradient descent algorithm'''
        self._objective_function.gradient(self.x, out=self.gradient_update)

        if self.preconditioner is not None:
            self.preconditioner.apply(
                self, self.gradient_update, out=self.gradient_update)

        step_size = self.step_size_rule.get_step_size(self)

        self.x.sapyb(1.0, self.gradient_update, -step_size, out=self.x)

    def update_objective(self):
        self.loss.append(self._objective_function(self.solution))

    def should_stop(self): # to be deprecated 
        '''Stopping criterion for the gradient descent algorithm '''
        check_should_stop = False 
        if self.rtol  is not None or self.atol is not None:
            check_should_stop = numpy.isclose(self.get_last_objective(), 0., rtol=self.rtol,
                          atol=self.atol, equal_nan=False)
        return super().should_stop() or  check_should_stop
            

    @property
    def step_size(self):
        if isinstance(self.step_size_rule, ConstantStepSize):
            return self.step_size_rule.step_size
        else:
            raise TypeError(
                "There is not a constant step size, it is set by a step-size rule")

    def calculate_objective_function_at_point(self, x):
        """ Calculates the objective at a given point x

        .. math:: f(x) + g(x)
        
        Parameters
        ----------
        x : DataContainer
        
        """
        return self._objective_function(x)
    
    @property
    def objective_function(self):
        warn('The attribute `objective_function` will be deprecated in the future. Please use `calculate_objective_function_at_point` instead.', DeprecationWarning, stacklevel=2)  
        return self._objective_function<|MERGE_RESOLUTION|>--- conflicted
+++ resolved
@@ -42,36 +42,27 @@
 
     """
 
-<<<<<<< HEAD
-    def __init__(self, initial=None, objective_function=None, step_size=None,   preconditioner=None, **kwargs):
-=======
-    def __init__(self, initial=None, f=None, step_size=None, rtol=1e-5, atol=1e-8,  preconditioner=None, **kwargs):
->>>>>>> 72d147cd
+
+    def __init__(self, initial=None, f=None, step_size=None,   preconditioner=None, **kwargs):
+
         '''GD algorithm creator
         '''
 
         self.alpha = kwargs.pop('alpha', None)
         self.beta = kwargs.pop('beta', None)
-<<<<<<< HEAD
         self.rtol = kwargs.pop('rtol', None) # to be deprecated
         self.atol = kwargs.pop('atol', None) # to be deprecated
         
-=======
-        
-        if kwargs.get('objective_function') is not None:
+
+        if kwargs.get('objective_function') is not None: # to be deprecated
             warn('The argument `objective_function` will be deprecated in the future. Please use `f` instead.', DeprecationWarning, stacklevel=2)
             if f is not None:
                 raise ValueError('The argument `objective_function` is being deprecated, replaced by `f`. Please use just `f` not both')
             f = kwargs.pop('objective_function')
             
 
->>>>>>> 72d147cd
-        super().__init__(**kwargs)
-
-        if self.alpha is not None or self.beta is not None:
+        if self.alpha is not None or self.beta is not None: # to be deprecated
             warn('To modify the parameters for the Armijo rule please use `step_size_rule=ArmijoStepSizeRule(alpha, beta, kmax)`. The arguments `alpha` and `beta` will be deprecated. ', DeprecationWarning, stacklevel=2)
-
-<<<<<<< HEAD
 
         if self.rtol!=0 or self.atol!=0: # to be deprecated
             warn('`rtol` and `atol` are deprecated. For early stopping, please use a callback (cil.optimisation.utilities.callbacks),  for example `EarlyStoppingObjectiveValue`.', DeprecationWarning, stacklevel=2)
@@ -80,12 +71,6 @@
             
         if initial is not None and objective_function is not None:
             self.set_up(initial=initial, objective_function=objective_function,
-=======
-        self.rtol = rtol
-        self.atol = atol
-        if initial is not None and f is not None:
-            self.set_up(initial=initial, f=f,
->>>>>>> 72d147cd
                         step_size=step_size,  preconditioner=preconditioner)
 
     def set_up(self, initial, f, step_size, preconditioner):
