#  Copyright 2019 United Kingdom Research and Innovation
#  Copyright 2019 The University of Manchester
#
#  Licensed under the Apache License, Version 2.0 (the "License");
#  you may not use this file except in compliance with the License.
#  You may obtain a copy of the License at
#
#      http://www.apache.org/licenses/LICENSE-2.0
#
#  Unless required by applicable law or agreed to in writing, software
#  distributed under the License is distributed on an "AS IS" BASIS,
#  WITHOUT WARRANTIES OR CONDITIONS OF ANY KIND, either express or implied.
#  See the License for the specific language governing permissions and
#  limitations under the License.
#
# Authors:
# CIL Developers, listed at: https://github.com/TomographicImaging/CIL/blob/master/NOTICE.txt

import unittest
import numpy
<<<<<<< HEAD
from unittest.mock import patch
=======
import sys
import os
>>>>>>> d58c330b

from cil.framework import DataContainer, ImageGeometry, ImageData, VectorGeometry, AcquisitionData, AcquisitionGeometry

from cil.utilities import dataexample
from cil.utilities import quality_measures

from cil.framework import AX, CastDataContainer, PixelByPixelDataProcessor
from cil.recon import FBP

from cil.processors import CentreOfRotationCorrector
from cil.processors.CofR_xcorrelation import CofR_xcorrelation
from cil.processors import TransmissionAbsorptionConverter, AbsorptionTransmissionConverter
from cil.processors import Slicer, Binner, MaskGenerator, Masker, Padder, PaganinProcessor, FluxNormaliser
import gc

from utils import has_numba
if has_numba:
    import numba

from scipy import constants
from scipy.fft import ifftshift

from utils import has_astra, has_tigre, has_nvidia, has_tomophantom, initialise_tests, has_ipp

initialise_tests()

if has_astra:
    from cil.plugins.astra import ProjectionOperator as AstraProjectionOperator

if has_tigre:
    from cil.plugins.tigre import ProjectionOperator as TigreProjectionOperator

if has_tomophantom:
    from cil.plugins import TomoPhantom

if has_ipp:
    from cil.processors.cilacc_binner import Binner_IPP


@unittest.skipUnless(has_ipp, "Requires IPP libraries")
class TestBinner_cillacc(unittest.TestCase):
    def test_binning_cpp(self):

        shape_in = [4,12,16,32]
        shape_out = [1,2,3,4]
        start_index = [1,2,1,3]
        binning = [3,4,5,6]

        binner_cpp = Binner_IPP(shape_in,shape_out,start_index,binning)

        # check clean up
        del binner_cpp
        gc.collect()

        shape_in = [1,2,2,2]
        shape_out = [1,1,1,1]
        start_index = [0,0,0,0]
        binning = [2,2,2,2]

        with self.assertRaises(ValueError):
            binner_cpp = Binner_IPP(shape_in,shape_out,start_index,binning)

    def test_binning_cpp_2D_data(self):

        data = dataexample.SIMULATED_SPHERE_VOLUME.get()

        shape_in = [1] + list(data.shape)
        shape_out = [1,100,32,17]
        start_index = [0,10,5,3]
        binning = [1,1,3,4]

        binned_arr = numpy.empty(shape_out,dtype=numpy.float32)
        binned_by_hand = numpy.empty(shape_out,dtype=numpy.float32)


        binner_cpp = Binner_IPP(shape_in,shape_out,start_index,binning)
        binner_cpp.bin(data.array, binned_arr)

        k_out=0
        for k in range(start_index[1],start_index[1]+shape_out[1]):
            j_out=0
            for j in range(start_index[2],start_index[2]+shape_out[2]*binning[2], binning[2]):
                i_out = 0
                for i in range(start_index[3],start_index[3]+shape_out[3]*binning[3], binning[3]):
                    binned_by_hand[0,k_out,j_out,i_out]  = data.array[k,j:j+binning[2],i:i+binning[3]].mean()
                    i_out +=1
                j_out +=1
            k_out +=1

        numpy.testing.assert_allclose(binned_by_hand,binned_arr,atol=1e-6)

    def test_binning_cpp_4D(self):

        shape_in = [9,21,40,92]
        shape_out = [2,4,8,16]
        start_index = [3,4,5,6]
        binning = [2,3,4,5]

        data = numpy.random.rand(*shape_in).astype(numpy.float32)

        binned_arr =numpy.zeros(shape_out,dtype=numpy.float32)
        binned_by_hand =numpy.empty(shape_out,dtype=numpy.float32)

        binner_cpp = Binner_IPP(shape_in,shape_out,start_index,binning)
        binner_cpp.bin(data, binned_arr)

        l_out=0
        for l in range(start_index[0],start_index[0]+shape_out[0]*binning[0], binning[0]):
            k_out=0
            for k in range(start_index[1],start_index[1]+shape_out[1]*binning[1], binning[1]):
                j_out=0
                for j in range(start_index[2],start_index[2]+shape_out[2]*binning[2], binning[2]):
                    i_out = 0
                    for i in range(start_index[3],start_index[3]+shape_out[3]*binning[3], binning[3]):
                        binned_by_hand[l_out,k_out,j_out,i_out]  = data[l:l+binning[0],k:k+binning[1],j:j+binning[2],i:i+binning[3]].mean()
                        i_out +=1
                    j_out +=1
                k_out +=1
            l_out +=1

        numpy.testing.assert_allclose(binned_by_hand,binned_arr,atol=1e-6)

    def test_binning_cpp_2D(self):

        shape_in = [1,1,3,3]
        shape_out = [1,1,1,1]
        start_index = [0,0,0,0]
        binning = [1,1,2,2]

        data = numpy.random.rand(*shape_in).astype(numpy.float32)

        binned_arr =numpy.zeros(shape_out,dtype=numpy.float32)
        binned_by_hand =numpy.empty(shape_out,dtype=numpy.float32)

        binner_cpp = Binner_IPP(shape_in,shape_out,start_index,binning)
        binner_cpp.bin(data, binned_arr)

        l_out=0
        for l in range(start_index[0],start_index[0]+shape_out[0]*binning[0], binning[0]):
            k_out=0
            for k in range(start_index[1],start_index[1]+shape_out[1]*binning[1], binning[1]):
                j_out=0
                for j in range(start_index[2],start_index[2]+shape_out[2]*binning[2], binning[2]):
                    i_out = 0
                    for i in range(start_index[3],start_index[3]+shape_out[3]*binning[3], binning[3]):
                        binned_by_hand[l_out,k_out,j_out,i_out]  = data[l:l+binning[0],k:k+binning[1],j:j+binning[2],i:i+binning[3]].mean()
                        i_out +=1
                    j_out +=1
                k_out +=1
            l_out +=1

        numpy.testing.assert_allclose(binned_by_hand,binned_arr,atol=1e-6)


class TestBinner(unittest.TestCase):
    def test_set_up_processor(self):
        ig = ImageGeometry(20,22,23,0.1,0.2,0.3,0.4,0.5,0.6,channels=24)
        data = ig.allocate('random')

        channel = range(0,10,3)
        vertical = range(0,8,2)
        horizontal_y = range(0,22,1)
        horizontal_x = range(0,4,4)

        roi = {'horizontal_y':horizontal_y,'horizontal_x':horizontal_x,'vertical':vertical,'channel':channel}
        
        # check init non-default values
        proc = Binner(roi=roi,accelerated=False)
        self.assertTrue(proc._accelerated==False)
        
        proc = Binner(roi,accelerated=True)
        proc.set_input(data)
        proc._set_up()

        # check set values
        self.assertTrue(proc._shape_in == list(data.shape))

        shape_out =[(channel.stop - channel.start)//channel.step,
        (vertical.stop - vertical.start)//vertical.step,
        (horizontal_y.stop - horizontal_y.start)//horizontal_y.step,
        (horizontal_x.stop - horizontal_x.start)//horizontal_x.step
        ]

        self.assertTrue(proc._shape_out_full == shape_out)
        self.assertTrue(proc._labels_in == ['channel','vertical','horizontal_y','horizontal_x'])
        numpy.testing.assert_array_equal(proc._processed_dims,[True,True,False,True])

        roi_ordered = [
            range(channel.start, shape_out[0] * channel.step, channel.step),
            range(vertical.start, shape_out[1] * vertical.step, vertical.step),
            range(horizontal_y.start, shape_out[2] * horizontal_y.step, horizontal_y.step),
            range(horizontal_x.start, shape_out[3] * horizontal_x.step, horizontal_x.step)
        ]

        self.assertTrue(proc._roi_ordered == roi_ordered)


    def test_process_acquisition_geometry_parallel2D(self):

        ag = AcquisitionGeometry.create_Parallel2D().set_angles(numpy.linspace(0,360,360,endpoint=False)).set_panel(128,0.1).set_channels(4)

        rois = [
                # same as input
                {'channel':(None,None,None),'angle':(None,None,None),'horizontal':(None,None,None)},

                # bin all
                {'channel':(None,None,4),'angle':(None,None,2),'horizontal':(None,None,16)},
        ]

        ag_gold = [
                ag.copy(),
                AcquisitionGeometry.create_Parallel2D().set_angles(numpy.linspace(0.5,360.5,180,endpoint=False)).set_panel(8,[1.6,0.1]).set_channels(1),
        ]

        for i, roi in enumerate(rois):
            proc = Binner(roi=roi)
            proc.set_input(ag)
            ag_out = proc._process_acquisition_geometry()

            self.assertEqual(ag_gold[i], ag_out, msg="Binning acquisition geometry with roi {}".format(i))

    def test_process_acquisition_geometry_parallel3D(self):

        angles_full = numpy.linspace(0,360,360,endpoint=False)
        ag = AcquisitionGeometry.create_Parallel3D().set_angles(angles_full).set_panel([128,64],[0.1,0.2], origin='bottom-left').set_channels(4)

        rois = [
                # same as input
                {'channel':(None,None,None),'angle':(None,None,None),'vertical':(None,None,None),'horizontal':(None,None,None)},

                # bin all
                {'channel':(None,None,4),'angle':(None,None,2),'vertical':(None,None,8),'horizontal':(None,None,16)},

                # bin to single dimension
                {'vertical':(31,33,2)},


                # crop  asymmetrically
                {'vertical':(10,None,None),'horizontal':(None,-20,None)}
        ]

        #calculate offsets for geometry4
        ag4_offset_h = -ag.pixel_size_h*20/2
        ag4_offset_v = ag.pixel_size_v*10/2

        ag_gold = [
                ag.copy(),
                AcquisitionGeometry.create_Parallel3D().set_angles(numpy.linspace(0.5,360.5,180,endpoint=False)).set_panel([8,8],[1.6,1.6], origin='bottom-left').set_channels(1),
                AcquisitionGeometry.create_Parallel2D().set_angles(angles_full).set_panel(128,[0.1,0.4], origin='bottom-left').set_channels(4),
                AcquisitionGeometry.create_Parallel3D(detector_position=[ag4_offset_h, 0, ag4_offset_v]).set_angles(angles_full).set_panel([108,54],[0.1,0.2], origin='bottom-left').set_channels(4)
        ]

        for i, roi in enumerate(rois):
            proc = Binner(roi=roi)
            proc.set_input(ag)
            ag_out = proc._process_acquisition_geometry()

            self.assertEqual(ag_gold[i], ag_out, msg="Binning acquisition geometry with roi {}".format(i))


    def test_process_acquisition_geometry_parallel3D_origin(self):

        #tests the geometry output with a non-default origin choice

        angles_full = numpy.linspace(0,360,360,endpoint=False)
        ag = AcquisitionGeometry.create_Parallel3D().set_angles(angles_full).set_panel([128,64],[0.1,0.2], origin='top-right').set_channels(4)

        rois = [
                # same as input
                {'channel':(None,None,None),'angle':(None,None,None),'vertical':(None,None,None),'horizontal':(None,None,None)},

                # bin all
                {'channel':(None,None,4),'angle':(None,None,2),'vertical':(None,None,8),'horizontal':(None,None,16)},

                # bin to single dimension
                {'vertical':(31,33,2)},


                # crop  asymmetrically
                {'vertical':(10,None,None),'horizontal':(None,-20,None)}
        ]

        #calculate offsets for geometry4
        ag4_offset_h = ag.pixel_size_h*20/2
        ag4_offset_v = -ag.pixel_size_v*10/2

        ag_gold = [
                ag.copy(),
                AcquisitionGeometry.create_Parallel3D().set_angles(numpy.linspace(0.5,360.5,180,endpoint=False)).set_panel([8,8],[1.6,1.6], origin='top-right').set_channels(1),
                AcquisitionGeometry.create_Parallel2D().set_angles(angles_full).set_panel(128,[0.1,0.4], origin='top-right').set_channels(4),
                AcquisitionGeometry.create_Parallel3D(detector_position=[ag4_offset_h, 0, ag4_offset_v]).set_angles(angles_full).set_panel([108,54],[0.1,0.2], origin='top-right').set_channels(4)
        ]

        for i, roi in enumerate(rois):
            proc = Binner(roi=roi)
            proc.set_input(ag)
            ag_out = proc._process_acquisition_geometry()

            self.assertEqual(ag_gold[i], ag_out, msg="Binning acquisition geometry with roi {0}. \nExpected:\n{1}\nGot\n{2}".format(i,ag_gold[i], ag_out))



    def test_process_acquisition_geometry_cone2D(self):

        ag = AcquisitionGeometry.create_Cone2D([0,-50],[0,50]).set_angles(numpy.linspace(0,360,360,endpoint=False)).set_panel(128,0.1).set_channels(4)

        rois = [
                # same as input
                {'channel':(None,None,None),'angle':(None,None,None),'horizontal':(None,None,None)},

                # bin all
                {'channel':(None,None,4),'angle':(None,None,2),'horizontal':(None,None,16)},
        ]

        ag_gold = [
                ag.copy(),
                AcquisitionGeometry.create_Cone2D([0,-50],[0,50]).set_angles(numpy.linspace(0.5,360.5,180,endpoint=False)).set_panel(8,[1.6,0.1]).set_channels(1),
        ]

        for i, roi in enumerate(rois):
            proc = Binner(roi=roi)
            proc.set_input(ag)
            ag_out = proc._process_acquisition_geometry()

            self.assertEqual(ag_gold[i], ag_out, msg="Binning acquisition geometry with roi {}".format(i))


    def test_process_acquisition_geometry_cone3D(self):

        ag = AcquisitionGeometry.create_Cone3D([0,-50,0],[0,50,0]).set_angles(numpy.linspace(0,360,360,endpoint=False)).set_panel([128,64],[0.1,0.2]).set_channels(4)

        rois = [
                # same as input
                {'channel':(None,None,None),'angle':(None,None,None),'vertical':(None,None,None),'horizontal':(None,None,None)},

                # bin all
                {'channel':(None,None,4),'angle':(None,None,2),'vertical':(None,None,8),'horizontal':(None,None,16)},

                # shift detector with crop
                {'vertical':(32,64,2)},

                # bin to single dimension
                {'vertical':(31,33,2)},

        ]

        ag_gold = [
                ag.copy(),
                AcquisitionGeometry.create_Cone3D([0,-50,0],[0,50,0]).set_angles(numpy.linspace(0.5,360.5,180,endpoint=False)).set_panel([8,8],[1.6,1.6]).set_channels(1),
                AcquisitionGeometry.create_Cone3D([0,-50,0],[0,50,32*0.2/2]).set_angles(numpy.linspace(0,360,360,endpoint=False)).set_panel([128,16],[0.1,0.4]).set_channels(4),
                AcquisitionGeometry.create_Cone2D([0,-50],[0,50]).set_angles(numpy.linspace(0,360,360,endpoint=False)).set_panel(128,[0.1,0.4]).set_channels(4),
        ]

        for i, roi in enumerate(rois):
            proc = Binner(roi=roi)
            proc.set_input(ag)
            ag_out = proc._process_acquisition_geometry()

            self.assertEqual(ag_gold[i], ag_out, msg="Binning acquisition geometry with roi {}".format(i))


    def test_process_image_geometry(self):

        ig_in = ImageGeometry(8,16,28,0.1,0.2,0.3,channels=4)

        rois = [
                # same as input
                {'channel':(None,None,None),'vertical':(None,None,None),'horizontal_x':(None,None,None),'horizontal_y':(None,None,None)},

                # bin all
                {'channel':(None,None,3),'vertical':(None,None,7),'horizontal_x':(None,None,4),'horizontal_y':(None,None,5)},

                # crop and bin
                {'channel':(1,None,2),'vertical':(4,-8,4),'horizontal_x':(1,7,2),'horizontal_y':(4,-8,2)},

                # bin to vector
                {'channel':(None,None,4),'vertical':(None,None,28),'horizontal_x':(None,None,4),'horizontal_y':(None,None,16)},

                #bin to single element
                {'channel':(None,None,4),'vertical':(None,None,28),'horizontal_x':(None,None,8),'horizontal_y':(None,None,16)},

        ]

        ig_gold = [ ImageGeometry(8,16,28,0.1,0.2,0.3,channels=4),
                    ImageGeometry(2,3,4,0.4,1.0,2.1,center_y=-0.1,channels=1),
                    ImageGeometry(3,2,4,0.2,0.4,1.2,center_y=-0.4, center_z=-0.6, channels=1),
                    VectorGeometry(2, dimension_labels='horizontal_x'),
                    None
        ]

        #channel spacing isn't an initialisation argument
        ig_gold[1].channel_spacing=3
        ig_gold[2].channel_spacing=2
        ig_gold[3].channel_spacing=4


        for i, roi in enumerate(rois):
            proc = Binner(roi=roi)
            proc.set_input(ig_in)
            ig_out = proc._process_image_geometry()
            self.assertEqual(ig_gold[i], ig_out, msg="Binning image geometry with roi {} failed".format(i))

        with self.assertRaises(ValueError):
            roi = {'wrong label':(None,None,None)}
            proc = Binner(roi=roi)
            proc.set_input(ig_in)
            ig_out = proc._process_image_geometry(ig_in)


        # binning/cropping offsets geometry
        ig_in = ImageGeometry(128,128,128,16,16,16,80,240,-160)
        ig_gold = ImageGeometry(10,10,10,48,48,48,-192,-32,-432)

        roi = {'vertical':(32,64,3),'horizontal_x':(32,64,3),'horizontal_y':(32,64,3)}
        proc = Binner(roi,accelerated=True)
        proc.set_input(ig_in)
        ig_out = proc.get_output()

        self.assertEqual(ig_gold, ig_out, msg="Binning image geometry with offset roi failed")


    def test_bin_array_consistency(self):

        ig = ImageGeometry(64,32,16,channels=8)
        data = ig.allocate('random')

        roi = {'horizontal_x':(1,-1,16),'horizontal_y':(1,-1,8),'channel':(1,-1,2),'vertical':(1,-1,4)}

        binner = Binner(roi)
        binner.set_input(data)

        shape_binned = binner._shape_out

        binned_arr_acc = numpy.empty(shape_binned,dtype=numpy.float32)
        binned_arr_numpy = numpy.empty(shape_binned,dtype=numpy.float32)
        binned_by_hand = numpy.empty(shape_binned,dtype=numpy.float32)

        binner._bin_array_numpy(data.array, binned_arr_numpy)
        binner._bin_array_acc(data.array, binned_arr_acc)


        l_out = 0
        for l in range(1,shape_binned[0]*2, 2):
            k_out = 0
            for k in range(1,shape_binned[1]*4, 4):
                j_out = 0
                for j in range(1,shape_binned[2]*8, 8):
                    i_out = 0
                    for i in range(1, shape_binned[3]*16, 16):
                        binned_by_hand[l_out,k_out,j_out,i_out]  = data.array[l:l+2,k:k+4,j:j+8,i:i+16].mean()
                        i_out +=1
                    j_out +=1
                k_out +=1
            l_out +=1

        numpy.testing.assert_allclose(binned_by_hand,binned_arr_numpy,atol=1e-6)
        numpy.testing.assert_allclose(binned_by_hand,binned_arr_acc,atol=1e-6)

    def test_bin_image_data(self):
        """
        Binning results tested with test_binning_cpp_ so this is checking wrappers with axis labels and geometry
        """
        ig = ImageGeometry(4,6,8,0.1,0.2,0.3,0.4,0.5,0.6,channels=10)
        data = ig.allocate('random')

        channel = range(0,10,2)
        vertical = range(0,8,2)
        horizontal_y = range(0,6,2)
        horizontal_x = range(0,4,2)

        roi = {'channel':channel,'vertical':vertical,'horizontal_x':horizontal_x,'horizontal_y':horizontal_y}
        proc = Binner(roi,accelerated=True)
        proc.set_input(data)
        binned_data = proc.get_output()

        ig_out = ImageGeometry(2,3,4,0.2,0.4,0.6,0.4,0.5,0.6,channels=5)
        ig_out.channel_spacing = 2

        binned_by_hand = ig_out.allocate(None)

        l_out = 0
        for l in channel:
            k_out = 0
            for k in vertical:
                j_out = 0
                for j in horizontal_y:
                    i_out = 0
                    for i in horizontal_x:
                        binned_by_hand.array[l_out,k_out,j_out,i_out]  = data.array[l:l+channel.step,k:k+vertical.step,j:j+horizontal_y.step,i:i+horizontal_x.step].mean()
                        i_out +=1
                    j_out +=1
                k_out +=1
            l_out+=1

        numpy.testing.assert_allclose(binned_data.array, binned_by_hand.array,atol=0.003)
        self.assertEqual(binned_data.geometry, binned_by_hand.geometry)


        #test with `out`
        binned_data.fill(0)
        proc.get_output(out=binned_data)
        numpy.testing.assert_allclose(binned_data.array, binned_by_hand.array,atol=0.003)
        self.assertEqual(binned_data.geometry, binned_by_hand.geometry)



    def test_bin_acquisition_data(self):
        """
        Binning results tested with test_binning_cpp_ so this is checking wrappers with axis labels and geometry
        """
        ag = AcquisitionGeometry.create_Cone3D([0,-50,0],[0,50,0]).set_angles(numpy.linspace(0,360,8,endpoint=False)).set_panel([4,6],[0.1,0.2]).set_channels(10)
        data = ag.allocate('random')

        channel = range(0,10,2)
        angle = range(0,8,2)
        vertical = range(0,6,2)
        horizontal = range(0,4,2)

        roi = {'channel':channel,'vertical':vertical,'horizontal':horizontal,'angle':angle}
        proc = Binner(roi,accelerated=True)
        proc.set_input(data)
        binned_data = proc.get_output()

        ag_out = AcquisitionGeometry.create_Cone3D([0,-50,0],[0,50,0]).set_angles(numpy.linspace(22.5,360+22.5,4,endpoint=False)).set_panel([2,3],[0.2,0.4]).set_channels(5)
        binned_by_hand = ag_out.allocate(None)

        l_out = 0
        for l in channel:
            k_out = 0
            for k in angle:
                j_out = 0
                for j in vertical:
                    i_out = 0
                    for i in horizontal:
                        binned_by_hand.array[l_out,k_out,j_out,i_out]  = data.array[l:l+channel.step,k:k+vertical.step,j:j+vertical.step,i:i+horizontal.step].mean()
                        i_out +=1
                    j_out +=1
                k_out +=1
            l_out+=1

        numpy.testing.assert_allclose(binned_data.array, binned_by_hand.array,atol=0.003)
        self.assertEqual(binned_data.geometry, binned_by_hand.geometry)


        #test with `out`
        binned_data.fill(0)
        proc.get_output(out=binned_data)
        numpy.testing.assert_allclose(binned_data.array, binned_by_hand.array,atol=0.003)
        self.assertEqual(binned_data.geometry, binned_by_hand.geometry)



    def test_process_acquisition(self):

        arr=numpy.arange(24,dtype=numpy.float32).reshape(2,3,4)
        geometry = AcquisitionGeometry.create_Parallel3D().set_angles([0,90]).set_panel([4,3])
        data_in = AcquisitionData(arr, False, geometry)

        roi = {'vertical':(None,None,2),'angle':(None,None,2),'horizontal':(None,None,2)}
        proc = Binner(roi)

        geometry_gold = AcquisitionGeometry.create_Parallel2D().set_angles([45]).set_panel(2,2)
        el1 = (0+1+4+5+12+13+16+17)/8
        el2 = (2+3+6+7+14+15+18+19)/8
        data_gold = numpy.array([el1,el2],dtype=numpy.float32)

        proc.set_input(data_in.geometry)
        geometry_out = proc.process()
        self.assertEqual(geometry_out, geometry_gold,
        msg="Binner failed with geometry mismatch. Got:\n{0}\nExpected:\n{1}".format(geometry_out, geometry_gold))

        proc.set_input(data_in)
        data_out = proc.process()

        numpy.testing.assert_array_equal(data_gold, data_out.array)
        self.assertEqual(data_out.geometry, geometry_gold,
        msg="Binner failed with geometry mismatch. Got:\n{0}\nExpected:\n{1}".format(data_out.geometry, geometry_gold))

        data_out.fill(0)
        proc.process(out=data_out)

        numpy.testing.assert_array_equal(data_gold, data_out.array)
        self.assertEqual(data_out.geometry, geometry_gold,
        msg="Binner failed with geometry mismatch. Got:\n{0}\nExpected:\n{1}".format(data_out.geometry, geometry_gold))


    def test_process_image(self):

        arr=numpy.arange(24,dtype=numpy.float32).reshape(2,3,4)
        geometry = ImageGeometry(4,3,2)
        data_in = ImageData(arr, False, geometry)

        roi = {'vertical':(None,None,2),'horizontal_y':(None,None,2),'horizontal_x':(None,None,2)}
        proc = Binner(roi)

        geometry_gold = VectorGeometry(2,dimension_labels='horizontal_x')
        el1 = (0+1+4+5+12+13+16+17)/8
        el2 = (2+3+6+7+14+15+18+19)/8
        data_gold = numpy.array([el1,el2],dtype=numpy.float32)

        proc.set_input(data_in.geometry)
        geometry_out = proc.process()
        self.assertEqual(geometry_out, geometry_gold,
        msg="Binner failed with geometry mismatch. Got:\n{0}\nExpected:\n{1}".format(geometry_out, geometry_gold))

        proc.set_input(data_in)
        data_out = proc.process()

        numpy.testing.assert_array_equal(data_gold, data_out.array)
        self.assertEqual(data_out.geometry, geometry_gold,
        msg="Binner failed with geometry mismatch. Got:\n{0}\nExpected:\n{1}".format(data_out.geometry, geometry_gold))

        data_out.fill(0)
        proc.process(out=data_out)

        numpy.testing.assert_array_equal(data_gold, data_out.array)
        self.assertEqual(data_out.geometry, geometry_gold,
        msg="Binner failed with geometry mismatch. Got:\n{0}\nExpected:\n{1}".format(data_out.geometry, geometry_gold))


    def test_process_data_container(self):

        arr=numpy.arange(24,dtype=numpy.float32).reshape(2,3,4)
        data_in = DataContainer(arr,False)

        #default labels
        roi = {'dimension_00':(None,None,2),'dimension_01':(None,None,2),'dimension_02':(None,None,2)}

        el1 = (0+1+4+5+12+13+16+17)/8
        el2 = (2+3+6+7+14+15+18+19)/8
        data_gold = numpy.array([el1,el2],dtype=numpy.float32)

        proc = Binner(roi)
        proc.set_input(data_in)
        data_out = proc.process()
        numpy.testing.assert_array_equal(data_gold, data_out.array)

        data_out.fill(0)
        proc.process(out=data_out)
        numpy.testing.assert_array_equal(data_gold, data_out.array)

        # custom labels
        data_in = DataContainer(arr,False,['LABEL_A','LABEL_B','LABEL_C'])

        roi = {'LABEL_A':(None,None,2),'LABEL_B':(None,None,2),'LABEL_C':(None,None,2)}

        proc = Binner(roi)
        proc.set_input(data_in)
        data_out = proc.process()
        numpy.testing.assert_array_equal(data_gold, data_out.array)


    @unittest.skipUnless(has_tigre and has_nvidia, "TIGRE GPU not installed")
    def test_imagedata_full_tigre(self):
        """
        This test bins a reconstructed volume. It then uses that geometry as the reconstruction window and reconstructs again.

        This ensures the offsets are correctly set and the same window of data is output in both cases.
        """

        data = dataexample.SIMULATED_PARALLEL_BEAM_DATA.get()
        data.log(out=data)
        data*=-1

        recon =FBP(data).run(verbose=0)

        roi = {'vertical':(20,40,5),'horizontal_y':(70,100,3),'horizontal_x':(-80,-40,2)}
        binner = Binner(roi)

        binner.set_input(recon.geometry)
        ig_roi = binner.get_output()

        binner.set_input(recon)
        recon_binned = binner.get_output()

        self.assertEqual(ig_roi, recon_binned.geometry, msg="Binned geometries not equal")

        recon_roi =FBP(data, ig_roi).run(verbose=0)

        # not a very tight tolerance as binning and fbp at lower res are not identical operations.
        numpy.testing.assert_allclose(recon_roi.array, recon_binned.array, atol=5e-3)


    @unittest.skipUnless(has_astra and has_nvidia, "ASTRA GPU not installed")
    def test_aqdata_full_astra(self):
        """
        This test bins a sinogram. It then uses that geometry for the forward projection.

        This ensures the offsets are correctly set and the same window of data is output in both cases.
        """

        ag = dataexample.SIMULATED_PARALLEL_BEAM_DATA.get().geometry
        ag.set_labels(['vertical','angle','horizontal'])

        phantom = dataexample.SIMULATED_SPHERE_VOLUME.get()

        PO = AstraProjectionOperator(phantom.geometry, ag)
        fp_full = PO.direct(phantom)


        roi = {'angle':(25,26),'vertical':(5,62,2),'horizontal':(-75,0,2)}
        binner = Binner(roi)

        binner.set_input(ag)
        ag_roi = binner.get_output()

        binner.set_input(fp_full)
        fp_binned = binner.get_output()

        self.assertEqual(ag_roi, fp_binned.geometry, msg="Binned geometries not equal")

        PO = AstraProjectionOperator(phantom.geometry, ag_roi)
        fp_roi = PO.direct(phantom)

        # not a very tight tolerance as binning and fp at lower res are not identical operations.
        numpy.testing.assert_allclose(fp_roi.array, fp_binned.array, atol=0.06)


    @unittest.skipUnless(has_astra and has_nvidia, "ASTRA GPU not installed")
    def test_aqdata_full_origin_astra(self):
        """
        This test bins a sinogram. It then uses that geometry for the forward projection.

        This ensures the offsets are correctly set and the same window of data is output in both cases.
        """
        ag = dataexample.SIMULATED_PARALLEL_BEAM_DATA.get().geometry
        ag.set_labels(['vertical','angle','horizontal'])
        ag.config.panel.origin='top-right'

        phantom = dataexample.SIMULATED_SPHERE_VOLUME.get()

        PO = AstraProjectionOperator(phantom.geometry, ag)
        fp_full = PO.direct(phantom)

        roi = {'angle':(25,26),'vertical':(5,62,2),'horizontal':(-75,0,2)}
        binner = Binner(roi)

        binner.set_input(ag)
        ag_roi = binner.get_output()

        binner.set_input(fp_full)
        fp_binned = binner.get_output()

        self.assertEqual(ag_roi, fp_binned.geometry, msg="Binned geometries not equal")

        PO = AstraProjectionOperator(phantom.geometry, ag_roi)
        fp_roi = PO.direct(phantom)

        # not a very tight tolerance as binning and fp at lower res are not identical operations.
        numpy.testing.assert_allclose(fp_roi.array, fp_binned.array, atol=0.08)


    @unittest.skip
    @unittest.skipUnless(has_tigre and has_nvidia, "TIGRE GPU not installed")
    def test_aqdata_full_tigre(self):
        """
        This test slices a sinogram. It then uses that geometry for the forward projection.
        This ensures the offsets are correctly set and the same window of data is output in both cases.
        Tigre geometry bug means this does not pass.
        """

        ag = dataexample.SIMULATED_PARALLEL_BEAM_DATA.get().geometry

        phantom = dataexample.SIMULATED_SPHERE_VOLUME.get()

        PO = TigreProjectionOperator(phantom.geometry, ag)
        fp_full = PO.direct(phantom)


        roi = {'angle':(25,26),'vertical':(5,62,2),'horizontal':(-75,0,2)}
        binner = Binner(roi)

        binner.set_input(ag)
        ag_roi = binner.get_output()

        binner.set_input(fp_full)
        fp_binned = binner.get_output()

        self.assertEqual(ag_roi, fp_binned.geometry, msg="Binned geometries not equal")

        PO = TigreProjectionOperator(phantom.geometry, ag_roi)
        fp_roi = PO.direct(phantom)

        numpy.testing.assert_allclose(fp_roi.array, fp_binned.array, atol=0.06)


class TestSlicer(unittest.TestCase):

    def test_set_up_processor(self):
        ig = ImageGeometry(20,22,23,0.1,0.2,0.3,0.4,0.5,0.6,channels=24)
        data = ig.allocate('random')

        channel = range(0,10,3)
        vertical = range(0,8,2)
        horizontal_y = range(0,22,1)
        horizontal_x = range(0,4,4)

        roi = {'horizontal_y':horizontal_y,'horizontal_x':horizontal_x,'vertical':vertical,'channel':channel}
        proc = Slicer(roi)
        proc.set_input(data)
        proc._set_up()

        # check set values
        self.assertTrue(proc._shape_in == list(data.shape))

        shape_out =[
            len(channel),
            len(vertical),
            len(horizontal_y),
            len(horizontal_x),
        ]

        self.assertTrue(proc._shape_out_full == shape_out)
        self.assertTrue(proc._labels_in == ['channel','vertical','horizontal_y','horizontal_x'])
        numpy.testing.assert_array_equal(proc._processed_dims,[True,True,False,True])

        roi_ordered = [
            range(channel.start, shape_out[0] * channel.step, channel.step),
            range(vertical.start, shape_out[1] * vertical.step, vertical.step),
            range(horizontal_y.start, shape_out[2] * horizontal_y.step, horizontal_y.step),
            range(horizontal_x.start, shape_out[3] * horizontal_x.step, horizontal_x.step)
        ]

        self.assertTrue(proc._roi_ordered == roi_ordered)


    def test_process_acquisition_geometry_parallel2D(self):

        ag = AcquisitionGeometry.create_Parallel2D().set_angles(numpy.linspace(0,360,360,endpoint=False)).set_panel(128,0.1).set_channels(4)

        rois = [
                # same as input
                {'channel':(None,None,None),'angle':(None,None,None),'horizontal':(None,None,None)},

                # slice all
                {'channel':(None,None,4),'angle':(None,None,2),'horizontal':(None,None,16)},
        ]

        pix_end1 = ag.pixel_num_h -1
        pix_start2 = 0
        pix_end2 = 7 * 16 # last pixel index sliced multiplied by step size
        offset = ag.pixel_size_h*((pix_start2)-(pix_end1 - pix_end2 ))/2

        ag_gold = [
                ag.copy(),
                AcquisitionGeometry.create_Parallel2D(detector_position=[offset, 0.  ]).set_angles(numpy.linspace(0,360,180,endpoint=False)).set_panel(8,[1.6,0.1]).set_channels(1),
        ]

        for i, roi in enumerate(rois):
            proc = Slicer(roi=roi)
            proc.set_input(ag)
            ag_out = proc._process_acquisition_geometry()

            self.assertEqual(ag_gold[i], ag_out, msg="Slicing acquisition geometry with roi {0}. \nExpected:\n{1}\nGot\n{2}".format(i,ag_gold[i], ag_out))

    def test_process_acquisition_geometry_parallel3D(self):

        angles_full = numpy.linspace(0,360,360,endpoint=False)
        ag = AcquisitionGeometry.create_Parallel3D().set_angles(angles_full).set_panel([128,64],[0.1,0.2], origin='bottom-left').set_channels(4)

        rois = [
                # same as input
                {'channel':(None,None,None),'angle':(None,None,None),'vertical':(None,None,None),'horizontal':(None,None,None)},

                # slice all
                {'channel':(None,None,4),'angle':(None,None,2),'vertical':(None,None,8),'horizontal':(None,None,16)},

                # slice to single dimension
                {'vertical':(31,33,2)},

                # slice  asymmetrically
                {'vertical':(10,None,None),'horizontal':(None,-20,None)}
        ]

        #calculate offsets for geometry2
        pix_end_h1 = ag.pixel_num_h -1
        pix_start_h2 = 0
        pix_end_h2 = 7 * 16 # last pixel index sliced multiplied by step size
        ag2_offset_h = ag.pixel_size_h*((pix_start_h2)-(pix_end_h1-pix_end_h2))/2

        pix_end_v1 = ag.pixel_num_v -1
        pix_start_v2 = 0
        pix_end_v2 = 7 * 8 # last pixel index sliced multiplied by step size
        ag2_offset_v = ag.pixel_size_v*((pix_start_v2)-(pix_end_v1- pix_end_v2))/2

        #calculate offsets for geometry4
        ag4_offset_h = -ag.pixel_size_h*20/2
        ag4_offset_v = ag.pixel_size_v*10/2

        ag_gold = [
                ag.copy(),
                AcquisitionGeometry.create_Parallel3D(detector_position=[ag2_offset_h, 0, ag2_offset_v]).set_angles(numpy.linspace(0,360,180,endpoint=False)).set_panel([8,8],[1.6,1.6]).set_channels(1),
                AcquisitionGeometry.create_Parallel2D().set_angles(numpy.linspace(0,360,360,endpoint=False)).set_panel(128,[0.1,0.4]).set_channels(4),
                AcquisitionGeometry.create_Parallel3D(detector_position=[ag4_offset_h, 0, ag4_offset_v]).set_angles(angles_full).set_panel([108,54],[0.1,0.2]).set_channels(4)
        ]

        for i, roi in enumerate(rois):
            proc = Slicer(roi=roi)
            proc.set_input(ag)
            ag_out = proc._process_acquisition_geometry()

            self.assertEqual(ag_gold[i], ag_out, msg="Slicing acquisition geometry with roi {0}. \nExpected:\n{1}\nGot\n{2}".format(i,ag_gold[i], ag_out))

    def test_process_acquisition_geometry_parallel3D_origin(self):

        #tests the geometry output with a non-default origin choice

        angles_full = numpy.linspace(0,360,360,endpoint=False)
        ag = AcquisitionGeometry.create_Parallel3D().set_angles(angles_full).set_panel([128,64],[0.1,0.2], origin='top-right').set_channels(4)

        rois = [
                # same as input
                {'channel':(None,None,None),'angle':(None,None,None),'vertical':(None,None,None),'horizontal':(None,None,None)},

                # slice all
                {'channel':(None,None,4),'angle':(None,None,2),'vertical':(None,None,8),'horizontal':(None,None,16)},

                # slice to single dimension
                {'vertical':(31,33,2)},

                # slice  asymmetrically
                {'vertical':(10,None,None),'horizontal':(None,-20,None)}
        ]

        #calculate offsets for geometry2
        pix_end_h1 = ag.pixel_num_h -1
        pix_start_h2 = 0
        pix_end_h2 = 7 * 16 # last pixel index sliced multiplied by step size
        ag2_offset_h = -ag.pixel_size_h*((pix_start_h2)-(pix_end_h1-pix_end_h2))/2

        pix_end_v1 = ag.pixel_num_v -1
        pix_start_v2 = 0
        pix_end_v2 = 7 * 8 # last pixel index sliced multiplied by step size
        ag2_offset_v = -ag.pixel_size_v*((pix_start_v2)-(pix_end_v1- pix_end_v2))/2

        #calculate offsets for geometry4
        ag4_offset_h = ag.pixel_size_h*20/2
        ag4_offset_v = -ag.pixel_size_v*10/2

        ag_gold = [
                ag.copy(),
                AcquisitionGeometry.create_Parallel3D(detector_position=[ag2_offset_h, 0, ag2_offset_v]).set_angles(numpy.linspace(0,360,180,endpoint=False)).set_panel([8,8],[1.6,1.6], origin='top-right').set_channels(1),
                AcquisitionGeometry.create_Parallel2D().set_angles(numpy.linspace(0,360,360,endpoint=False)).set_panel(128,[0.1,0.4], origin='top-right').set_channels(4),
                AcquisitionGeometry.create_Parallel3D(detector_position=[ag4_offset_h, 0, ag4_offset_v]).set_angles(angles_full).set_panel([108,54],[0.1,0.2], origin='top-right').set_channels(4)
        ]

        for i, roi in enumerate(rois):
            proc = Slicer(roi=roi)
            proc.set_input(ag)
            ag_out = proc._process_acquisition_geometry()

            self.assertEqual(ag_gold[i], ag_out, msg="Slicing acquisition geometry with roi {0}. \nExpected:\n{1}\nGot\n{2}".format(i,ag_gold[i], ag_out))


    def test_process_acquisition_geometry_cone2D(self):

        ag = AcquisitionGeometry.create_Cone2D([0,-50],[0,50]).set_angles(numpy.linspace(0,360,360,endpoint=False)).set_panel(128,0.1).set_channels(4)

        rois = [
                # same as input
                {'channel':(None,None,None),'angle':(None,None,None),'horizontal':(None,None,None)},

                # slice all
                {'channel':(None,None,4),'angle':(None,None,2),'horizontal':(None,None,16)},
        ]

        pix_end1 = ag.pixel_num_h -1
        pix_start2 = 0
        pix_end2 = 7 * 16 # last pixel index sliced multiplied by step size
        offset = ag.pixel_size_h*((pix_start2)-(pix_end1-pix_end2) )/2

        ag_gold = [
                ag.copy(),
                AcquisitionGeometry.create_Cone2D([0,-50],[offset,50]).set_angles(numpy.linspace(0,360,180,endpoint=False)).set_panel(8,[1.6,0.1]).set_channels(1),
        ]

        for i, roi in enumerate(rois):
            proc = Slicer(roi=roi)
            proc.set_input(ag)
            ag_out = proc._process_acquisition_geometry()

            self.assertEqual(ag_gold[i], ag_out, msg="Slicing acquisition geometry with roi {0}. \nExpected:\n{1}\nGot\n{2}".format(i,ag_gold[i], ag_out))


    def test_process_acquisition_geometry_cone3D(self):

        ag = AcquisitionGeometry.create_Cone3D([0,-50,0],[0,50,0]).set_angles(numpy.linspace(0,360,360,endpoint=False)).set_panel([128,64],[0.1,0.2]).set_channels(4)

        rois = [
                # same as input
                {'channel':(None,None,None),'angle':(None,None,None),'vertical':(None,None,None),'horizontal':(None,None,None)},

                # slice all
                {'channel':(None,None,4),'angle':(None,None,2),'vertical':(None,None,8),'horizontal':(None,None,16)},

                # shift detector with crop
                {'vertical':(32,64,2)},

                # slice to single dimension
                {'vertical':(32,34,2)},

        ]

        # roi1
        pix_end_h1 = ag.pixel_num_h -1
        pix_start_h2 = 0
        pix_end_h2 = 7 * 16 # last pixel index sliced multiplied by step size
        offset_h = ag.pixel_size_h*((pix_start_h2)-(pix_end_h1-pix_end_h2))/2

        pix_end_v1 = ag.pixel_num_v -1
        pix_start_v2 = 0
        pix_end_v2 = 7 * 8 # last pixel index sliced multiplied by step size
        offset_v = ag.pixel_size_v*((pix_start_v2)-(pix_end_v1-pix_end_v2) )/2

        #roi2
        vert_range = range(32,min(65,ag.pixel_num_v),2)
        pix_end_v1 = ag.pixel_num_v -1
        pix_start_v2 = 32
        pix_end_v2 = 15 * 2 +  pix_start_v2 # last pixel index sliced multiplied by step size
        offset_v2 = ag.pixel_size_v*((pix_start_v2)-(pix_end_v1-pix_end_v2))/2

        ag_gold = [
                ag.copy(),
                AcquisitionGeometry.create_Cone3D([0,-50,0],[offset_h,50,offset_v]).set_angles(numpy.linspace(0,360,180,endpoint=False)).set_panel([8,8],[1.6,1.6]).set_channels(1),
                AcquisitionGeometry.create_Cone3D([0,-50,0],[0,50,offset_v2]).set_angles(numpy.linspace(0,360,360,endpoint=False)).set_panel([128,16],[0.1,0.4]).set_channels(4),
                AcquisitionGeometry.create_Cone2D([0,-50],[0,50]).set_angles(numpy.linspace(0,360,360,endpoint=False)).set_panel(128,[0.1,0.4]).set_channels(4),
        ]

        for i, roi in enumerate(rois):
            proc = Slicer(roi=roi)
            proc.set_input(ag)
            ag_out = proc._process_acquisition_geometry()

            self.assertEqual(ag_gold[i], ag_out, msg="Slicing acquisition geometry with roi {0}. \nExpected:\n{1}\nGot\n{2}".format(i,ag_gold[i], ag_out))


    def test_process_image_geometry(self):

        ig_in = ImageGeometry(8,16,28,0.1,0.2,0.3,channels=4)

        rois = [
                # same as input
                {'channel':(None,None,None),'vertical':(None,None,None),'horizontal_x':(None,None,None),'horizontal_y':(None,None,None)},

                # slice all
                {'channel':(None,None,3),'vertical':(None,None,7),'horizontal_x':(None,None,4),'horizontal_y':(None,None,5)},

                # crop and slice
                {'channel':(1,None,2),'vertical':(4,-8,4),'horizontal_x':(1,7,2),'horizontal_y':(4,-8,2)},

                # slice to single dimension
                {'channel':(None,None,4),'vertical':(None,None,28),'horizontal_x':(None,None,4),'horizontal_y':(None,None,16)},

                 # slice to single element
                {'channel':(None,None,4),'vertical':(None,None,28),'horizontal_x':(None, None,8),'horizontal_y':(None,None,16)},
        ]

        offset_x =0.1*(8-1-1*4)/2
        offset_y =0.2*(16-1-3 * 5)/2
        offset_z =0.3*(28-1-3 * 7)/2

        ig_gold = [ ImageGeometry(8,16,28,0.1,0.2,0.3,channels=4),
                    ImageGeometry(2,4,4,0.4,1.0,2.1,center_x=-offset_x,center_y=-offset_y,center_z=-offset_z,channels=2),
                    ImageGeometry(3,2,4,0.2,0.4,1.2,center_x=-0.05,center_y=-0.5,center_z=-1.05,channels=2),
                    VectorGeometry(2, dimension_labels='horizontal_x'),
                    None
        ]

        #channel spacing isn't an initialisation argument
        ig_gold[1].channel_spacing=3
        ig_gold[2].channel_spacing=2
        ig_gold[3].channel_spacing=4


        for i, roi in enumerate(rois):
            proc = Slicer(roi=roi)
            proc.set_input(ig_in)
            ig_out = proc._process_image_geometry()
            self.assertEqual(ig_gold[i], ig_out, msg="Slicer image geometry with roi {0}. \nExpected:\n{1}\nGot\n{2}".format(i,ig_gold[i], ig_out))

        with self.assertRaises(ValueError):
            roi = {'wrong label':(None,None,None)}
            proc = Slicer(roi=roi)
            proc.set_input(ig_in)
            ig_out = proc._process_image_geometry(ig_in)


        # slicing/cropping offsets geometry
        ig_in = ImageGeometry(128,128,128,16,16,16,80,240,-160)
        ig_gold = ImageGeometry(11,11,11,48,48,48,-184,-24,-424)

        roi = {'vertical':(32,64,3),'horizontal_x':(32,64,3),'horizontal_y':(32,64,3)}
        proc = Slicer(roi)
        proc.set_input(ig_in)
        ig_out = proc.get_output()

        self.assertEqual(ig_gold, ig_out, msg="Slicing image geometry with offset roi failed. \nExpected:\n{0}\nGot\n{1}".format(ig_gold, ig_out))


    def test_slice_image_data(self):

        ig = ImageGeometry(4,6,8,0.1,0.2,0.3,0.4,0.5,0.6,channels=10)
        data = ig.allocate('random')

        channel = range(0,10,2)
        vertical = range(0,8,2)
        horizontal_y = range(0,6,2)
        horizontal_x = range(0,4,2)

        roi = {'channel':channel,'vertical':vertical,'horizontal_x':horizontal_x,'horizontal_y':horizontal_y}
        proc = Slicer(roi)
        proc.set_input(data)
        sliced_data = proc.get_output()

        ig_out = ImageGeometry(2,3,4,0.2,0.4,0.6,0.4-0.5*0.1,0.5-0.5*0.2,0.6-0.5*0.3,channels=5)
        ig_out.channel_spacing = 2

        sliced_by_hand = ig_out.allocate(None)


        sliced_by_hand.fill( data.array[(
            slice(channel.start,channel.stop,channel.step),
            slice(vertical.start,vertical.stop,vertical.step),
            slice(horizontal_y.start,horizontal_y.stop,horizontal_y.step),
            slice(horizontal_x.start,horizontal_x.stop,horizontal_x.step))]
            )

        numpy.testing.assert_allclose(sliced_data.array, sliced_by_hand.array,atol=0.003)
        self.assertEqual(sliced_data.geometry, sliced_by_hand.geometry)


        #test with `out`
        sliced_data.fill(0)
        proc.get_output(out=sliced_data)
        numpy.testing.assert_allclose(sliced_data.array, sliced_by_hand.array,atol=0.003)
        self.assertEqual(sliced_data.geometry, sliced_by_hand.geometry)



    def test_slice_acquisition_data(self):

        ag = AcquisitionGeometry.create_Cone3D([0,-50,0],[0,50,0]).set_angles(numpy.linspace(0,360,8,endpoint=False)).set_panel([4,6],[0.1,0.2]).set_channels(10)
        data = ag.allocate('random')

        channel = range(0,10,2)
        angle = range(0,8,2)
        vertical = range(0,6,2)
        horizontal = range(0,4,2)

        roi = {'channel':channel,'vertical':vertical,'horizontal':horizontal,'angle':angle}
        proc = Slicer(roi)
        proc.set_input(data)
        sliced_data = proc.get_output()

        pix_end_h1 = ag.pixel_num_h -1
        pix_start_h2 = 0
        pix_end_h2 = 1 * 2 # last pixel index sliced multiplied by step size
        offset_h = ag.pixel_size_h*((pix_start_h2)-(pix_end_h1-pix_end_h2))/2

        pix_end_v1 = ag.pixel_num_v -1
        pix_start_v2 = 0
        pix_end_v2 = 2 * 2 # last pixel index sliced multiplied by step size
        offset_v = ag.pixel_size_v*((pix_start_v2)-(pix_end_v1-pix_end_v2))/2

        ag_out = AcquisitionGeometry.create_Cone3D([0,-50,0],[offset_h,50,offset_v]).set_angles(numpy.linspace(0,360,4,endpoint=False)).set_panel([2,3],[0.2,0.4]).set_channels(5)
        sliced_by_hand = ag_out.allocate(None)

        sliced_by_hand.fill( data.array[(
            slice(channel.start,channel.stop,channel.step),
            slice(angle.start,angle.stop,angle.step),
            slice(vertical.start,vertical.stop,vertical.step),
            slice(horizontal.start,horizontal.stop,horizontal.step))]
            )

        numpy.testing.assert_allclose(sliced_data.array, sliced_by_hand.array,atol=0.003)
        self.assertEqual(sliced_data.geometry, sliced_by_hand.geometry,msg="Expected:\n{0}\nGot\n{1}".format(sliced_by_hand.geometry, sliced_data.geometry))


        #test with `out`
        sliced_data.fill(0)
        proc.get_output(out=sliced_data)
        numpy.testing.assert_allclose(sliced_data.array, sliced_by_hand.array,atol=0.003)
        self.assertEqual(sliced_data.geometry, sliced_by_hand.geometry,msg="Expected:\n{0}\nGot\n{1}".format(sliced_by_hand.geometry, sliced_data.geometry))


    @unittest.skipUnless(has_tigre and has_nvidia, "TIGRE GPU not installed")
    def test_imagedata_full_tigre(self):
        """
        This test slices a reconstructed volume. It then uses that geometry as the reconstruction window and reconstructs again.

        This ensures the offsets are correctly set and the same window of data is output in both cases.
        """

        data = dataexample.SIMULATED_PARALLEL_BEAM_DATA.get()
        data.log(out=data)
        data*=-1

        recon =FBP(data).run(verbose=0)

        roi = {'vertical':(20,40,5),'horizontal_y':(70,100,3),'horizontal_x':(-80,-40,2)}
        slicer = Slicer(roi)

        slicer.set_input(recon.geometry)
        ig_roi = slicer.get_output()

        slicer.set_input(recon)
        recon_sliced = slicer.get_output()

        self.assertEqual(ig_roi, recon_sliced.geometry, msg="Sliced geometries not equal")

        recon_roi =FBP(data, ig_roi).run(verbose=0)

        numpy.testing.assert_allclose(recon_roi.array, recon_sliced.array, atol=5e-6)


    @unittest.skipUnless(has_astra and has_nvidia, "ASTRA GPU not installed")
    def test_aqdata_full_astra(self):
        """
        This test slices a sinogram. It then uses that geometry for the forward projection.

        This ensures the offsets are correctly set and the same window of data is output in both cases.
        """

        ag = dataexample.SIMULATED_PARALLEL_BEAM_DATA.get().geometry
        ag.set_labels(['vertical','angle','horizontal'])

        phantom = dataexample.SIMULATED_SPHERE_VOLUME.get()

        PO = AstraProjectionOperator(phantom.geometry, ag)
        fp_full = PO.direct(phantom)


        roi = {'angle':(25,30,2),'vertical':(5,50,2),'horizontal':(-50,0,2)}
        slicer = Slicer(roi)

        slicer.set_input(ag)
        ag_roi = slicer.get_output()

        slicer.set_input(fp_full)
        fp_sliced = slicer.get_output()

        numpy.testing.assert_allclose(fp_sliced.array, fp_full.array[5:50:2,25:30:2,-50::2])

        self.assertEqual(ag_roi, fp_sliced.geometry, msg="Sliced geometries not equal")

        PO = AstraProjectionOperator(phantom.geometry, ag_roi)
        fp_roi = PO.direct(phantom)

        numpy.testing.assert_allclose(fp_roi.array, fp_sliced.array, 1e-4)


    @unittest.skipUnless(has_astra and has_nvidia, "ASTRA GPU not installed")
    def test_aqdata_full_origin_astra(self):
        """
        This test slices a sinogram. It then uses that geometry for the forward projection.

        This ensures the offsets are correctly set and the same window of data is output in both cases.
        """

        ag = dataexample.SIMULATED_PARALLEL_BEAM_DATA.get().geometry
        ag.set_labels(['vertical','angle','horizontal'])
        ag.config.panel.origin='top-right'

        phantom = dataexample.SIMULATED_SPHERE_VOLUME.get()

        PO = AstraProjectionOperator(phantom.geometry, ag)
        fp_full = PO.direct(phantom)

        roi = {'angle':(25,30,2),'vertical':(5,50,2),'horizontal':(-50,0,2)}
        slicer = Slicer(roi)

        slicer.set_input(ag)
        ag_roi = slicer.get_output()

        slicer.set_input(fp_full)
        fp_sliced = slicer.get_output()

        numpy.testing.assert_allclose(fp_sliced.array, fp_full.array[5:50:2,25:30:2,-50::2])

        self.assertEqual(ag_roi, fp_sliced.geometry, msg="Sliced geometries not equal")

        PO = AstraProjectionOperator(phantom.geometry, ag_roi)
        fp_roi = PO.direct(phantom)
        numpy.testing.assert_allclose(fp_roi.array, fp_sliced.array, 1e-4)


    @unittest.skip
    @unittest.skipUnless(has_tigre and has_nvidia, "TIGRE GPU not installed")
    def test_aqdata_full_tigre(self):
        """
        This test slices a sinogram. It then uses that geometry for the forward projection.

        This ensures the offsets are correctly set and the same window of data is output in both cases.

        Tigre geometry bug means this does not pass.
        """

        ag = dataexample.SIMULATED_PARALLEL_BEAM_DATA.get().geometry

        phantom = dataexample.SIMULATED_SPHERE_VOLUME.get()

        PO = TigreProjectionOperator(phantom.geometry, ag)
        fp_full = PO.direct(phantom)


        roi = {'angle':(25,30,2),'vertical':(5,50,2),'horizontal':(-50,0,2)}
        slicer = Slicer(roi)

        slicer.set_input(ag)
        ag_roi = slicer.get_output()

        slicer.set_input(fp_full)
        fp_sliced = slicer.get_output()

        numpy.testing.assert_allclose(fp_sliced.array, fp_full.array[25:30:2,5:50:2,-50::2])

        self.assertEqual(ag_roi, fp_sliced.geometry, msg="Sliced geometries not equal")

        PO = TigreProjectionOperator(phantom.geometry, ag_roi)
        fp_roi = PO.direct(phantom)

        numpy.testing.assert_allclose(fp_roi.array, fp_sliced.array, 1e-4)


    def test_process_acquisition(self):

        arr=numpy.arange(24,dtype=numpy.float32).reshape(2,3,4)
        geometry = AcquisitionGeometry.create_Parallel3D().set_angles([0,90]).set_panel([4,3])
        data_in = AcquisitionData(arr, False, geometry)

        roi = {'vertical':(None,None,2),'angle':(None,None,2),'horizontal':(None,None,2)}
        proc = Slicer(roi)

        geometry_gold = AcquisitionGeometry.create_Parallel3D(detector_position=[-0.5,  0. ,  0. ]).set_angles([0]).set_panel([2,2],[2,2])
        data_gold = numpy.squeeze(data_in.array[::2,::2,::2])

        proc.set_input(data_in.geometry)
        geometry_out = proc.process()
        self.assertEqual(geometry_out, geometry_gold,
        msg="Slicer failed with geometry mismatch. Got:\n{0}\nExpected:\n{1}".format(geometry_out, geometry_gold))

        proc.set_input(data_in)
        data_out = proc.process()

        numpy.testing.assert_array_equal(data_gold, data_out.array)
        self.assertEqual(data_out.geometry, geometry_gold,
        msg="Slicer failed with geometry mismatch. Got:\n{0}\nExpected:\n{1}".format(data_out.geometry, geometry_gold))

        data_out.fill(0)
        proc.process(out=data_out)

        numpy.testing.assert_array_equal(data_gold, data_out.array)
        self.assertEqual(data_out.geometry, geometry_gold,
        msg="Slicer failed with geometry mismatch. Got:\n{0}\nExpected:\n{1}".format(data_out.geometry, geometry_gold))


    def test_process_image(self):

        arr=numpy.arange(24,dtype=numpy.float32).reshape(2,3,4)
        geometry = ImageGeometry(4,3,2)
        data_in = ImageData(arr, False, geometry)

        roi = {'vertical':(None,None,2),'horizontal_y':(None,None,2),'horizontal_x':(None,None,2)}
        proc = Slicer(roi)

        geometry_gold = ImageGeometry(2,2,1, 2,2,2, -0.5,0, -0.5)
        data_gold = numpy.squeeze(data_in.array[::2,::2,::2])

        proc.set_input(data_in.geometry)
        geometry_out = proc.process()
        self.assertEqual(geometry_out, geometry_gold,
        msg="Slicer failed with geometry mismatch. Got:\n{0}\nExpected:\n{1}".format(geometry_out, geometry_gold))

        proc.set_input(data_in)
        data_out = proc.process()

        numpy.testing.assert_array_equal(data_gold, data_out.array)
        self.assertEqual(data_out.geometry, geometry_gold,
        msg="Slicer failed with geometry mismatch. Got:\n{0}\nExpected:\n{1}".format(data_out.geometry, geometry_gold))

        data_out.fill(0)
        proc.process(out=data_out)

        numpy.testing.assert_array_equal(data_gold, data_out.array)
        self.assertEqual(data_out.geometry, geometry_gold,
        msg="Slicer failed with geometry mismatch. Got:\n{0}\nExpected:\n{1}".format(data_out.geometry, geometry_gold))


    def test_process_data_container(self):

        arr=numpy.arange(24,dtype=numpy.float32).reshape(2,3,4)
        data_in = DataContainer(arr,False)

        #default labels
        roi = {'dimension_00':(None,None,2),'dimension_01':(None,None,2),'dimension_02':(None,None,2)}

        data_gold = numpy.squeeze(data_in.array[::2,::2,::2])
        proc = Slicer(roi)
        proc.set_input(data_in)
        data_out = proc.process()
        numpy.testing.assert_array_equal(data_gold, data_out.array)

        data_out.fill(0)
        proc.process(out=data_out)
        numpy.testing.assert_array_equal(data_gold, data_out.array)

        # custom labels
        data_in = DataContainer(arr,False,['LABEL_A','LABEL_B','LABEL_C'])

        roi = {'LABEL_A':(None,None,2),'LABEL_B':(None,None,2),'LABEL_C':(None,None,2)}

        proc = Slicer(roi)
        proc.set_input(data_in)
        data_out = proc.process()
        numpy.testing.assert_array_equal(data_gold, data_out.array)

class TestCofR_xcorrelation(unittest.TestCase):
    def setUp(self):
        data_raw = dataexample.SYNCHROTRON_PARALLEL_BEAM_DATA.get()
        self.data_DLS = data_raw.log()
        self.data_DLS *= -1

        self.angles_list = [numpy.array([590, 0, 2, -310.5, 1]),
                       numpy.array([0.5, 10, 20, 180, 1]),
                       numpy.array([-360,-300, -240, -180.5, 0]),
                       numpy.array([-0.5, -90, -100, -179.5, 1])]
        
        ag = AcquisitionGeometry.create_Parallel3D().set_angles(self.angles_list[0]).set_panel((2,2))
        ad = ag.allocate()
        ad.fill(numpy.ones([len(self.angles_list[0]), 2, 2]))
        self.data_test = ad

    def test_CofR_xcorrelation_init(self):
        # test default values are set
        processor = CofR_xcorrelation()
        self.assertEqual(processor.slice_index, 'centre')
        self.assertEqual(processor.projection_index, 0)
        self.assertEqual(processor.ang_tol, 0.1)

        # test non-default values are set
        processor = CofR_xcorrelation(11, 12, 13)
        self.assertEqual(processor.slice_index, 11)
        self.assertEqual(processor.projection_index, 12)
        self.assertEqual(processor.ang_tol, 13)

    def test_CofR_xcorrelation_check_input(self):
        
        # test default values
        processor = CofR_xcorrelation()
        processor.set_input(self.data_DLS)
        
        # test there is no error when slice_index is specified with different values in range
        slice_indices = [0, self.data_DLS.get_dimension_size('vertical')-1]
        for slice_index in slice_indices:
            processor = CofR_xcorrelation(slice_index=slice_index)
            processor.check_input(self.data_DLS)

        # test there is an error when slice index is specified with an un-recognised string, numbers out of range, or list
        slice_indices = ['a', -10, self.data_DLS.get_dimension_size('vertical'), [0,1]]
        for slice_index in slice_indices:
            with self.assertRaises(ValueError):
                processor = CofR_xcorrelation(slice_index=slice_index)
                processor.check_input(self.data_DLS)
        
        # test an error is raised passing string or out of range indices to projection index 
        projection_indices = ['a', [0, 'b'], -1, [self.data_DLS.get_dimension_size('angle'), 0]]
        for projection_index in projection_indices:
            with self.assertRaises(ValueError):
                processor = CofR_xcorrelation(projection_index=projection_index)
                processor.check_input(self.data_DLS)

        # test there is no error when an angle can be found 180 degrees +/- tolerance from the projection_index,
        processor = CofR_xcorrelation(projection_index=0, ang_tol=1)
        for angles in self.angles_list:
            self.data_test.geometry.set_angles(angles)
            processor.check_input(self.data_test)
        
        # test there is an error when no angle can be found 180 degrees +/- tolerance from the projection_index  
        processor = CofR_xcorrelation(projection_index=0, ang_tol=0.1)
        for angles in self.angles_list:
            self.data_test.geometry.set_angles(angles)
            with self.assertRaises(ValueError):
                processor.check_input(self.data_test)

        # test there is no error when projection indices are specified as list 180 degrees apart within tolerance
        processor = CofR_xcorrelation(projection_index=[0,3], ang_tol=1)
        for angles in self.angles_list:
            self.data_test.geometry.set_angles(angles)
            processor.check_input(self.data_test)

        # test there is no error when projection indices are specified as tuple 180 degrees apart within tolerance
        processor = CofR_xcorrelation(projection_index=(0,3), ang_tol=1)
        for angles in self.angles_list:
            self.data_test.geometry.set_angles(angles)
            processor.check_input(self.data_test)

        # test there is an error when projection indices are specified as >180 degrees apart within tolerance
        processor = CofR_xcorrelation(projection_index=[0,1], ang_tol=1)
        for angles in self.angles_list:
            self.data_test.geometry.set_angles(angles)
            with self.assertRaises(ValueError):
                processor.check_input(self.data_test)

        # test there is an error when more than 2 projection indices are specified
        processor = CofR_xcorrelation(projection_index=[0,3,1], ang_tol=1)
        for angles in self.angles_list:
            self.data_test.geometry.set_angles(angles)
            with self.assertRaises(ValueError):
                processor.check_input(self.data_test)

    def test_CofR_xcorrelation_return_180_index(self):
        # test finding angle 180 degrees apart to correlate with
        for angles in self.angles_list:
            index_180 = CofR_xcorrelation._return_180_index(angles, 0)
            self.assertEqual(angles[3], angles[index_180])

    def test_CofR_xcorrelation_process(self):
        # test processor returns expected output with DLS data
        processor = CofR_xcorrelation(projection_index=0, ang_tol=1)
        processor.set_input(self.data_DLS)
        data_out = processor.process()
        self.assertAlmostEqual(6.33, data_out.geometry.config.system.rotation_axis.position[0],places=2) 
        
        # test processor returns expected output with DLS data using out
        data = self.data_DLS
        processor = CofR_xcorrelation(projection_index=0, ang_tol=1)
        processor.set_input(data)
        processor.process(out = data)
        self.assertAlmostEqual(6.33, data.geometry.config.system.rotation_axis.position[0],places=2) 

        # test processor returns expected (but less accurate) output with DLS data with limited angles
        data_limited = Slicer(roi={'angle': ((abs(self.data_DLS.geometry.angles+86)).argmin(), (abs(self.data_DLS.geometry.angles-92)).argmin(), 1)})(self.data_DLS)
        processor = CofR_xcorrelation(slice_index = 'centre', projection_index = 0, ang_tol=5)
        processor.set_input(data_limited) 
        processor.get_output(out=data_limited)
        self.assertAlmostEqual(6.33, data_limited.geometry.config.system.rotation_axis.position[0],places=0) 

        # test there is an error when the target angle is not within tolerance
        processor = CentreOfRotationCorrector.xcorrelation(slice_index = 'centre', projection_index = 0, ang_tol=1)
        with self.assertRaises(ValueError):
            processor.set_input(data_limited)           
    
class TestCentreOfRotation_parallel(unittest.TestCase):

    def setUp(self):
        data_raw = dataexample.SYNCHROTRON_PARALLEL_BEAM_DATA.get()
        self.data_DLS = data_raw.log()
        self.data_DLS *= -1

    def test_CofR_xcorrelation(self):      

        corr = CentreOfRotationCorrector.xcorrelation(slice_index='centre', projection_index=0, ang_tol=0.1)
        corr.set_input(self.data_DLS)
        ad_out = corr.get_output()
        self.assertAlmostEqual(6.33, ad_out.geometry.config.system.rotation_axis.position[0],places=2)

        corr = CentreOfRotationCorrector.xcorrelation(slice_index=67, projection_index=0, ang_tol=0.1)
        corr.set_input(self.data_DLS)
        ad_out = corr.get_output()
        self.assertAlmostEqual(6.33, ad_out.geometry.config.system.rotation_axis.position[0],places=2)

        
    @unittest.skipUnless(has_astra and has_nvidia, "ASTRA GPU not installed")
    def test_CofR_image_sharpness_astra(self):

        corr = CentreOfRotationCorrector.image_sharpness(search_range=20, backend='astra')
        corr.set_input(self.data_DLS)
        ad_out = corr.get_output()
        self.assertAlmostEqual(6.33, ad_out.geometry.config.system.rotation_axis.position[0],places=1)


    @unittest.skipUnless(False, "TIGRE not installed")
    def skiptest_test_CofR_image_sharpness_tigre(self): #currently not avaliable for parallel beam
        corr = CentreOfRotationCorrector.image_sharpness(search_range=20, backend='tigre')
        corr.set_input(self.data_DLS)
        ad_out = corr.get_output()
        self.assertAlmostEqual(6.33, ad_out.geometry.config.system.rotation_axis.position[0],places=2)

    def test_CenterOfRotationCorrector(self):
        corr = CentreOfRotationCorrector.xcorrelation(slice_index='centre', projection_index=0, ang_tol=0.1)
        corr.set_input(self.data_DLS)
        ad_out = corr.get_output()
        self.assertAlmostEqual(6.33, ad_out.geometry.config.system.rotation_axis.position[0],places=2)

        corr = CentreOfRotationCorrector.xcorrelation(slice_index=67, projection_index=0, ang_tol=0.1)
        corr.set_input(self.data_DLS)
        ad_out = corr.get_output()
        self.assertAlmostEqual(6.33, ad_out.geometry.config.system.rotation_axis.position[0],places=2)


class TestCentreOfRotation_conebeam(unittest.TestCase):

    def setUp(self):
        angles = numpy.linspace(0, 360, 180, endpoint=False)

        ag_orig = AcquisitionGeometry.create_Cone2D([0,-100],[0,100])\
            .set_panel(64,0.2)\
            .set_angles(angles)\
            .set_labels(['angle', 'horizontal'])

        ig = ag_orig.get_ImageGeometry()
        phantom = TomoPhantom.get_ImageData(12, ig)

        if has_tigre:
            Op = TigreProjectionOperator(ig, ag_orig, direct_method='Siddon')
        else:
            Op = AstraProjectionOperator(ig, ag_orig)

        self.data_0 = Op.direct(phantom)

        ag_offset = AcquisitionGeometry.create_Cone2D([0,-100],[0,100],rotation_axis_position=(-0.150,0))\
            .set_panel(64,0.2)\
            .set_angles(angles)\
            .set_labels(['angle', 'horizontal'])

        if has_tigre:
            Op = TigreProjectionOperator(ig, ag_offset, direct_method='Siddon')
        else:
            Op = AstraProjectionOperator(ig, ag_offset)

        self.data_offset = Op.direct(phantom)
        self.data_offset.geometry = ag_orig

    @unittest.skipUnless(has_tomophantom and has_astra and has_nvidia, "Tomophantom or ASTRA GPU not installed")
    def test_CofR_image_sharpness_astra(self):
        corr = CentreOfRotationCorrector.image_sharpness(backend='astra')
        ad_out = corr(self.data_0)
        self.assertAlmostEqual(0.000, ad_out.geometry.config.system.rotation_axis.position[0],places=3)

        corr = CentreOfRotationCorrector.image_sharpness(backend='astra')
        ad_out = corr(self.data_offset)
        self.assertAlmostEqual(-0.150, ad_out.geometry.config.system.rotation_axis.position[0],places=3)

    @unittest.skipUnless(has_tomophantom and has_tigre and has_nvidia, "Tomophantom or TIGRE GPU not installed")
    def test_CofR_image_sharpness_tigre(self): #currently not avaliable for parallel beam
        corr = CentreOfRotationCorrector.image_sharpness(backend='tigre')
        ad_out = corr(self.data_0)
        self.assertAlmostEqual(0.000, ad_out.geometry.config.system.rotation_axis.position[0],places=3)

        corr = CentreOfRotationCorrector.image_sharpness(backend='tigre')
        ad_out = corr(self.data_offset)
        self.assertAlmostEqual(-0.150, ad_out.geometry.config.system.rotation_axis.position[0],places=3)


class TestPaddder(unittest.TestCase):

    def setUp(self):

        self.ag = AcquisitionGeometry.create_Parallel3D(detector_position=[-0.1, 0.,-0.2]).set_angles([0,90,180,270]).set_panel([16,16],[0.1,0.1]).set_channels(4)
        self.ag_pad_width = {'channel':(1,2),'vertical':(3,4),'horizontal':(5,6)}
        self.ag_padded = AcquisitionGeometry.create_Parallel3D(detector_position=[-0.05, 0., -0.15]).set_angles([0,90,180,270]).set_panel([27,23],[0.1,0.1]).set_channels(7)

        self.ag2 = AcquisitionGeometry.create_Parallel3D(detector_position=[-0.1, 0.,-0.2]).set_angles([0,90,180,270]).set_panel([16,16],[0.1,0.1],origin='top-right').set_channels(4)
        self.ag2_padded = AcquisitionGeometry.create_Parallel3D(detector_position=[-0.15, 0., -0.25]).set_angles([0,90,180,270]).set_panel([27,23],[0.1,0.1],origin='top-right').set_channels(7)

        self.ig = ImageGeometry(5,4,3,center_x=0.5,center_y=1,center_z=-0.5,channels=2)
        self.ig_pad_width = {'channel':(1,2),'vertical':(3,2),'horizontal_x':(2,1), 'horizontal_y':(2,3)}
        self.ig_padded = ImageGeometry(8,9,8,center_x=0,center_y=1.5,center_z=-1, channels=5)


        arr_in = numpy.arange(9, dtype=numpy.float32).reshape(3,3)
        ig = ImageGeometry(3,3)
        self.data_test = ImageData(arr_in, True, ig)


    def test_set_up(self):

        ig = ImageGeometry(20,22,23,0.1,0.2,0.3,0.4,0.5,0.6,channels=24)
        data = ig.allocate('random')
        dim_order = ['channel','vertical','horizontal_y','horizontal_x']

        pad_width = {'horizontal_x':(3,4),'vertical':(5,6),'channel':(7,8)}
        pad_values= {'horizontal_x':(0.3,0.4),'vertical':(0.5,0.6),'channel':(0.7,0.8)}


        # check inputs
        proc = Padder('constant', pad_width=2, pad_values=0.1)
        proc.set_input(data)
        proc._set_up()
        self.assertListEqual(list(data.dimension_labels), proc._labels_in)
        self.assertListEqual(list(data.shape), proc._shape_in)

        #expected outputs
        gold_width_default = [(0,0),(2,2),(2,2),(2,2)]
        gold_value_default = [(0,0),(0.1,0.1),(0.1,0.1),(0.1,0.1)]
        gold_processed_dims_default = [0,1,1,1]
        gold_shape_out_default = numpy.array(data.shape) + [0,4,4,4]

        gold_width_tuple = [(0,0),(1,2),(1,2),(1,2)]
        gold_value_tuple = [(0,0),(0.1,0.2),(0.1,0.2),(0.1,0.2)]
        gold_shape_out_tuple = numpy.array(data.shape) + [0,3,3,3]

        gold_width_dict = [pad_width.get(x,(0,0)) for x in dim_order]
        gold_value_dict = [pad_values.get(x,(0,0)) for x in dim_order]
        gold_processed_dims_dict = [1,1,0,1]
        gold_shape_out_dict = numpy.array(data.shape) + [7+8,5+6,0,3+4]

        # check pad_width set-up
        proc = Padder('constant', pad_width=2, pad_values=0.1)
        proc.set_input(data)
        proc._set_up()
        self.assertListEqual(gold_width_default, proc._pad_width_param)
        self.assertListEqual(gold_value_default, proc._pad_values_param)
        self.assertListEqual(gold_processed_dims_default, proc._processed_dims)
        numpy.testing.assert_array_equal(gold_shape_out_default, proc._shape_out)

        proc = Padder('constant', pad_width=(1,2), pad_values=0.1)
        proc.set_input(data)
        proc._set_up()
        self.assertListEqual(gold_width_tuple, proc._pad_width_param)
        self.assertListEqual(gold_value_default, proc._pad_values_param)
        self.assertListEqual(gold_processed_dims_default, proc._processed_dims)
        numpy.testing.assert_array_equal(gold_shape_out_tuple, proc._shape_out)

        proc = Padder('constant', pad_width=pad_width, pad_values=0.1)
        proc.set_input(data)
        proc._set_up()
        gold_value_dict_custom = [(0,0) if x == (0,0) else (0.1,0.1)  for x in gold_width_dict]
        self.assertListEqual(gold_width_dict, proc._pad_width_param)
        self.assertListEqual(gold_value_dict_custom, proc._pad_values_param)
        self.assertListEqual(gold_processed_dims_dict, proc._processed_dims)
        numpy.testing.assert_array_equal(gold_shape_out_dict, proc._shape_out)

        # check pad_value set-up
        proc = Padder('constant', pad_width=2, pad_values=(0.1,0.2))
        proc.set_input(data)
        proc._set_up()
        self.assertListEqual(gold_width_default, proc._pad_width_param)
        self.assertListEqual(gold_value_tuple, proc._pad_values_param)
        self.assertListEqual(gold_processed_dims_default, proc._processed_dims)
        numpy.testing.assert_array_equal(gold_shape_out_default, proc._shape_out)

        proc = Padder('constant', pad_width=2, pad_values=pad_values)
        proc.set_input(data)
        proc._set_up()
        gold_width_dict_custom = [(0,0) if x == (0,0) else (2,2)  for x in gold_value_dict]
        gold_shape_out_dict_custom = numpy.array(data.shape) + [4,4,0,4]
        self.assertListEqual(gold_width_dict_custom, proc._pad_width_param)
        self.assertListEqual(gold_value_dict, proc._pad_values_param)
        self.assertListEqual(gold_processed_dims_dict, proc._processed_dims)
        numpy.testing.assert_array_equal(gold_shape_out_dict_custom, proc._shape_out)

        proc = Padder('constant', pad_width=pad_width, pad_values=(0.1,0.2))
        proc.set_input(data)
        proc._set_up()
        gold_value_dictionary_custom = [(0,0) if x == (0,0) else (0.1,0.2)  for x in gold_width_dict]
        self.assertListEqual(gold_width_dict, proc._pad_width_param)
        self.assertListEqual(gold_value_dictionary_custom, proc._pad_values_param)
        self.assertListEqual(gold_processed_dims_dict, proc._processed_dims)
        numpy.testing.assert_array_equal(gold_shape_out_dict, proc._shape_out)

        proc = Padder('constant', pad_width=pad_width, pad_values=pad_values)
        proc.set_input(data)
        proc._set_up()
        self.assertListEqual(gold_width_dict, proc._pad_width_param)
        self.assertListEqual(gold_value_dict, proc._pad_values_param)
        self.assertListEqual(gold_processed_dims_dict, proc._processed_dims)
        numpy.testing.assert_array_equal(gold_shape_out_dict, proc._shape_out)

        proc = Padder('constant', pad_width=pad_width, pad_values={'horizontal_x':(0.5,0.6)})
        # raise an error as not all axes values defined
        with self.assertRaises(ValueError):
            proc.set_input(data)
            proc._set_up()


    def test_process_acquisition_geometry(self):

        geometry = self.ag

        proc = Padder('constant', pad_width=self.ag_pad_width, pad_values=0.0)
        proc.set_input(geometry)
        geometry_padded = proc._process_acquisition_geometry()

        self.assertEqual(geometry_padded, self.ag_padded,
        msg="Padder failed with geometry mismatch. Got:\n{0}\nExpected:\n{1}".format(geometry_padded, self.ag_padded))


        proc = Padder('constant', pad_width={'angle':5}, pad_values=0.0)
        proc.set_input(geometry)
        geometry_padded = proc._process_acquisition_geometry()

        geometry_gold = geometry.copy()
        geometry_gold.config.angles.angle_data = [\
            -450., -360., -270., -180.,  -90.,\
            0.,   90.,  180.,  270.,\
            360., 450.,  540., 630., 720.]

        self.assertEqual(geometry_padded, geometry_gold,
        msg="Padder failed with geometry mismatch. Got:\n{0}\nExpected:\n{1}".format(geometry_padded, geometry_gold))


    def test_process_acquisition_geometry_origin(self):
        geometry = self.ag2

        proc = Padder('constant', pad_width=self.ag_pad_width, pad_values=0.0)
        proc.set_input(geometry)
        geometry_padded = proc._process_acquisition_geometry()

        self.assertEqual(geometry_padded, self.ag2_padded,
        msg="Padder failed with geometry mismatch. Got:\n{0}\nExpected:\n{1}".format(geometry_padded, self.ag2_padded))


    def test_process_image_geometry(self):

        geometry = self.ig

        proc = Padder('constant', pad_width=self.ig_pad_width, pad_values=0.5)
        proc.set_input(geometry)
        geometry_padded = proc._process_image_geometry()

        self.assertEqual(geometry_padded, self.ig_padded,
        msg="Padder failed with geometry mismatch. Got:\n{0}\nExpected:\n{1}".format(geometry_padded, self.ig_padded))


    def test_process_data(self):

        geometry = self.ig
        data = geometry.allocate('random')

        proc = Padder('constant', pad_width=self.ig_pad_width, pad_values=0.5)
        proc.set_input(data)
        arr_padded = proc._process_data(data)

        c = self.ig_pad_width['channel']
        v = self.ig_pad_width['vertical']
        hy = self.ig_pad_width['horizontal_y']
        hx = self.ig_pad_width['horizontal_x']

        data_gold = self.ig_padded.allocate(0.5)
        data_gold.array[c[0]:-c[1],v[0]:-v[1],hy[0]:-hy[1],hx[0]:-hx[1]] = data.array

        numpy.testing.assert_array_equal(data_gold.array, arr_padded)


    def test_process_acquisition(self):

        c = self.ag_pad_width['channel']
        v = self.ag_pad_width['vertical']
        h = self.ag_pad_width['horizontal']

        proc = Padder('constant', pad_width=self.ag_pad_width, pad_values=0.5)

        data_in = self.ag.allocate('random')

        data_gold = self.ag_padded.allocate(0.5)
        data_gold.array[c[0]:-c[1],:,v[0]:-v[1],h[0]:-h[1]] = data_in.array

        proc.set_input(data_in.geometry)
        geometry_out = proc.process()
        self.assertEqual(geometry_out, self.ag_padded,
        msg="Padder failed with geometry mismatch. Got:\n{0}\nExpected:\n{1}".format(geometry_out, self.ag_padded))

        proc.set_input(data_in)
        data_out = proc.process()

        numpy.testing.assert_array_equal(data_gold.array, data_out.array)
        self.assertEqual(data_out.geometry, self.ag_padded,
        msg="Padder failed with geometry mismatch. Got:\n{0}\nExpected:\n{1}".format(data_out.geometry, self.ag_padded))

        data_out.fill(0)
        proc.process(out=data_out)

        numpy.testing.assert_array_equal(data_gold.array, data_out.array)
        self.assertEqual(data_out.geometry, self.ag_padded,
        msg="Padder failed with geometry mismatch. Got:\n{0}\nExpected:\n{1}".format(data_out.geometry, self.ag_padded))


    def test_process_image(self):

        c = self.ig_pad_width['channel']
        v = self.ig_pad_width['vertical']
        hy = self.ig_pad_width['horizontal_y']
        hx = self.ig_pad_width['horizontal_x']

        proc = Padder('constant', pad_width=self.ig_pad_width, pad_values=0.5)

        data_in = self.ig.allocate('random')

        data_gold = self.ig_padded.allocate(0.5)
        data_gold.array[c[0]:-c[1],v[0]:-v[1],hy[0]:-hy[1],hx[0]:-hx[1]] = data_in.array

        proc.set_input(data_in.geometry)
        geometry_out = proc.process()
        self.assertEqual(geometry_out, self.ig_padded,
        msg="Padder failed with geometry mismatch. Got:\n{0}\nExpected:\n{1}".format(geometry_out, self.ig_padded))

        proc.set_input(data_in)
        data_out = proc.process()

        numpy.testing.assert_array_equal(data_gold.array, data_out.array)
        self.assertEqual(data_out.geometry, self.ig_padded,
        msg="Padder failed with geometry mismatch. Got:\n{0}\nExpected:\n{1}".format(data_out.geometry, self.ig_padded))

        data_out.fill(0)
        proc.process(out=data_out)

        numpy.testing.assert_array_equal(data_gold.array, data_out.array)
        self.assertEqual(data_out.geometry, self.ig_padded,
        msg="Padder failed with geometry mismatch. Got:\n{0}\nExpected:\n{1}".format(data_out.geometry, self.ig_padded))


    def test_process_data_container(self):

        arr=numpy.arange(24,dtype=numpy.float32).reshape(2,3,4)
        data_in = DataContainer(arr,False)

        #default labels
        pad_width = {'dimension_00':(1,2),'dimension_01':(2,3),'dimension_02':(4,3)}
        a = pad_width['dimension_00']
        b = pad_width['dimension_01']
        c = pad_width['dimension_02']

        shape_out = numpy.array(arr.shape) + [a[0]+a[1],b[0]+b[1],c[0]+c[1]]
        data_gold = numpy.ones(shape_out,dtype=numpy.float32) * 0.5
        data_gold[a[0]:-a[1],b[0]:-b[1],c[0]:-c[1]] = data_in.array

        proc = Padder('constant', pad_width=pad_width, pad_values=0.5)
        proc.set_input(data_in)
        data_out = proc.process()
        numpy.testing.assert_array_equal(data_gold, data_out.array)

        data_out.fill(0)
        proc.process(out=data_out)
        numpy.testing.assert_array_equal(data_gold, data_out.array)

        # custom labels
        data_in = DataContainer(arr,False,['LABEL_A','LABEL_B','LABEL_C'])

        pad_width = {'LABEL_A':(1,2),'LABEL_B':(2,3),'LABEL_C':(4,3)}

        proc = Padder('constant', pad_width=pad_width, pad_values=0.5)
        proc.set_input(data_in)
        data_out = proc.process()
        numpy.testing.assert_array_equal(data_gold, data_out.array)


    def test_results_constant(self):

        """
        in:
        0 1 2
        3 4 5
        6 7 8

        out:
        v v v v v
        v 0 1 2 v
        v 3 4 5 v
        v 6 7 8 v
        v v v v v
        """
        value = 0.5
        width = 1
        proc = Padder.constant(pad_width=width, constant_values=value)
        proc.set_input(self.data_test)
        data_out = proc.get_output()

        shape_padded = (3+width*2, 3+width*2)
        arr_gold = numpy.ones((shape_padded), dtype=numpy.float32) * value
        arr_gold[width:-width,width:-width] = self.data_test.array

        numpy.testing.assert_array_equal(arr_gold, data_out.array)


    def test_results_edge(self):

        """
        in:
        0 1 2
        3 4 5
        6 7 8

        out:
        0 0 1 2 2
        0 0 1 2 2
        3 3 4 5 5
        6 6 7 8 8
        6 6 7 8 8
        """

        width = 1
        proc = Padder.edge(pad_width=width)
        proc.set_input(self.data_test)
        data_out = proc.get_output()

        shape_padded = (3+width*2, 3+width*2)
        arr_gold = numpy.zeros((shape_padded), dtype=numpy.float32)
        arr_gold[width:-width,width:-width] = self.data_test.array
        arr_gold[0,:] = [0,0,1,2,2]
        arr_gold[-1,:] = [6,6,7,8,8]
        arr_gold[:,0] = [0,0,3,6,6]
        arr_gold[:,-1] = [2,2,5,8,8]

        numpy.testing.assert_array_equal(arr_gold, data_out.array)


    def test_results_linear_ramp(self):
        """
        in:
        0 1 2
        3 4 5
        6 7 8

        out:
        v   v           v           v           v                   v
        v   0           1           2           (v+2)/2             v
        v   3           4           5           (v+5)/2             v
        v   6           7           8           (v+8)/2             v
        v   (v+6)/2     (v+7)/2     (v+8)/2     ((v+8)/2 + v)/2     v
        v   v           v           v           v                   v
        """
        value = 0.5
        width = (1,2)
        proc = Padder.linear_ramp(pad_width=width, end_values=value)
        proc.set_input(self.data_test)
        data_out = proc.get_output()

        shape_padded = (3+width[0]+width[1], 3+width[0]+width[1])
        arr_gold = numpy.ones((shape_padded), dtype=numpy.float32) * value
        arr_gold[width[0]:-width[1],width[0]:-width[1]] = self.data_test.array

        arr_gold[-2,:] = (arr_gold[-3,:] + arr_gold[-1,:])/2
        arr_gold[:,-2] = (arr_gold[:,-3] + arr_gold[:,-1])/2

        numpy.testing.assert_array_equal(arr_gold, data_out.array)


    def test_results_reflect(self):
        """
        in:
        0 1 2
        3 4 5
        6 7 8

        out:
        4 3 4 5 4
        1 0 1 2 1
        4 3 4 5 4
        7 6 7 8 7
        4 3 4 5 4
        """

        width = 1
        proc = Padder.reflect(pad_width=width)
        proc.set_input(self.data_test)
        data_out = proc.get_output()

        shape_padded = (3+width*2, 3+width*2)
        arr_gold = numpy.zeros((shape_padded), dtype=numpy.float32)
        arr_gold[width:-width,width:-width] = self.data_test.array
        arr_gold[0,:] = [4,3,4,5,4]
        arr_gold[-1,:] = [4,3,4,5,4]
        arr_gold[:,0] = [4,1,4,7,4]
        arr_gold[:,-1] = [4,1,4,7,4]

        numpy.testing.assert_array_equal(arr_gold, data_out.array)

    def test_results_symmetric(self):
        """
        in:
        0 1 2
        3 4 5
        6 7 8

        out:
        0 0 1 2 2
        0 0 1 2 2
        3 3 4 5 5
        6 6 7 8 8
        6 6 7 8 8
        """

        width = 1
        proc = Padder.symmetric(pad_width=width)
        proc.set_input(self.data_test)
        data_out = proc.get_output()

        shape_padded = (3+width*2, 3+width*2)
        arr_gold = numpy.zeros((shape_padded), dtype=numpy.float32)
        arr_gold[width:-width,width:-width] = self.data_test.array
        arr_gold[0,:] = [0,0,1,2,2]
        arr_gold[-1,:] = [6,6,7,8,8]
        arr_gold[:,0] = [0,0,3,6,6]
        arr_gold[:,-1] = [2,2,5,8,8]

        numpy.testing.assert_array_equal(arr_gold, data_out.array)


    def test_results_wrap(self):
        """
        in:
        0 1 2
        3 4 5
        6 7 8

        out:
        8 6 7 8 6
        2 0 1 2 0
        5 3 4 5 3
        8 6 7 8 6
        2 0 1 2 0
        """

        width = 1
        proc = Padder.wrap(pad_width=width)
        proc.set_input(self.data_test)
        data_out = proc.get_output()

        shape_padded = (3+width*2, 3+width*2)
        arr_gold = numpy.zeros((shape_padded), dtype=numpy.float32)
        arr_gold[width:-width,width:-width] = self.data_test.array
        arr_gold[0,:] = [8,6,7,8,6]
        arr_gold[-1,:] = [2,0,1,2,0]
        arr_gold[:,0] = [8,2,5,8,2]
        arr_gold[:,-1] = [6,0,3,6,0]

        numpy.testing.assert_array_equal(arr_gold, data_out.array)


    @unittest.skipUnless(has_tigre and has_nvidia, "TIGRE GPU not installed")
    def test_pad_ad_full_tigre(self):
        """
        This test pads a acquisition data asymmetrically.
        It then compares the FBP of the padded and unpadded data on the same ImageGeometry.
        This ensures the offsets are correctly set and the same window of data is output in both cases.
        """

        data = dataexample.SIMULATED_PARALLEL_BEAM_DATA.get()

        data.log(out=data)
        data *=-1

        recon_orig = FBP(data).run(verbose=0)
        recon_orig.apply_circular_mask()

        proc = Padder('constant',pad_width=(5,40),pad_values=0.0)
        proc.set_input(data)
        data_padded = proc.get_output()

        recon_new = FBP(data_padded, recon_orig.geometry).run(verbose=0)
        recon_new.apply_circular_mask()

        numpy.testing.assert_allclose(recon_orig.array, recon_new.array, atol=1e-4)


        # switch panel origin
        data.geometry.config.panel.origin='top-right'

        recon_orig = FBP(data).run(verbose=0)
        recon_orig.apply_circular_mask()

        proc = Padder('constant',pad_width=(5,40),pad_values=0.0)
        proc.set_input(data)
        data_padded = proc.get_output()

        recon_new = FBP(data_padded, recon_orig.geometry).run(verbose=0)
        recon_new.apply_circular_mask()

        numpy.testing.assert_allclose(recon_orig.array, recon_new.array, atol=1e-4)


    @unittest.skipUnless(has_astra and has_nvidia, "ASTRA GPU not installed")
    def test_pad_id_full_astra(self):
        """
        This test pads an image data asymmetrically.
        It then compares the forward projection of the padded and unpadded phantom on the same AcquisitionGeometry.
        This ensures the offsets are correctly set and the same window of data is output in both cases.
        """

        ag = dataexample.SIMULATED_PARALLEL_BEAM_DATA.get().geometry
        phantom = dataexample.SIMULATED_SPHERE_VOLUME.get()
        ag.set_labels(['vertical','angle','horizontal'])

        PO = AstraProjectionOperator(phantom.geometry, ag)
        fp_orig = PO.direct(phantom)

        proc = Padder('constant',pad_width={'vertical':(10,40),'horizontal_y':(40,10),'horizontal_x':(5,90)},pad_values=0.0)
        proc.set_input(phantom)
        phantom_padded = proc.get_output()

        PO = AstraProjectionOperator(phantom_padded.geometry, ag)
        fp_new = PO.direct(phantom_padded)

        numpy.testing.assert_allclose(fp_orig.array, fp_new.array, atol=1e-3)


    @unittest.skip
    @unittest.skipUnless(has_tigre and has_nvidia, "TIGRE GPU not installed")
    def test_pad_id_full_tigre(self):
        """
        This test pads an image data asymmetrically.
        It then compares the forward projection of the padded and unpadded phantom on the same AcquisitionGeometry.
        This ensures the offsets are correctly set and the same window of data is output in both cases.

        Tigre geometry bug means this does not pass.
        """

        ag = dataexample.SIMULATED_PARALLEL_BEAM_DATA.get().geometry
        phantom = dataexample.SIMULATED_SPHERE_VOLUME.get()

        PO = TigreProjectionOperator(phantom.geometry, ag)
        fp_orig = PO.direct(phantom)

        proc = Padder('constant',pad_width={'vertical':(10,40),'horizontal_y':(40,10),'horizontal_x':(5,90)},pad_values=0.0)
        proc.set_input(phantom)
        phantom_padded = proc.get_output()

        PO = TigreProjectionOperator(phantom_padded.geometry, ag)
        fp_new = PO.direct(phantom_padded)

        numpy.testing.assert_allclose(fp_orig.array, fp_new.array, atol=1e-3)


class TestDataProcessor(unittest.TestCase):

    def test_DataProcessorBasic(self):

        dc_in = DataContainer(numpy.arange(10), True)
        dc_out = dc_in.copy()

        ax = AX()
        ax.scalar = 2
        ax.set_input(dc_in)

        #check results with out
        out_gold = dc_in*2
        ax.get_output(out=dc_out)
        numpy.testing.assert_array_equal(dc_out.as_array(), out_gold.as_array())

        #check results with return
        dc_out2 = ax.get_output()
        numpy.testing.assert_array_equal(dc_out2.as_array(), out_gold.as_array())

        #check call method
        dc_out2 = ax(dc_in)
        numpy.testing.assert_array_equal(dc_out2.as_array(), out_gold.as_array())

        #check storage mode
        self.assertFalse(ax.store_output)
        self.assertTrue(ax.output == None)
        ax.store_output = True
        self.assertTrue(ax.store_output)

        #check storing a copy and not a reference
        ax.set_input(dc_in)
        dc_out = ax.get_output()
        numpy.testing.assert_array_equal(ax.output.as_array(), out_gold.as_array())
        self.assertFalse(id(ax.output.as_array()) == id(dc_out.as_array()))

        #check recalculation on argument change
        ax.scalar = 3
        out_gold = dc_in*3
        ax.get_output(out=dc_out)
        numpy.testing.assert_array_equal(dc_out.as_array(), out_gold.as_array())

        #check recalculation on input change
        dc_in2 = dc_in.copy()
        dc_in2 *=2
        out_gold = dc_in2*3
        ax.set_input(dc_in2)
        ax.get_output(out=dc_out)
        numpy.testing.assert_array_equal(dc_out.as_array(), out_gold.as_array())

        #check auto recalculation if input modified (won't pass)
        dc_in2 *= 2
        out_gold = dc_in2*3
        ax.get_output(out=dc_out)
        #numpy.testing.assert_array_equal(dc_out.as_array(), out_gold.as_array())

        #raise error if input is deleted
        dc_in2 = dc_in.copy()
        ax.set_input(dc_in2)
        del dc_in2
        with self.assertRaises(ValueError):
            dc_out = ax.get_output()


    def test_DataProcessorChaining(self):
        shape = (2,3,4,5)
        size = shape[0]
        for i in range(1, len(shape)):
            size = size * shape[i]
        #print("a refcount " , sys.getrefcount(a))
        a = numpy.asarray([i for i in range( size )])
        a = numpy.reshape(a, shape)
        ds = DataContainer(a, False, ['X', 'Y','Z' ,'W'])
        c = ds.get_slice(Y=0)
        c.reorder(['Z','W','X'])
        arr = c.as_array()
        #[ 0 60  1 61  2 62  3 63  4 64  5 65  6 66  7 67  8 68  9 69 10 70 11 71
        # 12 72 13 73 14 74 15 75 16 76 17 77 18 78 19 79]

        #print(arr)

        ax = AX()
        ax.scalar = 2

        numpy.testing.assert_array_equal(ax(c).as_array(), arr*2)

        ax.set_input(c)
        numpy.testing.assert_array_equal(ax.get_output().as_array(), arr*2)

        cast = CastDataContainer(dtype=numpy.float32)
        cast.set_input(c)
        out = cast.get_output()
        self.assertTrue(out.as_array().dtype == numpy.float32)
        out *= 0
        axm = AX()
        axm.scalar = 0.5
        axm.set_input(c)
        axm.get_output(out)
        numpy.testing.assert_array_equal(out.as_array(), arr*0.5)

        #print("check call method of DataProcessor")
        numpy.testing.assert_array_equal(axm(c).as_array(), arr*0.5)


        # check out in DataSetProcessor
        #a = numpy.asarray([i for i in range( size )])

        # create a PixelByPixelDataProcessor

        #define a python function which will take only one input (the pixel value)
        pyfunc = lambda x: -x if x > 20 else x
        clip = PixelByPixelDataProcessor()
        clip.pyfunc = pyfunc
        clip.set_input(c)
        #clip.apply()
        v = clip.get_output().as_array()

        self.assertTrue(v.max() == 19)
        self.assertTrue(v.min() == -79)

        #print ("clip in {0} out {1}".format(c.as_array(), clip.get_output().as_array()))

        #dsp = DataProcessor()
        #dsp.set_input(ds)
        #dsp.input = a
        # pipeline

        chain = AX()
        chain.scalar = 0.5
        chain.set_input_processor(ax)
        #print ("chain in {0} out {1}".format(ax.get_output().as_array(), chain.get_output().as_array()))
        numpy.testing.assert_array_equal(chain.get_output().as_array(), arr)

        #print("check call method of DataProcessor")
        numpy.testing.assert_array_equal(ax(chain(c)).as_array(), arr)

class TestMaskGenerator(unittest.TestCase):

    def test_MaskGenerator(self):

        IG = ImageGeometry(voxel_num_x=10,
                        voxel_num_y=10)
        AG = AcquisitionGeometry.create_Parallel3D().set_panel((10,10)).set_angles(1)

        data = IG.allocate('random')

        data.as_array()[2,3] = float('inf')
        data.as_array()[4,5] = float('nan')

   
        data_as_image_data = data
        data_as_data_container = DataContainer(data.as_array().copy())
        data_as_acq_data = AcquisitionData(array=data.as_array().copy(), geometry=AG)

        data_objects = [data_as_image_data, data_as_data_container, data_as_acq_data]
        data_type_name = ['ImageData', 'DataContainer', 'AcquisitionData']

        for i, data in enumerate(data_objects):
            with self.subTest(data_type=data_type_name[i]):

                # check special values - default
                m = MaskGenerator.special_values()
                m.set_input(data)
                mask = m.process()

                mask_manual = numpy.ones((10,10), dtype=bool)
                mask_manual[2,3] = 0
                mask_manual[4,5] = 0

                numpy.testing.assert_array_equal(mask.as_array(), mask_manual)

                # check nan
                m = MaskGenerator.special_values(inf=False)
                m.set_input(data)
                mask = m.process()

                mask_manual = numpy.ones((10,10), dtype=bool)
                mask_manual[4,5] = 0

                numpy.testing.assert_array_equal(mask.as_array(), mask_manual)

                # check inf
                m = MaskGenerator.special_values(nan=False)
                m.set_input(data)
                mask = m.process()

                mask_manual = numpy.ones((10,10), dtype=bool)
                mask_manual[2,3] = 0

                numpy.testing.assert_array_equal(mask.as_array(), mask_manual)

                # check threshold
                data.as_array()[2,3] = numpy.random.rand()
                data.as_array()[4,5] = numpy.random.rand()
                data.as_array()[6,8] = 100
                data.as_array()[1,3] = 80

                m = MaskGenerator.threshold(None, 70)
                m.set_input(data)
                mask = m.process()

                mask_manual = numpy.ones((10,10), dtype=bool)
                mask_manual[6,8] = 0
                mask_manual[1,3] = 0

                numpy.testing.assert_array_equal(mask.as_array(), mask_manual)

                m = MaskGenerator.threshold(None, 80)
                m.set_input(data)
                mask = m.process()

                mask_manual = numpy.ones((10,10), dtype=bool)
                mask_manual[6,8] = 0

                numpy.testing.assert_array_equal(mask.as_array(), mask_manual)

                # check quantile
                data.as_array()[6,8] = 100
                data.as_array()[1,3] = 80

                m = MaskGenerator.quantile(None, 0.98)
                m.set_input(data)
                mask = m.process()

                mask_manual = numpy.ones((10,10), dtype=bool)
                mask_manual[6,8] = 0
                mask_manual[1,3] = 0

                numpy.testing.assert_array_equal(mask.as_array(), mask_manual)

                m = MaskGenerator.quantile(None, 0.99)
                m.set_input(data)
                mask = m.process()

                mask_manual = numpy.ones((10,10), dtype=bool)
                mask_manual[6,8] = 0

                numpy.testing.assert_array_equal(mask.as_array(), mask_manual)


        # Tests on larger data for checking mean and median
        IG = ImageGeometry(voxel_num_x=200,
                            voxel_num_y=200)

        AG = AcquisitionGeometry.create_Parallel3D().set_panel((200,200)).set_angles(1)
        data = IG.allocate()
        numpy.random.seed(10)
        data.fill(numpy.random.rand(200,200))
        data.as_array()[7,4] += 10 * numpy.std(data.as_array()[7,:])

        data_as_data_container = DataContainer(data.as_array().copy())
        data_as_image_data = data
        data_as_acq_data = AcquisitionData(array=data.as_array().copy(), geometry=AG)
        data_objects = [data_as_image_data, data_as_data_container, data_as_acq_data]

        for i, data in enumerate(data_objects):
            with self.subTest(data_type=data_type_name[i]):

                m = MaskGenerator.mean(axis=1) # this gives horizontal_x for ImageData, or 'dimension_01' for DataContainer
                m.set_input(data)
                mask = m.process()

                mask_manual = numpy.ones((200,200), dtype=bool)
                mask_manual[7,4] = 0

                numpy.testing.assert_array_equal(mask.as_array(), mask_manual)

                m = MaskGenerator.mean(window=5)
                m.set_input(data)
                mask = m.process()

                mask_manual = numpy.ones((200,200), dtype=bool)
                mask_manual[7,4] = 0

                numpy.testing.assert_array_equal(mask.as_array(), mask_manual)

                # check median
                m = MaskGenerator.median(axis=1)
                m.set_input(data)
                mask = m.process()

                mask_manual = numpy.ones((200,200), dtype=bool)
                mask_manual[7,4] = 0

                numpy.testing.assert_array_equal(mask.as_array(), mask_manual)

                m = MaskGenerator.median()
                m.set_input(data)
                mask = m.process()

                mask_manual = numpy.ones((200,200), dtype=bool)
                mask_manual[7,4] = 0
                numpy.testing.assert_array_equal(mask.as_array(), mask_manual)

                # check movmean
                m = MaskGenerator.mean(window=10)
                m.set_input(data)
                mask = m.process()

                mask_manual = numpy.ones((200,200), dtype=bool)
                mask_manual[7,4] = 0
                numpy.testing.assert_array_equal(mask.as_array(), mask_manual)

                #
                m = MaskGenerator.mean(window=20, axis=0) # this gives horizontal_y for ImageData, or 'dimension_00' for DataContainer
                m.set_input(data)
                mask = m.process()

                mask_manual = numpy.ones((200,200), dtype=bool)
                mask_manual[7,4] = 0
                numpy.testing.assert_array_equal(mask.as_array(), mask_manual)

                m = MaskGenerator.mean(window=10, threshold_factor=10)
                m.set_input(data)
                mask = m.process()

                mask_manual = numpy.ones((200,200), dtype=bool)
                numpy.testing.assert_array_equal(mask.as_array(), mask_manual)

                # check movmedian
                m = MaskGenerator.median(window=20)
                m.set_input(data)
                mask = m.process()

                mask_manual = numpy.ones((200,200), dtype=bool)
                mask_manual[7,4] = 0
                numpy.testing.assert_array_equal(mask.as_array(), mask_manual)

                # check movmedian
                m = MaskGenerator.median(window=40)
                m.set_input(data)
                mask = m.process()

                mask_manual = numpy.ones((200,200), dtype=bool)
                mask_manual[7,4] = 0
                numpy.testing.assert_array_equal(mask.as_array(), mask_manual)

class TestTransmissionAbsorptionConverter(unittest.TestCase):

    def test_TransmissionAbsorptionConverter(self):

        ray_direction = [0.1, 3.0, 0.4]
        detector_position = [-1.3, 1000.0, 2]
        detector_direction_row = [1.0, 0.2, 0.0]
        detector_direction_col = [0.0 ,0.0, 1.0]
        rotation_axis_position = [0.1, 2.0, 0.5]
        rotation_axis_direction = [0.1, 2.0, 0.5]

        AG = AcquisitionGeometry.create_Parallel3D(ray_direction=ray_direction,
                                                    detector_position=detector_position,
                                                    detector_direction_x=detector_direction_row,
                                                    detector_direction_y=detector_direction_col,
                                                    rotation_axis_position=rotation_axis_position,
                                                    rotation_axis_direction=rotation_axis_direction)

        angles = numpy.linspace(0, 360, 10, dtype=numpy.float32)

        AG.set_channels(num_channels=10)
        AG.set_angles(angles, initial_angle=10, angle_unit='radian')
        AG.set_panel((10, 5), pixel_size=(0.1, 0.2))
        AG.dimension_labels = ['vertical',\
                                'horizontal',\
                                'angle',\
                                'channel']

        ad = AG.allocate('random')

        s = TransmissionAbsorptionConverter(white_level=10, min_intensity=0.1)
        s.set_input(ad)
        data_exp = s.get_output()

        data_new = ad.as_array().copy()
        data_new /= 10
        data_new[data_new < 0.1] = 0.1
        data_new = -1 * numpy.log(data_new)

        self.assertTrue(data_exp.geometry == AG)
        numpy.testing.assert_allclose(data_exp.as_array(), data_new, rtol=1E-6)

        data_exp.fill(0)
        s.process(out=data_exp)

        self.assertTrue(data_exp.geometry == AG)
        numpy.testing.assert_allclose(data_exp.as_array(), data_new, rtol=1E-6)

class TestAbsorptionTransmissionConverter(unittest.TestCase):

    def test_AbsorptionTransmissionConverter(self):

        ray_direction = [0.1, 3.0, 0.4]
        detector_position = [-1.3, 1000.0, 2]
        detector_direction_row = [1.0, 0.2, 0.0]
        detector_direction_col = [0.0 ,0.0, 1.0]
        rotation_axis_position = [0.1, 2.0, 0.5]
        rotation_axis_direction = [0.1, 2.0, 0.5]

        AG = AcquisitionGeometry.create_Parallel3D(ray_direction=ray_direction,
                                                    detector_position=detector_position,
                                                    detector_direction_x=detector_direction_row,
                                                    detector_direction_y=detector_direction_col,
                                                    rotation_axis_position=rotation_axis_position,
                                                    rotation_axis_direction=rotation_axis_direction)

        angles = numpy.linspace(0, 360, 10, dtype=numpy.float32)

        AG.set_channels(num_channels=10)
        AG.set_angles(angles, initial_angle=10, angle_unit='radian')
        AG.set_panel((10, 5), pixel_size=(0.1, 0.2))
        AG.dimension_labels = ['vertical',\
                                'horizontal',\
                                'angle',\
                                'channel']

        ad = AG.allocate('random')

        s = AbsorptionTransmissionConverter(white_level=10)
        s.set_input(ad)
        data_exp = s.get_output()

        self.assertTrue(data_exp.geometry == AG)
        numpy.testing.assert_allclose(data_exp.as_array(), numpy.exp(-ad.as_array())*10, rtol=1E-6)

        data_exp.fill(0)
        s.process(out=data_exp)

        self.assertTrue(data_exp.geometry == AG)
        numpy.testing.assert_allclose(data_exp.as_array(), numpy.exp(-ad.as_array())*10, rtol=1E-6)


class TestMasker(unittest.TestCase):

    def setUp(self):
        IG_2D = ImageGeometry(voxel_num_x=10,
                        voxel_num_y=10)
        IG_3D = ImageGeometry(voxel_num_x=5, 
                            voxel_num_y=5,
                            voxel_num_z=5)
        
        self.data_2D_init = IG_2D.allocate('random')
        self.data_3D_init = IG_3D.allocate('random')

        self.data_2D = self.data_2D_init.copy()
        self.data_3D = self.data_3D_init.copy()

        self.mask_coords_2D = [(2,3), (4,5)]
        self.mask_coords_3D = [(2,3,4), (3,1,2)]
        
        self.data_2D.as_array()[self.mask_coords_2D[0]] = float('inf')
        self.data_2D.as_array()[self.mask_coords_2D[1]] = float('nan')

        self.data_3D.as_array()[self.mask_coords_3D[0]] = float('inf')
        self.data_3D.as_array()[self.mask_coords_3D[1]] = float('nan')
        
        mask_2D_manual = numpy.ones((10,10), dtype=bool)
        mask_2D_manual[self.mask_coords_2D[0]] = 0
        mask_2D_manual[self.mask_coords_2D[1]] = 0

        mask_3D_manual = numpy.ones((5,5,5), dtype=bool)
        mask_3D_manual[self.mask_coords_3D[0]] = 0
        mask_3D_manual[self.mask_coords_3D[1]] = 0
        
        self.mask_2D_manual = DataContainer(mask_2D_manual, dimension_labels=self.data_2D.dimension_labels) 
        self.mask_2D_generated = MaskGenerator.special_values()(self.data_2D)

        self.mask_3D_manual = DataContainer(mask_3D_manual, dimension_labels=self.data_3D.dimension_labels)
        self.mask_3D_generated = MaskGenerator.special_values()(self.data_3D)

        # make a copy of mask_manual with 1s and 0s instead of bools:
        mask_int_manual = mask_2D_manual.astype(numpy.int32)
        self.mask_int_manual = DataContainer(mask_int_manual, dimension_labels=self.data_2D.dimension_labels)


    def test_Masker_Manual(self):
        self.Masker_check(self.mask_2D_manual, self.data_2D, self.data_2D_init, self.mask_coords_2D)
        self.Masker_check(self.mask_3D_manual, self.data_3D, self.data_3D_init, self.mask_coords_3D)

    def test_Masker_generated(self):
        self.Masker_check(self.mask_2D_generated, self.data_2D, self.data_2D_init, self.mask_coords_2D)
        self.Masker_check(self.mask_3D_generated, self.data_3D, self.data_3D_init, self.mask_coords_3D)

    def test_Masker_with_integer_mask(self):
        self.Masker_check(self.mask_int_manual, self.data_2D, self.data_2D_init, self.mask_coords_2D)

    def test_Masker_doesnt_modify_input_mask(self):
        mask = self.mask_2D_manual.copy()
        self.Masker_check(self.mask_2D_manual, self.data_2D, self.data_2D_init, self.mask_coords_2D)
        numpy.testing.assert_array_equal(mask.as_array(), self.mask_2D_manual.as_array())

        mask = self.mask_3D_manual.copy()
        self.Masker_check(self.mask_3D_manual, self.data_3D, self.data_3D_init, self.mask_coords_3D)
        numpy.testing.assert_array_equal(mask.as_array(), self.mask_3D_manual.as_array())



    def test_Masker_doesnt_modify_input_integer_mask(self):
        mask = self.mask_int_manual.copy()
        self.Masker_check(self.mask_int_manual, self.data_2D, self.data_2D_init, self.mask_coords_2D)
        numpy.testing.assert_array_equal(mask.as_array(), self.mask_int_manual.as_array())

    def Masker_check(self, mask, data, data_init, mask_coords): 

        # test value mode
        m = Masker.value(mask=mask, value=10)
        m.set_input(data)
        res = m.process()

        data_test = data.copy().as_array()

        for mask_coord in mask_coords:
            data_test[mask_coord] = 10
        
        numpy.testing.assert_allclose(res.as_array(), data_test, rtol=1E-6)     
        
        # test mean mode
        m = Masker.mean(mask=mask)
        m.set_input(data)
        res = m.process()

        data_test = data.copy().as_array()
        tmp = numpy.sum(data_init.as_array())-numpy.sum([data_init.as_array()[i] for i in mask_coords])
        tmp /= (data_init.size - len(mask_coords))
        for mask_coord in mask_coords:
            data_test[mask_coord] = tmp

        numpy.testing.assert_allclose(res.as_array(), data_test, rtol=1E-6)  
        
        # test median mode
        m = Masker.median(mask=mask)
        m.set_input(data)
        res = m.process()

        data_test = data.copy().as_array()
        tmp = data.as_array()[numpy.isfinite(data.as_array())]
        for mask_coord in mask_coords:
            data_test[mask_coord] = numpy.median(tmp)
        
        numpy.testing.assert_allclose(res.as_array(), data_test, rtol=1E-6)

        # test axis int
        m = Masker.median(mask=mask, axis=0)
        m.set_input(data)
        res = m.process()

        data_test = data.copy().as_array()

        for mask_coord in mask_coords:
            # get elements in mask_coord:
            if len(mask_coord) == 2:
                x, y = mask_coord
                tmp = data.as_array()[:,y][numpy.isfinite(data.as_array()[:,y])]
            else:
                x, y, z = mask_coord
                tmp = data.as_array()[:,y,z][numpy.isfinite(data.as_array()[:,y,z])]
            
            data_test[mask_coord] = numpy.median(tmp)
        
        numpy.testing.assert_allclose(res.as_array(), data_test, rtol=1E-6) 
        
        # test axis str
        m = Masker.mean(mask=mask, axis=data.dimension_labels[1])
        m.set_input(data)
        res = m.process()

        data_test = data.copy().as_array()
        for mask_coord in mask_coords:
            # get elements in mask_coord:
            if len(mask_coord) == 2:
                x, y = mask_coord
                tmp = data.as_array()[x,:][numpy.isfinite(data.as_array()[x,:])]
            else:
                x, y, z = mask_coord
                tmp = data.as_array()[x,:,z][numpy.isfinite(data.as_array()[x,:,z])]
            data_test[mask_coord] = numpy.sum(tmp) / len(tmp)
        
        numpy.testing.assert_allclose(res.as_array(), data_test, rtol=1E-6)

        # test inline
        data = data_init.copy()
        m = Masker.value(mask=mask, value=10)
        m.set_input(data)
        m.process(out=data)

        data_test = data_init.copy().as_array()
        for mask_coord in mask_coords:
            data_test[mask_coord] = 10
        
        numpy.testing.assert_allclose(data.as_array(), data_test, rtol=1E-6) 
        
        # test mask numpy 
        data = data_init.copy()
        m = Masker.value(mask=mask.as_array(), value=10)
        m.set_input(data)
        res = m.process()

        data_test = data.copy().as_array()
        for mask_coord in mask_coords:
            data_test[mask_coord] = 10
        
        numpy.testing.assert_allclose(res.as_array(), data_test, rtol=1E-6)  
        
        # test interpolate
        data = data_init.copy()
        m = Masker.interpolate(mask=mask, method='linear', axis=0)
        m.set_input(data)
        res = m.process()

        data_test = data.copy().as_array()

        for mask_coord in mask_coords:
            if len(mask_coord) == 2:
                x, y = mask_coord
                data_test[mask_coord] = (data_test[x-1, y] + data_test[x+1, y]) / 2
            else:
                x, y, z = mask_coord
                data_test[mask_coord] = (data_test[x-1, y, z] + data_test[x+1, y, z]) / 2
        
        numpy.testing.assert_allclose(res.as_array(), data_test, rtol=1E-6)  


class TestPaganinProcessor(unittest.TestCase):

    def setUp(self):
        self.data_parallel = dataexample.SIMULATED_PARALLEL_BEAM_DATA.get()
        self.data_cone = dataexample.SIMULATED_CONE_BEAM_DATA.get()
        ag = AcquisitionGeometry.create_Parallel3D()\
            .set_angles(numpy.linspace(0,360,360,endpoint=False))\
            .set_panel([128,128],0.1)\
            .set_channels(4)

        self.data_multichannel = ag.allocate('random')

    def error_message(self,processor, test_parameter):
            return "Failed with processor " + str(processor) + " on test parameter " + test_parameter

    def test_PaganinProcessor_init(self):
        # test default values are initialised
        processor = PaganinProcessor()
        test_parameter = ['energy', 'wavelength', 'delta', 'beta', 'full_retrieval', 
                          'filter_type', 'pad', 'return_units']
        test_value = [40000, 1e2*(constants.h*constants.speed_of_light)/(40000*constants.electron_volt), 
                      1, 1e-2, True, 'paganin_method', 0, 'cm']

        for i in numpy.arange(len(test_value)):
            self.assertEqual(getattr(processor,test_parameter[i]), test_value[i], msg=self.error_message(processor, test_parameter[i]))

        # test non-default values are initialised
        processor = PaganinProcessor(1, 2, 3, 'keV', False, 'string', 19, 'mm')
        test_value = [3, 1e3*(constants.h*constants.speed_of_light)/(3000*constants.electron_volt), 1, 2, False, 'string', 19, 'mm']
        for i in numpy.arange(len(test_value)):
            self.assertEqual(getattr(processor,test_parameter[i]), test_value[i], msg=self.error_message(processor, test_parameter[i]))

        with self.assertRaises(ValueError):
            processor = PaganinProcessor(return_units='string')

    def test_PaganinProcessor_energy_to_wavelength(self):
        processor = PaganinProcessor()
        wavelength = processor._energy_to_wavelength(10, 'meV', 'mm')
        self.assertAlmostEqual(wavelength, 0.12398419)


    def test_PaganinProcessor_check_input(self):
        processor = PaganinProcessor()
        for data in [self.data_cone, self.data_parallel, self.data_multichannel]:
            processor.set_input(data)
            data2 = processor.get_input()
            numpy.testing.assert_allclose(data2.as_array(), data.as_array())

            # check there is an error when the wrong data type is input
            with self.assertRaises(TypeError):
                processor.set_input(data.geometry)

            with self.assertRaises(TypeError):
                processor.set_input(data.as_array())

            dc = DataContainer(data.as_array())
            with self.assertRaises(TypeError):
                processor.set_input(dc)

            # check with different data order
            data.reorder('astra')
            with self.assertRaises(ValueError):
                processor.set_input(data)


    def test_PaganinProcessor_set_geometry(self):
        processor = PaganinProcessor()
        data = self.data_cone
        # check there is an error when the data geometry does not have units
        processor.set_input(data)
        with self.assertRaises(ValueError):
            processor._set_geometry(data.geometry, None)
        
        # check there is no error when the geometry unit is provided
        data.geometry.config.units = 'um'
        processor._set_geometry(data.geometry, None)
        multiplier = 1e-4 # convert um to return units cm
        
        # check the processor finds the correct geometry values, scaled by the units
        self.assertAlmostEqual(processor.propagation_distance, data.geometry.dist_center_detector*multiplier, 
                         msg=self.error_message(processor, 'propagation_distance'))
        self.assertEqual(processor.magnification, data.geometry.magnification, 
                         msg=self.error_message(processor, 'magnification'))
        self.assertAlmostEqual(processor.pixel_size, data.geometry.pixel_size_h*multiplier, 
                         msg=self.error_message(processor, 'pixel_size'))
                
        # check there is an error when the data geometry does not have propagation distance, and it is not provided in override geometry
        processor.set_input(self.data_parallel)
        with self.assertRaises(ValueError):
            processor._set_geometry(self.data_parallel.geometry, None)
        
        # check override_geometry
        for data in [self.data_parallel, self.data_cone, self.data_multichannel]:
            processor.set_input(data)
            processor._set_geometry(self.data_cone.geometry, override_geometry={'propagation_distance':1,'magnification':2, 'pixel_size':3})
            
            self.assertEqual(processor.propagation_distance, 1, 
                            msg=self.error_message(processor, 'propagation_distance'))
            self.assertEqual(processor.magnification, 2, 
                            msg=self.error_message(processor, 'magnification'))
            self.assertEqual(processor.pixel_size, 3, 
                            msg=self.error_message(processor, 'pixel_size'))
        
        # check the processor goes back to values from geometry if the geometry over-ride is not passed
        processor.set_input(self.data_cone)
        processor._set_geometry(self.data_cone.geometry)
        self.assertAlmostEqual(processor.propagation_distance, self.data_cone.geometry.dist_center_detector*multiplier, 
                        msg=self.error_message(processor, 'propagation_distance'))
        self.assertEqual(processor.magnification, self.data_cone.geometry.magnification, 
                        msg=self.error_message(processor, 'magnification'))
        self.assertAlmostEqual(processor.pixel_size, self.data_cone.geometry.pixel_size_h*multiplier, 
                        msg=self.error_message(processor, 'pixel_size'))
        
        processor.set_input(self.data_parallel)
        with self.assertRaises(ValueError):
            processor._set_geometry(self.data_parallel.geometry)

        # check there is an error when the pixel_size_h and pixel_size_v are different
        self.data_parallel.geometry.pixel_size_h = 9
        self.data_parallel.geometry.pixel_size_h = 10
        with self.assertRaises(ValueError):
            processor._set_geometry(self.data_parallel.geometry, override_geometry={'propagation_distance':1})

    def test_PaganinProcessor_create_filter(self):
        image = self.data_cone.get_slice(angle=0).as_array()
        Nx, Ny = image.shape
        
        delta = 1
        beta = 2
        energy = 3
        processor =  PaganinProcessor(delta=delta, beta=beta, energy=energy, return_units='m')

        # check alpha and mu are calculated correctly
        wavelength = (constants.h*constants.speed_of_light)/(energy*constants.electron_volt)
        mu = 4.0*numpy.pi*beta/(wavelength)
        alpha = 60000*delta/mu

        self.data_cone.geometry.config.units='m'
        processor.set_input(self.data_cone)
        processor._set_geometry(self.data_cone.geometry)
        processor.filter_Nx = Nx
        processor.filter_Ny = Ny
        processor._create_filter()
        
        self.assertEqual(processor.alpha, alpha, msg=self.error_message(processor, 'alpha'))
        self.assertEqual(processor.mu, mu, msg=self.error_message(processor, 'mu'))
        
        kx,ky = numpy.meshgrid( 
            numpy.arange(-Nx/2, Nx/2, 1, dtype=numpy.float64) * (2*numpy.pi)/(Nx*self.data_cone.geometry.pixel_size_h),
            numpy.arange(-Ny/2, Ny/2, 1, dtype=numpy.float64) * (2*numpy.pi)/(Nx*self.data_cone.geometry.pixel_size_h),
            sparse=False, 
            indexing='ij'
            )
        
        # check default filter is created with paganin_method
        filter =  ifftshift(1/(1. + alpha*(kx**2 + ky**2)))
        numpy.testing.assert_allclose(processor.filter, filter)

        # check generalised_paganin_method
        processor = PaganinProcessor(delta=delta, beta=beta, energy=energy, filter_type='generalised_paganin_method', return_units='m')
        processor.set_input(self.data_cone)
        processor._set_geometry(self.data_cone.geometry)
        processor.filter_Nx = Nx
        processor.filter_Ny = Ny
        processor._create_filter()
        filter = ifftshift(1/(1. - (2*alpha/self.data_cone.geometry.pixel_size_h**2)*(numpy.cos(self.data_cone.geometry.pixel_size_h*kx) + numpy.cos(self.data_cone.geometry.pixel_size_h*ky) -2)))
        numpy.testing.assert_allclose(processor.filter, filter)

        # check unknown method raises error
        processor =  PaganinProcessor(delta=delta, beta=beta, energy=energy, filter_type='unknown_method', return_units='m')
        processor.set_input(self.data_cone)
        processor._set_geometry(self.data_cone.geometry)
        processor.filter_Nx = Nx
        processor.filter_Ny = Ny
        with self.assertRaises(ValueError):
            processor._create_filter()

        # check parameter override 
        processor =  PaganinProcessor(delta=delta, beta=beta, energy=energy, return_units='m')
        processor.set_input(self.data_cone)
        processor._set_geometry(self.data_cone.geometry)
        delta = 100
        beta=200
        processor.filter_Nx = Nx
        processor.filter_Ny = Ny
        processor._create_filter(override_filter={'delta':delta, 'beta':beta})
        
        # check alpha and mu are calculated correctly
        wavelength = (constants.h*constants.speed_of_light)/(energy*constants.electron_volt)
        mu = 4.0*numpy.pi*beta/(wavelength)
        alpha = 60000*delta/mu
        self.assertEqual(processor.delta, delta, msg=self.error_message(processor, 'delta'))
        self.assertEqual(processor.beta, beta, msg=self.error_message(processor, 'beta'))
        self.assertEqual(processor.alpha, alpha, msg=self.error_message(processor, 'alpha'))
        self.assertEqual(processor.mu, mu, msg=self.error_message(processor, 'mu'))
        filter =  ifftshift(1/(1. + alpha*(kx**2 + ky**2)))
        numpy.testing.assert_allclose(processor.filter, filter)
        
        # test specifying alpha, delta and beta
        delta = 12
        beta = 13
        alpha = 14
        processor.filter_Nx = Nx
        processor.filter_Ny = Ny
        with self.assertLogs(level='WARN') as log:
            processor._create_filter(override_filter = {'delta':delta, 'beta':beta, 'alpha':alpha})
        wavelength = (constants.h*constants.speed_of_light)/(energy*constants.electron_volt)
        mu = 4.0*numpy.pi*beta/(wavelength)
        
        self.assertEqual(processor.delta, delta, msg=self.error_message(processor, 'delta'))
        self.assertEqual(processor.beta, beta, msg=self.error_message(processor, 'beta'))
        self.assertEqual(processor.alpha, alpha, msg=self.error_message(processor, 'alpha'))
        self.assertEqual(processor.mu, mu, msg=self.error_message(processor, 'mu'))
        filter =  ifftshift(1/(1. + alpha*(kx**2 + ky**2)))
        numpy.testing.assert_allclose(processor.filter, filter)

    def test_PaganinProcessor(self):

        wavelength = (constants.h*constants.speed_of_light)/(40000*constants.electron_volt)
        mu = 4.0*numpy.pi*1e-2/(wavelength)

        data_array = [self.data_cone, self.data_parallel, self.data_multichannel]
        sys.stdout = open(os.devnull, "w")
        sys.stderr = open(os.devnull, "w")
        for data in data_array:
            data.geometry.config.units = 'm'
            data_abs = -(1/mu)*numpy.log(data)
            processor = PaganinProcessor(full_retrieval=True, return_units='m')
            processor.set_input(data)
            thickness = processor.get_output(override_geometry={'propagation_distance':1})
            self.assertLessEqual(quality_measures.mse(thickness, data_abs), 1e-5)
            processor = PaganinProcessor(full_retrieval=False)
            processor.set_input(data)
            filtered_image = processor.get_output(override_geometry={'propagation_distance':1})
            self.assertLessEqual(quality_measures.mse(filtered_image, data), 1e-5)

            # test with GPM
            processor = PaganinProcessor(full_retrieval=True, filter_type='generalised_paganin_method', return_units='m')
            processor.set_input(data)
            thickness = processor.get_output(override_geometry={'propagation_distance':1})
            self.assertLessEqual(quality_measures.mse(thickness, data_abs), 1e-5)
            processor = PaganinProcessor(full_retrieval=False, filter_type='generalised_paganin_method')
            processor.set_input(data)
            filtered_image = processor.get_output(override_geometry={'propagation_distance':1})
            self.assertLessEqual(quality_measures.mse(filtered_image, data), 1e-5)

            # test with padding
            processor = PaganinProcessor(full_retrieval=True, pad=10, return_units='m')
            processor.set_input(data)
            thickness = processor.get_output(override_geometry={'propagation_distance':1})
            self.assertLessEqual(quality_measures.mse(thickness, data_abs), 1e-5)
            processor = PaganinProcessor(full_retrieval=False, pad=10)
            processor.set_input(data)
            filtered_image = processor.get_output(override_geometry={'propagation_distance':1})
            self.assertLessEqual(quality_measures.mse(filtered_image, data), 1e-5)

            # test in-line
            thickness_inline = PaganinProcessor(full_retrieval=True, pad=10, return_units='m')(data, override_geometry={'propagation_distance':1})
            numpy.testing.assert_allclose(thickness.as_array(), thickness_inline.as_array())
            filtered_image_inline = PaganinProcessor(full_retrieval=False, pad=10)(data, override_geometry={'propagation_distance':1})
            numpy.testing.assert_allclose(filtered_image.as_array(), filtered_image_inline.as_array())
        
        sys.stdout = sys.__stdout__
        sys.stderr = sys.__stderr__

    def test_PaganinProcessor_2D(self):

        self.data_parallel.geometry.config.units = 'm'
        data_slice = self.data_parallel.get_slice(vertical=10)
        wavelength = (constants.h*constants.speed_of_light)/(40000*constants.electron_volt)
        mu = 4.0*numpy.pi*1e-2/(wavelength) 
        thickness = -(1/mu)*numpy.log(data_slice)

        processor = PaganinProcessor(pad=10)
        processor.set_input(data_slice)
        sys.stdout = open(os.devnull, "w")
        sys.stderr = open(os.devnull, "w")
        output = processor.get_output(override_geometry={'propagation_distance':1})
        sys.stdout = sys.__stdout__
        sys.stderr = sys.__stderr__
        self.assertLessEqual(quality_measures.mse(output, thickness), 0.05)

    def test_PaganinProcessor_1angle(self):
        data = self.data_cone.get_slice(angle=1)
        data.geometry.config.units = 'm'
        wavelength = (constants.h*constants.speed_of_light)/(40000*constants.electron_volt)
        mu = 4.0*numpy.pi*1e-2/(wavelength) 
        thickness = -(1/mu)*numpy.log(data)

        processor = PaganinProcessor(pad=10)
        processor.set_input(data)
        sys.stdout = open(os.devnull, "w")
        sys.stderr = open(os.devnull, "w")
        output = processor.get_output(override_geometry={'propagation_distance':1})
        sys.stdout = sys.__stdout__
        sys.stderr = sys.__stderr__
        self.assertLessEqual(quality_measures.mse(output, thickness), 0.05)

class TestFluxNormaliser(unittest.TestCase):

    def setUp(self):
        self.data_parallel = dataexample.SIMULATED_PARALLEL_BEAM_DATA.get()
        self.data_cone = dataexample.SIMULATED_CONE_BEAM_DATA.get()
        ag = AcquisitionGeometry.create_Parallel3D()\
            .set_angles(numpy.linspace(0,360,360,endpoint=False))\
            .set_panel([128,128],0.1)\
            .set_channels(4)

        self.data_multichannel = ag.allocate('random')
        self.data_slice = self.data_parallel.get_slice(vertical=1)
        self.data_reorder = self.data_cone.copy()
        self.data_reorder.reorder(['angle','horizontal','vertical'])
        self.data_single_angle = self.data_cone.get_slice(angle=1)

    def error_message(self,processor, test_parameter):
            return "Failed with processor " + str(processor) + " on test parameter " + test_parameter

    def test_init(self):
        # test default values are initialised
        processor = FluxNormaliser()
        test_parameter = ['flux','roi','target']
        test_value = [None, None, 'mean']

        for i in numpy.arange(len(test_value)):
            self.assertEqual(getattr(processor, test_parameter[i]), test_value[i], msg=self.error_message(processor, test_parameter[i]))

        # test non-default values are initialised
        processor = FluxNormaliser(1,2,3)
        test_value = [1, 2, 3]
        for i in numpy.arange(len(test_value)):
            self.assertEqual(getattr(processor, test_parameter[i]), test_value[i], msg=self.error_message(processor, test_parameter[i]))

    def test_check_input(self):
        
        # check there is an error if no flux or roi is specified
        processor = FluxNormaliser()
        with self.assertRaises(ValueError):
            processor.check_input(self.data_cone)

    def test_calculate_flux(self):
        # check there is an error if flux array size is not equal to the number of angles in data
        processor = FluxNormaliser(flux = [1,2,3])
        processor.set_input(self.data_cone)
        with self.assertRaises(ValueError):
            processor._calculate_flux()
        
        # check there is an error if roi is not specified as a dictionary
        processor = FluxNormaliser(roi='string')
        processor.set_input(self.data_cone)
        with self.assertRaises(TypeError):
            processor._calculate_flux()

        # check there is an error if roi is specified with float values
        processor = FluxNormaliser(roi={'horizontal':(1.5, 6.5)})
        processor.set_input(self.data_cone)
        with self.assertRaises(TypeError):
            processor._calculate_flux()

        # check there is an error if roi stop is greater than start
        processor = FluxNormaliser(roi={'horizontal':(10, 5)})
        processor.set_input(self.data_cone)
        with self.assertRaises(ValueError):
            processor._calculate_flux()

        # check there is an error if roi stop is greater than the size of the axis
        processor = FluxNormaliser(roi={'horizontal':(0, self.data_cone.get_dimension_size('horizontal')+1)})
        processor.set_input(self.data_cone)
        with self.assertRaises(ValueError):
            processor._calculate_flux()

        # check error raised with 0 flux
        processor = FluxNormaliser(flux = 0)
        processor.set_input(self.data_cone)
        with self.assertRaises(ValueError):
            processor._calculate_flux()

        processor = FluxNormaliser(flux = 0.0)
        processor.set_input(self.data_cone)
        with self.assertRaises(ValueError):
            processor._calculate_flux()

        processor = FluxNormaliser(flux=numpy.zeros(len(self.data_cone.geometry.angles)))
        processor.set_input(self.data_cone)
        with self.assertRaises(ValueError):
            processor._calculate_flux()

        processor = FluxNormaliser(flux=numpy.zeros(len(self.data_cone.geometry.angles), dtype=numpy.uint16))
        processor.set_input(self.data_cone)
        with self.assertRaises(ValueError):
            processor._calculate_flux()

    def test_calculate_target(self):

        # check target calculated with default method 'mean'
        processor = FluxNormaliser(flux=1)
        processor.set_input(self.data_cone)
        processor._calculate_flux()
        processor._calculate_target()
        self.assertAlmostEqual(processor.target_value, 1)

        processor = FluxNormaliser(flux=numpy.linspace(1,3,len(self.data_cone.geometry.angles)))
        processor.set_input(self.data_cone)
        processor._calculate_flux()
        processor._calculate_target()
        self.assertAlmostEqual(processor.target_value, 2)

        # check target calculated with method 'first'
        processor = FluxNormaliser(flux=1, target='first')
        processor.set_input(self.data_cone)
        processor._calculate_flux()
        processor._calculate_target()
        self.assertAlmostEqual(processor.target_value, 1)

        processor = FluxNormaliser(flux=numpy.linspace(1,3,len(self.data_cone.geometry.angles)),
                                   target='first')
        processor.set_input(self.data_cone)
        processor._calculate_flux()
        processor._calculate_target()
        self.assertAlmostEqual(processor.target_value, 1)

        # check target calculated with float
        processor = FluxNormaliser(flux=1,
                                   target=55.0)
        processor.set_input(self.data_cone)
        processor._calculate_flux()
        processor._calculate_target()
        self.assertAlmostEqual(processor.target_value, 55.0)

        # check error if target is an unrecognised string
        processor = FluxNormaliser(flux=1,
                                   target='string')
        processor.set_input(self.data_cone)
        processor._calculate_flux()
        with self.assertRaises(ValueError):
            processor._calculate_target()

        # check error if target is not a string or floar
        processor = FluxNormaliser(flux=1,
                                   target={'string': 10})
        processor.set_input(self.data_cone)
        processor._calculate_flux()
        with self.assertRaises(TypeError):
            processor._calculate_target()
        
    @patch("matplotlib.pyplot.figure")
    def test_preview_configuration(self, mock_plot):
        # Test error in preview configuration if there is no roi
        processor = FluxNormaliser(flux=10)
        processor.set_input(self.data_cone)
        with self.assertRaises(ValueError):
            processor.preview_configuration()

        # Test error in preview configuration if set_input not called
        roi = {'horizontal':(25,40)}
        processor = FluxNormaliser(roi=roi)
        with self.assertRaises(TypeError):

            processor.preview_configuration()

        # Test no error with preview_configuration with different data shapes
        for data in [self.data_cone, self.data_parallel, self.data_multichannel, 
                     self.data_slice, self.data_reorder, self.data_single_angle]:
            roi = {'horizontal':(25,40)}
            processor = FluxNormaliser(roi=roi)
            processor.set_input(data)
            processor.preview_configuration()

            # for 3D, check no error specifying a single angle to plot
            if data.geometry.dimension == '3D':
                processor.preview_configuration(angle=1)
            # if 2D, attempt to plot single angle should cause error
            else:
                with self.assertRaises(ValueError):
                    processor.preview_configuration(angle=1)

            # if data is multichannel, check no error specifying a single channel to plot
            if 'channel' in data.dimension_labels:
                processor.preview_configuration(angle=1, channel=1)
                processor.preview_configuration(channel=1)
            # if single channel, check specifying channel causes an error
            else:
                with self.assertRaises(ValueError):
                    processor.preview_configuration(channel=1)

    def test_FluxNormaliser(self, accelerated=False):
        #Test flux with no target
        processor = FluxNormaliser(flux=1, accelerated=accelerated)
        processor.set_input(self.data_cone)
        data_norm = processor.get_output()
        numpy.testing.assert_allclose(data_norm.array, self.data_cone.array)
        
        #Test flux with target
        processor = FluxNormaliser(flux=10, target=5.0, accelerated=accelerated)
        processor.set_input(self.data_cone)
        data_norm = processor.get_output()
        numpy.testing.assert_allclose(data_norm.array, 0.5*self.data_cone.array)
        
        #Test flux array with no target
        flux = numpy.arange(1,2,(2-1)/(self.data_cone.get_dimension_size('angle')))
        processor = FluxNormaliser(flux=flux, accelerated=accelerated)
        processor.set_input(self.data_cone)
        data_norm = processor.get_output()
        data_norm_test = self.data_cone.copy()
        for a in range(data_norm_test.get_dimension_size('angle')):
            data_norm_test.array[a,:,:] /= flux[a]
            data_norm_test.array[a,:,:]*= numpy.mean(flux.ravel())
        numpy.testing.assert_allclose(data_norm.array, data_norm_test.array, atol=1e-6)

        # #Test flux array with target
        flux = numpy.arange(1,2,(2-1)/(self.data_cone.get_dimension_size('angle')))
        norm_value = 5.0
        processor = FluxNormaliser(flux=flux, target=norm_value, accelerated=accelerated)
        processor.set_input(self.data_cone)
        data_norm = processor.get_output()
        data_norm_test = self.data_cone.copy()
        for a in range(data_norm_test.get_dimension_size('angle')):
            data_norm_test.array[a,:,:] /= flux[a]
            data_norm_test.array[a,:,:]*= norm_value
        numpy.testing.assert_allclose(data_norm.array, data_norm_test.array, atol=1e-6)

        # #Test roi with no target
        roi = {'vertical':(0,10), 'horizontal':(0,10)}
        processor = FluxNormaliser(roi=roi, accelerated=accelerated)
        processor.set_input(self.data_cone)
        data_norm = processor.get_output()
        numpy.testing.assert_allclose(data_norm.array, self.data_cone.array)

        # #Test roi with norm_value
        roi = {'vertical':(0,10), 'horizontal':(0,10)}
        processor = FluxNormaliser(roi=roi, target=5.0, accelerated=accelerated)
        processor.set_input(self.data_cone)
        data_norm = processor.get_output()
        numpy.testing.assert_allclose(data_norm.array, 5*self.data_cone.array)

        # # Test roi with just one dimension
        roi = {'vertical':(0,2)}
        processor = FluxNormaliser(roi=roi, target=5, accelerated=accelerated)
        processor.set_input(self.data_cone)
        data_norm = processor.get_output()
        numpy.testing.assert_allclose(data_norm.array, 5*self.data_cone.array)

        # test roi with different data shapes and different flux values per projection
        for data in [ self.data_cone, self.data_parallel, self.data_multichannel,
                      self.data_slice, self.data_reorder]:
            roi = {'horizontal':(25,40)}
            processor = FluxNormaliser(roi=roi, target=5, accelerated=accelerated)
            processor.set_input(data)
            data_norm = processor.get_output()

            ax = data.get_dimension_axis('horizontal')
            slc = [slice(None)]*len(data.shape)
            slc[ax] = slice(25,40)
            axes=[ax]
            if 'vertical' in data.dimension_labels:
                axes.append(data.get_dimension_axis('vertical'))
            flux = numpy.mean(data.array[tuple(slc)], axis=tuple(axes))
            slice_proj = [slice(None)]*len(data.shape)
            proj_axis = data.get_dimension_axis('angle')
            data_norm_test = data.copy()
            h_size = data.get_dimension_size('horizontal')
            if 'vertical' in data.dimension_labels:
                v_size = data.get_dimension_size('vertical')
            else:
                v_size = 1
            proj_size = h_size*v_size
            for i in range(len(data.geometry.angles)*data.geometry.channels):
                data_norm_test.array.flat[i*proj_size:(i+1)*proj_size] /=flux.flat[i]
                data_norm_test.array.flat[i*proj_size:(i+1)*proj_size] *=5
            numpy.testing.assert_allclose(data_norm.array, data_norm_test.array, atol=1e-6, 
            err_msg='Flux Normaliser roi test failed with data shape: ' + str(data.shape) + ' and configuration:\n' + str(data.geometry.config.system))

        data = self.data_single_angle
        processor = FluxNormaliser(roi=roi, target=5, accelerated=accelerated)
        processor.set_input(data)
        data_norm = processor.get_output()
        ax = data.get_dimension_axis('horizontal')
        slc = [slice(None)]*len(data.shape)
        slc[ax] = slice(25,40)
        axes=[ax,data.get_dimension_axis('vertical')]
        flux = numpy.mean(data.array[tuple(slc)], axis=tuple(axes))

        numpy.testing.assert_allclose(data_norm.array, 5/flux*data.array, atol=1e-6, 
        err_msg='Flux Normaliser roi test failed with data shape: ' + str(data.shape) + ' and configuration:\n' + str(data.geometry.config.system))
    
    @unittest.skipUnless(has_numba, "Skipping because numba isn't installed")
    def test_FluxNormaliser_accelerated(self):
        self.test_FluxNormaliser(accelerated=True)

    def test_FluxNormaliser_preserves_input(self):
        processor = FluxNormaliser(flux=10, target=5.0)
        data = self.data_cone.copy()
        processor.set_input(data)
        data_norm = processor.get_output()
        numpy.testing.assert_allclose(data_norm.array, 0.5*self.data_cone.array)
        numpy.testing.assert_allclose(data.array, self.data_cone.array)

        processor = FluxNormaliser(flux=10, target=5.0)
        data = self.data_cone.copy()
        data_norm = self.data_cone.copy()
        processor.set_input(data)
        processor.get_output(out=data_norm)
        numpy.testing.assert_allclose(data_norm.array, 0.5*self.data_cone.array)
        numpy.testing.assert_allclose(data.array, self.data_cone.array)


if __name__ == "__main__":

    d = TestDataProcessor()
    d.test_DataProcessorChaining()<|MERGE_RESOLUTION|>--- conflicted
+++ resolved
@@ -18,12 +18,10 @@
 
 import unittest
 import numpy
-<<<<<<< HEAD
-from unittest.mock import patch
-=======
+
 import sys
 import os
->>>>>>> d58c330b
+
 
 from cil.framework import DataContainer, ImageGeometry, ImageData, VectorGeometry, AcquisitionData, AcquisitionGeometry
 
@@ -3301,7 +3299,7 @@
         with self.assertRaises(TypeError):
             processor._calculate_target()
         
-    @patch("matplotlib.pyplot.figure")
+    @unittest.mock.patch("matplotlib.pyplot.figure")
     def test_preview_configuration(self, mock_plot):
         # Test error in preview configuration if there is no roi
         processor = FluxNormaliser(flux=10)
