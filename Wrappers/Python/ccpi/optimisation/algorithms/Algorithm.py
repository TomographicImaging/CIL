--- conflicted
+++ resolved
@@ -306,10 +306,6 @@
 
     def verbose_output(self, verbose=False):
         '''Creates a nice tabulated output'''
-<<<<<<< HEAD
-        #timing = self.timing[-self.update_objective_interval-1:-1]
-=======
->>>>>>> 6db70e48
         timing = self.timing
         if len (timing) == 0:
             t = 0
