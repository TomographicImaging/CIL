#  Copyright 2019 United Kingdom Research and Innovation
#  Copyright 2019 The University of Manchester
#
#  Licensed under the Apache License, Version 2.0 (the "License");
#  you may not use this file except in compliance with the License.
#  You may obtain a copy of the License at
#
#      http://www.apache.org/licenses/LICENSE-2.0
#
#  Unless required by applicable law or agreed to in writing, software
#  distributed under the License is distributed on an "AS IS" BASIS,
#  WITHOUT WARRANTIES OR CONDITIONS OF ANY KIND, either express or implied.
#  See the License for the specific language governing permissions and
#  limitations under the License.
#
# Authors:
# CIL Developers, listed at: https://github.com/TomographicImaging/CIL/blob/master/NOTICE.txt

import numpy
from cil.optimisation.functions import Function
from numbers import Number
import scipy.special
import logging
from cil.utilities.errors import InPlaceError
try:
    from numba import njit, prange
    has_numba = True
except ImportError as ie:
    has_numba = False

class KullbackLeibler(Function):

    r""" Kullback Leibler

    .. math:: F(u, v)
            = \begin{cases}
            u \log(\frac{u}{v}) - u + v & \mbox{ if } u > 0, v > 0\\
            v & \mbox{ if } u = 0, v \ge 0 \\
            \infty, & \mbox{otherwise}
            \end{cases}

    where the :math:`0\log0 := 0` convention is used.

    Parameters
    ----------

    b : DataContainer, non-negative
        Translates the function at point `b`.
    eta : DataContainer, default = 0
        Background noise
    mask : DataContainer, default = None
        Mask for the data `b`
    backend : {'numba','numpy'}, optional
        Backend for the KullbackLeibler methods. Numba is the default backend.



    Note
    ----
    The Kullback-Leibler function is used in practice as a fidelity term in minimisation problems where the
    acquired data follow Poisson distribution. If we denote the acquired data with :code:`b`
    then, we write

    .. math:: \underset{i}{\sum} F(b_{i}, (v + \eta)_{i})

    where, :math:`\eta` is an additional noise.

    In the case of Positron Emission Tomography reconstruction :math:`\eta` represents
    scatter and random events contribution during the PET acquisition. Hence, in that case the KullbackLeibler
    fidelity measures the distance between :math:`\mathcal{A}v + \eta` and acquisition data :math:`b`, where
    :math:`\mathcal{A}` is the projection operator. This is related to `PoissonLogLikelihoodWithLinearModelForMean <http://stir.sourceforge.net/documentation/doxy/html/classstir_1_1PoissonLogLikelihoodWithLinearModelForMean.html>`_ ,
    definition that is used in PET reconstruction in the `SIRF <https://github.com/SyneRBI/SIRF>`_ software.


    Note
    ----
    The default implementation uses the build-in function `kl_div <https://docs.scipy.org/doc/scipy/reference/generated/scipy.special.kl_div.html>`_ from scipy.
    The methods of the :class:`.KullbackLeibler` are accelerated provided that `numba <https://numba.pydata.org/>`_ library is installed.

    Examples
    --------
    >>> from cil.optimisation.functions import KullbackLeibler
    >>> from cil.framework import ImageGeometry
    >>> ig = ImageGeometry(3,4)
    >>> data = ig.allocate('random')
    >>> F = KullbackLeibler(b = data)

    """

    def __new__(cls, b, eta = None, mask = None, backend = 'numba'):

        # default backend numba
        cls.backend = backend

        if cls.backend == 'numba':

            if not has_numba:
                raise ValueError("Numba is not installed.")
            else:
                logging.info("Numba backend is used.")
                return super(KullbackLeibler, cls).__new__(KullbackLeibler_numba)
        else:
            logging.info("Numpy backend is used.")
            return super(KullbackLeibler, cls).__new__(KullbackLeibler_numpy)

    def __init__(self, b, eta = None, mask = None, backend = 'numba'):

        self.b = b
        self.eta = eta
        self.mask = mask

        if self.eta is None:
            self.eta = self.b * 0.0

        if numpy.any(self.b.as_array() < 0):
            raise ValueError("Input data should be non-negative.")

        if KullbackLeibler.backend == 'numba':

            self.b_np = self.b.as_array()
            self.eta_np = self.eta.as_array()

            if mask is not None:
                self.mask = mask.as_array()

        super(KullbackLeibler, self).__init__(L = None)

class KullbackLeibler_numpy(KullbackLeibler):

    def __call__(self, x):

        r"""Returns the value of the KullbackLeibler function at :math:`(b, x + \eta)`.

        Note
        ----
        To avoid infinity values, we consider only pixels/voxels for :math:`x+\eta\geq0`.
        """

        tmp_sum = (x + self.eta).as_array()
        ind = tmp_sum >= 0
        tmp = scipy.special.kl_div(self.b.as_array()[ind], tmp_sum[ind])
        return numpy.sum(tmp)

    def gradient(self, x, out = None):

        r"""Returns the value of the gradient of the KullbackLeibler function at :math:`(b, x + \eta)`.

        :math:`F'(b, x + \eta) = 1 - \frac{b}{x+\eta}`

        Note
        ----
        To avoid inf values, we :math:`x+\eta>0` is required.

        """

        should_return=False
        if out is None:
            out = x.add(self.eta)
            should_return=True
        else:
            x.add(self.eta,out=out)

        arr = out.as_array()
        arr[arr>0] = 1 - self.b.as_array()[arr>0]/arr[arr>0]

        out.fill(arr)

        if should_return:
            return out

    def convex_conjugate(self, x):

        r"""Returns the value of the convex conjugate of the KullbackLeibler function at :math:`(b, x + \eta)`.

        :math:`F^{*}(b, x + \eta) = - b \log(1-x^{*}) - <x^{*}, \eta>`

        """

        tmp = 1 - x.as_array()
        ind = tmp>0
        xlogy = - scipy.special.xlogy(self.b.as_array()[ind], tmp[ind])
        return numpy.sum(xlogy) - self.eta.dot(x)

    def proximal(self, x, tau, out = None):

        r"""Returns the value of the proximal operator of the KullbackLeibler function at :math:`(b, x + \eta)`.

        :math:`\mathrm{prox}_{\tau F}(x) = \frac{1}{2}\bigg( (x - \eta - \tau) + \sqrt{ (x + \eta - \tau)^2 + 4\tau b} \bigg)`

        """
        if  id(x)==id(out):
            raise InPlaceError(message="KullbackLeibler.proximal cannot be used in place")

        if out is None:
            return 0.5 *( (x - self.eta - tau) + \
                ( (x + self.eta - tau).power(2) + 4*tau*self.b   ) .sqrt() \
                    )
        else:
            x.add(self.eta, out=out)
            out -= tau
            out *= out
            out.add(self.b * (4 * tau), out=out)
            out.sqrt(out=out)
            out.subtract(tau, out=out)
            out.subtract(self.eta, out=out)
<<<<<<< HEAD
            out.add(x, out=out)         
            out *= 0.5             
            return out
=======
            out.add(x, out=out)
            out *= 0.5
>>>>>>> 3231549a


    def proximal_conjugate(self, x, tau, out = None):

        r"""Returns the value of the proximal operator of the convex conjugate of KullbackLeibler at :math:`(b, x + \eta)`.

        :math:`\mathrm{prox}_{\tau F^{*}}(x) = 0.5*((z + 1) - \sqrt{(z-1)^2 + 4 * \tau b})`, where :math:`z = x + \tau \eta`.
        """

        if out is None:
            z = x + tau * self.eta
            return 0.5*((z + 1) - ((z-1).power(2) + 4 * tau * self.b).sqrt())
        else:
            tmp = tau * self.eta
            tmp += x
            tmp -= 1

            self.b.multiply(4*tau, out=out)

            out.add(tmp.power(2), out=out)
            out.sqrt(out=out)
            out *= -1
            tmp += 2
            out += tmp
            out *= 0.5
            
            return out

####################################
## KullbackLeibler numba routines ##
####################################

if has_numba:

    @njit(parallel=True)
    def kl_proximal(x,b, tau, out, eta):
        for i in prange(x.size):
            X = x.flat[i]
            E = eta.flat[i]
            out.flat[i] = 0.5 *  (
                ( X - E - tau ) +\
                numpy.sqrt( (X + E - tau)**2. + \
                    (4. * tau * b.flat[i])
                )
            )
    @njit(parallel=True)
    def kl_proximal_arr(x,b, tau, out, eta):
        for i in prange(x.size):
            t = tau.flat[i]
            X = x.flat[i]
            E = eta.flat[i]
            out.flat[i] = 0.5 *  (
                ( X - E - t ) +\
                numpy.sqrt( (X + E - t)**2. + \
                    (4. * t * b.flat[i])
                )
            )
    @njit(parallel=True)
    def kl_proximal_mask(x,b, tau, out, eta, mask):
        for i in prange(x.size):
            if mask.flat[i] > 0:
                X = x.flat[i]
                E = eta.flat[i]
                out.flat[i] = 0.5 *  (
                    ( X - E - tau ) +\
                    numpy.sqrt( (X + E - tau)**2. + \
                        (4. * tau * b.flat[i])
                    )
                )
    @njit(parallel=True)
    def kl_proximal_arr_mask(x,b, tau, out, eta, mask):
        for i in prange(x.size):
            if mask.flat[i] > 0:
                t = tau.flat[i]
                X = x.flat[i]
                E = eta.flat[i]
                out.flat[i] = 0.5 *  (
                    ( X - E - t ) +\
                    numpy.sqrt( (X + E - t)**2. + \
                        (4. * t * b.flat[i])
                    )
                )
    # proximal conjugate
    @njit(parallel=True)
    def kl_proximal_conjugate_arr(x, b, eta, tau, out):
        #z = x + tau * self.bnoise
        #return 0.5*((z + 1) - ((z-1)**2 + 4 * tau * self.b).sqrt())
        for i in prange(x.size):
            t = tau.flat[i]
            z = x.flat[i] + ( t * eta.flat[i] )
            out.flat[i] = 0.5 * (
                (z + 1) - numpy.sqrt((z-1)*(z-1) + 4 * t * b.flat[i])
                )

    @njit(parallel=True)
    def kl_proximal_conjugate(x, b, eta, tau, out):
        #z = x + tau * self.bnoise
        #return 0.5*((z + 1) - ((z-1)**2 + 4 * tau * self.b).sqrt())
        for i in prange(x.size):
            z = x.flat[i] + ( tau * eta.flat[i] )
            out.flat[i] = 0.5 * (
                (z + 1) - numpy.sqrt((z-1)*(z-1) + 4 * tau * b.flat[i])
                )

    @njit(parallel=True)
    def kl_proximal_conjugate_arr_mask(x, b, eta, tau, out, mask):
        #z = x + tau * self.bnoise
        #return 0.5*((z + 1) - ((z-1)**2 + 4 * tau * self.b).sqrt())
        for i in prange(x.size):
            if mask.flat[i] > 0:
                t = tau.flat[i]
                z = x.flat[i] + ( t * eta.flat[i] )
                out.flat[i] = 0.5 * (
                    (z + 1) - numpy.sqrt((z-1)*(z-1) + 4 * t * b.flat[i])
                    )

    @njit(parallel=True)
    def kl_proximal_conjugate_mask(x, b, eta, tau, out, mask):
        #z = x + tau * self.bnoise
        #return 0.5*((z + 1) - ((z-1)**2 + 4 * tau * self.b).sqrt())
        for i in prange(x.size):
            if mask.flat[i] > 0:
                z = x.flat[i] + ( tau * eta.flat[i] )
                out.flat[i] = 0.5 * (
                    (z + 1) - numpy.sqrt((z-1)*(z-1) + 4 * tau * b.flat[i])
                    )
    # gradient
    @njit(parallel=True)
    def kl_gradient(x, b, out, eta):
        for i in prange(x.size):
            out.flat[i] = 1 - b.flat[i]/(x.flat[i] + eta.flat[i])
    @njit(parallel=True)
    def kl_gradient_mask(x, b, out, eta, mask):
        for i in prange(x.size):
            if mask.flat[i] > 0:
                out.flat[i] = 1 - b.flat[i]/(x.flat[i] + eta.flat[i])

    # KL divergence
    @njit(parallel=True)
    def kl_div(x, y, eta):
        accumulator = 0.
        for i in prange(x.size):
            X = x.flat[i]
            Y = y.flat[i] + eta.flat[i]
            if X > 0 and Y > 0:
                # out.flat[i] = X * numpy.log(X/Y) - X + Y
                accumulator += X * numpy.log(X/Y) - X + Y
            elif X == 0 and Y >= 0:
                # out.flat[i] = Y
                accumulator += Y
            else:
                # out.flat[i] = numpy.inf
                return numpy.inf
        return accumulator
    @njit(parallel=True)
    def kl_div_mask(x, y, eta, mask):
        accumulator = 0.
        for i in prange(x.size):
            if mask.flat[i] > 0:
                X = x.flat[i]
                Y = y.flat[i] + eta.flat[i]
                if X > 0 and Y > 0:
                    # out.flat[i] = X * numpy.log(X/Y) - X + Y
                    accumulator += X * numpy.log(X/Y) - X + Y
                elif X == 0 and Y >= 0:
                    # out.flat[i] = Y
                    accumulator += Y
                else:
                    # out.flat[i] = numpy.inf
                    return numpy.inf
        return accumulator

    # convex conjugate
    @njit(parallel=True)
    def kl_convex_conjugate(x, b, eta):
        accumulator = 0.
        for i in prange(x.size):
            X = b.flat[i]
            x_f = x.flat[i]
            Y = 1 - x_f
            if Y > 0:
                if X > 0:
                    # out.flat[i] = X * numpy.log(X/Y) - X + Y
                    accumulator += X * numpy.log(Y)
                # else xlogy is 0 so it doesn't add to the accumulator
                accumulator += eta.flat[i] * x_f
        return - accumulator
    @njit(parallel=True)
    def kl_convex_conjugate_mask(x, b, eta, mask):
        accumulator = 0.
        j = 0
        for i in prange(x.size):
            if mask.flat[i] > 0:
                j+=1
                X = b.flat[i]
                x_f = x.flat[i]
                Y = 1 - x_f
                if Y > 0:
                    if X > 0:
                        # out.flat[i] = X * numpy.log(X/Y) - X + Y
                        accumulator += X * numpy.log(Y)
                    # else xlogy is 0 so it doesn't add to the accumulator
                    accumulator += eta.flat[i] * x_f
        return - accumulator


class KullbackLeibler_numba(KullbackLeibler):

    def __call__(self, x):

        r"""Returns the value of the KullbackLeibler function at :math:`(b, x + \eta)`.
        Note
        ----
        To avoid infinity values, we consider only pixels/voxels for :math:`x+\eta\geq0`.
        """

        if self.mask is not None:
            return kl_div_mask(self.b_np, x.as_array(), self.eta_np, self.mask)
        return kl_div(self.b_np, x.as_array(), self.eta_np)

    def convex_conjugate(self, x):

        r"""Returns the value of the convex conjugate of the KullbackLeibler function at :math:`(b, x + \eta)`.

        :math:`F^{*}(b, x + \eta) = - b \log(1-x^{*}) - <x^{*}, \eta>`

        """

        if self.mask is not None:
            return kl_convex_conjugate_mask(x.as_array(), self.b_np, self.eta_np, self.mask)
        return kl_convex_conjugate(x.as_array(), self.b_np, self.eta_np)

    def gradient(self, x, out = None):

        r"""Returns the value of the gradient of the KullbackLeibler function at :math:`(b, x + \eta)`.

        :math:`F'(b, x + \eta) = 1 - \frac{b}{x+\eta}`

        Note
        ----
        To avoid inf values, we :math:`x+\eta>0` is required.

        """

    
        if out is None:
            out = x * 0
<<<<<<< HEAD
            
=======
            should_return = True
>>>>>>> 3231549a

        out_np = out.as_array()

        if self.mask is not None:
            kl_gradient_mask(x.as_array(), self.b.as_array(), out_np, self.eta.as_array(), self.mask)
        else:
            kl_gradient(x.as_array(), self.b.as_array(), out_np, self.eta.as_array())
        out.fill(out_np)

<<<<<<< HEAD

        return out        
        
=======
        if should_return:
            return out

>>>>>>> 3231549a
    def proximal(self, x, tau, out = None):

        r"""Returns the value of the proximal operator of the KullbackLeibler function at :math:`(b, x + \eta)`.

        :math:`\mathrm{prox}_{\tau F}(x) = \frac{1}{2}\bigg( (x - \eta - \tau) + \sqrt{ (x + \eta - \tau)^2 + 4\tau b} \bigg)`

        """


        if out is None:
<<<<<<< HEAD
            out = x * 0 
=======
            out = x * 0
            should_return = True
>>>>>>> 3231549a

        out_np = out.as_array()

        if isinstance(tau, Number):
            if self.mask is not None:
                kl_proximal_mask(x.as_array(), self.b_np, tau, out_np, \
                    self.eta_np, self.mask)
            else:
                kl_proximal(x.as_array(), self.b_np, tau, out_np, self.eta_np)
        else:
            # it should be a DataContainer
            if self.mask is not None:
                kl_proximal_arr_mask(x.as_array(), self.b_np, tau.as_array(), \
                    out_np, self.eta_np)
            else:
                kl_proximal_arr(x.as_array(), self.b_np, tau.as_array(), \
                    out_np, self.eta_np)

        out.fill(out_np)
<<<<<<< HEAD

        return out                                    
=======
        if should_return:
            return out
>>>>>>> 3231549a


    def proximal_conjugate(self, x, tau, out = None):

        r"""Returns the value of the proximal operator of the convex conjugate of KullbackLeibler at :math:`(b, x + \eta)`.

        :math:`\mathrm{prox}_{\tau F^{*}}(x) = 0.5*((z + 1) - \sqrt{(z-1)^2 + 4 * \tau b})`, where :math:`z = x + \tau \eta`.
        """


        if out is None:
<<<<<<< HEAD
            out = x * 0 
=======
            out = x * 0
            should_return = True
>>>>>>> 3231549a

        out_np = out.as_array()

        if isinstance(tau, Number):
            if self.mask is not None:
                kl_proximal_conjugate_mask(x.as_array(), self.b_np, self.eta_np, \
                    tau, out_np, self.mask)
            else:
                kl_proximal_conjugate(x.as_array(), self.b_np, self.eta_np, \
                    tau, out_np)
        else:
            if self.mask is not None:
                kl_proximal_conjugate_arr_mask(x.as_array(), self.b_np, self.eta_np, \
                    tau.as_array(), out_np, self.mask)
            else:
                kl_proximal_conjugate_arr(x.as_array(), self.b_np, self.eta_np, \
                    tau.as_array(), out_np)

        out.fill(out_np)
<<<<<<< HEAD

        return out 
=======
        if should_return:
            return out
>>>>>>> 3231549a
<|MERGE_RESOLUTION|>--- conflicted
+++ resolved
@@ -203,14 +203,9 @@
             out.sqrt(out=out)
             out.subtract(tau, out=out)
             out.subtract(self.eta, out=out)
-<<<<<<< HEAD
             out.add(x, out=out)         
             out *= 0.5             
             return out
-=======
-            out.add(x, out=out)
-            out *= 0.5
->>>>>>> 3231549a
 
 
     def proximal_conjugate(self, x, tau, out = None):
@@ -458,11 +453,7 @@
     
         if out is None:
             out = x * 0
-<<<<<<< HEAD
             
-=======
-            should_return = True
->>>>>>> 3231549a
 
         out_np = out.as_array()
 
@@ -472,15 +463,9 @@
             kl_gradient(x.as_array(), self.b.as_array(), out_np, self.eta.as_array())
         out.fill(out_np)
 
-<<<<<<< HEAD
 
         return out        
         
-=======
-        if should_return:
-            return out
-
->>>>>>> 3231549a
     def proximal(self, x, tau, out = None):
 
         r"""Returns the value of the proximal operator of the KullbackLeibler function at :math:`(b, x + \eta)`.
@@ -491,12 +476,7 @@
 
 
         if out is None:
-<<<<<<< HEAD
             out = x * 0 
-=======
-            out = x * 0
-            should_return = True
->>>>>>> 3231549a
 
         out_np = out.as_array()
 
@@ -516,13 +496,8 @@
                     out_np, self.eta_np)
 
         out.fill(out_np)
-<<<<<<< HEAD
 
         return out                                    
-=======
-        if should_return:
-            return out
->>>>>>> 3231549a
 
 
     def proximal_conjugate(self, x, tau, out = None):
@@ -534,12 +509,7 @@
 
 
         if out is None:
-<<<<<<< HEAD
             out = x * 0 
-=======
-            out = x * 0
-            should_return = True
->>>>>>> 3231549a
 
         out_np = out.as_array()
 
@@ -559,10 +529,5 @@
                     tau.as_array(), out_np)
 
         out.fill(out_np)
-<<<<<<< HEAD
-
-        return out 
-=======
-        if should_return:
-            return out
->>>>>>> 3231549a
+
+        return out 