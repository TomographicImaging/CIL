* XX.X
  - Bug fixes:
      - Fix deprecation warning for rtol and atol in GD (#2056)


* 24.3.0
  - New features:
    - Added `FluxNormaliser` processor (#1878)
  - Bug fixes:
    - Fix bug with 'median' and 'mean' methods in Masker averaging over the wrong axes (#1548)
    - `SPDHG` `gamma` parameter is now applied correctly so that the product of the dual and primal step sizes remains constant as `gamma` varies (#1644)
    - Allow MaskGenerator to be run on DataContainers (#2001)
    - Make `PaganinProcessor` work with `AcquistionData` with one angle (#1920)
    - Fix bug passing `kwargs` to PDHG (#2010)
    - `show1D` correctly applies slices to N-dimensional data (#2022)
    - `BlockOperator` direct and adjoint methods: can pass out as a `DataContainer` instead of a (1,1) `BlockDataContainer` where geometry permits (#1926)
    - Add path to python executable to cmake commands to fix issue with cmake retrieving wrong python (#2044)
  - Enhancements:
    - Removed multiple exits from numba implementation of `KullbackLeibler` divergence (#1901)
    - Updated the `SPDHG` algorithm to take a stochastic `Sampler`(#1644)
    - Updated the `SPDHG` algorithm to include setters for step sizes (#1644)
    - SAPBY for the `BlockDataContainer` now does not require an `out` to be passed (#2008)
    - Fixed the rendering of the SAG/SAGA documentation (#2011)
    - Set aliases: ISTA=PGD, FISTA=APGD (#2007)
    - Add accelerated version to TransmissionAbsorption processor, controlled by `accelerated` parameter, default is True (#2032)
  - Dependencies:
    - Added scikit-image to CIL-Demos conda install command as needed for new Callbacks notebook (#1955)
    - Replaced matplotlib dependency with matplotlib-base (#2031)
    - Remove CIL-Data from build requirements, update version to >=22 in run requirements (#2046)
  - Changes that break backwards compatibility:
    - `show1D` argument renamed `label`->`dataset_labels`, default plot size has changed. (#2022)
    - `show1D` Default behaviour for displaying and labeling multiple plots has changed. Each slice requested will be displayed on a new subplot comparing all datasets at that position. (#2022)
    - The `run` method in the cil algorithm class will no longer run if a number of iterations is not passed (#1940)
    - Paganin processor now requires the CIL data order (#1920)
    - The gradient descent algorithm now takes `f` instead of `objective_function` to match with ISTA and FISTA (#2006)
<<<<<<< HEAD
=======
  - Deprecated code
    - Deprecated `norms` and `prob` in the `SPDHG` algorithm to be set in the `BlockOperator` and `Sampler` respectively (#1644)
    - Deprecated `rtol` and `atol` from GD so that it does not stop iterating automatically - for this functionality users should use a callback (#1944)
>>>>>>> 1228505b
  - Testing
    - Added a new test file `test_algorithm_convergence` that will hold our algorithm tests that run to convergence (#2019)

* 24.2.0
  - New Features:
    - Added SVRG and LSVRG stochastic functions (#1625)
    - Added SAG and SAGA stochastic functions (#1624)
    - Allow `SumFunction` with 1 item (#1857)
    - Added  PD3O algorithm (#1834)
    - Added Barzilai-Borwein step size rule to work with GD, ISTA, FISTA (#1859)
    - Added callback `optimisation.utilities.callbacks.EarlyStoppingObjectiveValue` which stops iterations if an algorithm objective changes less than a provided threshold (#1892)
    - Added callback `optimisation.utilities.callbacks.CGLSEarlyStopping` which replicates the automatic behaviour of CGLS in CIL versions <=24. (#1892)
    - Added `labels` module with `ImageDimension`, `AcquisitionDimension`, `AcquisitionType`, `AngleUnit`, `FillType` (#1692)
  - Enhancements:
    - Use ravel instead of flat in KullbackLeibler numba backend (#1874)
    - Upgrade Python wrapper (#1873, #1875)
    - Updated the documentation for the algorithm base class (#1809)
    - Add checks on out argument passed to processors to ensure correct dtype and size (#1805)
    - Internal refactor: Replaced string-based label checks with enum-based checks for improved type safety and consistency (#1692)
    - Internal refactor: Separate framework into multiple files (#1692)
    - Allow the SIRT algorithm to take `initial=None` (#1906)
    - Add checks on equality method of `AcquisitionData` and `ImageData` for equality of data type and geometry (#1919)
    - Add check on equality method of `AcquisitionGeometry` for equality of dimension labels (#1919)
  - Testing:
    - New unit tests for operators and functions to check for in place errors and the behaviour of `out` (#1805)
    - Updates in SPDHG vs PDHG unit test to reduce test time and adjustments to parameters (#1898)
    - Drop Jenkins in favour of GHA for conda builds (#1914)
    - New unit tests for `DataContainer`, `AcquisitionData` and `ImageData` to check equality method (`__eq__`) behaves as expected (#1919)
  - Bug fixes:
    - `ImageData` removes dimensions of size 1 from the input array. This fixes an issue where single slice reconstructions from 3D data would fail due to shape mismatches (#1885)
    - Make Binner accept accelerated=False (#1887)
    - Added checks on memory allocations within `FiniteDifferenceLibrary.cpp` and verified the status of the return in `GradientOperator` (#1929)
    - Build release version of `cilacc.dll` for Windows. Previously was defaulting to the debug build (#1928)
    - Armijo step size rule now by default initialises the search for a step size from the previously calculated step size (#1934)
  - Changes that break backwards compatibility:
    - CGLS will no longer automatically stop iterations once a default tolerance is reached. The option to pass `tolerance` will be deprecated to be replaced by `optimisation.utilities.callbacks` (#1892)

* 24.1.0
  - New Features:
    - Added method to plot filter in `GenericFilteredBackProjection` (#1667)
    - Added wavelet operator, wrapping PyWavelets operator as a CIL operator (#1615)
    - Added PaganinProcessor processor, to perform phase retrieval from phase contrast images (#1737)
    - Added L1Sparsity function, allowing calculations of `|Ax-b|_1` and its proximal, in the case of orthogonal operators, `A` (#1618)
    - Options in algorithms GD, ISTA and FISTA to pass a `cil.optimisation.utilities.StepSizeRule` or a `cil.optimisation.utilities.Preconditioner`(#1768)
    - an implementation of the Armijo Rule as a child class of  `cil.optimisation.utilities.StepSizeRule` (#1768)
    - Sensitivity preconditioners added as child classes of `cil.optimisation.utilities.Preconditioner`(#1768)
  - Enhancements:
    - Added `geometry` property to `BlockDataContainer`. Adds `__eq__` to `BlockGeometry` (#1799)
    - Raises error in `BlockDataContainer.pnorm` if the shape of the containers is not the same (#1799)
    - Operators and functions now also return when out is specified (#1742)
    - The CIL function class now has a `__neg__` function, so you can write `-YourFunction(x)` rather than `-1*YourFunction(x)` (#1808)
    - Added documentation for the Partitioner to `framework.rst` (#1828)
    - Added CIL vs SIRF tests comparing preconditioned ISTA in CIL and MLEM in SIRF (#1823)
    - Update to CCPi-Regularisation toolkit v24.0.1 (#1868)
  - Bug fixes:
    - gradient descent `update_objective` called twice on the initial point.(#1789)
    - ProjectionMap operator bug fix in adjoint and added documentation (#1743)
    - BlockOperator that would return a BlockDataContainer of shape (1,1) now returns the appropriate DataContainer. BlockDataContainer direct and adjoint methods accept DataContainer as parameter (#1802).
    - BlurringOperator: remove check for geometry class (old SIRF integration bug) (#1807)
    - The `ZeroFunction` and `ConstantFunction` now have a Lipschitz constant of 1. (#1768)
    - Update dataexample remote data download to work with windows and use zenodo_get for data download (#1774)
  - Changes that break backwards compatibility:
    - Merged the files `BlockGeometry.py` and `BlockDataContainer.py` in `framework` to one file `block.py`. Please use `from cil.framework import BlockGeometry, BlockDataContainer` as before (#1799)
    - Bug fix in `FGP_TV` function to set the default behaviour not to enforce non-negativity (#1826).

* 24.0.0
  - Update to new CCPi-Regularisation toolkit v24.0.0. This is a backward incompatible release of the toolkit.
  - CIL plugin support for TIGRE version v2.6
  - CIL plugin support for ASTRA-TOOLBOX version v2.1
  - Dropped support for python 3.8 and 3.9
  - Added support for python 3.11 and 3.12
  - Dropped support for numpy 1.21 and 1.22
  - Added support for numpy 1.25 and 1.26
  - Set CMake Policy CMP0148 to OLD to avoid warnings in CMake 3.27
  - AcquisitionGeometry prints the first and last 10 angles, or all if there are 30 or less, rather than the first 20
  - Added a weight argument to the L1Norm function
  - Allow reduction methods on the DataContainer class to accept axis argument as string which matches values in dimension_labels
  - Added the functions `set_norms` and `get_norms` to the `BlockOperator` class
  - Internal variable name change in BlockOperator to aid understanding
  - Fixed formatting errors in the L2NormSquared and LeastSquares documentation
  - Bug fix for BlockDataContainer as iterator
  - Dropped support for IPP versions older than 2021.10 due to header changes
  - Fix build include directories
  - Proximal of MixedL21Norm with numpy backend now accepts numpy ndarray, DataContainer and float as tau parameter
  - ZeroOperator no longer relies on the default of allocate
  - Bug fix in SIRF TotalVariation unit tests with warm_start
  - Allow show2D to be used with 3D `DataContainer` instances
  - Added the a `Sampler` class as a CIL optimisation utility
  - Update documentation for symmetrised gradient
  - Added documentation for CompositionOperator and SumOperator
  - Updated FISTA and ISTA algorithms to allow input functions to be None
  - Bug fix in the adjoint of the Diagonal Operator for complex values
  - Update conda build action to v2 for 2.5x quicker builds
  - Add docker image, test & push to [`ghcr.io/tomographicimaging/cil`](https://github.com/TomographicImaging/CIL/pkgs/container/cil)
  - Quality metrics have added mask option
  - Bug fix for norm of CompositionOperator
  - Functions updated to use sapyb
  - Fix KullbackLeibler numba gradient ignoring mask
  - show1D slice_list parameter can now be of type tuple
  - Deprecated `Algorithm`'s `max_iteration`, `log_file`, `**kwargs`, `max_iteration_stop_criterion`, `objective_to_string`, `verbose_output`, `verbose_header`, `run(print_interval)`
  - Added `optimisation.utilities.callbacks`
    - Added `Callback` (abstract base class), `ProgressCallback`, `TextProgressCallback`, `LogfileCallback`
    - Deprecated `Algorithm.run(callback: Callable)`
    - Added `Algorithm.run(callbacks: list[Callback])`
  - Allow `CentreOfRotationCorrector.xcorrelation` to accept a list of two values in `projection_index` to use for the correlation
  - Bug fix in `CentreOfRotationCorrector.xcorrelation` finding correlation angles for limited angle data
  - New unit tests have been implemented for operators and functions to check for in place errors and the behaviour of `out`.
  - Bug fix for missing factor of 1/2 in SIRT update objective and catch in place errors in the SIRT constraint
  - Bug fix to allow safe in place calculation for the soft shrinkage algorithm
  - Allow Masker to take integer arrays in addition to boolean
  - Add remote data class to example data to enable download of relevant datasets from remote repositories
  - Improved import error/warning messages
  - New adjoint operator
  - Bug fix for complex matrix adjoint
  - Removed the following code which was deprecated since v22.0.0:
    - `info` parameter in `cil.optimisation.functions.TotalVariation`
    - `sinogram_geometry` and `volume_geometry` parameters in `cil.plugins.astra.processors.FBP` and in `cil.plugins.tigre.processors.FBP`
    - `aquisition_geometry` (misspelled) parameter in `cil.plugins.tigre.processors.ProjectionOperator`
    - `FBP` kwarg (and thus all kwargs) in `cil.processors.CentreOfRotationCorrector` and `cil.processors.CofR_image_sharpness`
    - `TXRMDataReader`
  - Added the ApproximateGradientSumFunction and SGFunction to allow for stochastic gradient algorithms to be created using functions with an approximate gradient and deterministic algorithms

* 23.1.0
  - Fix bug in IndicatorBox proximal_conjugate
  - Allow CCPi Regulariser functions for non CIL object
  - Add norm for CompositionOperator
  - Refactor SIRT algorithm to make it more computationally and memory efficient
  - Optimisation in L2NormSquared
  - Added support for partitioner, when partitions have size 1
  - Fix for show_geometry bug for 2D data
  - FBP split processing bug fix - now respects panel origin set in geometry
  - Binner/Padder/Slicer bug fix - now respects panel origin set in geometry
  - Added warmstart capability to proximal evaluation of the CIL TotalVariation function.
  - Bug fix in the LinearOperator norm with an additional flag for the algorithm linearOperator.PowerMethod
  - Tidied up documentation in the framework folder

* 23.0.1
  - Fix bug with NikonReader requiring ROI to be set in constructor.

* 23.0.0
  - Partitioner is now able to create batches even if angle is not the outer dimension
  - Renamed `max_iteration_stop_cryterion` method in the Algorithm class to `max_iteration_stop_criterion`
  - Removed (previously deprecated) `very_verbose` parameter in `Algorithm`'s run method.
  - Removed (previously deprecated) `axpby` method in DataContainer.
  - Deprecate use of integer compression in NEXUSDataWriter.
  - Improved and tidied up documentation for all readers and writers, including hiding special members.
  - Use arguments instead of kwargs in all readers and writers with multiple kwargs, making documentation easier.
  - Update Apache2 License Headers.

* 22.2.0
  - BlockGeometry is iterable
  - Added `partition` to `AcquisitionData` to partition the data with 3 methods: `sequential`, `staggered` and `random_permutation`
  - TIGRE and ASTRA `ProjectionOperator` now support `BlockGeometry` as `acquisition_geometry` parameter, returning a `BlockOperator`
  - Added pre-set filters for `recon.FBP` and `recon.FDK`. Filters now include ram-lak, hamming, hann, cosine, shepp-logan.
  - Added RAWFileWriter to export data containers to raw files
  - Extended IndicatorBox to behave as IndicatorBoxPixelwise by passing masks in lower and upper bounds
  - Implemented IndicatorBox in numba and numpy
  - Dropped support for Python 3.6 and NumPy 1.15
  - Jenkins PR tests on Python 3.8 and NumPy 1.20
  - added yml file to create test environment
  - LeastSquares fixed docstring and unified gradient code when out is passed or not.
  - Add compression to 8bit and 16bit to TIFFWriter
  - Added convenience centre of rotation methods to `AcquisitionGeometry` class.
    - `get_centre_of_rotation()` calculates the centre of rotation of the system
    - `set_centre_of_rotation()` sets the system centre of rotation with an offset and angle
    - `set_centre_of_rotation_by_slice()` sets the system centre of rotation with offsets from two slices
  - Binner processor reworked:
    - Significant speed increase available via the C++ backend
    - Returned geometry is correctly offset where binning/cropping moves the origin
  - Slicer refactoring
    - Returned geometry is correctly offset where slicing/cropping moves the origin
  - Padder refactoring
    - Returned geometry is correctly offset where padding moves the origin
  - Github Actions:
    - update test python and numpy versions to 3.9 and 1.22
    - Update conda build action to v1.4.4
    - Fixes actions to run on ubuntu-20.04
    - Update version of upload_artifact github action to version 3.1.1
    - Update version of download_artifact github action to version 3.0.1
    - Update version of checkout github action to version 3.1.0
    - Update build-sphinx action to version 0.1.3
  - `io.utilities.HDF5_utilities` Added utility functions to browse hdf5 files and read datasets into numpy array
  - Implemented the analytical norm for GradientOperator
  - Added `ImageData.apply_circular_mask` method to mask out detector edge artefacts on reconstructed volumes
  - ROI selection, aspect ratio toggle and Play widget added to islicer
  - Add show1D display utility

* 22.1.0
  - use assert_allclose in test_DataContainer
  - added multiple colormaps to show2D
  - Fix segfault in GradientOperator due to parameter overflows on windows systems
  - Fix angle display precision and matplotlib warning for sinograms with show2D

* 22.0.0
  - Strongly convex functionality in TotalVariation and FGP_TV Functions
  - Refactored KullbackLeibler function class. Fix bug on gradient method for SIRF objects
  - Numba added as a CIL requirement
  - Simplify initialisation of `CentreOfRotation.ImageSharpness` with new parameter `backend`
  - Added ISTA algorithm. Improve inheritance of proximal gradient algorithms
  - Updated interface to `plugins.tigre`/`plugins.astra` `FBP` and `ProjectionOperator` classes
  - Update NikonDataReader to parse and set up geometry with: `ObjectTilt` `CentreOfRotationTop` and `CentreOfRotationBottom`
  - Cleaned up unit test structure and output
  - Removal of deprecated code:
    - AcquisitionGeometry `__init__` no longer returns a configured geometry, use factory `create` methods instead
    - `subset` method removed, use `get_slice` or `reorder` methods
    - NikonDataReader `normalize` kwarg removed, use `normalise`
    - Algorithms initialisation `x_init` kwarg removed, use `initial`
    - Removed deprecated numpy calls
  - DataProcessors use weak-reference to input data
  - Merged CIL-ASTRA code in to CIL repository simplifying test, build and install procedures
    - Modules not moved should be considered deprecated
    - CIL remains licensed as APACHE-2.0
    - Minor bug fixes to the CPU 2D Parallel-beam FBP
  - Add ndim property for DataContainer class
  - Fixes show_geometry compatibility issue with matplotlib 3.5
  - Added ZEISSDataReader with cone/parallel beam, slicing, TXM Functionality
  - Raise exception if filename or data haven't been set in NexusDataWriter
  - Fixes error when update_objective_interval is set to 0 in an algorithm run
  - Deprecated:
    - TXRMDataReader is deprecated in favour of ZEISSDataReader
  - GitHub Actions:
    - Update to version 0.1.1 of lauramurgatroyd/build-sphinx-action for building the documentation - ensures docs are always built from cil master

* 21.4.1
  - Removed prints from unittests and cleanup of unittest code.
  - CMake:
    - install script re-allows selection of non default install directory ([#1246](https://github.com/TomographicImaging/CIL/issues/1246))
  - TIFF writer uses logging
  - Added unittests for TIFF functionality

* 21.4.0
  - PEP 440 compliant version
  - CMake fix due to use of pip install.
  - Recon.FBP allows 'astra' backend
  - Fixed PowerMethod for square/non-square, complex/float matrices with stopping criterion.
  - CofR image_sharpness improved for large datasets
  - Geometry alignment fix for 2D datasets
  - CGLS update for sapyb to enable complex data, bugfix in use of initial
  - added sapyb and deprecated axpby. All algorithm updated to use sapyb.
  - Allow use of square brackets in file paths to TIFF and Nikon datasets

* 21.3.1
  - Added matplotlib version dependency to conda recipe
  - Fixed TIGRE wrappers for geometry with a virtual detector
  - Fixed TIGRE wrappers for cone-beam geometry with tilted rotation axis

* 21.3.0
  - Accelerated PDHG which handles strong convexity of functions
  - TotalVariation Function handles SIRF ImageData
  - Simulated datasets and volume added to DataExamples
  - TIGRE wrappers for parallel-beam geometry added
  - NEXUSWriter and NEXUSReader offer (8bit and 16bit) compression of data
  - show2D show_geom now return an object that can be saved with a `save` method
  - GradientOperator can be now used with SIRF DataContainers, both PET and MR
  - Add anisotropy in TotalVariation function
  - CCPi Regularisation plugin is refactored, only FGP_TV, FGP_dTV, TGV and TNV are exposed. Docstrings and functionality unit tests are added. Tests of the functions are meant to be in the CCPi-Regularisation toolkit itself.
  - Add dtype for ImageGeometry, AcquisitionGeometry, VectorGeometry, BlockGeometry
  - Fix GradientOperator to handle pseudo 2D CIL geometries
  - Created recon module with FBP and FDK using fast filtering library and TIGRE backprojectors
  - Added Intel IPP based library for filtering step of FBP
  - PDHG memory optimisation
  - ScaledFunction memory Optimisation
  - The github actions are merged into one action with multiple jobs
  - The conda build job uploads an artifact of the build tar.bz file which is later used by the documentation build job - which installs the package into a miniconda environment.
  - Documentation pages for recon, astra and cil-plugins are published.

* 21.2.0
  - add version string from git describe
  - add CCPi-Regularisation toolkit in unittests
  - show_geometry implemented to display AcquisitionGeometry objects, can be imported from utilities.display
  - CentreOfRotationCorrector.image_sharpness implemented which finds the rotation axis offset by maximising sharpness of a single slice reconstruction
  - Renamed CentreOfRotationCorrector.xcorr to CentreOfRotationCorrector.xcorrelation
  - Implemented Padder processor

* 21.1.0
  - Added TomoPhantom plugin to create 2D/3D + channel ImageData phantoms based on the TomoPhantom model library
  - Fixed bug in Zeiss reader geometry direction of rotation

* 21.0.0
  - Show2D now takes 4D datasets and slice information as input
  - TIGRE reconstruction package wrapped for cone-beam tomography
  - Datacontainers have get_slice method which returns a dataset with a single slice of the data
  - Datacontainers have reorder method which reorders the data in memory as requested, or for use with 'astra' or 'tigre'
  - Subset method has been deprecated
  - AcquisitionData and ImageData enforce requirement for a geometry on creation
  - New processors AbsorptionTransmissionConverter and TransmissionAbsorptionConverter to convert between Absorption and Transmission
  - Implemented Binner and Slicer processors
  - Implemented MaskGenerator and Masker processors

* 20.11.2
  - fixed windows build
  - NikonDataReader converts Nikon geometry to CIL geometry from xtekct file including detector and centre-or-rotation offsets
  - NexusdataReader supports files written with old versions of NexusDataWriter

* 20.11
  - python module renamed to cil
  - renamed Identity->IdentityOperator, Gradient->GradientOperator, SymmetrisedGradient->SymmetrisedGradientOperator

* 20.09.1
  - FiniteDifferenceOperator takes into consideration voxel size
  - Added CentreOfRotationCorrector
  - Removed CenterOfRotationFinder
  - moved TestData to utilities and renamed as dataexample
  - verbosity of Algorithms is independent of the update_objective_interval
  - added unittests
  - renamed
    - GradientDescent to GD
    - SparseFiniteDiff to SparseFiniteDifferenceOperator
    - LinearOperatorMatrix to MatrixOperator
  - bugfix update_objective of SPDHG

* 20.09
  - added SPDHG algorithm
  - added TotalVariation function
  - Redesign of the AcquisitionGeometry class allowing more general acquisition trajectories than currently possible.
  - Added ZEISS reader

* 20.04
  - Significant upgrades to the operator and function classes to allow more flexible definition of optimisation problems
  - Added multithreaded C library for calculation of finite difference and some data processing
  - Added Gradient operator using C library and numpy backends

* 19.10
  - Improved usability with reader/writers and plotting utilities
  - Substantially improved test coverage

* 19.07
  - Introduction of BlockFramework
  - major revision and restructuring of the whole code
  - rewritten io package

* 19.02
  - introduction of Algorithm class
  - unit test expanded and moved to test directory
  - unified build system on Jenkins based on CCPi-VirtualMachine repo
  - switched to calendar versioning YY.0M.

* 0.10.0

* 0.9.4
  - Initial release<|MERGE_RESOLUTION|>--- conflicted
+++ resolved
@@ -1,7 +1,7 @@
 * XX.X
   - Bug fixes:
       - Fix deprecation warning for rtol and atol in GD (#2056)
-
+      - Add accelerated version to TransmissionAbsorption processor, controlled by `accelerated` parameter, default is True (#2032)
 
 * 24.3.0
   - New features:
@@ -22,7 +22,6 @@
     - SAPBY for the `BlockDataContainer` now does not require an `out` to be passed (#2008)
     - Fixed the rendering of the SAG/SAGA documentation (#2011)
     - Set aliases: ISTA=PGD, FISTA=APGD (#2007)
-    - Add accelerated version to TransmissionAbsorption processor, controlled by `accelerated` parameter, default is True (#2032)
   - Dependencies:
     - Added scikit-image to CIL-Demos conda install command as needed for new Callbacks notebook (#1955)
     - Replaced matplotlib dependency with matplotlib-base (#2031)
@@ -33,12 +32,9 @@
     - The `run` method in the cil algorithm class will no longer run if a number of iterations is not passed (#1940)
     - Paganin processor now requires the CIL data order (#1920)
     - The gradient descent algorithm now takes `f` instead of `objective_function` to match with ISTA and FISTA (#2006)
-<<<<<<< HEAD
-=======
   - Deprecated code
     - Deprecated `norms` and `prob` in the `SPDHG` algorithm to be set in the `BlockOperator` and `Sampler` respectively (#1644)
     - Deprecated `rtol` and `atol` from GD so that it does not stop iterating automatically - for this functionality users should use a callback (#1944)
->>>>>>> 1228505b
   - Testing
     - Added a new test file `test_algorithm_convergence` that will hold our algorithm tests that run to convergence (#2019)
 
