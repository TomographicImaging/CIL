#!/usr/bin/env python3
# -*- coding: utf-8 -*-
"""
Created on Fri Mar  8 10:01:31 2019

@author: evangelos
"""

import numpy as np
#from ccpi.optimisation.funcs import Function
from ccpi.optimisation.functions import Function
from ccpi.framework import BlockDataContainer
from numbers import Number

class BlockFunction(Function):
    
    '''A Block vector of Functions
    
    .. math::

      f = [f_1,f_2,f_3]
      f([x_1,x_2,x_3]) = f_1(x_1) + f_2(x_2) + f_3(x_3)

    '''
    def __init__(self, *functions):
        '''Creator'''
        self.functions = functions      
        self.length = len(self.functions)
        
        super(BlockFunction, self).__init__()
        
    def __call__(self, x):
        '''evaluates the BlockFunction on the BlockDataContainer
        
        :param: x (BlockDataContainer): must have as many rows as self.length

        returns sum(f_i(x_i))
        '''
        if self.length != x.shape[0]:
            raise ValueError('BlockFunction and BlockDataContainer have incompatible size')
        t = 0                
        for i in range(x.shape[0]):
            t += self.functions[i](x.get_item(i))
        return t
    
    def convex_conjugate(self, x):
        '''Convex_conjugate does not take into account the BlockOperator'''        
        t = 0                
        for i in range(x.shape[0]):
            t += self.functions[i].convex_conjugate(x.get_item(i))
        return t  
    
    
    def proximal_conjugate(self, x, tau, out = None):
        '''proximal_conjugate does not take into account the BlockOperator'''
<<<<<<< HEAD
        
        if out is None:
        
            out = [None]*self.length
            if isinstance(tau, Number):
                for i in range(self.length):
                    out[i] = self.functions[i].proximal_conjugate(x.get_item(i), tau)
            else:
                for i in range(self.length):
                    out[i] = self.functions[i].proximal_conjugate(x.get_item(i), tau.get_item(i))
    
            return BlockDataContainer(*out) 
        
        else:
            
            if isinstance(tau, Number):
                for i in range(self.length):
                    self.functions[i].proximal_conjugate(x.get_item(i), tau, out = out.get_item(i))
            else:
                for i in range(self.length):
                    self.functions[i].proximal_conjugate(x.get_item(i), tau.get_item(i), out = out)
               
        
=======
        if out is not None:
            if isinstance(tau, Number):
                for i in range(self.length):
                    self.functions[i].proximal_conjugate(x.get_item(i), tau, out=out.get_item(i))
            else:
                for i in range(self.length):
                    self.functions[i].proximal_conjugate(x.get_item(i), tau.get_item(i),out=out.get_item(i))
            
        else:
                
            out = [None]*self.length
            if isinstance(tau, Number):
                for i in range(self.length):
                    out[i] = self.functions[i].proximal_conjugate(x.get_item(i), tau)
            else:
                for i in range(self.length):
                    out[i] = self.functions[i].proximal_conjugate(x.get_item(i), tau.get_item(i))
            
            return BlockDataContainer(*out) 
>>>>>>> a7bb88da
    
    def proximal(self, x, tau, out = None):
        '''proximal does not take into account the BlockOperator'''
        out = [None]*self.length
        if isinstance(tau, Number):
            for i in range(self.length):
                out[i] = self.functions[i].proximal(x.get_item(i), tau)
        else:
            for i in range(self.length):
                out[i] = self.functions[i].proximal(x.get_item(i), tau.get_item(i))                        

        return BlockDataContainer(*out)     
    
    def gradient(self,x, out=None):
        '''FIXME: gradient returns pass'''
        pass
    
    
if __name__ == '__main__':
    
    M, N, K = 2,3,5
    
    from ccpi.optimisation.functions import L2NormSquared, MixedL21Norm
    from ccpi.framework import ImageGeometry, BlockGeometry
    from ccpi.optimisation.operators import Gradient, Identity, BlockOperator
    import numpy
    
    
    ig = ImageGeometry(M, N)
    BG = BlockGeometry(ig, ig)
    
    u = ig.allocate('random_int')
    B = BlockOperator( Gradient(ig), Identity(ig) )
    
    U = B.direct(u)
    b = ig.allocate('random_int')
    
    f1 =  10 * MixedL21Norm()
    f2 =  0.5 * L2NormSquared(b=b)    
    
    f = BlockFunction(f1, f2)
    tau = 0.3
    
    print( " without out " )
    res_no_out = f.proximal_conjugate( U, tau)
    res_out = B.range_geometry().allocate()
    f.proximal_conjugate( U, tau, out = res_out)
    
    numpy.testing.assert_array_almost_equal(res_no_out[0][0].as_array(), \
                                            res_out[0][0].as_array(), decimal=4) 
    
    numpy.testing.assert_array_almost_equal(res_no_out[0][1].as_array(), \
                                            res_out[0][1].as_array(), decimal=4) 

    numpy.testing.assert_array_almost_equal(res_no_out[1].as_array(), \
                                            res_out[1].as_array(), decimal=4)     
    
    
    
    
    
    
    
    ##########################################################################
    
    
    
    
    
    
    
#    zzz = B.range_geometry().allocate('random_int')
#    www = B.range_geometry().allocate()
#    www.fill(zzz)
    
#    res[0].fill(z)
    
    
    
    
#    f.proximal_conjugate(z, sigma, out = res)
    
#    print(z1[0][0].as_array())    
#    print(res[0][0].as_array())
    
    
    
    
#    U = BG.allocate('random_int')
#    RES = BG.allocate()
#    f = BlockFunction(f1, f2)
#    
#    z = f.proximal_conjugate(U, 0.2)
#    f.proximal_conjugate(U, 0.2, out = RES)
#    
#    print(z[0].as_array())
#    print(RES[0].as_array())
#    
#    print(z[1].as_array())
#    print(RES[1].as_array())    
    
    
    
    
    


    <|MERGE_RESOLUTION|>--- conflicted
+++ resolved
@@ -53,31 +53,7 @@
     
     def proximal_conjugate(self, x, tau, out = None):
         '''proximal_conjugate does not take into account the BlockOperator'''
-<<<<<<< HEAD
-        
-        if out is None:
-        
-            out = [None]*self.length
-            if isinstance(tau, Number):
-                for i in range(self.length):
-                    out[i] = self.functions[i].proximal_conjugate(x.get_item(i), tau)
-            else:
-                for i in range(self.length):
-                    out[i] = self.functions[i].proximal_conjugate(x.get_item(i), tau.get_item(i))
-    
-            return BlockDataContainer(*out) 
-        
-        else:
-            
-            if isinstance(tau, Number):
-                for i in range(self.length):
-                    self.functions[i].proximal_conjugate(x.get_item(i), tau, out = out.get_item(i))
-            else:
-                for i in range(self.length):
-                    self.functions[i].proximal_conjugate(x.get_item(i), tau.get_item(i), out = out)
-               
-        
-=======
+
         if out is not None:
             if isinstance(tau, Number):
                 for i in range(self.length):
@@ -97,7 +73,7 @@
                     out[i] = self.functions[i].proximal_conjugate(x.get_item(i), tau.get_item(i))
             
             return BlockDataContainer(*out) 
->>>>>>> a7bb88da
+
     
     def proximal(self, x, tau, out = None):
         '''proximal does not take into account the BlockOperator'''
