--- conflicted
+++ resolved
@@ -34,11 +34,7 @@
     return [k for k, v in dic.items() if v == val][0]
 
 
-<<<<<<< HEAD
-class VolumeGeometry:
-=======
 class ImageGeometry:
->>>>>>> 918ceb40
     
     def __init__(self, 
                  voxel_num_x=0, 
@@ -88,11 +84,7 @@
             return 0
         
     
-<<<<<<< HEAD
-class SinogramGeometry:
-=======
 class AcquisitionGeometry:
->>>>>>> 918ceb40
     
     def __init__(self, 
                  geom_type, 
@@ -1009,17 +1001,10 @@
     
     
     # create VolumeData from geometry
-<<<<<<< HEAD
-    vgeometry = VolumeGeometry(voxel_num_x=2, voxel_num_y=3, channels=2)
-    vol = VolumeData(geometry=vgeometry)
-    
-    sgeometry = SinogramGeometry(dimension=2, angles=numpy.linspace(0, 180, num=20), 
-=======
     vgeometry = ImageGeometry(voxel_num_x=2, voxel_num_y=3, channels=2)
     vol = VolumeData(geometry=vgeometry)
     
     sgeometry = AcquisitionGeometry(dimension=2, angles=numpy.linspace(0, 180, num=20), 
->>>>>>> 918ceb40
                                        geom_type='parallel', pixel_num_v=3,
                                        pixel_num_h=5 , channels=2)
     sino = SinogramData(geometry=sgeometry)
