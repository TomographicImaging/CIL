--- conflicted
+++ resolved
@@ -1,174 +1,152 @@
-<<<<<<< HEAD
-#========================================================================
-# Copyright 2019 Science Technology Facilities Council
-# Copyright 2019 University of Manchester
-#
-# This work is part of the Core Imaging Library developed by Science Technology
-# Facilities Council and University of Manchester
-#
-# Licensed under the Apache License, Version 2.0 (the "License");
-# you may not use this file except in compliance with the License.
-# You may obtain a copy of the License at
-#
-#         http://www.apache.org/licenses/LICENSE-2.0.txt
-#
-# Unless required by applicable law or agreed to in writing, software
-# distributed under the License is distributed on an "AS IS" BASIS,
-# WITHOUT WARRANTIES OR CONDITIONS OF ANY KIND, either express or implied.
-# See the License for the specific language governing permissions and
-# limitations under the License.
-#
-#=========================================================================
-
-=======
-# -*- coding: utf-8 -*-
-#  CCP in Tomographic Imaging (CCPi) Core Imaging Library (CIL).
-
-#   Copyright 2017 UKRI-STFC
-#   Copyright 2017 University of Manchester
-
-#   Licensed under the Apache License, Version 2.0 (the "License");
-#   you may not use this file except in compliance with the License.
-#   You may obtain a copy of the License at
-
-#   http://www.apache.org/licenses/LICENSE-2.0
-
-#   Unless required by applicable law or agreed to in writing, software
-#   distributed under the License is distributed on an "AS IS" BASIS,
-#   WITHOUT WARRANTIES OR CONDITIONS OF ANY KIND, either express or implied.
-#   See the License for the specific language governing permissions and
-#   limitations under the License.
->>>>>>> 47621de1
-from numbers import Number
-import numpy
-import warnings
-
-class ScaledFunction(object):
-    
-    '''ScaledFunction
-
-    A class to represent the scalar multiplication of an Function with a scalar.
-    It holds a function and a scalar. Basically it returns the multiplication
-    of the product of the function __call__, convex_conjugate and gradient with the scalar.
-    For the rest it behaves like the function it holds.
-
-    Args:
-       function (Function): a Function or BlockOperator
-       scalar (Number): a scalar multiplier
-    Example:
-       The scaled operator behaves like the following:
-       
-    '''
-    def __init__(self, function, scalar):
-        super(ScaledFunction, self).__init__()
-
-        if not isinstance (scalar, Number):
-            raise TypeError('expected scalar: got {}'.format(type(scalar)))
-        self.scalar = scalar
-        self.function = function
-        
-        if self.function.L is not None:        
-            self.L = self.scalar * self.function.L         
-
-    def __call__(self,x, out=None):
-        '''Evaluates the function at x '''
-        return self.scalar * self.function(x)
-
-    def convex_conjugate(self, x):
-        '''returns the convex_conjugate of the scaled function '''
-        return self.scalar * self.function.convex_conjugate(x/self.scalar)
-    
-    def gradient(self, x, out=None):
-        '''Returns the gradient of the function at x, if the function is differentiable'''
-        if out is None:            
-            return self.scalar * self.function.gradient(x)    
-        else:
-            self.function.gradient(x, out=out)
-            out *= self.scalar
-
-    def proximal(self, x, tau, out=None):
-        '''This returns the proximal operator for the function at x, tau
-        '''
-        if out is None:
-            return self.function.proximal(x, tau*self.scalar)     
-        else:
-            self.function.proximal(x, tau*self.scalar, out = out)
-
-    def proximal_conjugate(self, x, tau, out = None):
-        '''This returns the proximal operator for the function at x, tau
-        '''
-        if out is None:
-            return self.scalar * self.function.proximal_conjugate(x/self.scalar, tau/self.scalar)
-        else:
-            self.function.proximal_conjugate(x/self.scalar, tau/self.scalar, out=out)
-            out *= self.scalar
-
-    def grad(self, x):
-        '''Alias of gradient(x,None)'''
-        warnings.warn('''This method will disappear in following 
-        versions of the CIL. Use gradient instead''', DeprecationWarning)
-        return self.gradient(x, out=None)
-
-    def prox(self, x, tau):
-        '''Alias of proximal(x, tau, None)'''
-        warnings.warn('''This method will disappear in following 
-        versions of the CIL. Use proximal instead''', DeprecationWarning)
-        return self.proximal(x, tau, out=None)
-
-
-            
-if __name__ == '__main__':        
-
-    from ccpi.optimisation.functions import L2NormSquared, MixedL21Norm
-    from ccpi.framework import ImageGeometry, BlockGeometry
-    
-    M, N, K = 2,3,5
-    ig = ImageGeometry(voxel_num_x=M, voxel_num_y = N, voxel_num_z = K)
-    
-    u = ig.allocate('random_int')
-    b = ig.allocate('random_int') 
-    
-    BG = BlockGeometry(ig, ig)
-    U = BG.allocate('random_int')
-        
-    f2 = 0.5 * L2NormSquared(b=b)
-    f1 = 30 * MixedL21Norm()
-    tau = 0.355
-    
-    res_no_out1 =  f1.proximal_conjugate(U, tau)
-    res_no_out2 =  f2.proximal_conjugate(u, tau)    
-    
-    
-#    print( " ######## with out ######## ")
-    res_out1 = BG.allocate()
-    res_out2 = ig.allocate()
-    
-    f1.proximal_conjugate(U, tau, out = res_out1)
-    f2.proximal_conjugate(u, tau, out = res_out2)
-
-
-    numpy.testing.assert_array_almost_equal(res_no_out1[0].as_array(), \
-                                            res_out1[0].as_array(), decimal=4) 
-    
-    numpy.testing.assert_array_almost_equal(res_no_out2.as_array(), \
-                                            res_out2.as_array(), decimal=4)     
-      
-          
-          
-    
-    
-    
-    
-    
-    
-    
-    
-    
-    
-    
-    
-
-    
-
-
-    
+# -*- coding: utf-8 -*-
+# Copyright 2019 Science Technology Facilities Council
+# Copyright 2019 University of Manchester
+#
+# This work is part of the Core Imaging Library developed by Science Technology
+# Facilities Council and University of Manchester
+#
+# Licensed under the Apache License, Version 2.0 (the "License");
+# you may not use this file except in compliance with the License.
+# You may obtain a copy of the License at
+#
+#         http://www.apache.org/licenses/LICENSE-2.0.txt
+#
+# Unless required by applicable law or agreed to in writing, software
+# distributed under the License is distributed on an "AS IS" BASIS,
+# WITHOUT WARRANTIES OR CONDITIONS OF ANY KIND, either express or implied.
+# See the License for the specific language governing permissions and
+# limitations under the License.
+
+from numbers import Number
+import numpy
+import warnings
+
+class ScaledFunction(object):
+    
+    '''ScaledFunction
+
+    A class to represent the scalar multiplication of an Function with a scalar.
+    It holds a function and a scalar. Basically it returns the multiplication
+    of the product of the function __call__, convex_conjugate and gradient with the scalar.
+    For the rest it behaves like the function it holds.
+
+    Args:
+       function (Function): a Function or BlockOperator
+       scalar (Number): a scalar multiplier
+    Example:
+       The scaled operator behaves like the following:
+       
+    '''
+    def __init__(self, function, scalar):
+        super(ScaledFunction, self).__init__()
+
+        if not isinstance (scalar, Number):
+            raise TypeError('expected scalar: got {}'.format(type(scalar)))
+        self.scalar = scalar
+        self.function = function
+        
+        if self.function.L is not None:        
+            self.L = self.scalar * self.function.L         
+
+    def __call__(self,x, out=None):
+        '''Evaluates the function at x '''
+        return self.scalar * self.function(x)
+
+    def convex_conjugate(self, x):
+        '''returns the convex_conjugate of the scaled function '''
+        return self.scalar * self.function.convex_conjugate(x/self.scalar)
+    
+    def gradient(self, x, out=None):
+        '''Returns the gradient of the function at x, if the function is differentiable'''
+        if out is None:            
+            return self.scalar * self.function.gradient(x)    
+        else:
+            self.function.gradient(x, out=out)
+            out *= self.scalar
+
+    def proximal(self, x, tau, out=None):
+        '''This returns the proximal operator for the function at x, tau
+        '''
+        if out is None:
+            return self.function.proximal(x, tau*self.scalar)     
+        else:
+            self.function.proximal(x, tau*self.scalar, out = out)
+
+    def proximal_conjugate(self, x, tau, out = None):
+        '''This returns the proximal operator for the function at x, tau
+        '''
+        if out is None:
+            return self.scalar * self.function.proximal_conjugate(x/self.scalar, tau/self.scalar)
+        else:
+            self.function.proximal_conjugate(x/self.scalar, tau/self.scalar, out=out)
+            out *= self.scalar
+
+    def grad(self, x):
+        '''Alias of gradient(x,None)'''
+        warnings.warn('''This method will disappear in following 
+        versions of the CIL. Use gradient instead''', DeprecationWarning)
+        return self.gradient(x, out=None)
+
+    def prox(self, x, tau):
+        '''Alias of proximal(x, tau, None)'''
+        warnings.warn('''This method will disappear in following 
+        versions of the CIL. Use proximal instead''', DeprecationWarning)
+        return self.proximal(x, tau, out=None)
+
+
+            
+if __name__ == '__main__':        
+
+    from ccpi.optimisation.functions import L2NormSquared, MixedL21Norm
+    from ccpi.framework import ImageGeometry, BlockGeometry
+    
+    M, N, K = 2,3,5
+    ig = ImageGeometry(voxel_num_x=M, voxel_num_y = N, voxel_num_z = K)
+    
+    u = ig.allocate('random_int')
+    b = ig.allocate('random_int') 
+    
+    BG = BlockGeometry(ig, ig)
+    U = BG.allocate('random_int')
+        
+    f2 = 0.5 * L2NormSquared(b=b)
+    f1 = 30 * MixedL21Norm()
+    tau = 0.355
+    
+    res_no_out1 =  f1.proximal_conjugate(U, tau)
+    res_no_out2 =  f2.proximal_conjugate(u, tau)    
+    
+    
+#    print( " ######## with out ######## ")
+    res_out1 = BG.allocate()
+    res_out2 = ig.allocate()
+    
+    f1.proximal_conjugate(U, tau, out = res_out1)
+    f2.proximal_conjugate(u, tau, out = res_out2)
+
+
+    numpy.testing.assert_array_almost_equal(res_no_out1[0].as_array(), \
+                                            res_out1[0].as_array(), decimal=4) 
+    
+    numpy.testing.assert_array_almost_equal(res_no_out2.as_array(), \
+                                            res_out2.as_array(), decimal=4)     
+      
+          
+          
+    
+    
+    
+    
+    
+    
+    
+    
+    
+    
+    
+    
+
+    
+
+
+    