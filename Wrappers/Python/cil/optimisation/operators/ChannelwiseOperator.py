--- conflicted
+++ resolved
@@ -99,12 +99,8 @@
             for k in range(self.channels):
                 self.op.direct(x.get_slice(channel=k),cury)
                 out.fill(cury.as_array(),channel=k)
-<<<<<<< HEAD
             return out
     
-=======
-
->>>>>>> 3231549a
     def adjoint(self,x, out=None):
 
         '''Returns D^{*}(y)'''
@@ -123,12 +119,14 @@
             for k in range(self.channels):
                 self.op.adjoint(x.get_slice(channel=k),cury)
                 out.fill(cury.as_array(),channel=k)
-<<<<<<< HEAD
             return out
         
-=======
+    def calculate_norm(self, **kwargs):
+        
+        '''Evaluates operator norm of DiagonalOperator'''
+        
+        return self.op.norm()
 
->>>>>>> 3231549a
     def calculate_norm(self, **kwargs):
 
         '''Evaluates operator norm of DiagonalOperator'''
