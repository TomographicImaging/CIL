--- conflicted
+++ resolved
@@ -13,15 +13,8 @@
   - ZeroOperator no longer relies on the default of allocate
   - Bug fix in SIRF TotalVariation unit tests with warm_start
   - Allow show2D to be used with 3D `DataContainer` instances
-<<<<<<< HEAD
-  - Added the a `Sampler` class as a CIL optimisation utility 
-  - Updated the `SPDHG` algorithm to take a stochastic `Sampler` and to more easily set step sizes 
-  - Deprecated `norms` and `prob` in the `SPDHG` algorithm to be set in the `BlockOperator` and `Sampler` respectively
-  - Update documentation for symmetrised gradient 
-=======
   - Added the a `Sampler` class as a CIL optimisation utility
   - Update documentation for symmetrised gradient
->>>>>>> 928c2ddd
   - Added documentation for CompositionOperator and SumOperator
   - Updated FISTA and ISTA algorithms to allow input functions to be None
   - Bug fix in the adjoint of the Diagonal Operator for complex values
