<<<<<<< HEAD
* 2x.x.x
  - Adds dask delayed computation of binary and unary methods of non-nested BlockDataContainer
=======
* 21.4.0
  - PEP 440 compliant version
  - CMake fix due to use of pip install. 
>>>>>>> 74a4231e
  - Recon.FBP allows 'astra' backend 
  - Fixed PowerMethod for square/non-square, complex/float matrices with stopping criterion.
  - CofR image_sharpness improved for large datasets
  - Geometry alignmentment fix for 2D datasets
  - CGLS update for sapyb to enable complex data, bugfix in use of initial 
  - added sapyb and deprecated axpby. All algorithm updated to use sapyb.
  - Allow use of square brackets in file paths to TIFF and Nikon datasets

* 21.3.1
  - Added matplotlib version dependency to conda recipe
  - Fixed TIGRE wrappers for geometry with a virtual detector
  - Fixed TIGRE wrappers for cone-beam geometry with tilted rotation axis

* 21.3.0
  - Accelerated PDHG which handles strong convexity of functions
  - TotalVariation Function handles SIRF ImageData
  - Simulated datasets and volume added to DataExamples
  - TIGRE wrappers for parallel-beam geometry added
  - NEXUSWriter and NEXUSReader offer (8bit and 16bit) compression of data
  - show2D show_geom now return an object that can be saved with a `save` method
  - GradientOperator can be now used with SIRF DataContainers, both PET and MR
  - Add anisotropy in TotalVariation function
  - CCPi Regularisation plugin is refactored, only FGP_TV, FGP_dTV, TGV and TNV are exposed. Docstrings and functionality unit tests are added. Tests of the functions are meant to be in the CCPi-Regularisation toolkit itself.
  - Add dtype for ImageGeometry, AcquisitionGeometry, VectorGeometry, BlockGeometry
  - Fix GradientOperator to handle pseudo 2D CIL geometries
  - Created recon module with FBP and FDK using fast filtering library and TIGRE backprojectors
  - Added Intel IPP based library for filtering step of FBP
  - PDHG memory optimisation
  - ScaledFunction memory Optimisation
  - The github actions are merged into one action with multiple jobs
  - The conda build job uploads an artifact of the build tar.bz file which is later used by the documentation build job - which installs the package into a miniconda environment.
  - Documentation pages for recon, astra and cil-plugins are published.

* 21.2.0
  - add version string from git describe
  - add CCPi-Regularisation toolkit in unittests
  - show_geometry implemented to display AcquisitionGeometry objects, can be imported from utilities.display
  - CentreOfRotationCorrector.image_sharpness implemented which finds the rotation axis offset by maximising sharpness of a single slice reconstruction
  - Renamed CentreOfRotationCorrector.xcorr to CentreOfRotationCorrector.xcorrelation
  - Implemented Padder processor

* 21.1.0
  - Added TomoPhantom plugin to create 2D/3D + channel ImageData phantoms based on the TomoPhantom model library
  - Fixed bug in Zeiss reader geometry direction of rotation
  
* 21.0.0
  - Show2D now takes 4D datasets and slice infomation as input
  - TIGRE reconstruction package wrapped for cone-beam tomography
  - Datacontainers have get_slice method which returns a dataset with a single slice of the data
  - Datacontainers have reorder method which reorders the data in memory as requested, or for use with 'astra' or 'tigre'
  - Subset method has been deprecated
  - AcquisitionData and ImageData enforce requirement for a geometry on creation
  - New processors AbsorptionTransmissionConverter and TransmissionAbsorptionConverter to convert between Absorption and Transmission
  - Implemented Binner and Slicer processors
  - Implemented MaskGenerator and Masker processors

* 20.11.2
  - fixed windows build
  - NikonDataReader converts Nikon geometry to CIL geometry from xtekct file including detector and centre-or-rotation offsets
  - NexusdataReader supports files written with old versions of NexusDataWriter

* 20.11
  - python module renamed to cil
  - renamed Identity->IdentityOperator, Gradient->GradientOperator, SymmetrisedGradient->SymmetrisedGradientOperator

* 20.09.1
  - FiniteDifferenceOperator takes into consideration voxel size
  - Added CentreOfRotationCorrector
  - Removed CenterOfRotationFinder
  - moved TestData to utilities and renamed as dataexample
  - verbosity of Algorithms is independent of the update_objective_interval
  - added unittests
  - renamed
    - GradientDescent to GD
    - SparseFiniteDiff to SparseFiniteDifferenceOperator
    - LinearOperatorMatrix to MatrixOperator
  - bugfix update_objective of SPDHG 

* 20.09
  - added SPDHG algorithm
  - added TotalVariation function
  - Redesign of the AcquisitionGeometry class allowing more general acquisition trajectories than currently possible.
  - Added ZEISS reader

* 20.04
  - Significant upgrades to the operator and function classes to allow more flexible definition of optimisation problems
  - Added multithreaded C library for calculation of finite difference and some data processing
  - Added Gradient operator using C library and numpy backends

* 19.10
  - Improved usability with reader/writers and plotting utilities
  - Substantially improved test coverage

* 19.07
  - Introduction of BlockFramework
  - major revision and restructuring of the whole code
  - rewritten io package

* 19.02
  - introduction of Algorithm class
  - unit test expanded and moved to test directory
  - unified build system on Jenkins based on CCPi-VirtualMachine repo
 - switched to calendar versioning YY.0M.

* 0.10.0

* 0.9.4
  - Initial release<|MERGE_RESOLUTION|>--- conflicted
+++ resolved
@@ -1,11 +1,8 @@
-<<<<<<< HEAD
 * 2x.x.x
   - Adds dask delayed computation of binary and unary methods of non-nested BlockDataContainer
-=======
 * 21.4.0
   - PEP 440 compliant version
   - CMake fix due to use of pip install. 
->>>>>>> 74a4231e
   - Recon.FBP allows 'astra' backend 
   - Fixed PowerMethod for square/non-square, complex/float matrices with stopping criterion.
   - CofR image_sharpness improved for large datasets
