--- conflicted
+++ resolved
@@ -1,12 +1,8 @@
-<<<<<<< HEAD
-* xx.xx.xx
+* x.x.x
   - fix bug in IndicatorBox proximal_conjugate
-=======
-* x.x.x
   - Refactor SIRT algorithm to make it more computationally and memory efficient
   - Optimisation in L2NormSquared
 
->>>>>>> 9b044dce
 * 23.0.1
   - Fix bug with NikonReader requiring ROI to be set in constructor.
 
