--- conflicted
+++ resolved
@@ -51,13 +51,6 @@
     - Deprecated `norms` and `prob` in the `SPDHG` algorithm to be set in the `BlockOperator` and `Sampler` respectively (#1644)
     - Bug fix in `FGP_TV` function to set the default behaviour not to enforce non-negativity (#1826).
 
-<<<<<<< HEAD
-
-
-
-
-=======
->>>>>>> f708a1f2
 * 24.0.0
   - Update to new CCPi-Regularisation toolkit v24.0.0. This is a backward incompatible release of the toolkit.
   - CIL plugin support for TIGRE version v2.6
