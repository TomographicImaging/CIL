<<<<<<< HEAD
* next
  - Optimisation in L2NormSquared
=======
* x.x.x
  - Refactor SIRT algorithm to make it more computationally and memory efficient
>>>>>>> d2bb8281

* 23.0.1
  - Fix bug with NikonReader requiring ROI to be set in constructor.

* 23.0.0
  - Partitioner is now able to create batches even if angle is not the outer dimension
  - Renamed `max_iteration_stop_cryterion` method in the Algorithm class to `max_iteration_stop_criterion`
  - Removed (previously deprecated) `very_verbose` parameter in `Algorithm`'s run method.
  - Removed (previously deprecated) `axpby` method in DataContainer.
  - Deprecate use of integer compression in NEXUSDataWriter.
  - Improved and tidied up documentation for all readers and writers, including hiding special members.
  - Use arguments instead of kwargs in all readers and writers with multiple kwargs, making documentation easier.
  - Update Apache2 License Headers.

* 22.2.0
  - BlockGeometry is iterable
  - Added `partition` to `AcquisitionData` to partition the data with 3 methods: `sequential`, `staggered` and `random_permutation`
  - TIGRE and ASTRA `ProjectionOperator` now support `BlockGeometry` as `acquisition_geometry` parameter, returning a `BlockOperator`
  - Added pre-set filters for `recon.FBP` and `recon.FDK`. Filters now include ram-lak, hamming, hann, cosine, shepp-logan.
  - Added RAWFileWriter to export data containers to raw files
  - Extended IndicatorBox to behave as IndicatorBoxPixelwise by passing masks in lower and upper bounds
  - Implemented IndicatorBox in numba and numpy
  - Dropped support for Python 3.6 and NumPy 1.15
  - Jenkins PR tests on Python 3.8 and NumPy 1.20
  - added yml file to create test environment
  - LeastSquares fixed docstring and unified gradient code when out is passed or not.
  - Add compression to 8bit and 16bit to TIFFWriter
  - Added convenience centre of rotation methods to `AcquisitionGeometry` class.
    - `get_centre_of_rotation()` calculates the centre of rotation of the system
    - `set_centre_of_rotation()` sets the system centre of rotation with an offset and angle
    - `set_centre_of_rotation_by_slice()` sets the system centre of rotation with offsets from two slices
  - Binner processor reworked:
    - Significant speed increase available via the C++ backend
    - Returned geometry is correctly offset where binning/cropping moves the origin
  - Slicer refactoring
    - Returned geometry is correctly offset where slicing/cropping moves the origin
  - Padder refactoring
    - Returned geometry is correctly offset where padding moves the origin
  - Github Actions:
    - update test python and numpy versions to 3.9 and 1.22
    - Update conda build action to v1.4.4
    - Fixes actions to run on ubuntu-20.04
    - Update version of upload_artifact github action to version 3.1.1
    - Update version of download_artifact github action to version 3.0.1
    - Update version of checkout github action to version 3.1.0
    - Update build-sphinx action to version 0.1.3
  - `io.utilities.HDF5_utilities` Added utility functions to browse hdf5 files and read datasets into numpy array
  - Implemented the analytical norm for GradientOperator
  - Added `ImageData.apply_circular_mask` method to mask out detector edge artefacts on reconstructed volumes
  - ROI selection, aspect ratio toggle and Play widget added to islicer
  - Add show1D display utility

* 22.1.0
  - use assert_allclose in test_DataContainer
  - added multiple colormaps to show2D
  - Fix segfault in GradientOperator due to parameter overflows on windows systems
  - Fix angle display precision and matplotlib warning for sinograms with show2D

* 22.0.0
  - Strongly convex functionality in TotalVariation and FGP_TV Functions
  - Refactored KullbackLeibler function class. Fix bug on gradient method for SIRF objects
  - Numba added as a CIL requirement
  - Simplify initialisation of `CentreOfRotation.ImageSharpness` with new parameter `backend`
  - Added ISTA algorithm. Improve inheritance of proximal gradient algorithms
  - Updated interface to `plugins.tigre`/`plugins.astra` `FBP` and `ProjectionOperator` classes
  - Update NikonDataReader to parse and set up geometry with: `ObjectTilt` `CentreOfRotationTop` and `CentreOfRotationBottom`
  - Cleaned up unit test structure and output
  - Removal of deprecated code:
    - AcquisitionGeometry `__init__` no longer returns a configured geometry, use factory `create` methods instead
    - `subset` method removed, use `get_slice` or `reorder` methods
    - NikonDataReader `normalize` kwarg removed, use `normalise`
    - Algorithms initialisation `x_init` kwarg removed, use `initial`
    - Removed deprecated numpy calls
  - DataProcessors use weak-reference to input data
  - Merged CIL-ASTRA code in to CIL repository simplifying test, build and install procedures
    - Modules not moved should be considered deprecated
    - CIL remains licensed as APACHE-2.0
    - Minor bug fixes to the CPU 2D Parallel-beam FBP
  - Add ndim property for DataContainer class
  - Fixes show_geometry compatibility issue with matplotlib 3.5
  - Added ZEISSDataReader with cone/parallel beam, slicing, TXM Functionality
  - Raise exception if filename or data haven't been set in NexusDataWriter
  - Fixes error when update_objective_interval is set to 0 in an algorithm run
  - Deprecated:
    - TXRMDataReader is deprecated in favour of ZEISSDataReader 
  - GitHub Actions:
    - Update to version 0.1.1 of lauramurgatroyd/build-sphinx-action for building the documentation - ensures docs are always built from cil master
    
* 21.4.1
 - Removed prints from unittests and cleanup of unittest code.
 - CMake: 
   - install script re-allows selection of non default install directory ([#1246](https://github.com/TomographicImaging/CIL/issues/1246))
 - TIFF writer uses logging
 - Added unittests for TIFF functionality

* 21.4.0
  - PEP 440 compliant version
  - CMake fix due to use of pip install. 
  - Recon.FBP allows 'astra' backend 
  - Fixed PowerMethod for square/non-square, complex/float matrices with stopping criterion.
  - CofR image_sharpness improved for large datasets
  - Geometry alignmentment fix for 2D datasets
  - CGLS update for sapyb to enable complex data, bugfix in use of initial 
  - added sapyb and deprecated axpby. All algorithm updated to use sapyb.
  - Allow use of square brackets in file paths to TIFF and Nikon datasets

* 21.3.1
  - Added matplotlib version dependency to conda recipe
  - Fixed TIGRE wrappers for geometry with a virtual detector
  - Fixed TIGRE wrappers for cone-beam geometry with tilted rotation axis

* 21.3.0
  - Accelerated PDHG which handles strong convexity of functions
  - TotalVariation Function handles SIRF ImageData
  - Simulated datasets and volume added to DataExamples
  - TIGRE wrappers for parallel-beam geometry added
  - NEXUSWriter and NEXUSReader offer (8bit and 16bit) compression of data
  - show2D show_geom now return an object that can be saved with a `save` method
  - GradientOperator can be now used with SIRF DataContainers, both PET and MR
  - Add anisotropy in TotalVariation function
  - CCPi Regularisation plugin is refactored, only FGP_TV, FGP_dTV, TGV and TNV are exposed. Docstrings and functionality unit tests are added. Tests of the functions are meant to be in the CCPi-Regularisation toolkit itself.
  - Add dtype for ImageGeometry, AcquisitionGeometry, VectorGeometry, BlockGeometry
  - Fix GradientOperator to handle pseudo 2D CIL geometries
  - Created recon module with FBP and FDK using fast filtering library and TIGRE backprojectors
  - Added Intel IPP based library for filtering step of FBP
  - PDHG memory optimisation
  - ScaledFunction memory Optimisation
  - The github actions are merged into one action with multiple jobs
  - The conda build job uploads an artifact of the build tar.bz file which is later used by the documentation build job - which installs the package into a miniconda environment.
  - Documentation pages for recon, astra and cil-plugins are published.

* 21.2.0
  - add version string from git describe
  - add CCPi-Regularisation toolkit in unittests
  - show_geometry implemented to display AcquisitionGeometry objects, can be imported from utilities.display
  - CentreOfRotationCorrector.image_sharpness implemented which finds the rotation axis offset by maximising sharpness of a single slice reconstruction
  - Renamed CentreOfRotationCorrector.xcorr to CentreOfRotationCorrector.xcorrelation
  - Implemented Padder processor

* 21.1.0
  - Added TomoPhantom plugin to create 2D/3D + channel ImageData phantoms based on the TomoPhantom model library
  - Fixed bug in Zeiss reader geometry direction of rotation
  
* 21.0.0
  - Show2D now takes 4D datasets and slice infomation as input
  - TIGRE reconstruction package wrapped for cone-beam tomography
  - Datacontainers have get_slice method which returns a dataset with a single slice of the data
  - Datacontainers have reorder method which reorders the data in memory as requested, or for use with 'astra' or 'tigre'
  - Subset method has been deprecated
  - AcquisitionData and ImageData enforce requirement for a geometry on creation
  - New processors AbsorptionTransmissionConverter and TransmissionAbsorptionConverter to convert between Absorption and Transmission
  - Implemented Binner and Slicer processors
  - Implemented MaskGenerator and Masker processors

* 20.11.2
  - fixed windows build
  - NikonDataReader converts Nikon geometry to CIL geometry from xtekct file including detector and centre-or-rotation offsets
  - NexusdataReader supports files written with old versions of NexusDataWriter

* 20.11
  - python module renamed to cil
  - renamed Identity->IdentityOperator, Gradient->GradientOperator, SymmetrisedGradient->SymmetrisedGradientOperator

* 20.09.1
  - FiniteDifferenceOperator takes into consideration voxel size
  - Added CentreOfRotationCorrector
  - Removed CenterOfRotationFinder
  - moved TestData to utilities and renamed as dataexample
  - verbosity of Algorithms is independent of the update_objective_interval
  - added unittests
  - renamed
    - GradientDescent to GD
    - SparseFiniteDiff to SparseFiniteDifferenceOperator
    - LinearOperatorMatrix to MatrixOperator
  - bugfix update_objective of SPDHG 

* 20.09
  - added SPDHG algorithm
  - added TotalVariation function
  - Redesign of the AcquisitionGeometry class allowing more general acquisition trajectories than currently possible.
  - Added ZEISS reader

* 20.04
  - Significant upgrades to the operator and function classes to allow more flexible definition of optimisation problems
  - Added multithreaded C library for calculation of finite difference and some data processing
  - Added Gradient operator using C library and numpy backends

* 19.10
  - Improved usability with reader/writers and plotting utilities
  - Substantially improved test coverage

* 19.07
  - Introduction of BlockFramework
  - major revision and restructuring of the whole code
  - rewritten io package

* 19.02
  - introduction of Algorithm class
  - unit test expanded and moved to test directory
  - unified build system on Jenkins based on CCPi-VirtualMachine repo
 - switched to calendar versioning YY.0M.

* 0.10.0

* 0.9.4
  - Initial release<|MERGE_RESOLUTION|>--- conflicted
+++ resolved
@@ -1,10 +1,6 @@
-<<<<<<< HEAD
-* next
-  - Optimisation in L2NormSquared
-=======
 * x.x.x
   - Refactor SIRT algorithm to make it more computationally and memory efficient
->>>>>>> d2bb8281
+  - Optimisation in L2NormSquared
 
 * 23.0.1
   - Fix bug with NikonReader requiring ROI to be set in constructor.
