--- conflicted
+++ resolved
@@ -49,39 +49,21 @@
     >>> from cil.framework import VectorData
     >>> from cil.optimisation.operators import MatrixOperator
 
-<<<<<<< HEAD
     >>> np.random.seed(10)
     >>> n, m = 50, 500
     >>> A = np.random.uniform(0,1, (m, n)).astype('float32') # (numpy array)
     >>> b = (A.dot(np.random.randn(n)) + 0.1*np.random.randn(m)).astype('float32') # (numpy vector)
-
+    
     >>> Aop = MatrixOperator(A) # (CIL operator)
     >>> bop = VectorData(b) # (CIL VectorData)
-
+    
     >>> f = LeastSquares(Aop, b=bop, c=0.5)
     >>> g = ZeroFunction()
     >>> ig = Aop.domain
-    
     >>> ista = ISTA(initial = ig.allocate(), f = f, g = g, max_iteration=10)     
     >>> ista.run()
       
     """
-=======
-    References :
-
-        P. L. Combettes and V. A. L. Erie, 2005.
-        Signal Recovery by Proximal Forward-Backward Splitting. 
-        Multiscale Model. Simul., vol. 4, no. 4, pp. 1168–1200
-      
-        Beck, A. and Teboulle, M., 2009. A fast iterative shrinkage-thresholding 
-        algorithm for linear inverse problems. 
-        SIAM journal on imaging sciences,2(1), pp.183-202.
-
-    Convergence conditions in Combettes-Erie 2009:
-        f and g convex and f differentiable with L-Lipschitz gradient
-        step-size < 2/L
-    '''
->>>>>>> 4516ccd0
     
     
     def __init__(self, initial, f, g, step_size = None, **kwargs):
@@ -124,7 +106,7 @@
 
         # Check option for step-size            
         if self.step_size is None:
-            self.step_size = 0.99 * 2/f.L
+            self.step_size = 1./f.L
         else:
             self.step_size = step_size
         
