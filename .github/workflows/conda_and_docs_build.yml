--- conflicted
+++ resolved
@@ -18,17 +18,10 @@
       with:
         fetch-depth: 0
     - name: conda-build
-<<<<<<< HEAD
-      uses: paskino/conda-package-publish-action@v2.0.0
-      with:
-        subDir: 'recipe'
-        channels: '-c conda-forge -c intel -c astra-toolbox/label/dev -c cvxgrp -c ccpi  --override-channels'
-=======
       uses: paskino/conda-package-publish-action@v1.4.4
       with:
         subDir: 'recipe'
         channels: '-c conda-forge -c intel -c astra-toolbox -c cvxgrp -c ccpi'
->>>>>>> 3c8dbd9a
         convert_win: false
         convert_osx: false
         test_pyver: 3.9
