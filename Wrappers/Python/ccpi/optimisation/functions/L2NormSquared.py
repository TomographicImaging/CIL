# -*- coding: utf-8 -*-
# Copyright 2019 Science Technology Facilities Council
# Copyright 2019 University of Manchester
#
# This work is part of the Core Imaging Library developed by Science Technology
# Facilities Council and University of Manchester
#
# Licensed under the Apache License, Version 2.0 (the "License");
# you may not use this file except in compliance with the License.
# You may obtain a copy of the License at
#
#         http://www.apache.org/licenses/LICENSE-2.0.txt
#
# Unless required by applicable law or agreed to in writing, software
# distributed under the License is distributed on an "AS IS" BASIS,
# WITHOUT WARRANTIES OR CONDITIONS OF ANY KIND, either express or implied.
# See the License for the specific language governing permissions and
# limitations under the License.


from __future__ import absolute_import
from __future__ import division
from __future__ import print_function

from ccpi.optimisation.functions import Function

class L2NormSquared(Function):
    
    r""" L2NormSquared function: :math:`F(x) = \| x\|^{2}_{2} = \underset{i}{\sum}x_{i}^{2}`
          
    Following cases are considered:
                
        a) :math:`F(x) = \|x\|^{2}_{2}`
        b) :math:`F(x) = \|x - b\|^{2}_{2}`
        
    .. note::  For case b) case we can use :code:`F = L2NormSquared().centered_at(b)`,
               see *TranslateFunction*.
        
    :Example:
        
        >>> F = L2NormSquared()
        >>> F = L2NormSquared(b=b) 
        >>> F = L2NormSquared().centered_at(b)
                                                          
    """    
    
    def __init__(self, **kwargs):
<<<<<<< HEAD
        
        
                                
        super(L2NormSquared, self).__init__(L = 2)        
        self.b = kwargs.get('b', None)                             
=======
        '''creator

        Cases considered (with/without data):            
                a) .. math:: f(x) = \|x\|^{2}_{2} 
                b) .. math:: f(x) = \|\|x - b\|\|^{2}_{2}

        :param b:  translation of the function
        :type b: :code:`DataContainer`, optional
        '''                        
        super(L2NormSquared, self).__init__()
        self.b = kwargs.get('b',None) 
>>>>>>> 623dcff9
        
        #if self.b is not None:
        #    self.domain = self.b.geometry  
                            
    def __call__(self, x):

        r"""Returns the value of the L2NormSquared function at x.
        
        Following cases are considered:
            
            a) :math:`F(x) = \|x\|^{2}_{2}`
            b) :math:`F(x) = \|x - b\|^{2}_{2}`
    
        :param: :math:`x`
        :returns: :math:`\underset{i}{\sum}x_{i}^{2}`
                
        """          
            
        y = x
        if self.b is not None: 
            y = x - self.b
        try:
            return y.squared_norm()
        except AttributeError as ae:
            # added for compatibility with SIRF 
            return (y.norm()**2)
                
    def gradient(self, x, out=None):        
        
        r"""Returns the value of the gradient of the L2NormSquared function at x.
        
        Following cases are considered:
                
            a) :math:`F'(x) = 2x`
            b) :math:`F'(x) = 2(x-b)`
                
        """
                
        if out is not None:
            
            out.fill(x)
            if self.b is not None:
                out -= self.b
            out *= 2
            
        else:
            
            y = x
            if self.b is not None:
                y = x - self.b
            return 2*y
        
                                                       
    def convex_conjugate(self, x):
        
        r"""Returns the value of the convex conjugate of the L2NormSquared function at x.
        
        Consider the following cases:
                
                a) .. math:: F^{*}(x^{*}) = \frac{1}{4}\|x^{*}\|^{2}_{2} 
                b) .. math:: F^{*}(x^{*}) = \frac{1}{4}\|x^{*}\|^{2}_{2} + <x^{*}, b>
                
        """                
        tmp = 0
        
        if self.b is not None:
            tmp = x.dot(self.b) 
            
        return (1./4.) * x.squared_norm() + tmp


    def proximal(self, x, tau, out = None):
        
        r"""Returns the value of the proximal operator of the L2NormSquared function at x.
        
        
        Consider the following cases:
                
                a) .. math:: \mathrm{prox}_{\tau F}(x) = \frac{x}{1+2\tau}
                b) .. math:: \mathrm{prox}_{\tau F}(x) = \frac{x-b}{1+2\tau} + b      
                        
        """            

        if out is None:
            
            if self.b is None:
                return x/(1+2*tau)
            else:
                tmp = x.subtract(self.b)
                tmp /= (1+2*tau)
                tmp += self.b
                return tmp

        else:
            if self.b is not None:
                x.subtract(self.b, out=out)
                out /= (1+2*tau)
                out += self.b
            else:
                x.divide((1+2*tau), out=out)

    
#    def proximal_conjugate(self, x, tau, out=None):
#        
#        r'''Proximal operator of the convex conjugate of L2NormSquared at x:
#           
#           .. math::  prox_{\tau * f^{*}}(x)'''
#        
#        if out is None:
#            if self.b is not None:
#                return (x - tau*self.b)/(1 + tau/2) 
#            else:
#                return x/(1 + tau/2)
#        else:
#            if self.b is not None:
#                x.subtract(tau*self.b, out=out)
#                out.divide(1+tau/2, out=out)
#            else:
#                x.divide(1 + tau/2, out=out)                                        

if __name__ == '__main__':
    
    from ccpi.framework import ImageGeometry
    import numpy
    # TESTS for L2 and scalar * L2
    
    M, N, K = 2,3,1
    ig = ImageGeometry(voxel_num_x=M, voxel_num_y = N, voxel_num_z = K)
    u = ig.allocate('random_int')
    b = ig.allocate('random_int') 
    
    # check grad/call no data
    f = L2NormSquared()
    a1 = f.gradient(u)
    a2 = 2 * u
    numpy.testing.assert_array_almost_equal(a1.as_array(), a2.as_array(), decimal=4)
    numpy.testing.assert_equal(f(u), u.squared_norm())

    # check grad/call with data
    
    igggg = ImageGeometry(4,4)
    f1 = L2NormSquared(b=b)
    b1 = f1.gradient(u)
    b2 = 2 * (u-b)
        
    numpy.testing.assert_array_almost_equal(b1.as_array(), b2.as_array(), decimal=4)
    numpy.testing.assert_equal(f1(u), ((u-b)).squared_norm())
    
    #check convex conjuagate no data
    c1 = f.convex_conjugate(u)
    c2 = 1/4 * u.squared_norm()
    numpy.testing.assert_equal(c1, c2)
    
    #check convex conjuagate with data
    d1 = f1.convex_conjugate(u)
    d2 = (1/4) * u.squared_norm() + u.dot(b)
    numpy.testing.assert_equal(d1, d2)  
    
    # check proximal no data
    tau = 5
    e1 = f.proximal(u, tau)
    e2 = u/(1+2*tau)
    numpy.testing.assert_array_almost_equal(e1.as_array(), e2.as_array(), decimal=4)
    
    # check proximal with data
    tau = 5
    h1 = f1.proximal(u, tau)
    h2 = (u-b)/(1+2*tau) + b
    numpy.testing.assert_array_almost_equal(h1.as_array(), h2.as_array(), decimal=4)    
    
    # check proximal conjugate no data
    tau = 0.2
    k1 = f.proximal_conjugate(u, tau)
    k2 = u/(1 + tau/2 )
    numpy.testing.assert_array_almost_equal(k1.as_array(), k2.as_array(), decimal=4) 
    
    # check proximal conjugate with data
    l1 = f1.proximal_conjugate(u, tau)
    l2 = (u - tau * b)/(1 + tau/2 )
    numpy.testing.assert_array_almost_equal(l1.as_array(), l2.as_array(), decimal=4)     
    
        
    # check scaled function properties
    
    # scalar 
    scalar = 100
    f_scaled_no_data = scalar * L2NormSquared()
    f_scaled_data = scalar * L2NormSquared(b=b)
    
    # call
    numpy.testing.assert_equal(f_scaled_no_data(u), scalar*f(u))
    numpy.testing.assert_equal(f_scaled_data(u), scalar*f1(u))
    
    # grad
    numpy.testing.assert_array_almost_equal(f_scaled_no_data.gradient(u).as_array(), scalar*f.gradient(u).as_array(), decimal=4)
    numpy.testing.assert_array_almost_equal(f_scaled_data.gradient(u).as_array(), scalar*f1.gradient(u).as_array(), decimal=4)
    
    # conj
    numpy.testing.assert_almost_equal(f_scaled_no_data.convex_conjugate(u), \
                               f.convex_conjugate(u/scalar) * scalar, decimal=4)
    
    numpy.testing.assert_almost_equal(f_scaled_data.convex_conjugate(u), \
                               scalar * f1.convex_conjugate(u/scalar), decimal=4)
    
    # proximal
    numpy.testing.assert_array_almost_equal(f_scaled_no_data.proximal(u, tau).as_array(), \
                                            f.proximal(u, tau*scalar).as_array())
    
    
    numpy.testing.assert_array_almost_equal(f_scaled_data.proximal(u, tau).as_array(), \
                                            f1.proximal(u, tau*scalar).as_array())
                               
    
    # proximal conjugate
    numpy.testing.assert_array_almost_equal(f_scaled_no_data.proximal_conjugate(u, tau).as_array(), \
                                            (u/(1 + tau/(2*scalar) )).as_array(), decimal=4)
    
    numpy.testing.assert_array_almost_equal(f_scaled_data.proximal_conjugate(u, tau).as_array(), \
                                            ((u - tau * b)/(1 + tau/(2*scalar) )).as_array(), decimal=4)   
    
    
    
    print( " ####### check without out ######### " )
          
          
    u_out_no_out = ig.allocate('random_int')         
    res_no_out = f_scaled_data.proximal_conjugate(u_out_no_out, 0.5)          
    print(res_no_out.as_array())
    
    print( " ####### check with out ######### " ) 
          
    res_out = ig.allocate()        
    f_scaled_data.proximal_conjugate(u_out_no_out, 0.5, out = res_out)
    
    print(res_out.as_array())   

    numpy.testing.assert_array_almost_equal(res_no_out.as_array(), \
                                            res_out.as_array(), decimal=4)  
    
    
    
    ig1 = ImageGeometry(2,3)
    
    tau = 0.1
    
    u = ig1.allocate('random_int')
    b = ig1.allocate('random_int')
    
    scalar = 0.5
    f_scaled = scalar * L2NormSquared(b=b)
    f_noscaled = L2NormSquared(b=b)
    
    
    res1 = f_scaled.proximal(u, tau)
    res2 = f_noscaled.proximal(u, tau*scalar)
    
#    res2 = (u + tau*b)/(1+tau)
    
    numpy.testing.assert_array_almost_equal(res1.as_array(), \
                                            res2.as_array(), decimal=4)
                                            <|MERGE_RESOLUTION|>--- conflicted
+++ resolved
@@ -45,13 +45,6 @@
     """    
     
     def __init__(self, **kwargs):
-<<<<<<< HEAD
-        
-        
-                                
-        super(L2NormSquared, self).__init__(L = 2)        
-        self.b = kwargs.get('b', None)                             
-=======
         '''creator
 
         Cases considered (with/without data):            
@@ -61,9 +54,8 @@
         :param b:  translation of the function
         :type b: :code:`DataContainer`, optional
         '''                        
-        super(L2NormSquared, self).__init__()
+        super(L2NormSquared, self).__init__(L = 2)
         self.b = kwargs.get('b',None) 
->>>>>>> 623dcff9
         
         #if self.b is not None:
         #    self.domain = self.b.geometry  
