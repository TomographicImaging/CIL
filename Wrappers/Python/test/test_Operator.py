--- conflicted
+++ resolved
@@ -34,12 +34,10 @@
 from cil.utilities import dataexample
 import logging
 from testclass import CCPiTestClass
-<<<<<<< HEAD
 import scipy
 
-=======
 from cil.utilities.errors import InPlaceError
->>>>>>> 7466a4fd
+
 
 
 initialise_tests()
