--- conflicted
+++ resolved
@@ -38,16 +38,9 @@
     """
     should_return = False
     # get the sign of the input
-<<<<<<< HEAD
-    if x.dtype in [np.csingle, np.cdouble, np.clongdouble]:
-        dsign = np.exp(1j*np.angle(x.as_array()))
-    else:
-        dsign = x.sign()
- 
-=======
+
     dsign = np.exp(1j*np.angle(x.as_array())) if np.iscomplexobj(x) else x.sign()
 
->>>>>>> 247353be
     if out is None:
         if x.dtype in [np.csingle, np.cdouble, np.clongdouble]:
             out = x * 0
@@ -67,13 +60,10 @@
             x.abs(out = out)
     out -= tau
     out.maximum(0, out = out)
-<<<<<<< HEAD
+
 
     out *= dsign
     
-=======
-    out *= dsign
->>>>>>> 247353be
     if should_return:
         return out              
 
