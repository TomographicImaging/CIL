--- conflicted
+++ resolved
@@ -31,42 +31,21 @@
 class NEXUSDataWriter(object):
     ''' Create a writer for NEXUS files.
     
-<<<<<<< HEAD
-    def __init__(self,
-                 **kwargs):
-
-        '''
-        Constructor 
-
-        :param data: The dataset to write to file
-        :type data: AcquisitionData, ImageData
-        :param file_name: file name to write
-        :type file_name: os.path or string, default None
-        :param compression: The lossy compression to apply, default None will not compress data. uint8 or unit16 will compress to 8 and 16 bit dtypes respectively.
-        :type compression: str, {'uint8', 'uint16', None}, default None
-
-        '''
-
-        self.data = kwargs.get('data', None)
-        self.file_name = kwargs.get('file_name', None)
-        self.compression = kwargs.get('compression', None)
-=======
     Parameters
     ----------
     data: AcquisitionData, ImageData, 
         The dataset to write to file
     file_name: os.path or string, default None
         The file name to write
-    compression: int, default 0
-        The lossy compression to apply, default 0 will not compress data.
-        8 or 16 will compress to 8 and 16 bit dtypes respectively.
+    compression: str, {'uint8', 'uint16', None}, default None
+        The lossy compression to apply, default None will not compress data.
+       uint8 or unit16 will compress to 8 and 16 bit dtypes respectively..
     '''
     
     def __init__(self, data=None, file_name=None, compression=0):
 
         self.data = data
         self.file_name = file_name
->>>>>>> 432d0cdc
 
         if ((data is not None) and (file_name is not None)):
             self.set_up(data = data, file_name = file_name, compression=compression)
