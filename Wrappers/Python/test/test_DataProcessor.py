--- conflicted
+++ resolved
@@ -1651,13 +1651,9 @@
         self.assertAlmostEqual(-0.150, ad_out.geometry.config.system.rotation_axis.position[0],places=3)
 
 
-<<<<<<< HEAD
+
 class TestPadder(unittest.TestCase):
     
-=======
-class TestPaddder(unittest.TestCase):
-
->>>>>>> 65490685
     def setUp(self):
 
         self.ag = AcquisitionGeometry.create_Parallel3D(detector_position=[-0.1, 0.,-0.2]).set_angles([0,90,180,270]).set_panel([16,16],[0.1,0.1]).set_channels(4)
