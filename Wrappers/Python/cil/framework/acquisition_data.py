#  Copyright 2018 United Kingdom Research and Innovation
#  Copyright 2018 The University of Manchester
#
#  Licensed under the Apache License, Version 2.0 (the "License");
#  you may not use this file except in compliance with the License.
#  You may obtain a copy of the License at
#
#      http://www.apache.org/licenses/LICENSE-2.0
#
#  Unless required by applicable law or agreed to in writing, software
#  distributed under the License is distributed on an "AS IS" BASIS,
#  WITHOUT WARRANTIES OR CONDITIONS OF ANY KIND, either express or implied.
#  See the License for the specific language governing permissions and
#  limitations under the License.
#
# Authors:
# CIL Developers, listed at: https://github.com/TomographicImaging/CIL/blob/master/NOTICE.txt
import numpy

from .labels import AcquisitionDimension, Backend
from .data_container import DataContainer
from .partitioner import Partitioner
import array_api_compat
from array_api_compat import array_namespace # https://data-apis.org/array-api-compat/

class AcquisitionData(DataContainer, Partitioner):
    """
    DataContainer for holding 2D or 3D sinogram
    
    Parameters
    ----------
    array : numpy.ndarray or DataContainer
        The data array. Default None creates an empty array of size determined by the geometry.
    deep_copy : bool, default is True
        If True, the array will be deep copied. If False, the array will be shallow copied.
    geometry : AcquisitionGeometry
        The geometry of the data. If the dtype of the array and geometry are different, the geometry dtype will be overridden.
    
    **kwargs:
        dtype : numpy.dtype
            Specify the data type of the AcquisitionData array, this is useful if you pass None to array and want to over-ride the dtype of the geometry. 
            If an array is passed, dtype must match the dtype of the array.

    """
    __container_priority__ = 1

    @property
    def geometry(self):
        return self._geometry

    @geometry.setter
    def geometry(self, val):
        self._geometry = val

    @property
    def dimension_labels(self):
        return self.geometry.dimension_labels

    @dimension_labels.setter
    def dimension_labels(self, val):
        if val is not None:
            raise ValueError("Unable to set the dimension_labels directly. Use geometry.set_labels() instead")

    def __init__(self,
                 array = None,
                 deep_copy=True,
                 geometry = None,
                 **kwargs):

<<<<<<< HEAD
        
=======
        dtype = kwargs.get('dtype', None)
        if dtype is not None and array is not None:
            if dtype != array.dtype:
                    raise TypeError('dtype must match the array dtype got {} expected {}'.format(dtype, array.dtype))
>>>>>>> 064bb361

        if geometry is None:
            raise AttributeError("AcquisitionData requires a geometry")
        

        labels = kwargs.get('dimension_labels', None)
        if labels is not None and labels != geometry.dimension_labels:
                raise ValueError("Deprecated: 'dimension_labels' cannot be set with 'allocate()'. Use 'geometry.set_labels()' to modify the geometry before using allocate.")

        if array is None:
<<<<<<< HEAD
            xp = array_api_compat.numpy
            dtype = kwargs.get('dtype', xp.float32)
            array = xp.empty(geometry.shape, dtype=dtype)
        elif issubclass(type(array) , DataContainer):
            array = array.as_array()
=======
            if dtype is None:
                dtype = geometry.dtype
            array = numpy.empty(geometry.shape, dtype)
    
        elif issubclass(type(array) , DataContainer):
            array = array.as_array()

        elif issubclass(type(array) , numpy.ndarray):
            # remove singleton dimensions
            array = numpy.squeeze(array)

>>>>>>> 064bb361
        else:
            # xp = array_namespace(array)
            # idx = numpy.where(numpy.asarray(array.shape) == 1)
            # # remove singleton dimensions
            # for axis in idx:    
            #     array = xp.squeeze(array, axis=axis)
            array = array.squeeze()
        if array.shape != geometry.shape:
            raise ValueError('Shape mismatch got {} expected {}'.format(array.shape, geometry.shape))

        super(AcquisitionData, self).__init__(array, deep_copy, geometry=geometry,**kwargs)

    def __eq__(self, other):
        '''
        Check if two AcquisitionData objects are equal. This is done by checking if the geometry, data and dtype are equal.
        Also, if the other object is a numpy.ndarray, it will check if the data and dtype are equal.
        
        Parameters
        ----------
        other: AcquisitionData or numpy.ndarray
            The object to compare with.
        
        Returns
        -------
        bool
            True if the two objects are equal, False otherwise.
        '''

        if isinstance(other, AcquisitionData):
            if numpy.array_equal(self.as_array(), other.as_array()) \
                and self.geometry == other.geometry \
                and self.dtype == other.dtype:
                return True 
        elif numpy.array_equal(self.as_array(), other) and self.dtype==other.dtype:
            return True
        else:
            return False

    def get_slice(self,channel=None, angle=None, vertical=None, horizontal=None, force=False):
        '''Returns a new dataset of a single slice in the requested direction.'''
        try:
            geometry_new = self.geometry.get_slice(channel=channel, angle=angle, vertical=vertical, horizontal=horizontal)
        except ValueError:
            if force:
                geometry_new = None
            else:
                raise ValueError ("Unable to return slice of requested AcquisitionData. Use 'force=True' to return DataContainer instead.")

        #get new data
        #if vertical = 'centre' slice convert to index and subset, this will interpolate 2 rows to get the center slice value
        if vertical == 'centre':
            dim = self.geometry.dimension_labels.index('vertical')

            centre_slice_pos = (self.geometry.shape[dim]-1) / 2.
            ind0 = int(numpy.floor(centre_slice_pos))
            w2 = centre_slice_pos - ind0
            out = DataContainer.get_slice(self, channel=channel, angle=angle, vertical=ind0, horizontal=horizontal)

            if w2 > 0:
                out2 = DataContainer.get_slice(self, channel=channel, angle=angle, vertical=ind0 + 1, horizontal=horizontal)
                out = out * (1 - w2) + out2 * w2
        else:
            out = DataContainer.get_slice(self, channel=channel, angle=angle, vertical=vertical, horizontal=horizontal)

        if len(out.shape) == 1 or geometry_new is None:
            return out
        else:
            return AcquisitionData(out.array, deep_copy=False, geometry=geometry_new, suppress_warning=True)

    def reorder(self, order):
        '''
        Reorders the data in memory as requested. This is an in-place operation.

        Parameters
        ----------
        order: list or str
            Ordered list of labels from self.dimension_labels, or string 'astra' or 'tigre'.
        '''
        if order in Backend:
            order = AcquisitionDimension.get_order_for_engine(order, self.geometry)

        super().reorder(order)<|MERGE_RESOLUTION|>--- conflicted
+++ resolved
@@ -67,14 +67,10 @@
                  geometry = None,
                  **kwargs):
 
-<<<<<<< HEAD
-        
-=======
         dtype = kwargs.get('dtype', None)
         if dtype is not None and array is not None:
             if dtype != array.dtype:
                     raise TypeError('dtype must match the array dtype got {} expected {}'.format(dtype, array.dtype))
->>>>>>> 064bb361
 
         if geometry is None:
             raise AttributeError("AcquisitionData requires a geometry")
@@ -85,25 +81,11 @@
                 raise ValueError("Deprecated: 'dimension_labels' cannot be set with 'allocate()'. Use 'geometry.set_labels()' to modify the geometry before using allocate.")
 
         if array is None:
-<<<<<<< HEAD
             xp = array_api_compat.numpy
             dtype = kwargs.get('dtype', xp.float32)
             array = xp.empty(geometry.shape, dtype=dtype)
         elif issubclass(type(array) , DataContainer):
             array = array.as_array()
-=======
-            if dtype is None:
-                dtype = geometry.dtype
-            array = numpy.empty(geometry.shape, dtype)
-    
-        elif issubclass(type(array) , DataContainer):
-            array = array.as_array()
-
-        elif issubclass(type(array) , numpy.ndarray):
-            # remove singleton dimensions
-            array = numpy.squeeze(array)
-
->>>>>>> 064bb361
         else:
             # xp = array_namespace(array)
             # idx = numpy.where(numpy.asarray(array.shape) == 1)
