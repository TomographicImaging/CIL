--- conflicted
+++ resolved
@@ -1,14 +1,11 @@
 * 22.0.0
-<<<<<<< HEAD
   - Deprecated: `x_init` removed from the initialisation of the Algorithms and `initial` will be used.
-=======
   - DataProcessors use weak-reference to input data
   - Merged CIL-ASTRA code in to CIL repository simplifying test, build and install procedures
     - Modules not moved should be considered deprecated
     - CIL remains licensed as APACHE-2.0
     - Minor bug fixes to the CPU 2D Parallel-beam FBP
   - Add ndim property for DataContainer class.
->>>>>>> 1aacc1a6
   - Fixes show_geometry compatibility issue with matplotlib 3.5
   - Added ZEISSDataReader with cone/parallel beam, slicing, TXM Functionality.
   - Deprecated:
