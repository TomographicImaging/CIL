--- conflicted
+++ resolved
@@ -59,28 +59,11 @@
 
     Example 
     -------
-<<<<<<< HEAD
-    Total variation denoising with with PDHG.  
-
-    .. math:: \min_{x\in X} \|u - b\|^{2} + \alpha\|\nabla u\|_{2,1}
-
-    >>> data = dataexample.CAMERA.get()
-    >>> noisy_data = noise.gaussian(data, seed = 10, var = 0.02)
-    >>> ig = data.geometry
-    >>> operator = GradientOperator(ig)
-    >>> f = MixedL21Norm()
-    >>> g = L2NormSquared(b=g)
-    >>> pdhg = PDHG(f = f, g = g, operator = operator, max_iteration = 10)
-    >>> pdhg.run(10) 
-    >>> solution = pdhg.solution
-
-    Primal acceleration can also be used, since :math:`g` is strongly convex with parameter ``gamma_g = 2``.
-
-    >>> pdhg = PDHG(f = f, g = g, operator = operator, gamma_g = 2)
-
-    For a TV tomography reconstruction example, see `CIL-Demos <https://github.com/TomographicImaging/CIL-Demos/blob/main/binder/TomographyReconstruction.ipynb>`_.
-    More examples can be found in :cite:`Jorgensen_et_al_2021`, :cite:`Papoutsellis_et_al_2021`.
-
+
+    In our `CIL-Demos <https://github.com/TomographicImaging/CIL-Demos/blob/main/binder/TomographyReconstruction.ipynb>`_ repository\
+    you can find examples using the PDHG algorithm for different imaging problems, such as Total Variation denoising, Total Generalised Variation inpainting\
+    and Total Variation Tomography reconstruction. More examples can also be found in :cite:`Jorgensen_et_al_2021`, :cite:`Papoutsellis_et_al_2021`.
+    
     Note
     ----
 
@@ -126,58 +109,6 @@
 
     .. math:: 
     
-=======
-
-    In our `CIL-Demos <https://github.com/TomographicImaging/CIL-Demos/blob/main/binder/TomographyReconstruction.ipynb>`_ repository\
-    you can find examples using the PDHG algorithm for different imaging problems, such as Total Variation denoising, Total Generalised Variation inpainting\
-    and Total Variation Tomography reconstruction. More examples can also be found in :cite:`Jorgensen_et_al_2021`, :cite:`Papoutsellis_et_al_2021`.
-    
-    Note
-    ----
-
-    Currently, the strongly convex constants are passed as parameters of PDHG. 
-    In the future, these parameters will be properties of the corresponding functions.
-
-
-    Notes
-    -----
-
-    A first-order primal-dual algorithm for convex optimization problems with known saddle-point structure with applications in imaging. 
-
-    The general problem considered in the PDHG algorithm is the generic saddle-point problem 
-
-    .. math:: \min_{x\in X}\max_{y\in Y} \langle Kx, y \rangle + g(x) - f^{*}(x)
-
-    where :math:`f` and :math:`g` are convex functions with "simple" proximal operators. 
-    
-    :math:`X` and :math:`Y` are two two finite-dimensional vector spaces with an inner product and representing the domain of :math:`g` and :math:`f^{*}`, the convex conjugate of :math:`f`, respectively.
-
-    The operator :math:`K` is a continuous linear operator with operator norm defined as 
-
-    .. math:: \|K\| = \max\{ \|Kx\| : x\in X, \|x\|\leq1\}
-
-
-    The saddle point problem is decomposed into the primal problem:
-
-    .. math:: \min_{x\in X} f(Kx) + g(x), 
-
-    and its corresponding dual problem 
-
-    .. math:: \max_{y\in Y} - g^{*}(-K^{*}y) - f^{*}(y).
-
-    The PDHG algorithm consists of three steps:
-
-    * gradient ascent step for the dual problem,
-    * gradient descent step for the primal problem and
-    * an over-relaxation of the primal variable.
-
-    .. math:: 
-    
-        y^{n+1} = \mathrm{prox}_{\sigma f^{*}}(y^{n} + \sigma K \bar{x}^{n})
-
-    .. math:: 
-    
->>>>>>> deadd5bd
         x^{n+1} = \mathrm{prox}_{\tau g}(x^{n} - \tau K^{*}y^{n+1})            
 
     .. math:: 
@@ -285,7 +216,6 @@
 
     .. todo:: Implement acceleration of PDHG when both functions are strongly convex.
                       
-<<<<<<< HEAD
 
     References
     ----------
@@ -296,21 +226,7 @@
     """
 
     def __init__(self, f, g, operator, tau=None, sigma=None,initial=None, use_axpby=True, **kwargs):
-        """Constructor method
-        """
-=======
-
-    References
-    ----------
-
-    .. bibliography::    
-            
-
-    """
-
-    def __init__(self, f, g, operator, tau=None, sigma=None,initial=None, use_axpby=True, **kwargs):
-
->>>>>>> deadd5bd
+
         super(PDHG, self).__init__(**kwargs)
         if kwargs.get('x_init', None) is not None:
             if initial is None:
@@ -328,7 +244,6 @@
         # check for gamma_g, gamma_fconj, strongly convex constants
         self._gamma_g = None
         self._gamma_fconj = None
-<<<<<<< HEAD
 
         self.set_gamma_g(kwargs.get('gamma_g', None))
         self.set_gamma_fconj(kwargs.get('gamma_fconj', None))  
@@ -346,25 +261,6 @@
         return self._sigma   
 
     @property
-=======
-
-        self.set_gamma_g(kwargs.get('gamma_g', None))
-        self.set_gamma_fconj(kwargs.get('gamma_fconj', None))  
-        if self.gamma_g is not None and self.gamma_fconj is not None:
-            raise ValueError("The adaptive update of the PDHG stepsizes in the case where both functions are strongly convex is not implemented at the moment.")                           
-
-        self.set_up(f=f, g=g, operator=operator, tau=tau, sigma=sigma, initial=initial, **kwargs)
-
-    @property
-    def tau(self):
-        return self._tau   
-
-    @property
-    def sigma(self):
-        return self._sigma   
-
-    @property
->>>>>>> deadd5bd
     def gamma_g(self):
         return self._gamma_g 
 
@@ -406,11 +302,7 @@
         self.g = g
         self.operator = operator
 
-<<<<<<< HEAD
-        #Default step sizes
-=======
         #Set sigma and tau step-sizes for PDHG
->>>>>>> deadd5bd
         self.set_step_sizes(sigma=sigma, tau=tau) 
 
         if initial is None:
@@ -489,11 +381,7 @@
 
     def set_step_sizes(self, sigma=None, tau=None):
 
-<<<<<<< HEAD
-        """Default scalar step sizes for the PDHG algorithm
-=======
         """ Sets sigma and tau step-sizes for the PDHG algorithm. The step sizes can be either scalar or array-objects.
->>>>>>> deadd5bd
         """
         
         # Compute operator norm
@@ -514,10 +402,7 @@
             elif sigma.shape!= self.operator.range_geometry().shape:  
                 raise ValueError(" The shape of tau = {} is not the same as the shape of the domain_geometry = {}".format(sigma.shape, self.operator.range_geometry().shape))
 
-<<<<<<< HEAD
-=======
         # Default sigma and tau step-sizes
->>>>>>> deadd5bd
         if tau is None and sigma is None:            
             self._sigma = 1.0/self.norm_op
             self._tau = 1.0/self.norm_op            
@@ -594,7 +479,4 @@
     
     @property
     def primal_dual_gap(self):
-        return [x[2] for x in self.loss]
-
-
-
+        return [x[2] for x in self.loss]