package:
  name: cil
  version: {{ environ.get('GIT_DESCRIBE_TAG','v')[1:].split('-')[0] }}

source:
  path: ..

build:
  preserve_egg_dir: False
  number: {{ GIT_DESCRIBE_NUMBER }}
  missing_dso_whitelist:
    - /lib64/libc.so.6            # [linux]
    - /lib64/libm.so.6            # [linux]
    - /lib64/libpthread.so.0      # [linux]
    - /lib64/ld-linux-x86-64.so.2 # [linux]

test:
  requires:
    - python-wget
    - cvxpy                   # [linux]
    - scikit-image
    - tomophantom=2.0.0       # [linux]
    - tigre=2.6
    - packaging
    - ccpi-regulariser=24.0.1 # [not osx]
    - astra-toolbox=2.1=cuda* # [not osx]
    - matplotlib-base >=3.3.0
<<<<<<< HEAD
    - unittest-parametrize
=======
>>>>>>> 126efd3f

  source_files:
    - ./Wrappers/Python/test

  commands:
    - python -m unittest discover -v -s Wrappers/Python/test  # [win]
    - python -m unittest discover -s Wrappers/Python/test -v  # [not win]

requirements:
  build:
    - python
    - numpy {{ numpy }}
    - pip
    - setuptools >=64
    - setuptools_scm >=8
    - cmake         # [not osx]
    - cmake >=3.16  # [osx]
    - libgcc-ng     # [linux]
    - libstdcxx-ng  # [linux]
    - _openmp_mutex # [linux]
    - openmp        # [osx]
    - vc 14         # [win]
    - ipp-include {{ ipp_version }} 
    - ipp-devel {{ ipp_version }} 
    - ipp {{ ipp_version }} 

  run:
    - python
    - {{ pin_compatible('numpy', min_pin='x.x', max_pin='x.x') }}
    - scipy >=1.4.0
    - h5py
    - pillow
    - libgcc-ng     # [linux]
    - libstdcxx-ng  # [linux]
    - _openmp_mutex # [linux]
    - openmp        # [osx]
    - vc 14         # [win]
    - dxchange
    - olefile >=0.46
    - pywavelets
    - cil-data >=22
    - {{ pin_compatible('ipp', min_pin='x.x', max_pin='x.x') }}
    - tqdm
    - numba
    - zenodo_get >=1.6

  #optional packages with version dependancies
  run_constrained:
    - tomophantom=2.0.0
    - astra-toolbox>=1.9.9.dev5,<=2.1
    - tigre>=2.4,<=2.6
    - ccpi-regulariser=24.0.1
    - ipywidgets

about:
  home: https://TomographicImaging.github.io/CIL
  license:  Apache 2.0 License
  summary: 'CCPi Core Imaging Library'<|MERGE_RESOLUTION|>--- conflicted
+++ resolved
@@ -25,10 +25,7 @@
     - ccpi-regulariser=24.0.1 # [not osx]
     - astra-toolbox=2.1=cuda* # [not osx]
     - matplotlib-base >=3.3.0
-<<<<<<< HEAD
     - unittest-parametrize
-=======
->>>>>>> 126efd3f
 
   source_files:
     - ./Wrappers/Python/test
