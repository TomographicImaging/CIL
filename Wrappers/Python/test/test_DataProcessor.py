#  Copyright 2019 United Kingdom Research and Innovation
#  Copyright 2019 The University of Manchester
#
#  Licensed under the Apache License, Version 2.0 (the "License");
#  you may not use this file except in compliance with the License.
#  You may obtain a copy of the License at
#
#      http://www.apache.org/licenses/LICENSE-2.0
#
#  Unless required by applicable law or agreed to in writing, software
#  distributed under the License is distributed on an "AS IS" BASIS,
#  WITHOUT WARRANTIES OR CONDITIONS OF ANY KIND, either express or implied.
#  See the License for the specific language governing permissions and
#  limitations under the License.
#
# Authors:
# CIL Developers, listed at: https://github.com/TomographicImaging/CIL/blob/master/NOTICE.txt

import unittest
import numpy

import sys
import os
from unittest.mock import patch
import logging

from cil.framework import DataContainer, ImageGeometry, ImageData, VectorGeometry, AcquisitionData, AcquisitionGeometry

from cil.utilities import dataexample
from cil.utilities import quality_measures

from cil.framework import AX, CastDataContainer, PixelByPixelDataProcessor
from cil.recon import FBP

from cil.processors import CentreOfRotationCorrector
from cil.processors import BadPixelCorrector
from cil.processors.CofR_xcorrelation import CofR_xcorrelation
from cil.processors import TransmissionAbsorptionConverter, AbsorptionTransmissionConverter
from cil.processors import Slicer, Binner, MaskGenerator, Masker, Padder, PaganinProcessor, FluxNormaliser
import gc

from utils import has_numba
if has_numba:
    import numba

from scipy import constants
from scipy.fft import ifftshift

from utils import has_astra, has_tigre, has_nvidia, has_tomophantom, initialise_tests, has_ipp

initialise_tests()

if has_astra:
    from cil.plugins.astra import ProjectionOperator as AstraProjectionOperator

if has_tigre:
    from cil.plugins.tigre import ProjectionOperator as TigreProjectionOperator

if has_tomophantom:
    from cil.plugins import TomoPhantom

if has_ipp:
    from cil.processors.cilacc_binner import Binner_IPP


@unittest.skipUnless(has_ipp, "Requires IPP libraries")
class TestBinner_cillacc(unittest.TestCase):
    def test_binning_cpp(self):

        shape_in = [4,12,16,32]
        shape_out = [1,2,3,4]
        start_index = [1,2,1,3]
        binning = [3,4,5,6]

        binner_cpp = Binner_IPP(shape_in,shape_out,start_index,binning)

        # check clean up
        del binner_cpp
        gc.collect()

        shape_in = [1,2,2,2]
        shape_out = [1,1,1,1]
        start_index = [0,0,0,0]
        binning = [2,2,2,2]

        with self.assertRaises(ValueError):
            binner_cpp = Binner_IPP(shape_in,shape_out,start_index,binning)

    def test_binning_cpp_2D_data(self):

        data = dataexample.SIMULATED_SPHERE_VOLUME.get()

        shape_in = [1] + list(data.shape)
        shape_out = [1,100,32,17]
        start_index = [0,10,5,3]
        binning = [1,1,3,4]

        binned_arr = numpy.empty(shape_out,dtype=numpy.float32)
        binned_by_hand = numpy.empty(shape_out,dtype=numpy.float32)


        binner_cpp = Binner_IPP(shape_in,shape_out,start_index,binning)
        binner_cpp.bin(data.array, binned_arr)

        k_out=0
        for k in range(start_index[1],start_index[1]+shape_out[1]):
            j_out=0
            for j in range(start_index[2],start_index[2]+shape_out[2]*binning[2], binning[2]):
                i_out = 0
                for i in range(start_index[3],start_index[3]+shape_out[3]*binning[3], binning[3]):
                    binned_by_hand[0,k_out,j_out,i_out]  = data.array[k,j:j+binning[2],i:i+binning[3]].mean()
                    i_out +=1
                j_out +=1
            k_out +=1

        numpy.testing.assert_allclose(binned_by_hand,binned_arr,atol=1e-6)

    def test_binning_cpp_4D(self):

        shape_in = [9,21,40,92]
        shape_out = [2,4,8,16]
        start_index = [3,4,5,6]
        binning = [2,3,4,5]

        data = numpy.random.rand(*shape_in).astype(numpy.float32)

        binned_arr =numpy.zeros(shape_out,dtype=numpy.float32)
        binned_by_hand =numpy.empty(shape_out,dtype=numpy.float32)

        binner_cpp = Binner_IPP(shape_in,shape_out,start_index,binning)
        binner_cpp.bin(data, binned_arr)

        l_out=0
        for l in range(start_index[0],start_index[0]+shape_out[0]*binning[0], binning[0]):
            k_out=0
            for k in range(start_index[1],start_index[1]+shape_out[1]*binning[1], binning[1]):
                j_out=0
                for j in range(start_index[2],start_index[2]+shape_out[2]*binning[2], binning[2]):
                    i_out = 0
                    for i in range(start_index[3],start_index[3]+shape_out[3]*binning[3], binning[3]):
                        binned_by_hand[l_out,k_out,j_out,i_out]  = data[l:l+binning[0],k:k+binning[1],j:j+binning[2],i:i+binning[3]].mean()
                        i_out +=1
                    j_out +=1
                k_out +=1
            l_out +=1

        numpy.testing.assert_allclose(binned_by_hand,binned_arr,atol=1e-6)

    def test_binning_cpp_2D(self):

        shape_in = [1,1,3,3]
        shape_out = [1,1,1,1]
        start_index = [0,0,0,0]
        binning = [1,1,2,2]

        data = numpy.random.rand(*shape_in).astype(numpy.float32)

        binned_arr =numpy.zeros(shape_out,dtype=numpy.float32)
        binned_by_hand =numpy.empty(shape_out,dtype=numpy.float32)

        binner_cpp = Binner_IPP(shape_in,shape_out,start_index,binning)
        binner_cpp.bin(data, binned_arr)

        l_out=0
        for l in range(start_index[0],start_index[0]+shape_out[0]*binning[0], binning[0]):
            k_out=0
            for k in range(start_index[1],start_index[1]+shape_out[1]*binning[1], binning[1]):
                j_out=0
                for j in range(start_index[2],start_index[2]+shape_out[2]*binning[2], binning[2]):
                    i_out = 0
                    for i in range(start_index[3],start_index[3]+shape_out[3]*binning[3], binning[3]):
                        binned_by_hand[l_out,k_out,j_out,i_out]  = data[l:l+binning[0],k:k+binning[1],j:j+binning[2],i:i+binning[3]].mean()
                        i_out +=1
                    j_out +=1
                k_out +=1
            l_out +=1

        numpy.testing.assert_allclose(binned_by_hand,binned_arr,atol=1e-6)


class TestBinner(unittest.TestCase):
    def test_set_up_processor(self):
        ig = ImageGeometry(20,22,23,0.1,0.2,0.3,0.4,0.5,0.6,channels=24)
        data = ig.allocate('random')

        channel = range(0,10,3)
        vertical = range(0,8,2)
        horizontal_y = range(0,22,1)
        horizontal_x = range(0,4,4)

        roi = {'horizontal_y':horizontal_y,'horizontal_x':horizontal_x,'vertical':vertical,'channel':channel}
        
        # check init non-default values
        proc = Binner(roi=roi,accelerated=False)
        self.assertTrue(proc._accelerated==False)
        
        proc = Binner(roi,accelerated=True)
        proc.set_input(data)
        proc._set_up()

        # check set values
        self.assertTrue(proc._shape_in == list(data.shape))

        shape_out =[(channel.stop - channel.start)//channel.step,
        (vertical.stop - vertical.start)//vertical.step,
        (horizontal_y.stop - horizontal_y.start)//horizontal_y.step,
        (horizontal_x.stop - horizontal_x.start)//horizontal_x.step
        ]

        self.assertTrue(proc._shape_out_full == shape_out)
        self.assertTrue(proc._labels_in == ['channel','vertical','horizontal_y','horizontal_x'])
        numpy.testing.assert_array_equal(proc._processed_dims,[True,True,False,True])

        roi_ordered = [
            range(channel.start, shape_out[0] * channel.step, channel.step),
            range(vertical.start, shape_out[1] * vertical.step, vertical.step),
            range(horizontal_y.start, shape_out[2] * horizontal_y.step, horizontal_y.step),
            range(horizontal_x.start, shape_out[3] * horizontal_x.step, horizontal_x.step)
        ]

        self.assertTrue(proc._roi_ordered == roi_ordered)


    def test_process_acquisition_geometry_parallel2D(self):

        ag = AcquisitionGeometry.create_Parallel2D().set_angles(numpy.linspace(0,360,360,endpoint=False)).set_panel(128,0.1).set_channels(4)

        rois = [
                # same as input
                {'channel':(None,None,None),'angle':(None,None,None),'horizontal':(None,None,None)},

                # bin all
                {'channel':(None,None,4),'angle':(None,None,2),'horizontal':(None,None,16)},
        ]

        ag_gold = [
                ag.copy(),
                AcquisitionGeometry.create_Parallel2D().set_angles(numpy.linspace(0.5,360.5,180,endpoint=False)).set_panel(8,[1.6,0.1]).set_channels(1),
        ]

        for i, roi in enumerate(rois):
            proc = Binner(roi=roi)
            proc.set_input(ag)
            ag_out = proc._process_acquisition_geometry()

            self.assertEqual(ag_gold[i], ag_out, msg="Binning acquisition geometry with roi {}".format(i))

    def test_process_acquisition_geometry_parallel3D(self):

        angles_full = numpy.linspace(0,360,360,endpoint=False)
        ag = AcquisitionGeometry.create_Parallel3D().set_angles(angles_full).set_panel([128,64],[0.1,0.2], origin='bottom-left').set_channels(4)

        rois = [
                # same as input
                {'channel':(None,None,None),'angle':(None,None,None),'vertical':(None,None,None),'horizontal':(None,None,None)},

                # bin all
                {'channel':(None,None,4),'angle':(None,None,2),'vertical':(None,None,8),'horizontal':(None,None,16)},

                # bin to single dimension
                {'vertical':(31,33,2)},


                # crop  asymmetrically
                {'vertical':(10,None,None),'horizontal':(None,-20,None)}
        ]

        #calculate offsets for geometry4
        ag4_offset_h = -ag.pixel_size_h*20/2
        ag4_offset_v = ag.pixel_size_v*10/2

        ag_gold = [
                ag.copy(),
                AcquisitionGeometry.create_Parallel3D().set_angles(numpy.linspace(0.5,360.5,180,endpoint=False)).set_panel([8,8],[1.6,1.6], origin='bottom-left').set_channels(1),
                AcquisitionGeometry.create_Parallel2D().set_angles(angles_full).set_panel(128,[0.1,0.4], origin='bottom-left').set_channels(4),
                AcquisitionGeometry.create_Parallel3D(detector_position=[ag4_offset_h, 0, ag4_offset_v]).set_angles(angles_full).set_panel([108,54],[0.1,0.2], origin='bottom-left').set_channels(4)
        ]

        for i, roi in enumerate(rois):
            proc = Binner(roi=roi)
            proc.set_input(ag)
            ag_out = proc._process_acquisition_geometry()

            self.assertEqual(ag_gold[i], ag_out, msg="Binning acquisition geometry with roi {}".format(i))


    def test_process_acquisition_geometry_parallel3D_origin(self):

        #tests the geometry output with a non-default origin choice

        angles_full = numpy.linspace(0,360,360,endpoint=False)
        ag = AcquisitionGeometry.create_Parallel3D().set_angles(angles_full).set_panel([128,64],[0.1,0.2], origin='top-right').set_channels(4)

        rois = [
                # same as input
                {'channel':(None,None,None),'angle':(None,None,None),'vertical':(None,None,None),'horizontal':(None,None,None)},

                # bin all
                {'channel':(None,None,4),'angle':(None,None,2),'vertical':(None,None,8),'horizontal':(None,None,16)},

                # bin to single dimension
                {'vertical':(31,33,2)},


                # crop  asymmetrically
                {'vertical':(10,None,None),'horizontal':(None,-20,None)}
        ]

        #calculate offsets for geometry4
        ag4_offset_h = ag.pixel_size_h*20/2
        ag4_offset_v = -ag.pixel_size_v*10/2

        ag_gold = [
                ag.copy(),
                AcquisitionGeometry.create_Parallel3D().set_angles(numpy.linspace(0.5,360.5,180,endpoint=False)).set_panel([8,8],[1.6,1.6], origin='top-right').set_channels(1),
                AcquisitionGeometry.create_Parallel2D().set_angles(angles_full).set_panel(128,[0.1,0.4], origin='top-right').set_channels(4),
                AcquisitionGeometry.create_Parallel3D(detector_position=[ag4_offset_h, 0, ag4_offset_v]).set_angles(angles_full).set_panel([108,54],[0.1,0.2], origin='top-right').set_channels(4)
        ]

        for i, roi in enumerate(rois):
            proc = Binner(roi=roi)
            proc.set_input(ag)
            ag_out = proc._process_acquisition_geometry()

            self.assertEqual(ag_gold[i], ag_out, msg="Binning acquisition geometry with roi {0}. \nExpected:\n{1}\nGot\n{2}".format(i,ag_gold[i], ag_out))



    def test_process_acquisition_geometry_cone2D(self):

        ag = AcquisitionGeometry.create_Cone2D([0,-50],[0,50]).set_angles(numpy.linspace(0,360,360,endpoint=False)).set_panel(128,0.1).set_channels(4)

        rois = [
                # same as input
                {'channel':(None,None,None),'angle':(None,None,None),'horizontal':(None,None,None)},

                # bin all
                {'channel':(None,None,4),'angle':(None,None,2),'horizontal':(None,None,16)},
        ]

        ag_gold = [
                ag.copy(),
                AcquisitionGeometry.create_Cone2D([0,-50],[0,50]).set_angles(numpy.linspace(0.5,360.5,180,endpoint=False)).set_panel(8,[1.6,0.1]).set_channels(1),
        ]

        for i, roi in enumerate(rois):
            proc = Binner(roi=roi)
            proc.set_input(ag)
            ag_out = proc._process_acquisition_geometry()

            self.assertEqual(ag_gold[i], ag_out, msg="Binning acquisition geometry with roi {}".format(i))


    def test_process_acquisition_geometry_cone3D(self):

        ag = AcquisitionGeometry.create_Cone3D([0,-50,0],[0,50,0]).set_angles(numpy.linspace(0,360,360,endpoint=False)).set_panel([128,64],[0.1,0.2]).set_channels(4)

        rois = [
                # same as input
                {'channel':(None,None,None),'angle':(None,None,None),'vertical':(None,None,None),'horizontal':(None,None,None)},

                # bin all
                {'channel':(None,None,4),'angle':(None,None,2),'vertical':(None,None,8),'horizontal':(None,None,16)},

                # shift detector with crop
                {'vertical':(32,64,2)},

                # bin to single dimension
                {'vertical':(31,33,2)},

        ]

        ag_gold = [
                ag.copy(),
                AcquisitionGeometry.create_Cone3D([0,-50,0],[0,50,0]).set_angles(numpy.linspace(0.5,360.5,180,endpoint=False)).set_panel([8,8],[1.6,1.6]).set_channels(1),
                AcquisitionGeometry.create_Cone3D([0,-50,0],[0,50,32*0.2/2]).set_angles(numpy.linspace(0,360,360,endpoint=False)).set_panel([128,16],[0.1,0.4]).set_channels(4),
                AcquisitionGeometry.create_Cone2D([0,-50],[0,50]).set_angles(numpy.linspace(0,360,360,endpoint=False)).set_panel(128,[0.1,0.4]).set_channels(4),
        ]

        for i, roi in enumerate(rois):
            proc = Binner(roi=roi)
            proc.set_input(ag)
            ag_out = proc._process_acquisition_geometry()

            self.assertEqual(ag_gold[i], ag_out, msg="Binning acquisition geometry with roi {}".format(i))


    def test_process_image_geometry(self):

        ig_in = ImageGeometry(8,16,28,0.1,0.2,0.3,channels=4)

        rois = [
                # same as input
                {'channel':(None,None,None),'vertical':(None,None,None),'horizontal_x':(None,None,None),'horizontal_y':(None,None,None)},

                # bin all
                {'channel':(None,None,3),'vertical':(None,None,7),'horizontal_x':(None,None,4),'horizontal_y':(None,None,5)},

                # crop and bin
                {'channel':(1,None,2),'vertical':(4,-8,4),'horizontal_x':(1,7,2),'horizontal_y':(4,-8,2)},

                # bin to vector
                {'channel':(None,None,4),'vertical':(None,None,28),'horizontal_x':(None,None,4),'horizontal_y':(None,None,16)},

                #bin to single element
                {'channel':(None,None,4),'vertical':(None,None,28),'horizontal_x':(None,None,8),'horizontal_y':(None,None,16)},

        ]

        ig_gold = [ ImageGeometry(8,16,28,0.1,0.2,0.3,channels=4),
                    ImageGeometry(2,3,4,0.4,1.0,2.1,center_y=-0.1,channels=1),
                    ImageGeometry(3,2,4,0.2,0.4,1.2,center_y=-0.4, center_z=-0.6, channels=1),
                    VectorGeometry(2, dimension_labels='horizontal_x'),
                    None
        ]

        #channel spacing isn't an initialisation argument
        ig_gold[1].channel_spacing=3
        ig_gold[2].channel_spacing=2
        ig_gold[3].channel_spacing=4


        for i, roi in enumerate(rois):
            proc = Binner(roi=roi)
            proc.set_input(ig_in)
            ig_out = proc._process_image_geometry()
            self.assertEqual(ig_gold[i], ig_out, msg="Binning image geometry with roi {} failed".format(i))

        with self.assertRaises(ValueError):
            roi = {'wrong label':(None,None,None)}
            proc = Binner(roi=roi)
            proc.set_input(ig_in)
            ig_out = proc._process_image_geometry(ig_in)


        # binning/cropping offsets geometry
        ig_in = ImageGeometry(128,128,128,16,16,16,80,240,-160)
        ig_gold = ImageGeometry(10,10,10,48,48,48,-192,-32,-432)

        roi = {'vertical':(32,64,3),'horizontal_x':(32,64,3),'horizontal_y':(32,64,3)}
        proc = Binner(roi,accelerated=True)
        proc.set_input(ig_in)
        ig_out = proc.get_output()

        self.assertEqual(ig_gold, ig_out, msg="Binning image geometry with offset roi failed")


    def test_bin_array_consistency(self):

        ig = ImageGeometry(64,32,16,channels=8)
        data = ig.allocate('random')

        roi = {'horizontal_x':(1,-1,16),'horizontal_y':(1,-1,8),'channel':(1,-1,2),'vertical':(1,-1,4)}

        binner = Binner(roi)
        binner.set_input(data)

        shape_binned = binner._shape_out

        binned_arr_acc = numpy.empty(shape_binned,dtype=numpy.float32)
        binned_arr_numpy = numpy.empty(shape_binned,dtype=numpy.float32)
        binned_by_hand = numpy.empty(shape_binned,dtype=numpy.float32)

        binner._bin_array_numpy(data.array, binned_arr_numpy)
        binner._bin_array_acc(data.array, binned_arr_acc)


        l_out = 0
        for l in range(1,shape_binned[0]*2, 2):
            k_out = 0
            for k in range(1,shape_binned[1]*4, 4):
                j_out = 0
                for j in range(1,shape_binned[2]*8, 8):
                    i_out = 0
                    for i in range(1, shape_binned[3]*16, 16):
                        binned_by_hand[l_out,k_out,j_out,i_out]  = data.array[l:l+2,k:k+4,j:j+8,i:i+16].mean()
                        i_out +=1
                    j_out +=1
                k_out +=1
            l_out +=1

        numpy.testing.assert_allclose(binned_by_hand,binned_arr_numpy,atol=1e-6)
        numpy.testing.assert_allclose(binned_by_hand,binned_arr_acc,atol=1e-6)

    def test_bin_image_data(self):
        """
        Binning results tested with test_binning_cpp_ so this is checking wrappers with axis labels and geometry
        """
        ig = ImageGeometry(4,6,8,0.1,0.2,0.3,0.4,0.5,0.6,channels=10)
        data = ig.allocate('random')

        channel = range(0,10,2)
        vertical = range(0,8,2)
        horizontal_y = range(0,6,2)
        horizontal_x = range(0,4,2)

        roi = {'channel':channel,'vertical':vertical,'horizontal_x':horizontal_x,'horizontal_y':horizontal_y}
        proc = Binner(roi,accelerated=True)
        proc.set_input(data)
        binned_data = proc.get_output()

        ig_out = ImageGeometry(2,3,4,0.2,0.4,0.6,0.4,0.5,0.6,channels=5)
        ig_out.channel_spacing = 2

        binned_by_hand = ig_out.allocate(None)

        l_out = 0
        for l in channel:
            k_out = 0
            for k in vertical:
                j_out = 0
                for j in horizontal_y:
                    i_out = 0
                    for i in horizontal_x:
                        binned_by_hand.array[l_out,k_out,j_out,i_out]  = data.array[l:l+channel.step,k:k+vertical.step,j:j+horizontal_y.step,i:i+horizontal_x.step].mean()
                        i_out +=1
                    j_out +=1
                k_out +=1
            l_out+=1

        numpy.testing.assert_allclose(binned_data.array, binned_by_hand.array,atol=0.003)
        self.assertEqual(binned_data.geometry, binned_by_hand.geometry)


        #test with `out`
        binned_data.fill(0)
        proc.get_output(out=binned_data)
        numpy.testing.assert_allclose(binned_data.array, binned_by_hand.array,atol=0.003)
        self.assertEqual(binned_data.geometry, binned_by_hand.geometry)



    def test_bin_acquisition_data(self):
        """
        Binning results tested with test_binning_cpp_ so this is checking wrappers with axis labels and geometry
        """
        ag = AcquisitionGeometry.create_Cone3D([0,-50,0],[0,50,0]).set_angles(numpy.linspace(0,360,8,endpoint=False)).set_panel([4,6],[0.1,0.2]).set_channels(10)
        data = ag.allocate('random')

        channel = range(0,10,2)
        angle = range(0,8,2)
        vertical = range(0,6,2)
        horizontal = range(0,4,2)

        roi = {'channel':channel,'vertical':vertical,'horizontal':horizontal,'angle':angle}
        proc = Binner(roi,accelerated=True)
        proc.set_input(data)
        binned_data = proc.get_output()

        ag_out = AcquisitionGeometry.create_Cone3D([0,-50,0],[0,50,0]).set_angles(numpy.linspace(22.5,360+22.5,4,endpoint=False)).set_panel([2,3],[0.2,0.4]).set_channels(5)
        binned_by_hand = ag_out.allocate(None)

        l_out = 0
        for l in channel:
            k_out = 0
            for k in angle:
                j_out = 0
                for j in vertical:
                    i_out = 0
                    for i in horizontal:
                        binned_by_hand.array[l_out,k_out,j_out,i_out]  = data.array[l:l+channel.step,k:k+vertical.step,j:j+vertical.step,i:i+horizontal.step].mean()
                        i_out +=1
                    j_out +=1
                k_out +=1
            l_out+=1

        numpy.testing.assert_allclose(binned_data.array, binned_by_hand.array,atol=0.003)
        self.assertEqual(binned_data.geometry, binned_by_hand.geometry)


        #test with `out`
        binned_data.fill(0)
        proc.get_output(out=binned_data)
        numpy.testing.assert_allclose(binned_data.array, binned_by_hand.array,atol=0.003)
        self.assertEqual(binned_data.geometry, binned_by_hand.geometry)



    def test_process_acquisition(self):

        arr=numpy.arange(24,dtype=numpy.float32).reshape(2,3,4)
        geometry = AcquisitionGeometry.create_Parallel3D().set_angles([0,90]).set_panel([4,3])
        data_in = AcquisitionData(arr, False, geometry)

        roi = {'vertical':(None,None,2),'angle':(None,None,2),'horizontal':(None,None,2)}
        proc = Binner(roi)

        geometry_gold = AcquisitionGeometry.create_Parallel2D().set_angles([45]).set_panel(2,2)
        el1 = (0+1+4+5+12+13+16+17)/8
        el2 = (2+3+6+7+14+15+18+19)/8
        data_gold = numpy.array([el1,el2],dtype=numpy.float32)

        proc.set_input(data_in.geometry)
        geometry_out = proc.process()
        self.assertEqual(geometry_out, geometry_gold,
        msg="Binner failed with geometry mismatch. Got:\n{0}\nExpected:\n{1}".format(geometry_out, geometry_gold))

        proc.set_input(data_in)
        data_out = proc.process()

        numpy.testing.assert_array_equal(data_gold, data_out.array)
        self.assertEqual(data_out.geometry, geometry_gold,
        msg="Binner failed with geometry mismatch. Got:\n{0}\nExpected:\n{1}".format(data_out.geometry, geometry_gold))

        data_out.fill(0)
        proc.process(out=data_out)

        numpy.testing.assert_array_equal(data_gold, data_out.array)
        self.assertEqual(data_out.geometry, geometry_gold,
        msg="Binner failed with geometry mismatch. Got:\n{0}\nExpected:\n{1}".format(data_out.geometry, geometry_gold))


    def test_process_image(self):

        arr=numpy.arange(24,dtype=numpy.float32).reshape(2,3,4)
        geometry = ImageGeometry(4,3,2)
        data_in = ImageData(arr, False, geometry)

        roi = {'vertical':(None,None,2),'horizontal_y':(None,None,2),'horizontal_x':(None,None,2)}
        proc = Binner(roi)

        geometry_gold = VectorGeometry(2,dimension_labels='horizontal_x')
        el1 = (0+1+4+5+12+13+16+17)/8
        el2 = (2+3+6+7+14+15+18+19)/8
        data_gold = numpy.array([el1,el2],dtype=numpy.float32)

        proc.set_input(data_in.geometry)
        geometry_out = proc.process()
        self.assertEqual(geometry_out, geometry_gold,
        msg="Binner failed with geometry mismatch. Got:\n{0}\nExpected:\n{1}".format(geometry_out, geometry_gold))

        proc.set_input(data_in)
        data_out = proc.process()

        numpy.testing.assert_array_equal(data_gold, data_out.array)
        self.assertEqual(data_out.geometry, geometry_gold,
        msg="Binner failed with geometry mismatch. Got:\n{0}\nExpected:\n{1}".format(data_out.geometry, geometry_gold))

        data_out.fill(0)
        proc.process(out=data_out)

        numpy.testing.assert_array_equal(data_gold, data_out.array)
        self.assertEqual(data_out.geometry, geometry_gold,
        msg="Binner failed with geometry mismatch. Got:\n{0}\nExpected:\n{1}".format(data_out.geometry, geometry_gold))


    def test_process_data_container(self):

        arr=numpy.arange(24,dtype=numpy.float32).reshape(2,3,4)
        data_in = DataContainer(arr,False)

        #default labels
        roi = {'dimension_00':(None,None,2),'dimension_01':(None,None,2),'dimension_02':(None,None,2)}

        el1 = (0+1+4+5+12+13+16+17)/8
        el2 = (2+3+6+7+14+15+18+19)/8
        data_gold = numpy.array([el1,el2],dtype=numpy.float32)

        proc = Binner(roi)
        proc.set_input(data_in)
        data_out = proc.process()
        numpy.testing.assert_array_equal(data_gold, data_out.array)

        data_out.fill(0)
        proc.process(out=data_out)
        numpy.testing.assert_array_equal(data_gold, data_out.array)

        # custom labels
        data_in = DataContainer(arr,False,['LABEL_A','LABEL_B','LABEL_C'])

        roi = {'LABEL_A':(None,None,2),'LABEL_B':(None,None,2),'LABEL_C':(None,None,2)}

        proc = Binner(roi)
        proc.set_input(data_in)
        data_out = proc.process()
        numpy.testing.assert_array_equal(data_gold, data_out.array)


    @unittest.skipUnless(has_tigre and has_nvidia, "TIGRE GPU not installed")
    def test_imagedata_full_tigre(self):
        """
        This test bins a reconstructed volume. It then uses that geometry as the reconstruction window and reconstructs again.

        This ensures the offsets are correctly set and the same window of data is output in both cases.
        """

        data = dataexample.SIMULATED_PARALLEL_BEAM_DATA.get()
        data.log(out=data)
        data*=-1

        recon =FBP(data).run(verbose=0)

        roi = {'vertical':(20,40,5),'horizontal_y':(70,100,3),'horizontal_x':(-80,-40,2)}
        binner = Binner(roi)

        binner.set_input(recon.geometry)
        ig_roi = binner.get_output()

        binner.set_input(recon)
        recon_binned = binner.get_output()

        self.assertEqual(ig_roi, recon_binned.geometry, msg="Binned geometries not equal")

        recon_roi =FBP(data, ig_roi).run(verbose=0)

        # not a very tight tolerance as binning and fbp at lower res are not identical operations.
        numpy.testing.assert_allclose(recon_roi.array, recon_binned.array, atol=5e-3)


    @unittest.skipUnless(has_astra and has_nvidia, "ASTRA GPU not installed")
    def test_aqdata_full_astra(self):
        """
        This test bins a sinogram. It then uses that geometry for the forward projection.

        This ensures the offsets are correctly set and the same window of data is output in both cases.
        """

        ag = dataexample.SIMULATED_PARALLEL_BEAM_DATA.get().geometry
        ag.set_labels(['vertical','angle','horizontal'])

        phantom = dataexample.SIMULATED_SPHERE_VOLUME.get()

        PO = AstraProjectionOperator(phantom.geometry, ag)
        fp_full = PO.direct(phantom)


        roi = {'angle':(25,26),'vertical':(5,62,2),'horizontal':(-75,0,2)}
        binner = Binner(roi)

        binner.set_input(ag)
        ag_roi = binner.get_output()

        binner.set_input(fp_full)
        fp_binned = binner.get_output()

        self.assertEqual(ag_roi, fp_binned.geometry, msg="Binned geometries not equal")

        PO = AstraProjectionOperator(phantom.geometry, ag_roi)
        fp_roi = PO.direct(phantom)

        # not a very tight tolerance as binning and fp at lower res are not identical operations.
        numpy.testing.assert_allclose(fp_roi.array, fp_binned.array, atol=0.06)


    @unittest.skipUnless(has_astra and has_nvidia, "ASTRA GPU not installed")
    def test_aqdata_full_origin_astra(self):
        """
        This test bins a sinogram. It then uses that geometry for the forward projection.

        This ensures the offsets are correctly set and the same window of data is output in both cases.
        """
        ag = dataexample.SIMULATED_PARALLEL_BEAM_DATA.get().geometry
        ag.set_labels(['vertical','angle','horizontal'])
        ag.config.panel.origin='top-right'

        phantom = dataexample.SIMULATED_SPHERE_VOLUME.get()

        PO = AstraProjectionOperator(phantom.geometry, ag)
        fp_full = PO.direct(phantom)

        roi = {'angle':(25,26),'vertical':(5,62,2),'horizontal':(-75,0,2)}
        binner = Binner(roi)

        binner.set_input(ag)
        ag_roi = binner.get_output()

        binner.set_input(fp_full)
        fp_binned = binner.get_output()

        self.assertEqual(ag_roi, fp_binned.geometry, msg="Binned geometries not equal")

        PO = AstraProjectionOperator(phantom.geometry, ag_roi)
        fp_roi = PO.direct(phantom)

        # not a very tight tolerance as binning and fp at lower res are not identical operations.
        numpy.testing.assert_allclose(fp_roi.array, fp_binned.array, atol=0.08)


    @unittest.skip
    @unittest.skipUnless(has_tigre and has_nvidia, "TIGRE GPU not installed")
    def test_aqdata_full_tigre(self):
        """
        This test slices a sinogram. It then uses that geometry for the forward projection.
        This ensures the offsets are correctly set and the same window of data is output in both cases.
        Tigre geometry bug means this does not pass.
        """

        ag = dataexample.SIMULATED_PARALLEL_BEAM_DATA.get().geometry

        phantom = dataexample.SIMULATED_SPHERE_VOLUME.get()

        PO = TigreProjectionOperator(phantom.geometry, ag)
        fp_full = PO.direct(phantom)


        roi = {'angle':(25,26),'vertical':(5,62,2),'horizontal':(-75,0,2)}
        binner = Binner(roi)

        binner.set_input(ag)
        ag_roi = binner.get_output()

        binner.set_input(fp_full)
        fp_binned = binner.get_output()

        self.assertEqual(ag_roi, fp_binned.geometry, msg="Binned geometries not equal")

        PO = TigreProjectionOperator(phantom.geometry, ag_roi)
        fp_roi = PO.direct(phantom)

        numpy.testing.assert_allclose(fp_roi.array, fp_binned.array, atol=0.06)


class TestSlicer(unittest.TestCase):

    def test_set_up_processor(self):
        ig = ImageGeometry(20,22,23,0.1,0.2,0.3,0.4,0.5,0.6,channels=24)
        data = ig.allocate('random')

        channel = range(0,10,3)
        vertical = range(0,8,2)
        horizontal_y = range(0,22,1)
        horizontal_x = range(0,4,4)

        roi = {'horizontal_y':horizontal_y,'horizontal_x':horizontal_x,'vertical':vertical,'channel':channel}
        proc = Slicer(roi)
        proc.set_input(data)
        proc._set_up()

        # check set values
        self.assertTrue(proc._shape_in == list(data.shape))

        shape_out =[
            len(channel),
            len(vertical),
            len(horizontal_y),
            len(horizontal_x),
        ]

        self.assertTrue(proc._shape_out_full == shape_out)
        self.assertTrue(proc._labels_in == ['channel','vertical','horizontal_y','horizontal_x'])
        numpy.testing.assert_array_equal(proc._processed_dims,[True,True,False,True])

        roi_ordered = [
            range(channel.start, shape_out[0] * channel.step, channel.step),
            range(vertical.start, shape_out[1] * vertical.step, vertical.step),
            range(horizontal_y.start, shape_out[2] * horizontal_y.step, horizontal_y.step),
            range(horizontal_x.start, shape_out[3] * horizontal_x.step, horizontal_x.step)
        ]

        self.assertTrue(proc._roi_ordered == roi_ordered)


    def test_process_acquisition_geometry_parallel2D(self):

        ag = AcquisitionGeometry.create_Parallel2D().set_angles(numpy.linspace(0,360,360,endpoint=False)).set_panel(128,0.1).set_channels(4)

        rois = [
                # same as input
                {'channel':(None,None,None),'angle':(None,None,None),'horizontal':(None,None,None)},

                # slice all
                {'channel':(None,None,4),'angle':(None,None,2),'horizontal':(None,None,16)},
        ]

        pix_end1 = ag.pixel_num_h -1
        pix_start2 = 0
        pix_end2 = 7 * 16 # last pixel index sliced multiplied by step size
        offset = ag.pixel_size_h*((pix_start2)-(pix_end1 - pix_end2 ))/2

        ag_gold = [
                ag.copy(),
                AcquisitionGeometry.create_Parallel2D(detector_position=[offset, 0.  ]).set_angles(numpy.linspace(0,360,180,endpoint=False)).set_panel(8,[1.6,0.1]).set_channels(1),
        ]

        for i, roi in enumerate(rois):
            proc = Slicer(roi=roi)
            proc.set_input(ag)
            ag_out = proc._process_acquisition_geometry()

            self.assertEqual(ag_gold[i], ag_out, msg="Slicing acquisition geometry with roi {0}. \nExpected:\n{1}\nGot\n{2}".format(i,ag_gold[i], ag_out))

    def test_process_acquisition_geometry_parallel3D(self):

        angles_full = numpy.linspace(0,360,360,endpoint=False)
        ag = AcquisitionGeometry.create_Parallel3D().set_angles(angles_full).set_panel([128,64],[0.1,0.2], origin='bottom-left').set_channels(4)

        rois = [
                # same as input
                {'channel':(None,None,None),'angle':(None,None,None),'vertical':(None,None,None),'horizontal':(None,None,None)},

                # slice all
                {'channel':(None,None,4),'angle':(None,None,2),'vertical':(None,None,8),'horizontal':(None,None,16)},

                # slice to single dimension
                {'vertical':(31,33,2)},

                # slice  asymmetrically
                {'vertical':(10,None,None),'horizontal':(None,-20,None)}
        ]

        #calculate offsets for geometry2
        pix_end_h1 = ag.pixel_num_h -1
        pix_start_h2 = 0
        pix_end_h2 = 7 * 16 # last pixel index sliced multiplied by step size
        ag2_offset_h = ag.pixel_size_h*((pix_start_h2)-(pix_end_h1-pix_end_h2))/2

        pix_end_v1 = ag.pixel_num_v -1
        pix_start_v2 = 0
        pix_end_v2 = 7 * 8 # last pixel index sliced multiplied by step size
        ag2_offset_v = ag.pixel_size_v*((pix_start_v2)-(pix_end_v1- pix_end_v2))/2

        #calculate offsets for geometry4
        ag4_offset_h = -ag.pixel_size_h*20/2
        ag4_offset_v = ag.pixel_size_v*10/2

        ag_gold = [
                ag.copy(),
                AcquisitionGeometry.create_Parallel3D(detector_position=[ag2_offset_h, 0, ag2_offset_v]).set_angles(numpy.linspace(0,360,180,endpoint=False)).set_panel([8,8],[1.6,1.6]).set_channels(1),
                AcquisitionGeometry.create_Parallel2D().set_angles(numpy.linspace(0,360,360,endpoint=False)).set_panel(128,[0.1,0.4]).set_channels(4),
                AcquisitionGeometry.create_Parallel3D(detector_position=[ag4_offset_h, 0, ag4_offset_v]).set_angles(angles_full).set_panel([108,54],[0.1,0.2]).set_channels(4)
        ]

        for i, roi in enumerate(rois):
            proc = Slicer(roi=roi)
            proc.set_input(ag)
            ag_out = proc._process_acquisition_geometry()

            self.assertEqual(ag_gold[i], ag_out, msg="Slicing acquisition geometry with roi {0}. \nExpected:\n{1}\nGot\n{2}".format(i,ag_gold[i], ag_out))

    def test_process_acquisition_geometry_parallel3D_origin(self):

        #tests the geometry output with a non-default origin choice

        angles_full = numpy.linspace(0,360,360,endpoint=False)
        ag = AcquisitionGeometry.create_Parallel3D().set_angles(angles_full).set_panel([128,64],[0.1,0.2], origin='top-right').set_channels(4)

        rois = [
                # same as input
                {'channel':(None,None,None),'angle':(None,None,None),'vertical':(None,None,None),'horizontal':(None,None,None)},

                # slice all
                {'channel':(None,None,4),'angle':(None,None,2),'vertical':(None,None,8),'horizontal':(None,None,16)},

                # slice to single dimension
                {'vertical':(31,33,2)},

                # slice  asymmetrically
                {'vertical':(10,None,None),'horizontal':(None,-20,None)}
        ]

        #calculate offsets for geometry2
        pix_end_h1 = ag.pixel_num_h -1
        pix_start_h2 = 0
        pix_end_h2 = 7 * 16 # last pixel index sliced multiplied by step size
        ag2_offset_h = -ag.pixel_size_h*((pix_start_h2)-(pix_end_h1-pix_end_h2))/2

        pix_end_v1 = ag.pixel_num_v -1
        pix_start_v2 = 0
        pix_end_v2 = 7 * 8 # last pixel index sliced multiplied by step size
        ag2_offset_v = -ag.pixel_size_v*((pix_start_v2)-(pix_end_v1- pix_end_v2))/2

        #calculate offsets for geometry4
        ag4_offset_h = ag.pixel_size_h*20/2
        ag4_offset_v = -ag.pixel_size_v*10/2

        ag_gold = [
                ag.copy(),
                AcquisitionGeometry.create_Parallel3D(detector_position=[ag2_offset_h, 0, ag2_offset_v]).set_angles(numpy.linspace(0,360,180,endpoint=False)).set_panel([8,8],[1.6,1.6], origin='top-right').set_channels(1),
                AcquisitionGeometry.create_Parallel2D().set_angles(numpy.linspace(0,360,360,endpoint=False)).set_panel(128,[0.1,0.4], origin='top-right').set_channels(4),
                AcquisitionGeometry.create_Parallel3D(detector_position=[ag4_offset_h, 0, ag4_offset_v]).set_angles(angles_full).set_panel([108,54],[0.1,0.2], origin='top-right').set_channels(4)
        ]

        for i, roi in enumerate(rois):
            proc = Slicer(roi=roi)
            proc.set_input(ag)
            ag_out = proc._process_acquisition_geometry()

            self.assertEqual(ag_gold[i], ag_out, msg="Slicing acquisition geometry with roi {0}. \nExpected:\n{1}\nGot\n{2}".format(i,ag_gold[i], ag_out))


    def test_process_acquisition_geometry_cone2D(self):

        ag = AcquisitionGeometry.create_Cone2D([0,-50],[0,50]).set_angles(numpy.linspace(0,360,360,endpoint=False)).set_panel(128,0.1).set_channels(4)

        rois = [
                # same as input
                {'channel':(None,None,None),'angle':(None,None,None),'horizontal':(None,None,None)},

                # slice all
                {'channel':(None,None,4),'angle':(None,None,2),'horizontal':(None,None,16)},
        ]

        pix_end1 = ag.pixel_num_h -1
        pix_start2 = 0
        pix_end2 = 7 * 16 # last pixel index sliced multiplied by step size
        offset = ag.pixel_size_h*((pix_start2)-(pix_end1-pix_end2) )/2

        ag_gold = [
                ag.copy(),
                AcquisitionGeometry.create_Cone2D([0,-50],[offset,50]).set_angles(numpy.linspace(0,360,180,endpoint=False)).set_panel(8,[1.6,0.1]).set_channels(1),
        ]

        for i, roi in enumerate(rois):
            proc = Slicer(roi=roi)
            proc.set_input(ag)
            ag_out = proc._process_acquisition_geometry()

            self.assertEqual(ag_gold[i], ag_out, msg="Slicing acquisition geometry with roi {0}. \nExpected:\n{1}\nGot\n{2}".format(i,ag_gold[i], ag_out))


    def test_process_acquisition_geometry_cone3D(self):

        ag = AcquisitionGeometry.create_Cone3D([0,-50,0],[0,50,0]).set_angles(numpy.linspace(0,360,360,endpoint=False)).set_panel([128,64],[0.1,0.2]).set_channels(4)

        rois = [
                # same as input
                {'channel':(None,None,None),'angle':(None,None,None),'vertical':(None,None,None),'horizontal':(None,None,None)},

                # slice all
                {'channel':(None,None,4),'angle':(None,None,2),'vertical':(None,None,8),'horizontal':(None,None,16)},

                # shift detector with crop
                {'vertical':(32,64,2)},

                # slice to single dimension
                {'vertical':(32,34,2)},

        ]

        # roi1
        pix_end_h1 = ag.pixel_num_h -1
        pix_start_h2 = 0
        pix_end_h2 = 7 * 16 # last pixel index sliced multiplied by step size
        offset_h = ag.pixel_size_h*((pix_start_h2)-(pix_end_h1-pix_end_h2))/2

        pix_end_v1 = ag.pixel_num_v -1
        pix_start_v2 = 0
        pix_end_v2 = 7 * 8 # last pixel index sliced multiplied by step size
        offset_v = ag.pixel_size_v*((pix_start_v2)-(pix_end_v1-pix_end_v2) )/2

        #roi2
        vert_range = range(32,min(65,ag.pixel_num_v),2)
        pix_end_v1 = ag.pixel_num_v -1
        pix_start_v2 = 32
        pix_end_v2 = 15 * 2 +  pix_start_v2 # last pixel index sliced multiplied by step size
        offset_v2 = ag.pixel_size_v*((pix_start_v2)-(pix_end_v1-pix_end_v2))/2

        ag_gold = [
                ag.copy(),
                AcquisitionGeometry.create_Cone3D([0,-50,0],[offset_h,50,offset_v]).set_angles(numpy.linspace(0,360,180,endpoint=False)).set_panel([8,8],[1.6,1.6]).set_channels(1),
                AcquisitionGeometry.create_Cone3D([0,-50,0],[0,50,offset_v2]).set_angles(numpy.linspace(0,360,360,endpoint=False)).set_panel([128,16],[0.1,0.4]).set_channels(4),
                AcquisitionGeometry.create_Cone2D([0,-50],[0,50]).set_angles(numpy.linspace(0,360,360,endpoint=False)).set_panel(128,[0.1,0.4]).set_channels(4),
        ]

        for i, roi in enumerate(rois):
            proc = Slicer(roi=roi)
            proc.set_input(ag)
            ag_out = proc._process_acquisition_geometry()

            self.assertEqual(ag_gold[i], ag_out, msg="Slicing acquisition geometry with roi {0}. \nExpected:\n{1}\nGot\n{2}".format(i,ag_gold[i], ag_out))


    def test_process_image_geometry(self):

        ig_in = ImageGeometry(8,16,28,0.1,0.2,0.3,channels=4)

        rois = [
                # same as input
                {'channel':(None,None,None),'vertical':(None,None,None),'horizontal_x':(None,None,None),'horizontal_y':(None,None,None)},

                # slice all
                {'channel':(None,None,3),'vertical':(None,None,7),'horizontal_x':(None,None,4),'horizontal_y':(None,None,5)},

                # crop and slice
                {'channel':(1,None,2),'vertical':(4,-8,4),'horizontal_x':(1,7,2),'horizontal_y':(4,-8,2)},

                # slice to single dimension
                {'channel':(None,None,4),'vertical':(None,None,28),'horizontal_x':(None,None,4),'horizontal_y':(None,None,16)},

                 # slice to single element
                {'channel':(None,None,4),'vertical':(None,None,28),'horizontal_x':(None, None,8),'horizontal_y':(None,None,16)},
        ]

        offset_x =0.1*(8-1-1*4)/2
        offset_y =0.2*(16-1-3 * 5)/2
        offset_z =0.3*(28-1-3 * 7)/2

        ig_gold = [ ImageGeometry(8,16,28,0.1,0.2,0.3,channels=4),
                    ImageGeometry(2,4,4,0.4,1.0,2.1,center_x=-offset_x,center_y=-offset_y,center_z=-offset_z,channels=2),
                    ImageGeometry(3,2,4,0.2,0.4,1.2,center_x=-0.05,center_y=-0.5,center_z=-1.05,channels=2),
                    VectorGeometry(2, dimension_labels='horizontal_x'),
                    None
        ]

        #channel spacing isn't an initialisation argument
        ig_gold[1].channel_spacing=3
        ig_gold[2].channel_spacing=2
        ig_gold[3].channel_spacing=4


        for i, roi in enumerate(rois):
            proc = Slicer(roi=roi)
            proc.set_input(ig_in)
            ig_out = proc._process_image_geometry()
            self.assertEqual(ig_gold[i], ig_out, msg="Slicer image geometry with roi {0}. \nExpected:\n{1}\nGot\n{2}".format(i,ig_gold[i], ig_out))

        with self.assertRaises(ValueError):
            roi = {'wrong label':(None,None,None)}
            proc = Slicer(roi=roi)
            proc.set_input(ig_in)
            ig_out = proc._process_image_geometry(ig_in)


        # slicing/cropping offsets geometry
        ig_in = ImageGeometry(128,128,128,16,16,16,80,240,-160)
        ig_gold = ImageGeometry(11,11,11,48,48,48,-184,-24,-424)

        roi = {'vertical':(32,64,3),'horizontal_x':(32,64,3),'horizontal_y':(32,64,3)}
        proc = Slicer(roi)
        proc.set_input(ig_in)
        ig_out = proc.get_output()

        self.assertEqual(ig_gold, ig_out, msg="Slicing image geometry with offset roi failed. \nExpected:\n{0}\nGot\n{1}".format(ig_gold, ig_out))


    def test_slice_image_data(self):

        ig = ImageGeometry(4,6,8,0.1,0.2,0.3,0.4,0.5,0.6,channels=10)
        data = ig.allocate('random')

        channel = range(0,10,2)
        vertical = range(0,8,2)
        horizontal_y = range(0,6,2)
        horizontal_x = range(0,4,2)

        roi = {'channel':channel,'vertical':vertical,'horizontal_x':horizontal_x,'horizontal_y':horizontal_y}
        proc = Slicer(roi)
        proc.set_input(data)
        sliced_data = proc.get_output()

        ig_out = ImageGeometry(2,3,4,0.2,0.4,0.6,0.4-0.5*0.1,0.5-0.5*0.2,0.6-0.5*0.3,channels=5)
        ig_out.channel_spacing = 2

        sliced_by_hand = ig_out.allocate(None)


        sliced_by_hand.fill( data.array[(
            slice(channel.start,channel.stop,channel.step),
            slice(vertical.start,vertical.stop,vertical.step),
            slice(horizontal_y.start,horizontal_y.stop,horizontal_y.step),
            slice(horizontal_x.start,horizontal_x.stop,horizontal_x.step))]
            )

        numpy.testing.assert_allclose(sliced_data.array, sliced_by_hand.array,atol=0.003)
        self.assertEqual(sliced_data.geometry, sliced_by_hand.geometry)


        #test with `out`
        sliced_data.fill(0)
        proc.get_output(out=sliced_data)
        numpy.testing.assert_allclose(sliced_data.array, sliced_by_hand.array,atol=0.003)
        self.assertEqual(sliced_data.geometry, sliced_by_hand.geometry)



    def test_slice_acquisition_data(self):

        ag = AcquisitionGeometry.create_Cone3D([0,-50,0],[0,50,0]).set_angles(numpy.linspace(0,360,8,endpoint=False)).set_panel([4,6],[0.1,0.2]).set_channels(10)
        data = ag.allocate('random')

        channel = range(0,10,2)
        angle = range(0,8,2)
        vertical = range(0,6,2)
        horizontal = range(0,4,2)

        roi = {'channel':channel,'vertical':vertical,'horizontal':horizontal,'angle':angle}
        proc = Slicer(roi)
        proc.set_input(data)
        sliced_data = proc.get_output()

        pix_end_h1 = ag.pixel_num_h -1
        pix_start_h2 = 0
        pix_end_h2 = 1 * 2 # last pixel index sliced multiplied by step size
        offset_h = ag.pixel_size_h*((pix_start_h2)-(pix_end_h1-pix_end_h2))/2

        pix_end_v1 = ag.pixel_num_v -1
        pix_start_v2 = 0
        pix_end_v2 = 2 * 2 # last pixel index sliced multiplied by step size
        offset_v = ag.pixel_size_v*((pix_start_v2)-(pix_end_v1-pix_end_v2))/2

        ag_out = AcquisitionGeometry.create_Cone3D([0,-50,0],[offset_h,50,offset_v]).set_angles(numpy.linspace(0,360,4,endpoint=False)).set_panel([2,3],[0.2,0.4]).set_channels(5)
        sliced_by_hand = ag_out.allocate(None)

        sliced_by_hand.fill( data.array[(
            slice(channel.start,channel.stop,channel.step),
            slice(angle.start,angle.stop,angle.step),
            slice(vertical.start,vertical.stop,vertical.step),
            slice(horizontal.start,horizontal.stop,horizontal.step))]
            )

        numpy.testing.assert_allclose(sliced_data.array, sliced_by_hand.array,atol=0.003)
        self.assertEqual(sliced_data.geometry, sliced_by_hand.geometry,msg="Expected:\n{0}\nGot\n{1}".format(sliced_by_hand.geometry, sliced_data.geometry))


        #test with `out`
        sliced_data.fill(0)
        proc.get_output(out=sliced_data)
        numpy.testing.assert_allclose(sliced_data.array, sliced_by_hand.array,atol=0.003)
        self.assertEqual(sliced_data.geometry, sliced_by_hand.geometry,msg="Expected:\n{0}\nGot\n{1}".format(sliced_by_hand.geometry, sliced_data.geometry))


    @unittest.skipUnless(has_tigre and has_nvidia, "TIGRE GPU not installed")
    def test_imagedata_full_tigre(self):
        """
        This test slices a reconstructed volume. It then uses that geometry as the reconstruction window and reconstructs again.

        This ensures the offsets are correctly set and the same window of data is output in both cases.
        """

        data = dataexample.SIMULATED_PARALLEL_BEAM_DATA.get()
        data.log(out=data)
        data*=-1

        recon =FBP(data).run(verbose=0)

        roi = {'vertical':(20,40,5),'horizontal_y':(70,100,3),'horizontal_x':(-80,-40,2)}
        slicer = Slicer(roi)

        slicer.set_input(recon.geometry)
        ig_roi = slicer.get_output()

        slicer.set_input(recon)
        recon_sliced = slicer.get_output()

        self.assertEqual(ig_roi, recon_sliced.geometry, msg="Sliced geometries not equal")

        recon_roi =FBP(data, ig_roi).run(verbose=0)

        numpy.testing.assert_allclose(recon_roi.array, recon_sliced.array, atol=5e-6)


    @unittest.skipUnless(has_astra and has_nvidia, "ASTRA GPU not installed")
    def test_aqdata_full_astra(self):
        """
        This test slices a sinogram. It then uses that geometry for the forward projection.

        This ensures the offsets are correctly set and the same window of data is output in both cases.
        """

        ag = dataexample.SIMULATED_PARALLEL_BEAM_DATA.get().geometry
        ag.set_labels(['vertical','angle','horizontal'])

        phantom = dataexample.SIMULATED_SPHERE_VOLUME.get()

        PO = AstraProjectionOperator(phantom.geometry, ag)
        fp_full = PO.direct(phantom)


        roi = {'angle':(25,30,2),'vertical':(5,50,2),'horizontal':(-50,0,2)}
        slicer = Slicer(roi)

        slicer.set_input(ag)
        ag_roi = slicer.get_output()

        slicer.set_input(fp_full)
        fp_sliced = slicer.get_output()

        numpy.testing.assert_allclose(fp_sliced.array, fp_full.array[5:50:2,25:30:2,-50::2])

        self.assertEqual(ag_roi, fp_sliced.geometry, msg="Sliced geometries not equal")

        PO = AstraProjectionOperator(phantom.geometry, ag_roi)
        fp_roi = PO.direct(phantom)

        numpy.testing.assert_allclose(fp_roi.array, fp_sliced.array, 1e-4)


    @unittest.skipUnless(has_astra and has_nvidia, "ASTRA GPU not installed")
    def test_aqdata_full_origin_astra(self):
        """
        This test slices a sinogram. It then uses that geometry for the forward projection.

        This ensures the offsets are correctly set and the same window of data is output in both cases.
        """

        ag = dataexample.SIMULATED_PARALLEL_BEAM_DATA.get().geometry
        ag.set_labels(['vertical','angle','horizontal'])
        ag.config.panel.origin='top-right'

        phantom = dataexample.SIMULATED_SPHERE_VOLUME.get()

        PO = AstraProjectionOperator(phantom.geometry, ag)
        fp_full = PO.direct(phantom)

        roi = {'angle':(25,30,2),'vertical':(5,50,2),'horizontal':(-50,0,2)}
        slicer = Slicer(roi)

        slicer.set_input(ag)
        ag_roi = slicer.get_output()

        slicer.set_input(fp_full)
        fp_sliced = slicer.get_output()

        numpy.testing.assert_allclose(fp_sliced.array, fp_full.array[5:50:2,25:30:2,-50::2])

        self.assertEqual(ag_roi, fp_sliced.geometry, msg="Sliced geometries not equal")

        PO = AstraProjectionOperator(phantom.geometry, ag_roi)
        fp_roi = PO.direct(phantom)
        numpy.testing.assert_allclose(fp_roi.array, fp_sliced.array, 1e-4)


    @unittest.skip
    @unittest.skipUnless(has_tigre and has_nvidia, "TIGRE GPU not installed")
    def test_aqdata_full_tigre(self):
        """
        This test slices a sinogram. It then uses that geometry for the forward projection.

        This ensures the offsets are correctly set and the same window of data is output in both cases.

        Tigre geometry bug means this does not pass.
        """

        ag = dataexample.SIMULATED_PARALLEL_BEAM_DATA.get().geometry

        phantom = dataexample.SIMULATED_SPHERE_VOLUME.get()

        PO = TigreProjectionOperator(phantom.geometry, ag)
        fp_full = PO.direct(phantom)


        roi = {'angle':(25,30,2),'vertical':(5,50,2),'horizontal':(-50,0,2)}
        slicer = Slicer(roi)

        slicer.set_input(ag)
        ag_roi = slicer.get_output()

        slicer.set_input(fp_full)
        fp_sliced = slicer.get_output()

        numpy.testing.assert_allclose(fp_sliced.array, fp_full.array[25:30:2,5:50:2,-50::2])

        self.assertEqual(ag_roi, fp_sliced.geometry, msg="Sliced geometries not equal")

        PO = TigreProjectionOperator(phantom.geometry, ag_roi)
        fp_roi = PO.direct(phantom)

        numpy.testing.assert_allclose(fp_roi.array, fp_sliced.array, 1e-4)


    def test_process_acquisition(self):

        arr=numpy.arange(24,dtype=numpy.float32).reshape(2,3,4)
        geometry = AcquisitionGeometry.create_Parallel3D().set_angles([0,90]).set_panel([4,3])
        data_in = AcquisitionData(arr, False, geometry)

        roi = {'vertical':(None,None,2),'angle':(None,None,2),'horizontal':(None,None,2)}
        proc = Slicer(roi)

        geometry_gold = AcquisitionGeometry.create_Parallel3D(detector_position=[-0.5,  0. ,  0. ]).set_angles([0]).set_panel([2,2],[2,2])
        data_gold = numpy.squeeze(data_in.array[::2,::2,::2])

        proc.set_input(data_in.geometry)
        geometry_out = proc.process()
        self.assertEqual(geometry_out, geometry_gold,
        msg="Slicer failed with geometry mismatch. Got:\n{0}\nExpected:\n{1}".format(geometry_out, geometry_gold))

        proc.set_input(data_in)
        data_out = proc.process()

        numpy.testing.assert_array_equal(data_gold, data_out.array)
        self.assertEqual(data_out.geometry, geometry_gold,
        msg="Slicer failed with geometry mismatch. Got:\n{0}\nExpected:\n{1}".format(data_out.geometry, geometry_gold))

        data_out.fill(0)
        proc.process(out=data_out)

        numpy.testing.assert_array_equal(data_gold, data_out.array)
        self.assertEqual(data_out.geometry, geometry_gold,
        msg="Slicer failed with geometry mismatch. Got:\n{0}\nExpected:\n{1}".format(data_out.geometry, geometry_gold))


    def test_process_image(self):

        arr=numpy.arange(24,dtype=numpy.float32).reshape(2,3,4)
        geometry = ImageGeometry(4,3,2)
        data_in = ImageData(arr, False, geometry)

        roi = {'vertical':(None,None,2),'horizontal_y':(None,None,2),'horizontal_x':(None,None,2)}
        proc = Slicer(roi)

        geometry_gold = ImageGeometry(2,2,1, 2,2,2, -0.5,0, -0.5)
        data_gold = numpy.squeeze(data_in.array[::2,::2,::2])

        proc.set_input(data_in.geometry)
        geometry_out = proc.process()
        self.assertEqual(geometry_out, geometry_gold,
        msg="Slicer failed with geometry mismatch. Got:\n{0}\nExpected:\n{1}".format(geometry_out, geometry_gold))

        proc.set_input(data_in)
        data_out = proc.process()

        numpy.testing.assert_array_equal(data_gold, data_out.array)
        self.assertEqual(data_out.geometry, geometry_gold,
        msg="Slicer failed with geometry mismatch. Got:\n{0}\nExpected:\n{1}".format(data_out.geometry, geometry_gold))

        data_out.fill(0)
        proc.process(out=data_out)

        numpy.testing.assert_array_equal(data_gold, data_out.array)
        self.assertEqual(data_out.geometry, geometry_gold,
        msg="Slicer failed with geometry mismatch. Got:\n{0}\nExpected:\n{1}".format(data_out.geometry, geometry_gold))


    def test_process_data_container(self):

        arr=numpy.arange(24,dtype=numpy.float32).reshape(2,3,4)
        data_in = DataContainer(arr,False)

        #default labels
        roi = {'dimension_00':(None,None,2),'dimension_01':(None,None,2),'dimension_02':(None,None,2)}

        data_gold = numpy.squeeze(data_in.array[::2,::2,::2])
        proc = Slicer(roi)
        proc.set_input(data_in)
        data_out = proc.process()
        numpy.testing.assert_array_equal(data_gold, data_out.array)

        data_out.fill(0)
        proc.process(out=data_out)
        numpy.testing.assert_array_equal(data_gold, data_out.array)

        # custom labels
        data_in = DataContainer(arr,False,['LABEL_A','LABEL_B','LABEL_C'])

        roi = {'LABEL_A':(None,None,2),'LABEL_B':(None,None,2),'LABEL_C':(None,None,2)}

        proc = Slicer(roi)
        proc.set_input(data_in)
        data_out = proc.process()
        numpy.testing.assert_array_equal(data_gold, data_out.array)

class TestCofR_xcorrelation(unittest.TestCase):
    def setUp(self):
        data_raw = dataexample.SYNCHROTRON_PARALLEL_BEAM_DATA.get()
        self.data_DLS = data_raw.log()
        self.data_DLS *= -1

        self.angles_list = [numpy.array([590, 0, 2, -310.5, 1]),
                       numpy.array([0.5, 10, 20, 180, 1]),
                       numpy.array([-360,-300, -240, -180.5, 0]),
                       numpy.array([-0.5, -90, -100, -179.5, 1])]
        
        ag = AcquisitionGeometry.create_Parallel3D().set_angles(self.angles_list[0]).set_panel((2,2))
        ad = ag.allocate()
        ad.fill(numpy.ones([len(self.angles_list[0]), 2, 2]))
        self.data_test = ad

    def test_CofR_xcorrelation_init(self):
        # test default values are set
        processor = CofR_xcorrelation()
        self.assertEqual(processor.slice_index, 'centre')
        self.assertEqual(processor.projection_index, 0)
        self.assertEqual(processor.ang_tol, 0.1)

        # test non-default values are set
        processor = CofR_xcorrelation(11, 12, 13)
        self.assertEqual(processor.slice_index, 11)
        self.assertEqual(processor.projection_index, 12)
        self.assertEqual(processor.ang_tol, 13)

    def test_CofR_xcorrelation_check_input(self):
        
        # test default values
        processor = CofR_xcorrelation()
        processor.set_input(self.data_DLS)
        
        # test there is no error when slice_index is specified with different values in range
        slice_indices = [0, self.data_DLS.get_dimension_size('vertical')-1]
        for slice_index in slice_indices:
            processor = CofR_xcorrelation(slice_index=slice_index)
            processor.check_input(self.data_DLS)

        # test there is an error when slice index is specified with an un-recognised string, numbers out of range, or list
        slice_indices = ['a', -10, self.data_DLS.get_dimension_size('vertical'), [0,1]]
        for slice_index in slice_indices:
            with self.assertRaises(ValueError):
                processor = CofR_xcorrelation(slice_index=slice_index)
                processor.check_input(self.data_DLS)
        
        # test an error is raised passing string or out of range indices to projection index 
        projection_indices = ['a', [0, 'b'], -1, [self.data_DLS.get_dimension_size('angle'), 0]]
        for projection_index in projection_indices:
            with self.assertRaises(ValueError):
                processor = CofR_xcorrelation(projection_index=projection_index)
                processor.check_input(self.data_DLS)

        # test there is no error when an angle can be found 180 degrees +/- tolerance from the projection_index,
        processor = CofR_xcorrelation(projection_index=0, ang_tol=1)
        for angles in self.angles_list:
            self.data_test.geometry.set_angles(angles)
            processor.check_input(self.data_test)
        
        # test there is an error when no angle can be found 180 degrees +/- tolerance from the projection_index  
        processor = CofR_xcorrelation(projection_index=0, ang_tol=0.1)
        for angles in self.angles_list:
            self.data_test.geometry.set_angles(angles)
            with self.assertRaises(ValueError):
                processor.check_input(self.data_test)

        # test there is no error when projection indices are specified as list 180 degrees apart within tolerance
        processor = CofR_xcorrelation(projection_index=[0,3], ang_tol=1)
        for angles in self.angles_list:
            self.data_test.geometry.set_angles(angles)
            processor.check_input(self.data_test)

        # test there is no error when projection indices are specified as tuple 180 degrees apart within tolerance
        processor = CofR_xcorrelation(projection_index=(0,3), ang_tol=1)
        for angles in self.angles_list:
            self.data_test.geometry.set_angles(angles)
            processor.check_input(self.data_test)

        # test there is an error when projection indices are specified as >180 degrees apart within tolerance
        processor = CofR_xcorrelation(projection_index=[0,1], ang_tol=1)
        for angles in self.angles_list:
            self.data_test.geometry.set_angles(angles)
            with self.assertRaises(ValueError):
                processor.check_input(self.data_test)

        # test there is an error when more than 2 projection indices are specified
        processor = CofR_xcorrelation(projection_index=[0,3,1], ang_tol=1)
        for angles in self.angles_list:
            self.data_test.geometry.set_angles(angles)
            with self.assertRaises(ValueError):
                processor.check_input(self.data_test)

    def test_CofR_xcorrelation_return_180_index(self):
        # test finding angle 180 degrees apart to correlate with
        for angles in self.angles_list:
            index_180 = CofR_xcorrelation._return_180_index(angles, 0)
            self.assertEqual(angles[3], angles[index_180])

    def test_CofR_xcorrelation_process(self):
        # test processor returns expected output with DLS data
        processor = CofR_xcorrelation(projection_index=0, ang_tol=1)
        processor.set_input(self.data_DLS)
        data_out = processor.process()
        self.assertAlmostEqual(6.33, data_out.geometry.config.system.rotation_axis.position[0],places=2) 
        
        # test processor returns expected output with DLS data using out
        data = self.data_DLS
        processor = CofR_xcorrelation(projection_index=0, ang_tol=1)
        processor.set_input(data)
        processor.process(out = data)
        self.assertAlmostEqual(6.33, data.geometry.config.system.rotation_axis.position[0],places=2) 

        # test processor returns expected (but less accurate) output with DLS data with limited angles
        data_limited = Slicer(roi={'angle': ((abs(self.data_DLS.geometry.angles+86)).argmin(), (abs(self.data_DLS.geometry.angles-92)).argmin(), 1)})(self.data_DLS)
        processor = CofR_xcorrelation(slice_index = 'centre', projection_index = 0, ang_tol=5)
        processor.set_input(data_limited) 
        processor.get_output(out=data_limited)
        self.assertAlmostEqual(6.33, data_limited.geometry.config.system.rotation_axis.position[0],places=0) 

        # test there is an error when the target angle is not within tolerance
        processor = CentreOfRotationCorrector.xcorrelation(slice_index = 'centre', projection_index = 0, ang_tol=1)
        with self.assertRaises(ValueError):
            processor.set_input(data_limited)           
    
class TestCentreOfRotation_parallel(unittest.TestCase):

    def setUp(self):
        data_raw = dataexample.SYNCHROTRON_PARALLEL_BEAM_DATA.get()
        self.data_DLS = data_raw.log()
        self.data_DLS *= -1

    def test_CofR_xcorrelation(self):      

        corr = CentreOfRotationCorrector.xcorrelation(slice_index='centre', projection_index=0, ang_tol=0.1)
        corr.set_input(self.data_DLS)
        ad_out = corr.get_output()
        self.assertAlmostEqual(6.33, ad_out.geometry.config.system.rotation_axis.position[0],places=2)

        corr = CentreOfRotationCorrector.xcorrelation(slice_index=67, projection_index=0, ang_tol=0.1)
        corr.set_input(self.data_DLS)
        ad_out = corr.get_output()
        self.assertAlmostEqual(6.33, ad_out.geometry.config.system.rotation_axis.position[0],places=2)

        
    @unittest.skipUnless(has_astra and has_nvidia, "ASTRA GPU not installed")
    def test_CofR_image_sharpness_astra(self):

        corr = CentreOfRotationCorrector.image_sharpness(search_range=20, backend='astra')
        corr.set_input(self.data_DLS)
        ad_out = corr.get_output()
        self.assertAlmostEqual(6.33, ad_out.geometry.config.system.rotation_axis.position[0],places=1)


    @unittest.skipUnless(False, "TIGRE not installed")
    def skiptest_test_CofR_image_sharpness_tigre(self): #currently not avaliable for parallel beam
        corr = CentreOfRotationCorrector.image_sharpness(search_range=20, backend='tigre')
        corr.set_input(self.data_DLS)
        ad_out = corr.get_output()
        self.assertAlmostEqual(6.33, ad_out.geometry.config.system.rotation_axis.position[0],places=2)

    def test_CenterOfRotationCorrector(self):
        corr = CentreOfRotationCorrector.xcorrelation(slice_index='centre', projection_index=0, ang_tol=0.1)
        corr.set_input(self.data_DLS)
        ad_out = corr.get_output()
        self.assertAlmostEqual(6.33, ad_out.geometry.config.system.rotation_axis.position[0],places=2)

        corr = CentreOfRotationCorrector.xcorrelation(slice_index=67, projection_index=0, ang_tol=0.1)
        corr.set_input(self.data_DLS)
        ad_out = corr.get_output()
        self.assertAlmostEqual(6.33, ad_out.geometry.config.system.rotation_axis.position[0],places=2)


class TestCentreOfRotation_conebeam(unittest.TestCase):

    def setUp(self):
        angles = numpy.linspace(0, 360, 180, endpoint=False)

        ag_orig = AcquisitionGeometry.create_Cone2D([0,-100],[0,100])\
            .set_panel(64,0.2)\
            .set_angles(angles)\
            .set_labels(['angle', 'horizontal'])

        ig = ag_orig.get_ImageGeometry()
        phantom = TomoPhantom.get_ImageData(12, ig)

        if has_tigre:
            Op = TigreProjectionOperator(ig, ag_orig, direct_method='Siddon')
        else:
            Op = AstraProjectionOperator(ig, ag_orig)

        self.data_0 = Op.direct(phantom)

        ag_offset = AcquisitionGeometry.create_Cone2D([0,-100],[0,100],rotation_axis_position=(-0.150,0))\
            .set_panel(64,0.2)\
            .set_angles(angles)\
            .set_labels(['angle', 'horizontal'])

        if has_tigre:
            Op = TigreProjectionOperator(ig, ag_offset, direct_method='Siddon')
        else:
            Op = AstraProjectionOperator(ig, ag_offset)

        self.data_offset = Op.direct(phantom)
        self.data_offset.geometry = ag_orig

    @unittest.skipUnless(has_tomophantom and has_astra and has_nvidia, "Tomophantom or ASTRA GPU not installed")
    def test_CofR_image_sharpness_astra(self):
        corr = CentreOfRotationCorrector.image_sharpness(backend='astra')
        ad_out = corr(self.data_0)
        self.assertAlmostEqual(0.000, ad_out.geometry.config.system.rotation_axis.position[0],places=3)

        corr = CentreOfRotationCorrector.image_sharpness(backend='astra')
        ad_out = corr(self.data_offset)
        self.assertAlmostEqual(-0.150, ad_out.geometry.config.system.rotation_axis.position[0],places=3)

    @unittest.skipUnless(has_tomophantom and has_tigre and has_nvidia, "Tomophantom or TIGRE GPU not installed")
    def test_CofR_image_sharpness_tigre(self): #currently not avaliable for parallel beam
        corr = CentreOfRotationCorrector.image_sharpness(backend='tigre')
        ad_out = corr(self.data_0)
        self.assertAlmostEqual(0.000, ad_out.geometry.config.system.rotation_axis.position[0],places=3)

        corr = CentreOfRotationCorrector.image_sharpness(backend='tigre')
        ad_out = corr(self.data_offset)
        self.assertAlmostEqual(-0.150, ad_out.geometry.config.system.rotation_axis.position[0],places=3)



class TestPadder(unittest.TestCase):
    
    def setUp(self):

        self.ag = AcquisitionGeometry.create_Parallel3D(detector_position=[-0.1, 0.,-0.2]).set_angles([0,90,180,270]).set_panel([16,16],[0.1,0.1]).set_channels(4)
        self.ag_pad_width = {'channel':(1,2),'vertical':(3,4),'horizontal':(5,6)}
        self.ag_padded = AcquisitionGeometry.create_Parallel3D(detector_position=[-0.05, 0., -0.15]).set_angles([0,90,180,270]).set_panel([27,23],[0.1,0.1]).set_channels(7)

        self.ag2 = AcquisitionGeometry.create_Parallel3D(detector_position=[-0.1, 0.,-0.2]).set_angles([0,90,180,270]).set_panel([16,16],[0.1,0.1],origin='top-right').set_channels(4)
        self.ag2_padded = AcquisitionGeometry.create_Parallel3D(detector_position=[-0.15, 0., -0.25]).set_angles([0,90,180,270]).set_panel([27,23],[0.1,0.1],origin='top-right').set_channels(7)

        self.ig = ImageGeometry(5,4,3,center_x=0.5,center_y=1,center_z=-0.5,channels=2)
        self.ig_pad_width = {'channel':(1,2),'vertical':(3,2),'horizontal_x':(2,1), 'horizontal_y':(2,3)}
        self.ig_padded = ImageGeometry(8,9,8,center_x=0,center_y=1.5,center_z=-1, channels=5)


        arr_in = numpy.arange(9, dtype=numpy.float32).reshape(3,3)
        ig = ImageGeometry(3,3)
        self.data_test = ImageData(arr_in, True, ig)


    def test_set_up(self):

        ig = ImageGeometry(20,22,23,0.1,0.2,0.3,0.4,0.5,0.6,channels=24)
        data = ig.allocate('random')
        dim_order = ['channel','vertical','horizontal_y','horizontal_x']

        pad_width = {'horizontal_x':(3,4),'vertical':(5,6),'channel':(7,8)}
        pad_values= {'horizontal_x':(0.3,0.4),'vertical':(0.5,0.6),'channel':(0.7,0.8)}


        # check inputs
        proc = Padder('constant', pad_width=2, pad_values=0.1)
        proc.set_input(data)
        proc._set_up()
        self.assertListEqual(list(data.dimension_labels), proc._labels_in)
        self.assertListEqual(list(data.shape), proc._shape_in)

        #expected outputs
        gold_width_default = [(0,0),(2,2),(2,2),(2,2)]
        gold_value_default = [(0,0),(0.1,0.1),(0.1,0.1),(0.1,0.1)]
        gold_processed_dims_default = [0,1,1,1]
        gold_shape_out_default = numpy.array(data.shape) + [0,4,4,4]

        gold_width_tuple = [(0,0),(1,2),(1,2),(1,2)]
        gold_value_tuple = [(0,0),(0.1,0.2),(0.1,0.2),(0.1,0.2)]
        gold_shape_out_tuple = numpy.array(data.shape) + [0,3,3,3]

        gold_width_dict = [pad_width.get(x,(0,0)) for x in dim_order]
        gold_value_dict = [pad_values.get(x,(0,0)) for x in dim_order]
        gold_processed_dims_dict = [1,1,0,1]
        gold_shape_out_dict = numpy.array(data.shape) + [7+8,5+6,0,3+4]

        # check pad_width set-up
        proc = Padder('constant', pad_width=2, pad_values=0.1)
        proc.set_input(data)
        proc._set_up()
        self.assertListEqual(gold_width_default, proc._pad_width_param)
        self.assertListEqual(gold_value_default, proc._pad_values_param)
        self.assertListEqual(gold_processed_dims_default, proc._processed_dims)
        numpy.testing.assert_array_equal(gold_shape_out_default, proc._shape_out)

        proc = Padder('constant', pad_width=(1,2), pad_values=0.1)
        proc.set_input(data)
        proc._set_up()
        self.assertListEqual(gold_width_tuple, proc._pad_width_param)
        self.assertListEqual(gold_value_default, proc._pad_values_param)
        self.assertListEqual(gold_processed_dims_default, proc._processed_dims)
        numpy.testing.assert_array_equal(gold_shape_out_tuple, proc._shape_out)

        proc = Padder('constant', pad_width=pad_width, pad_values=0.1)
        proc.set_input(data)
        proc._set_up()
        gold_value_dict_custom = [(0,0) if x == (0,0) else (0.1,0.1)  for x in gold_width_dict]
        self.assertListEqual(gold_width_dict, proc._pad_width_param)
        self.assertListEqual(gold_value_dict_custom, proc._pad_values_param)
        self.assertListEqual(gold_processed_dims_dict, proc._processed_dims)
        numpy.testing.assert_array_equal(gold_shape_out_dict, proc._shape_out)

        # check pad_value set-up
        proc = Padder('constant', pad_width=2, pad_values=(0.1,0.2))
        proc.set_input(data)
        proc._set_up()
        self.assertListEqual(gold_width_default, proc._pad_width_param)
        self.assertListEqual(gold_value_tuple, proc._pad_values_param)
        self.assertListEqual(gold_processed_dims_default, proc._processed_dims)
        numpy.testing.assert_array_equal(gold_shape_out_default, proc._shape_out)

        proc = Padder('constant', pad_width=2, pad_values=pad_values)
        proc.set_input(data)
        proc._set_up()
        gold_width_dict_custom = [(0,0) if x == (0,0) else (2,2)  for x in gold_value_dict]
        gold_shape_out_dict_custom = numpy.array(data.shape) + [4,4,0,4]
        self.assertListEqual(gold_width_dict_custom, proc._pad_width_param)
        self.assertListEqual(gold_value_dict, proc._pad_values_param)
        self.assertListEqual(gold_processed_dims_dict, proc._processed_dims)
        numpy.testing.assert_array_equal(gold_shape_out_dict_custom, proc._shape_out)

        proc = Padder('constant', pad_width=pad_width, pad_values=(0.1,0.2))
        proc.set_input(data)
        proc._set_up()
        gold_value_dictionary_custom = [(0,0) if x == (0,0) else (0.1,0.2)  for x in gold_width_dict]
        self.assertListEqual(gold_width_dict, proc._pad_width_param)
        self.assertListEqual(gold_value_dictionary_custom, proc._pad_values_param)
        self.assertListEqual(gold_processed_dims_dict, proc._processed_dims)
        numpy.testing.assert_array_equal(gold_shape_out_dict, proc._shape_out)

        proc = Padder('constant', pad_width=pad_width, pad_values=pad_values)
        proc.set_input(data)
        proc._set_up()
        self.assertListEqual(gold_width_dict, proc._pad_width_param)
        self.assertListEqual(gold_value_dict, proc._pad_values_param)
        self.assertListEqual(gold_processed_dims_dict, proc._processed_dims)
        numpy.testing.assert_array_equal(gold_shape_out_dict, proc._shape_out)

        proc = Padder('constant', pad_width=pad_width, pad_values={'horizontal_x':(0.5,0.6)})
        # raise an error as not all axes values defined
        with self.assertRaises(ValueError):
            proc.set_input(data)
            proc._set_up()


    def test_process_acquisition_geometry(self):

        geometry = self.ag

        proc = Padder('constant', pad_width=self.ag_pad_width, pad_values=0.0)
        proc.set_input(geometry)
        geometry_padded = proc._process_acquisition_geometry()

        self.assertEqual(geometry_padded, self.ag_padded,
        msg="Padder failed with geometry mismatch. Got:\n{0}\nExpected:\n{1}".format(geometry_padded, self.ag_padded))


        proc = Padder('constant', pad_width={'angle':5}, pad_values=0.0)
        proc.set_input(geometry)
        geometry_padded = proc._process_acquisition_geometry()

        geometry_gold = geometry.copy()
        geometry_gold.config.angles.angle_data = [\
            -450., -360., -270., -180.,  -90.,\
            0.,   90.,  180.,  270.,\
            360., 450.,  540., 630., 720.]

        self.assertEqual(geometry_padded, geometry_gold,
        msg="Padder failed with geometry mismatch. Got:\n{0}\nExpected:\n{1}".format(geometry_padded, geometry_gold))


    def test_process_acquisition_geometry_origin(self):
        geometry = self.ag2

        proc = Padder('constant', pad_width=self.ag_pad_width, pad_values=0.0)
        proc.set_input(geometry)
        geometry_padded = proc._process_acquisition_geometry()

        self.assertEqual(geometry_padded, self.ag2_padded,
        msg="Padder failed with geometry mismatch. Got:\n{0}\nExpected:\n{1}".format(geometry_padded, self.ag2_padded))


    def test_process_image_geometry(self):

        geometry = self.ig

        proc = Padder('constant', pad_width=self.ig_pad_width, pad_values=0.5)
        proc.set_input(geometry)
        geometry_padded = proc._process_image_geometry()

        self.assertEqual(geometry_padded, self.ig_padded,
        msg="Padder failed with geometry mismatch. Got:\n{0}\nExpected:\n{1}".format(geometry_padded, self.ig_padded))


    def test_process_data(self):

        geometry = self.ig
        data = geometry.allocate('random')

        proc = Padder('constant', pad_width=self.ig_pad_width, pad_values=0.5)
        proc.set_input(data)
        arr_padded = proc._process_data(data)

        c = self.ig_pad_width['channel']
        v = self.ig_pad_width['vertical']
        hy = self.ig_pad_width['horizontal_y']
        hx = self.ig_pad_width['horizontal_x']

        data_gold = self.ig_padded.allocate(0.5)
        data_gold.array[c[0]:-c[1],v[0]:-v[1],hy[0]:-hy[1],hx[0]:-hx[1]] = data.array

        numpy.testing.assert_array_equal(data_gold.array, arr_padded)


    def test_process_acquisition(self):

        c = self.ag_pad_width['channel']
        v = self.ag_pad_width['vertical']
        h = self.ag_pad_width['horizontal']

        proc = Padder('constant', pad_width=self.ag_pad_width, pad_values=0.5)

        data_in = self.ag.allocate('random')

        data_gold = self.ag_padded.allocate(0.5)
        data_gold.array[c[0]:-c[1],:,v[0]:-v[1],h[0]:-h[1]] = data_in.array

        proc.set_input(data_in.geometry)
        geometry_out = proc.process()
        self.assertEqual(geometry_out, self.ag_padded,
        msg="Padder failed with geometry mismatch. Got:\n{0}\nExpected:\n{1}".format(geometry_out, self.ag_padded))

        proc.set_input(data_in)
        data_out = proc.process()

        numpy.testing.assert_array_equal(data_gold.array, data_out.array)
        self.assertEqual(data_out.geometry, self.ag_padded,
        msg="Padder failed with geometry mismatch. Got:\n{0}\nExpected:\n{1}".format(data_out.geometry, self.ag_padded))

        data_out.fill(0)
        proc.process(out=data_out)

        numpy.testing.assert_array_equal(data_gold.array, data_out.array)
        self.assertEqual(data_out.geometry, self.ag_padded,
        msg="Padder failed with geometry mismatch. Got:\n{0}\nExpected:\n{1}".format(data_out.geometry, self.ag_padded))


    def test_process_image(self):

        c = self.ig_pad_width['channel']
        v = self.ig_pad_width['vertical']
        hy = self.ig_pad_width['horizontal_y']
        hx = self.ig_pad_width['horizontal_x']

        proc = Padder('constant', pad_width=self.ig_pad_width, pad_values=0.5)

        data_in = self.ig.allocate('random')

        data_gold = self.ig_padded.allocate(0.5)
        data_gold.array[c[0]:-c[1],v[0]:-v[1],hy[0]:-hy[1],hx[0]:-hx[1]] = data_in.array

        proc.set_input(data_in.geometry)
        geometry_out = proc.process()
        self.assertEqual(geometry_out, self.ig_padded,
        msg="Padder failed with geometry mismatch. Got:\n{0}\nExpected:\n{1}".format(geometry_out, self.ig_padded))

        proc.set_input(data_in)
        data_out = proc.process()

        numpy.testing.assert_array_equal(data_gold.array, data_out.array)
        self.assertEqual(data_out.geometry, self.ig_padded,
        msg="Padder failed with geometry mismatch. Got:\n{0}\nExpected:\n{1}".format(data_out.geometry, self.ig_padded))

        data_out.fill(0)
        proc.process(out=data_out)

        numpy.testing.assert_array_equal(data_gold.array, data_out.array)
        self.assertEqual(data_out.geometry, self.ig_padded,
        msg="Padder failed with geometry mismatch. Got:\n{0}\nExpected:\n{1}".format(data_out.geometry, self.ig_padded))


    def test_process_data_container(self):

        arr=numpy.arange(24,dtype=numpy.float32).reshape(2,3,4)
        data_in = DataContainer(arr,False)

        #default labels
        pad_width = {'dimension_00':(1,2),'dimension_01':(2,3),'dimension_02':(4,3)}
        a = pad_width['dimension_00']
        b = pad_width['dimension_01']
        c = pad_width['dimension_02']

        shape_out = numpy.array(arr.shape) + [a[0]+a[1],b[0]+b[1],c[0]+c[1]]
        data_gold = numpy.ones(shape_out,dtype=numpy.float32) * 0.5
        data_gold[a[0]:-a[1],b[0]:-b[1],c[0]:-c[1]] = data_in.array

        proc = Padder('constant', pad_width=pad_width, pad_values=0.5)
        proc.set_input(data_in)
        data_out = proc.process()
        numpy.testing.assert_array_equal(data_gold, data_out.array)

        data_out.fill(0)
        proc.process(out=data_out)
        numpy.testing.assert_array_equal(data_gold, data_out.array)

        # custom labels
        data_in = DataContainer(arr,False,['LABEL_A','LABEL_B','LABEL_C'])

        pad_width = {'LABEL_A':(1,2),'LABEL_B':(2,3),'LABEL_C':(4,3)}

        proc = Padder('constant', pad_width=pad_width, pad_values=0.5)
        proc.set_input(data_in)
        data_out = proc.process()
        numpy.testing.assert_array_equal(data_gold, data_out.array)


    def test_results_constant(self):

        """
        in:
        0 1 2
        3 4 5
        6 7 8

        out:
        v v v v v
        v 0 1 2 v
        v 3 4 5 v
        v 6 7 8 v
        v v v v v
        """
        value = 0.5
        width = 1
        proc = Padder.constant(pad_width=width, constant_values=value)
        proc.set_input(self.data_test)
        data_out = proc.get_output()

        shape_padded = (3+width*2, 3+width*2)
        arr_gold = numpy.ones((shape_padded), dtype=numpy.float32) * value
        arr_gold[width:-width,width:-width] = self.data_test.array

        numpy.testing.assert_array_equal(arr_gold, data_out.array)


    def test_results_edge(self):

        """
        in:
        0 1 2
        3 4 5
        6 7 8

        out:
        0 0 1 2 2
        0 0 1 2 2
        3 3 4 5 5
        6 6 7 8 8
        6 6 7 8 8
        """

        width = 1
        proc = Padder.edge(pad_width=width)
        proc.set_input(self.data_test)
        data_out = proc.get_output()

        shape_padded = (3+width*2, 3+width*2)
        arr_gold = numpy.zeros((shape_padded), dtype=numpy.float32)
        arr_gold[width:-width,width:-width] = self.data_test.array
        arr_gold[0,:] = [0,0,1,2,2]
        arr_gold[-1,:] = [6,6,7,8,8]
        arr_gold[:,0] = [0,0,3,6,6]
        arr_gold[:,-1] = [2,2,5,8,8]

        numpy.testing.assert_array_equal(arr_gold, data_out.array)


    def test_results_linear_ramp(self):
        """
        in:
        0 1 2
        3 4 5
        6 7 8

        out:
        v   v           v           v           v                   v
        v   0           1           2           (v+2)/2             v
        v   3           4           5           (v+5)/2             v
        v   6           7           8           (v+8)/2             v
        v   (v+6)/2     (v+7)/2     (v+8)/2     ((v+8)/2 + v)/2     v
        v   v           v           v           v                   v
        """
        value = 0.5
        width = (1,2)
        proc = Padder.linear_ramp(pad_width=width, end_values=value)
        proc.set_input(self.data_test)
        data_out = proc.get_output()

        shape_padded = (3+width[0]+width[1], 3+width[0]+width[1])
        arr_gold = numpy.ones((shape_padded), dtype=numpy.float32) * value
        arr_gold[width[0]:-width[1],width[0]:-width[1]] = self.data_test.array

        arr_gold[-2,:] = (arr_gold[-3,:] + arr_gold[-1,:])/2
        arr_gold[:,-2] = (arr_gold[:,-3] + arr_gold[:,-1])/2

        numpy.testing.assert_array_equal(arr_gold, data_out.array)


    def test_results_reflect(self):
        """
        in:
        0 1 2
        3 4 5
        6 7 8

        out:
        4 3 4 5 4
        1 0 1 2 1
        4 3 4 5 4
        7 6 7 8 7
        4 3 4 5 4
        """

        width = 1
        proc = Padder.reflect(pad_width=width)
        proc.set_input(self.data_test)
        data_out = proc.get_output()

        shape_padded = (3+width*2, 3+width*2)
        arr_gold = numpy.zeros((shape_padded), dtype=numpy.float32)
        arr_gold[width:-width,width:-width] = self.data_test.array
        arr_gold[0,:] = [4,3,4,5,4]
        arr_gold[-1,:] = [4,3,4,5,4]
        arr_gold[:,0] = [4,1,4,7,4]
        arr_gold[:,-1] = [4,1,4,7,4]

        numpy.testing.assert_array_equal(arr_gold, data_out.array)

    def test_results_symmetric(self):
        """
        in:
        0 1 2
        3 4 5
        6 7 8

        out:
        0 0 1 2 2
        0 0 1 2 2
        3 3 4 5 5
        6 6 7 8 8
        6 6 7 8 8
        """

        width = 1
        proc = Padder.symmetric(pad_width=width)
        proc.set_input(self.data_test)
        data_out = proc.get_output()

        shape_padded = (3+width*2, 3+width*2)
        arr_gold = numpy.zeros((shape_padded), dtype=numpy.float32)
        arr_gold[width:-width,width:-width] = self.data_test.array
        arr_gold[0,:] = [0,0,1,2,2]
        arr_gold[-1,:] = [6,6,7,8,8]
        arr_gold[:,0] = [0,0,3,6,6]
        arr_gold[:,-1] = [2,2,5,8,8]

        numpy.testing.assert_array_equal(arr_gold, data_out.array)


    def test_results_wrap(self):
        """
        in:
        0 1 2
        3 4 5
        6 7 8

        out:
        8 6 7 8 6
        2 0 1 2 0
        5 3 4 5 3
        8 6 7 8 6
        2 0 1 2 0
        """

        width = 1
        proc = Padder.wrap(pad_width=width)
        proc.set_input(self.data_test)
        data_out = proc.get_output()

        shape_padded = (3+width*2, 3+width*2)
        arr_gold = numpy.zeros((shape_padded), dtype=numpy.float32)
        arr_gold[width:-width,width:-width] = self.data_test.array
        arr_gold[0,:] = [8,6,7,8,6]
        arr_gold[-1,:] = [2,0,1,2,0]
        arr_gold[:,0] = [8,2,5,8,2]
        arr_gold[:,-1] = [6,0,3,6,0]

        numpy.testing.assert_array_equal(arr_gold, data_out.array)


    @unittest.skipUnless(has_tigre and has_nvidia, "TIGRE GPU not installed")
    def test_pad_ad_full_tigre(self):
        """
        This test pads a acquisition data asymmetrically.
        It then compares the FBP of the padded and unpadded data on the same ImageGeometry.
        This ensures the offsets are correctly set and the same window of data is output in both cases.
        """

        data = dataexample.SIMULATED_PARALLEL_BEAM_DATA.get()

        data.log(out=data)
        data *=-1

        recon_orig = FBP(data).run(verbose=0)
        recon_orig.apply_circular_mask()

        proc = Padder('constant',pad_width=(5,40),pad_values=0.0)
        proc.set_input(data)
        data_padded = proc.get_output()

        recon_new = FBP(data_padded, recon_orig.geometry).run(verbose=0)
        recon_new.apply_circular_mask()

        numpy.testing.assert_allclose(recon_orig.array, recon_new.array, atol=1e-4)


        # switch panel origin
        data.geometry.config.panel.origin='top-right'

        recon_orig = FBP(data).run(verbose=0)
        recon_orig.apply_circular_mask()

        proc = Padder('constant',pad_width=(5,40),pad_values=0.0)
        proc.set_input(data)
        data_padded = proc.get_output()

        recon_new = FBP(data_padded, recon_orig.geometry).run(verbose=0)
        recon_new.apply_circular_mask()

        numpy.testing.assert_allclose(recon_orig.array, recon_new.array, atol=1e-4)


    @unittest.skipUnless(has_astra and has_nvidia, "ASTRA GPU not installed")
    def test_pad_id_full_astra(self):
        """
        This test pads an image data asymmetrically.
        It then compares the forward projection of the padded and unpadded phantom on the same AcquisitionGeometry.
        This ensures the offsets are correctly set and the same window of data is output in both cases.
        """

        ag = dataexample.SIMULATED_PARALLEL_BEAM_DATA.get().geometry
        phantom = dataexample.SIMULATED_SPHERE_VOLUME.get()
        ag.set_labels(['vertical','angle','horizontal'])

        PO = AstraProjectionOperator(phantom.geometry, ag)
        fp_orig = PO.direct(phantom)

        proc = Padder('constant',pad_width={'vertical':(10,40),'horizontal_y':(40,10),'horizontal_x':(5,90)},pad_values=0.0)
        proc.set_input(phantom)
        phantom_padded = proc.get_output()

        PO = AstraProjectionOperator(phantom_padded.geometry, ag)
        fp_new = PO.direct(phantom_padded)

        numpy.testing.assert_allclose(fp_orig.array, fp_new.array, atol=1e-3)


    @unittest.skip
    @unittest.skipUnless(has_tigre and has_nvidia, "TIGRE GPU not installed")
    def test_pad_id_full_tigre(self):
        """
        This test pads an image data asymmetrically.
        It then compares the forward projection of the padded and unpadded phantom on the same AcquisitionGeometry.
        This ensures the offsets are correctly set and the same window of data is output in both cases.

        Tigre geometry bug means this does not pass.
        """

        ag = dataexample.SIMULATED_PARALLEL_BEAM_DATA.get().geometry
        phantom = dataexample.SIMULATED_SPHERE_VOLUME.get()

        PO = TigreProjectionOperator(phantom.geometry, ag)
        fp_orig = PO.direct(phantom)

        proc = Padder('constant',pad_width={'vertical':(10,40),'horizontal_y':(40,10),'horizontal_x':(5,90)},pad_values=0.0)
        proc.set_input(phantom)
        phantom_padded = proc.get_output()

        PO = TigreProjectionOperator(phantom_padded.geometry, ag)
        fp_new = PO.direct(phantom_padded)

        numpy.testing.assert_allclose(fp_orig.array, fp_new.array, atol=1e-3)


class TestDataProcessor(unittest.TestCase):

    def test_DataProcessorBasic(self):

        dc_in = DataContainer(numpy.arange(10), True)
        dc_out = dc_in.copy()

        ax = AX()
        ax.scalar = 2
        ax.set_input(dc_in)

        #check results with out
        out_gold = dc_in*2
        ax.get_output(out=dc_out)
        numpy.testing.assert_array_equal(dc_out.as_array(), out_gold.as_array())

        #check results with return
        dc_out2 = ax.get_output()
        numpy.testing.assert_array_equal(dc_out2.as_array(), out_gold.as_array())

        #check call method
        dc_out2 = ax(dc_in)
        numpy.testing.assert_array_equal(dc_out2.as_array(), out_gold.as_array())

        #check storage mode
        self.assertFalse(ax.store_output)
        self.assertTrue(ax.output == None)
        ax.store_output = True
        self.assertTrue(ax.store_output)

        #check storing a copy and not a reference
        ax.set_input(dc_in)
        dc_out = ax.get_output()
        numpy.testing.assert_array_equal(ax.output.as_array(), out_gold.as_array())
        self.assertFalse(id(ax.output.as_array()) == id(dc_out.as_array()))

        #check recalculation on argument change
        ax.scalar = 3
        out_gold = dc_in*3
        ax.get_output(out=dc_out)
        numpy.testing.assert_array_equal(dc_out.as_array(), out_gold.as_array())

        #check recalculation on input change
        dc_in2 = dc_in.copy()
        dc_in2 *=2
        out_gold = dc_in2*3
        ax.set_input(dc_in2)
        ax.get_output(out=dc_out)
        numpy.testing.assert_array_equal(dc_out.as_array(), out_gold.as_array())

        #check auto recalculation if input modified (won't pass)
        dc_in2 *= 2
        out_gold = dc_in2*3
        ax.get_output(out=dc_out)
        #numpy.testing.assert_array_equal(dc_out.as_array(), out_gold.as_array())

        #raise error if input is deleted
        dc_in2 = dc_in.copy()
        ax.set_input(dc_in2)
        del dc_in2
        with self.assertRaises(ValueError):
            dc_out = ax.get_output()


    def test_DataProcessorChaining(self):
        shape = (2,3,4,5)
        size = shape[0]
        for i in range(1, len(shape)):
            size = size * shape[i]
        #print("a refcount " , sys.getrefcount(a))
        a = numpy.asarray([i for i in range( size )])
        a = numpy.reshape(a, shape)
        ds = DataContainer(a, False, ['X', 'Y','Z' ,'W'])
        c = ds.get_slice(Y=0)
        c.reorder(['Z','W','X'])
        arr = c.as_array()
        #[ 0 60  1 61  2 62  3 63  4 64  5 65  6 66  7 67  8 68  9 69 10 70 11 71
        # 12 72 13 73 14 74 15 75 16 76 17 77 18 78 19 79]

        #print(arr)

        ax = AX()
        ax.scalar = 2

        numpy.testing.assert_array_equal(ax(c).as_array(), arr*2)

        ax.set_input(c)
        numpy.testing.assert_array_equal(ax.get_output().as_array(), arr*2)

        cast = CastDataContainer(dtype=numpy.float32)
        cast.set_input(c)
        out = cast.get_output()
        self.assertTrue(out.as_array().dtype == numpy.float32)
        out *= 0
        axm = AX()
        axm.scalar = 0.5
        axm.set_input(c)
        axm.get_output(out)
        numpy.testing.assert_array_equal(out.as_array(), arr*0.5)

        #print("check call method of DataProcessor")
        numpy.testing.assert_array_equal(axm(c).as_array(), arr*0.5)


        # check out in DataSetProcessor
        #a = numpy.asarray([i for i in range( size )])

        # create a PixelByPixelDataProcessor

        #define a python function which will take only one input (the pixel value)
        pyfunc = lambda x: -x if x > 20 else x
        clip = PixelByPixelDataProcessor()
        clip.pyfunc = pyfunc
        clip.set_input(c)
        #clip.apply()
        v = clip.get_output().as_array()

        self.assertTrue(v.max() == 19)
        self.assertTrue(v.min() == -79)

        #print ("clip in {0} out {1}".format(c.as_array(), clip.get_output().as_array()))

        #dsp = DataProcessor()
        #dsp.set_input(ds)
        #dsp.input = a
        # pipeline

        chain = AX()
        chain.scalar = 0.5
        chain.set_input_processor(ax)
        #print ("chain in {0} out {1}".format(ax.get_output().as_array(), chain.get_output().as_array()))
        numpy.testing.assert_array_equal(chain.get_output().as_array(), arr)

        #print("check call method of DataProcessor")
        numpy.testing.assert_array_equal(ax(chain(c)).as_array(), arr)

class TestMaskGenerator(unittest.TestCase):

    def test_MaskGenerator(self):

        IG = ImageGeometry(voxel_num_x=10,
                        voxel_num_y=10)
        AG = AcquisitionGeometry.create_Parallel3D().set_panel((10,10)).set_angles(1)

        data = IG.allocate('random')

        data.as_array()[2,3] = float('inf')
        data.as_array()[4,5] = float('nan')

   
        data_as_image_data = data
        data_as_data_container = DataContainer(data.as_array().copy())
        data_as_acq_data = AcquisitionData(array=data.as_array().copy(), geometry=AG)

        data_objects = [data_as_image_data, data_as_data_container, data_as_acq_data]
        data_type_name = ['ImageData', 'DataContainer', 'AcquisitionData']

        for i, data in enumerate(data_objects):
            with self.subTest(data_type=data_type_name[i]):

                # check special values - default
                m = MaskGenerator.special_values()
                m.set_input(data)
                mask = m.process()

                mask_manual = numpy.ones((10,10), dtype=bool)
                mask_manual[2,3] = 0
                mask_manual[4,5] = 0

                numpy.testing.assert_array_equal(mask.as_array(), mask_manual)

                # check nan
                m = MaskGenerator.special_values(inf=False)
                m.set_input(data)
                mask = m.process()

                mask_manual = numpy.ones((10,10), dtype=bool)
                mask_manual[4,5] = 0

                numpy.testing.assert_array_equal(mask.as_array(), mask_manual)

                # check inf
                m = MaskGenerator.special_values(nan=False)
                m.set_input(data)
                mask = m.process()

                mask_manual = numpy.ones((10,10), dtype=bool)
                mask_manual[2,3] = 0

                numpy.testing.assert_array_equal(mask.as_array(), mask_manual)

                # check threshold
                data.as_array()[2,3] = numpy.random.rand()
                data.as_array()[4,5] = numpy.random.rand()
                data.as_array()[6,8] = 100
                data.as_array()[1,3] = 80

                m = MaskGenerator.threshold(None, 70)
                m.set_input(data)
                mask = m.process()

                mask_manual = numpy.ones((10,10), dtype=bool)
                mask_manual[6,8] = 0
                mask_manual[1,3] = 0

                numpy.testing.assert_array_equal(mask.as_array(), mask_manual)

                m = MaskGenerator.threshold(None, 80)
                m.set_input(data)
                mask = m.process()

                mask_manual = numpy.ones((10,10), dtype=bool)
                mask_manual[6,8] = 0

                numpy.testing.assert_array_equal(mask.as_array(), mask_manual)

                # check quantile
                data.as_array()[6,8] = 100
                data.as_array()[1,3] = 80

                m = MaskGenerator.quantile(None, 0.98)
                m.set_input(data)
                mask = m.process()

                mask_manual = numpy.ones((10,10), dtype=bool)
                mask_manual[6,8] = 0
                mask_manual[1,3] = 0

                numpy.testing.assert_array_equal(mask.as_array(), mask_manual)

                m = MaskGenerator.quantile(None, 0.99)
                m.set_input(data)
                mask = m.process()

                mask_manual = numpy.ones((10,10), dtype=bool)
                mask_manual[6,8] = 0

                numpy.testing.assert_array_equal(mask.as_array(), mask_manual)


        # Tests on larger data for checking mean and median
        IG = ImageGeometry(voxel_num_x=200,
                            voxel_num_y=200)

        AG = AcquisitionGeometry.create_Parallel3D().set_panel((200,200)).set_angles(1)
        data = IG.allocate()
        numpy.random.seed(10)
        data.fill(numpy.random.rand(200,200))
        data.as_array()[7,4] += 10 * numpy.std(data.as_array()[7,:])

        data_as_data_container = DataContainer(data.as_array().copy())
        data_as_image_data = data
        data_as_acq_data = AcquisitionData(array=data.as_array().copy(), geometry=AG)
        data_objects = [data_as_image_data, data_as_data_container, data_as_acq_data]

        for i, data in enumerate(data_objects):
            with self.subTest(data_type=data_type_name[i]):

                m = MaskGenerator.mean(axis=1) # this gives horizontal_x for ImageData, or 'dimension_01' for DataContainer
                m.set_input(data)
                mask = m.process()

                mask_manual = numpy.ones((200,200), dtype=bool)
                mask_manual[7,4] = 0

                numpy.testing.assert_array_equal(mask.as_array(), mask_manual)

                m = MaskGenerator.mean(window=5)
                m.set_input(data)
                mask = m.process()

                mask_manual = numpy.ones((200,200), dtype=bool)
                mask_manual[7,4] = 0

                numpy.testing.assert_array_equal(mask.as_array(), mask_manual)

                # check median
                m = MaskGenerator.median(axis=1)
                m.set_input(data)
                mask = m.process()

                mask_manual = numpy.ones((200,200), dtype=bool)
                mask_manual[7,4] = 0

                numpy.testing.assert_array_equal(mask.as_array(), mask_manual)

                m = MaskGenerator.median()
                m.set_input(data)
                mask = m.process()

                mask_manual = numpy.ones((200,200), dtype=bool)
                mask_manual[7,4] = 0
                numpy.testing.assert_array_equal(mask.as_array(), mask_manual)

                # check movmean
                m = MaskGenerator.mean(window=10)
                m.set_input(data)
                mask = m.process()

                mask_manual = numpy.ones((200,200), dtype=bool)
                mask_manual[7,4] = 0
                numpy.testing.assert_array_equal(mask.as_array(), mask_manual)

                #
                m = MaskGenerator.mean(window=20, axis=0) # this gives horizontal_y for ImageData, or 'dimension_00' for DataContainer
                m.set_input(data)
                mask = m.process()

                mask_manual = numpy.ones((200,200), dtype=bool)
                mask_manual[7,4] = 0
                numpy.testing.assert_array_equal(mask.as_array(), mask_manual)

                m = MaskGenerator.mean(window=10, threshold_factor=10)
                m.set_input(data)
                mask = m.process()

                mask_manual = numpy.ones((200,200), dtype=bool)
                numpy.testing.assert_array_equal(mask.as_array(), mask_manual)

                # check movmedian
                m = MaskGenerator.median(window=20)
                m.set_input(data)
                mask = m.process()

                mask_manual = numpy.ones((200,200), dtype=bool)
                mask_manual[7,4] = 0
                numpy.testing.assert_array_equal(mask.as_array(), mask_manual)

                # check movmedian
                m = MaskGenerator.median(window=40)
                m.set_input(data)
                mask = m.process()

                mask_manual = numpy.ones((200,200), dtype=bool)
                mask_manual[7,4] = 0
                numpy.testing.assert_array_equal(mask.as_array(), mask_manual)

class TestTransmissionAbsorptionConverter(unittest.TestCase):

    def test_TransmissionAbsorptionConverter(self):

        ray_direction = [0.1, 3.0, 0.4]
        detector_position = [-1.3, 1000.0, 2]
        detector_direction_row = [1.0, 0.2, 0.0]
        detector_direction_col = [0.0 ,0.0, 1.0]
        rotation_axis_position = [0.1, 2.0, 0.5]
        rotation_axis_direction = [0.1, 2.0, 0.5]

        AG = AcquisitionGeometry.create_Parallel3D(ray_direction=ray_direction,
                                                    detector_position=detector_position,
                                                    detector_direction_x=detector_direction_row,
                                                    detector_direction_y=detector_direction_col,
                                                    rotation_axis_position=rotation_axis_position,
                                                    rotation_axis_direction=rotation_axis_direction)

        angles = numpy.linspace(0, 360, 10, dtype=numpy.float32)

        AG.set_channels(num_channels=10)
        AG.set_angles(angles, initial_angle=10, angle_unit='radian')
        AG.set_panel((10, 5), pixel_size=(0.1, 0.2))
        AG.dimension_labels = ['vertical',\
                                'horizontal',\
                                'angle',\
                                'channel']

        ad = AG.allocate('random')

        s = TransmissionAbsorptionConverter(white_level=10, min_intensity=0.1)
        s.set_input(ad)
        data_exp = s.get_output()

        data_new = ad.as_array().copy()
        data_new /= 10
        data_new[data_new < 0.1] = 0.1
        data_new = -1 * numpy.log(data_new)

        self.assertTrue(data_exp.geometry == AG)
        numpy.testing.assert_allclose(data_exp.as_array(), data_new, rtol=1E-6)

        data_exp.fill(0)
        s.process(out=data_exp)

        self.assertTrue(data_exp.geometry == AG)
        numpy.testing.assert_allclose(data_exp.as_array(), data_new, rtol=1E-6)

class TestAbsorptionTransmissionConverter(unittest.TestCase):

    def test_AbsorptionTransmissionConverter(self):

        ray_direction = [0.1, 3.0, 0.4]
        detector_position = [-1.3, 1000.0, 2]
        detector_direction_row = [1.0, 0.2, 0.0]
        detector_direction_col = [0.0 ,0.0, 1.0]
        rotation_axis_position = [0.1, 2.0, 0.5]
        rotation_axis_direction = [0.1, 2.0, 0.5]

        AG = AcquisitionGeometry.create_Parallel3D(ray_direction=ray_direction,
                                                    detector_position=detector_position,
                                                    detector_direction_x=detector_direction_row,
                                                    detector_direction_y=detector_direction_col,
                                                    rotation_axis_position=rotation_axis_position,
                                                    rotation_axis_direction=rotation_axis_direction)

        angles = numpy.linspace(0, 360, 10, dtype=numpy.float32)

        AG.set_channels(num_channels=10)
        AG.set_angles(angles, initial_angle=10, angle_unit='radian')
        AG.set_panel((10, 5), pixel_size=(0.1, 0.2))
        AG.dimension_labels = ['vertical',\
                                'horizontal',\
                                'angle',\
                                'channel']

        ad = AG.allocate('random')

        s = AbsorptionTransmissionConverter(white_level=10)
        s.set_input(ad)
        data_exp = s.get_output()

        self.assertTrue(data_exp.geometry == AG)
        numpy.testing.assert_allclose(data_exp.as_array(), numpy.exp(-ad.as_array())*10, rtol=1E-6)

        data_exp.fill(0)
        s.process(out=data_exp)

        self.assertTrue(data_exp.geometry == AG)
        numpy.testing.assert_allclose(data_exp.as_array(), numpy.exp(-ad.as_array())*10, rtol=1E-6)


class TestMasker(unittest.TestCase):

    def setUp(self):
        IG_2D = ImageGeometry(voxel_num_x=10,
                        voxel_num_y=10)
        IG_3D = ImageGeometry(voxel_num_x=5, 
                            voxel_num_y=5,
                            voxel_num_z=5)
        
        self.data_2D_init = IG_2D.allocate('random')
        self.data_3D_init = IG_3D.allocate('random')

        self.data_2D = self.data_2D_init.copy()
        self.data_3D = self.data_3D_init.copy()

        self.mask_coords_2D = [(2,3), (4,5)]
        self.mask_coords_3D = [(2,3,4), (3,1,2)]
        
        self.data_2D.as_array()[self.mask_coords_2D[0]] = float('inf')
        self.data_2D.as_array()[self.mask_coords_2D[1]] = float('nan')

        self.data_3D.as_array()[self.mask_coords_3D[0]] = float('inf')
        self.data_3D.as_array()[self.mask_coords_3D[1]] = float('nan')
        
        mask_2D_manual = numpy.ones((10,10), dtype=bool)
        mask_2D_manual[self.mask_coords_2D[0]] = 0
        mask_2D_manual[self.mask_coords_2D[1]] = 0

        mask_3D_manual = numpy.ones((5,5,5), dtype=bool)
        mask_3D_manual[self.mask_coords_3D[0]] = 0
        mask_3D_manual[self.mask_coords_3D[1]] = 0
        
        self.mask_2D_manual = DataContainer(mask_2D_manual, dimension_labels=self.data_2D.dimension_labels) 
        self.mask_2D_generated = MaskGenerator.special_values()(self.data_2D)

        self.mask_3D_manual = DataContainer(mask_3D_manual, dimension_labels=self.data_3D.dimension_labels)
        self.mask_3D_generated = MaskGenerator.special_values()(self.data_3D)

        # make a copy of mask_manual with 1s and 0s instead of bools:
        mask_int_manual = mask_2D_manual.astype(numpy.int32)
        self.mask_int_manual = DataContainer(mask_int_manual, dimension_labels=self.data_2D.dimension_labels)


    def test_Masker_Manual(self):
        self.Masker_check(self.mask_2D_manual, self.data_2D, self.data_2D_init, self.mask_coords_2D)
        self.Masker_check(self.mask_3D_manual, self.data_3D, self.data_3D_init, self.mask_coords_3D)

    def test_Masker_generated(self):
        self.Masker_check(self.mask_2D_generated, self.data_2D, self.data_2D_init, self.mask_coords_2D)
        self.Masker_check(self.mask_3D_generated, self.data_3D, self.data_3D_init, self.mask_coords_3D)

    def test_Masker_with_integer_mask(self):
        self.Masker_check(self.mask_int_manual, self.data_2D, self.data_2D_init, self.mask_coords_2D)

    def test_Masker_doesnt_modify_input_mask(self):
        mask = self.mask_2D_manual.copy()
        self.Masker_check(self.mask_2D_manual, self.data_2D, self.data_2D_init, self.mask_coords_2D)
        numpy.testing.assert_array_equal(mask.as_array(), self.mask_2D_manual.as_array())

        mask = self.mask_3D_manual.copy()
        self.Masker_check(self.mask_3D_manual, self.data_3D, self.data_3D_init, self.mask_coords_3D)
        numpy.testing.assert_array_equal(mask.as_array(), self.mask_3D_manual.as_array())



    def test_Masker_doesnt_modify_input_integer_mask(self):
        mask = self.mask_int_manual.copy()
        self.Masker_check(self.mask_int_manual, self.data_2D, self.data_2D_init, self.mask_coords_2D)
        numpy.testing.assert_array_equal(mask.as_array(), self.mask_int_manual.as_array())

    def Masker_check(self, mask, data, data_init, mask_coords): 

        # test value mode
        m = Masker.value(mask=mask, value=10)
        m.set_input(data)
        res = m.process()

        data_test = data.copy().as_array()

        for mask_coord in mask_coords:
            data_test[mask_coord] = 10
        
        numpy.testing.assert_allclose(res.as_array(), data_test, rtol=1E-6)     
        
        # test mean mode
        m = Masker.mean(mask=mask)
        m.set_input(data)
        res = m.process()

        data_test = data.copy().as_array()
        tmp = numpy.sum(data_init.as_array())-numpy.sum([data_init.as_array()[i] for i in mask_coords])
        tmp /= (data_init.size - len(mask_coords))
        for mask_coord in mask_coords:
            data_test[mask_coord] = tmp

        numpy.testing.assert_allclose(res.as_array(), data_test, rtol=1E-6)  
        
        # test median mode
        m = Masker.median(mask=mask)
        m.set_input(data)
        res = m.process()

        data_test = data.copy().as_array()
        tmp = data.as_array()[numpy.isfinite(data.as_array())]
        for mask_coord in mask_coords:
            data_test[mask_coord] = numpy.median(tmp)
        
        numpy.testing.assert_allclose(res.as_array(), data_test, rtol=1E-6)

        # test axis int
        m = Masker.median(mask=mask, axis=0)
        m.set_input(data)
        res = m.process()

        data_test = data.copy().as_array()

        for mask_coord in mask_coords:
            # get elements in mask_coord:
            if len(mask_coord) == 2:
                x, y = mask_coord
                tmp = data.as_array()[:,y][numpy.isfinite(data.as_array()[:,y])]
            else:
                x, y, z = mask_coord
                tmp = data.as_array()[:,y,z][numpy.isfinite(data.as_array()[:,y,z])]
            
            data_test[mask_coord] = numpy.median(tmp)
        
        numpy.testing.assert_allclose(res.as_array(), data_test, rtol=1E-6) 
        
        # test axis str
        m = Masker.mean(mask=mask, axis=data.dimension_labels[1])
        m.set_input(data)
        res = m.process()

        data_test = data.copy().as_array()
        for mask_coord in mask_coords:
            # get elements in mask_coord:
            if len(mask_coord) == 2:
                x, y = mask_coord
                tmp = data.as_array()[x,:][numpy.isfinite(data.as_array()[x,:])]
            else:
                x, y, z = mask_coord
                tmp = data.as_array()[x,:,z][numpy.isfinite(data.as_array()[x,:,z])]
            data_test[mask_coord] = numpy.sum(tmp) / len(tmp)
        
        numpy.testing.assert_allclose(res.as_array(), data_test, rtol=1E-6)

        # test inline
        data = data_init.copy()
        m = Masker.value(mask=mask, value=10)
        m.set_input(data)
        m.process(out=data)

        data_test = data_init.copy().as_array()
        for mask_coord in mask_coords:
            data_test[mask_coord] = 10
        
        numpy.testing.assert_allclose(data.as_array(), data_test, rtol=1E-6) 
        
        # test mask numpy 
        data = data_init.copy()
        m = Masker.value(mask=mask.as_array(), value=10)
        m.set_input(data)
        res = m.process()

        data_test = data.copy().as_array()
        for mask_coord in mask_coords:
            data_test[mask_coord] = 10
        
        numpy.testing.assert_allclose(res.as_array(), data_test, rtol=1E-6)  
        
        # test interpolate
        data = data_init.copy()
        m = Masker.interpolate(mask=mask, method='linear', axis=0)
        m.set_input(data)
        res = m.process()

        data_test = data.copy().as_array()

        for mask_coord in mask_coords:
            if len(mask_coord) == 2:
                x, y = mask_coord
                data_test[mask_coord] = (data_test[x-1, y] + data_test[x+1, y]) / 2
            else:
                x, y, z = mask_coord
                data_test[mask_coord] = (data_test[x-1, y, z] + data_test[x+1, y, z]) / 2
        
        numpy.testing.assert_allclose(res.as_array(), data_test, rtol=1E-6)


class TestBadPixelCorrector(unittest.TestCase):
    def setUp(self):
        self.test_mask = numpy.array([[True, False, True], [False, False, False], [True, False, True]])
        a = numpy.array([[6.0,4.0,6.0], [4,0,4], [6,4,6]])
        ag = AcquisitionGeometry.create_Cone3D(source_position=[0,0, -1000], detector_position=[0,0, 1000]).set_panel([3,3]).set_angles([0])
        ad = AcquisitionData(array=a, geometry=ag)
        self.data_3D = ad

    # Test todos:
    # check of inputs and errors
    # test when shapes dont match
    # test with a mask that is a data container (not just np array)
    def test_mask_is_none(self):
        with self.assertRaises(ValueError):
            BadPixelCorrector(None)(self.data_3D)


    def test_mask_invalid_type(self):
        with self.assertRaises(TypeError):
            BadPixelCorrector("invalid_mask")(self.data_3D)

    def test_data_invalid_type(self):
        data = "invalid_data"
        with self.assertRaises(TypeError):
            BadPixelCorrector(self.test_mask).check_input(data)

    def test_data_missing_horizontal_dimension(self):
        self.data_3D.geometry.dimension_labels = ['vertical', 'angle']
        with self.assertRaises(ValueError):
            BadPixelCorrector(self.test_mask).check_input(self.data_3D)

    def test_horizontal_not_last_dimension(self):
        self.data_3D.geometry.dimension_labels = ['horizontal', 'vertical']
        with self.assertRaises(ValueError):
            BadPixelCorrector(self.test_mask).check_input(self.data_3D)
    
    def test_BadPix_2D(self):
        a = numpy.array([6.0,0.0,4.0])
        mask = numpy.array([True, False, True])

        ag = AcquisitionGeometry.create_Cone2D(source_position=[0, -1000], detector_position=[0, 1000]).set_panel(3).set_angles([0])
        ad = AcquisitionData(array=a, geometry=ag)

        # Create a BadPixelCorrector processor
        bad_pixel_corrector = BadPixelCorrector(mask)
        # Apply the processor to the data
        corrected_data = bad_pixel_corrector(ad)

        # Check the result
        numpy.testing.assert_array_equal(corrected_data.as_array(), [6.0, 5.0, 4.0])

        # Now need example where a is 2D and we set angles
        a = numpy.array([[6.0,0,6.0], [4,0,4], [6,0,4]])
        mask = numpy.array([True, False, True])

        ag = AcquisitionGeometry.create_Cone2D(source_position=[0, -1000], detector_position=[0, 1000]).set_panel(3).set_angles([0,1,2])
        ad = AcquisitionData(array=a, geometry=ag)

        # Create a BadPixelCorrector processor
        bad_pixel_corrector = BadPixelCorrector(mask)
        # Apply the processor to the data
        corrected_data = bad_pixel_corrector(ad)

        # Check the result
        numpy.testing.assert_array_equal(corrected_data.as_array(), [[6.0,6.0,6.0], [4,4,4], [6,5,4]])


    def test_BadPix_3D(self):
        a = numpy.array([[6.0,4.0,6.0], [4,0,4], [6,4,6]])
        mask = numpy.array([[True, True, True], [True, False, True], [True, True, True]])

        ag = AcquisitionGeometry.create_Cone3D(source_position=[0,0, -1000], detector_position=[0,0, 1000]).set_panel([3,3]).set_angles([0])
        ad = AcquisitionData(array=a, geometry=ag)

        # Create a BadPixelCorrector processor
        bad_pixel_corrector = BadPixelCorrector(mask)
        # Apply the processor to the data
        corrected_data = bad_pixel_corrector(ad)

        masked_pix_value = (4*4+6*4/numpy.sqrt(2))/(4+4*1/numpy.sqrt(2))

        expected_out_array = a.copy()
        expected_out_array[1,1] = masked_pix_value

        # Check the result
        numpy.testing.assert_array_equal(corrected_data.as_array(), expected_out_array)

        # Note the ordering of how we loop through the pixels does not affect the results.
        # In the following 2 examples we have the same input data but flipped:
        a = numpy.array([[3.,0.,3.0], [0.,0.,0], [1.,0.,1.]])
        mask = numpy.array([[True, False, True], [False, False, False], [True, False, True]])

        ag = AcquisitionGeometry.create_Cone3D(source_position=[0,0, -1000], detector_position=[0,0, 1000]).set_panel([3,3]).set_angles([0])
        ad = AcquisitionData(array=a, geometry=ag)

        # Create a BadPixelCorrector processor
        bad_pixel_corrector = BadPixelCorrector(mask)
        # Apply the processor to the data
        corrected_data = bad_pixel_corrector(ad)

        expected_out_array = numpy.array([[3.,3.,3.], [2.,2.,2.], [1.,1.,1.]])

        # Check the result
        numpy.testing.assert_array_equal(corrected_data.as_array(), expected_out_array)

        a = numpy.array([[1.,0.,1.0], [0.,0.,0], [3.,0.,3.]])
        ad = AcquisitionData(array=a, geometry=ag)

        # Create a BadPixelCorrector processor
        bad_pixel_corrector = BadPixelCorrector(mask)
        # Apply the processor to the data
        corrected_data = bad_pixel_corrector(ad)

        expected_out_array = numpy.array([[1.,1.,1.], [2.,2.,2.], [3.,3.,3.]])

        # Check the result
        numpy.testing.assert_array_equal(corrected_data.as_array(), expected_out_array)

        # Example with Angles

        proj1 = [[4.0,4.0,4.0], [4,0,4], [4,4,4]]
        proj2 = [[5.0,5.0,5.0], [5,0,5], [5,5,5]]

        proj1_expected = [[4,4,4], [4,4,4], [4,4,4]]
        proj2_expected = [[5.0,5.0,5.0], [5,5,5], [5,5,5]]

        a = numpy.array([proj1, proj2])
        mask = numpy.array([[True, True, True], [True, False, True], [True, True, True]])

        ag = AcquisitionGeometry.create_Cone3D(source_position=[0,0, -1000], detector_position=[0,0, 1000]).set_panel([3,3]).set_angles([0,1])
        ad = AcquisitionData(array=a, geometry=ag)

        # Create a BadPixelCorrector processor
        bad_pixel_corrector = BadPixelCorrector(mask)
        # Apply the processor to the data
        corrected_data = bad_pixel_corrector(ad)

        expected_out_array = numpy.array([proj1_expected, proj2_expected])

        # Check the result
        numpy.testing.assert_array_equal(corrected_data.as_array(), expected_out_array)

    def test_BadPix_on_data_with_channels(self):
        a = numpy.array([[6.0,0.0,4.0], [5.0,0,3]])
        mask = numpy.array([True, False, True])

        ag = AcquisitionGeometry.create_Cone2D(source_position=[0, -1000], detector_position=[0, 1000]).set_panel(3).set_angles([0]).set_channels(2)
        ad = AcquisitionData(array=a, geometry=ag)


        # Create a BadPixelCorrector processor
        bad_pixel_corrector = BadPixelCorrector(mask)
        # Apply the processor to the data
        corrected_data = bad_pixel_corrector(ad)
        # Check the result

        expected_out_array = numpy.array([[6.0,5.0,4.0], [5.0,4.0,3.0]])

        numpy.testing.assert_array_equal(corrected_data.as_array(), expected_out_array)


    def test_BadPix_3D_with_masked_pixels_without_neighbours(self):
        a = numpy.array([[0,0,1.,1.], [0.,0.,2.,2.], [4.,3.,0.,0.], [4.,3.,0.,0.]])
        mask = numpy.array([[False,False,True,True], [False, False, True, True], [True, True, False, False], [True, True, False, False]])

        ag = AcquisitionGeometry.create_Cone3D(source_position=[0,0, -1000], detector_position=[0,0, 1000]).set_panel([4,4]).set_angles([0])
        ad = AcquisitionData(array=a, geometry=ag)

        # Create a BadPixelCorrector processor
        bad_pixel_corrector = BadPixelCorrector(mask)
        # Apply the processor to the data
        corrected_data = bad_pixel_corrector(ad)

        expected_out_array = numpy.array([[2.5,        1.41421356, 1.,         1.      ],
                                            [3.58578644, 2.5,        2.,         2.      ],
                                            [4.,         3.,         2.5,        2.        ],
                                            [4.,         3.,         3.,         2.5       ]])
        
        # Check the result
        numpy.testing.assert_array_almost_equal(corrected_data.as_array(), expected_out_array, decimal=6)
        


class TestPaganinProcessor(unittest.TestCase):

    def setUp(self):
        self.data_parallel = dataexample.SIMULATED_PARALLEL_BEAM_DATA.get()
        self.data_cone = dataexample.SIMULATED_CONE_BEAM_DATA.get()
        ag = AcquisitionGeometry.create_Parallel3D()\
            .set_angles(numpy.linspace(0,360,360,endpoint=False))\
            .set_panel([128,128],0.1)\
            .set_channels(4)

        self.data_multichannel = ag.allocate('random')

    def error_message(self,processor, test_parameter):
            return "Failed with processor " + str(processor) + " on test parameter " + test_parameter

    def test_PaganinProcessor_init(self):
        # test default values are initialised
        processor = PaganinProcessor()
        test_parameter = ['energy', 'wavelength', 'delta', 'beta', 'full_retrieval', 
                          'filter_type', 'pad', 'return_units']
        test_value = [40000, 1e2*(constants.h*constants.speed_of_light)/(40000*constants.electron_volt), 
                      1, 1e-2, True, 'paganin_method', 0, 'cm']

        for i in numpy.arange(len(test_value)):
            self.assertEqual(getattr(processor,test_parameter[i]), test_value[i], msg=self.error_message(processor, test_parameter[i]))

        # test non-default values are initialised
        processor = PaganinProcessor(1, 2, 3, 'keV', False, 'string', 19, 'mm')
        test_value = [3, 1e3*(constants.h*constants.speed_of_light)/(3000*constants.electron_volt), 1, 2, False, 'string', 19, 'mm']
        for i in numpy.arange(len(test_value)):
            self.assertEqual(getattr(processor,test_parameter[i]), test_value[i], msg=self.error_message(processor, test_parameter[i]))

        with self.assertRaises(ValueError):
            processor = PaganinProcessor(return_units='string')

    def test_PaganinProcessor_energy_to_wavelength(self):
        processor = PaganinProcessor()
        wavelength = processor._energy_to_wavelength(10, 'meV', 'mm')
        self.assertAlmostEqual(wavelength, 0.12398419)


    def test_PaganinProcessor_check_input(self):
        processor = PaganinProcessor()
        for data in [self.data_cone, self.data_parallel, self.data_multichannel]:
            processor.set_input(data)
            data2 = processor.get_input()
            numpy.testing.assert_allclose(data2.as_array(), data.as_array())

            # check there is an error when the wrong data type is input
            with self.assertRaises(TypeError):
                processor.set_input(data.geometry)

            with self.assertRaises(TypeError):
                processor.set_input(data.as_array())

            dc = DataContainer(data.as_array())
            with self.assertRaises(TypeError):
                processor.set_input(dc)

            # check with different data order
            data.reorder('astra')
            with self.assertRaises(ValueError):
                processor.set_input(data)


    def test_PaganinProcessor_set_geometry(self):
        processor = PaganinProcessor()
        data = self.data_cone
        # check there is an error when the data geometry does not have units
        processor.set_input(data)
        with self.assertRaises(ValueError):
            processor._set_geometry(data.geometry, None)
        
        # check there is no error when the geometry unit is provided
        data.geometry.config.units = 'um'
        processor._set_geometry(data.geometry, None)
        multiplier = 1e-4 # convert um to return units cm
        
        # check the processor finds the correct geometry values, scaled by the units
        self.assertAlmostEqual(processor.propagation_distance, data.geometry.dist_center_detector*multiplier, 
                         msg=self.error_message(processor, 'propagation_distance'))
        self.assertEqual(processor.magnification, data.geometry.magnification, 
                         msg=self.error_message(processor, 'magnification'))
        self.assertAlmostEqual(processor.pixel_size, data.geometry.pixel_size_h*multiplier, 
                         msg=self.error_message(processor, 'pixel_size'))
                
        # check there is an error when the data geometry does not have propagation distance, and it is not provided in override geometry
        processor.set_input(self.data_parallel)
        with self.assertRaises(ValueError):
            processor._set_geometry(self.data_parallel.geometry, None)
        
        # check override_geometry
        for data in [self.data_parallel, self.data_cone, self.data_multichannel]:
            processor.set_input(data)
            processor._set_geometry(self.data_cone.geometry, override_geometry={'propagation_distance':1,'magnification':2, 'pixel_size':3})
            
            self.assertEqual(processor.propagation_distance, 1, 
                            msg=self.error_message(processor, 'propagation_distance'))
            self.assertEqual(processor.magnification, 2, 
                            msg=self.error_message(processor, 'magnification'))
            self.assertEqual(processor.pixel_size, 3, 
                            msg=self.error_message(processor, 'pixel_size'))
        
        # check the processor goes back to values from geometry if the geometry over-ride is not passed
        processor.set_input(self.data_cone)
        processor._set_geometry(self.data_cone.geometry)
        self.assertAlmostEqual(processor.propagation_distance, self.data_cone.geometry.dist_center_detector*multiplier, 
                        msg=self.error_message(processor, 'propagation_distance'))
        self.assertEqual(processor.magnification, self.data_cone.geometry.magnification, 
                        msg=self.error_message(processor, 'magnification'))
        self.assertAlmostEqual(processor.pixel_size, self.data_cone.geometry.pixel_size_h*multiplier, 
                        msg=self.error_message(processor, 'pixel_size'))
        
        processor.set_input(self.data_parallel)
        with self.assertRaises(ValueError):
            processor._set_geometry(self.data_parallel.geometry)

        # check there is an error when the pixel_size_h and pixel_size_v are different
        self.data_parallel.geometry.pixel_size_h = 9
        self.data_parallel.geometry.pixel_size_h = 10
        with self.assertRaises(ValueError):
            processor._set_geometry(self.data_parallel.geometry, override_geometry={'propagation_distance':1})

    def test_PaganinProcessor_create_filter(self):
        image = self.data_cone.get_slice(angle=0).as_array()
        Nx, Ny = image.shape
        
        delta = 1
        beta = 2
        energy = 3
        processor =  PaganinProcessor(delta=delta, beta=beta, energy=energy, return_units='m')

        # check alpha and mu are calculated correctly
        wavelength = (constants.h*constants.speed_of_light)/(energy*constants.electron_volt)
        mu = 4.0*numpy.pi*beta/(wavelength)
        alpha = 60000*delta/mu

        self.data_cone.geometry.config.units='m'
        processor.set_input(self.data_cone)
        processor._set_geometry(self.data_cone.geometry)
        processor.filter_Nx = Nx
        processor.filter_Ny = Ny
        processor._create_filter()
        
        self.assertEqual(processor.alpha, alpha, msg=self.error_message(processor, 'alpha'))
        self.assertEqual(processor.mu, mu, msg=self.error_message(processor, 'mu'))
        
        kx,ky = numpy.meshgrid( 
            numpy.arange(-Nx/2, Nx/2, 1, dtype=numpy.float64) * (2*numpy.pi)/(Nx*self.data_cone.geometry.pixel_size_h),
            numpy.arange(-Ny/2, Ny/2, 1, dtype=numpy.float64) * (2*numpy.pi)/(Nx*self.data_cone.geometry.pixel_size_h),
            sparse=False, 
            indexing='ij'
            )
        
        # check default filter is created with paganin_method
        filter =  ifftshift(1/(1. + alpha*(kx**2 + ky**2)))
        numpy.testing.assert_allclose(processor.filter, filter)

        # check generalised_paganin_method
        processor = PaganinProcessor(delta=delta, beta=beta, energy=energy, filter_type='generalised_paganin_method', return_units='m')
        processor.set_input(self.data_cone)
        processor._set_geometry(self.data_cone.geometry)
        processor.filter_Nx = Nx
        processor.filter_Ny = Ny
        processor._create_filter()
        filter = ifftshift(1/(1. - (2*alpha/self.data_cone.geometry.pixel_size_h**2)*(numpy.cos(self.data_cone.geometry.pixel_size_h*kx) + numpy.cos(self.data_cone.geometry.pixel_size_h*ky) -2)))
        numpy.testing.assert_allclose(processor.filter, filter)

        # check unknown method raises error
        processor =  PaganinProcessor(delta=delta, beta=beta, energy=energy, filter_type='unknown_method', return_units='m')
        processor.set_input(self.data_cone)
        processor._set_geometry(self.data_cone.geometry)
        processor.filter_Nx = Nx
        processor.filter_Ny = Ny
        with self.assertRaises(ValueError):
            processor._create_filter()

        # check parameter override 
        processor =  PaganinProcessor(delta=delta, beta=beta, energy=energy, return_units='m')
        processor.set_input(self.data_cone)
        processor._set_geometry(self.data_cone.geometry)
        delta = 100
        beta=200
        processor.filter_Nx = Nx
        processor.filter_Ny = Ny
        processor._create_filter(override_filter={'delta':delta, 'beta':beta})
        
        # check alpha and mu are calculated correctly
        wavelength = (constants.h*constants.speed_of_light)/(energy*constants.electron_volt)
        mu = 4.0*numpy.pi*beta/(wavelength)
        alpha = 60000*delta/mu
        self.assertEqual(processor.delta, delta, msg=self.error_message(processor, 'delta'))
        self.assertEqual(processor.beta, beta, msg=self.error_message(processor, 'beta'))
        self.assertEqual(processor.alpha, alpha, msg=self.error_message(processor, 'alpha'))
        self.assertEqual(processor.mu, mu, msg=self.error_message(processor, 'mu'))
        filter =  ifftshift(1/(1. + alpha*(kx**2 + ky**2)))
        numpy.testing.assert_allclose(processor.filter, filter)
        
        # test specifying alpha, delta and beta
        delta = 12
        beta = 13
        alpha = 14
        processor.filter_Nx = Nx
        processor.filter_Ny = Ny
        with self.assertLogs(level='WARN') as log:
            processor._create_filter(override_filter = {'delta':delta, 'beta':beta, 'alpha':alpha})
        wavelength = (constants.h*constants.speed_of_light)/(energy*constants.electron_volt)
        mu = 4.0*numpy.pi*beta/(wavelength)
        
        self.assertEqual(processor.delta, delta, msg=self.error_message(processor, 'delta'))
        self.assertEqual(processor.beta, beta, msg=self.error_message(processor, 'beta'))
        self.assertEqual(processor.alpha, alpha, msg=self.error_message(processor, 'alpha'))
        self.assertEqual(processor.mu, mu, msg=self.error_message(processor, 'mu'))
        filter =  ifftshift(1/(1. + alpha*(kx**2 + ky**2)))
        numpy.testing.assert_allclose(processor.filter, filter)

    def test_PaganinProcessor(self):

        wavelength = (constants.h*constants.speed_of_light)/(40000*constants.electron_volt)
        mu = 4.0*numpy.pi*1e-2/(wavelength)

        data_array = [self.data_cone, self.data_parallel, self.data_multichannel]
        sys.stdout = open(os.devnull, "w")
        sys.stderr = open(os.devnull, "w")
        for data in data_array:
            data.geometry.config.units = 'm'
            data_abs = -(1/mu)*numpy.log(data)
            processor = PaganinProcessor(full_retrieval=True, return_units='m')
            processor.set_input(data)
            thickness = processor.get_output(override_geometry={'propagation_distance':1})
            self.assertLessEqual(quality_measures.mse(thickness, data_abs), 1e-5)
            processor = PaganinProcessor(full_retrieval=False)
            processor.set_input(data)
            filtered_image = processor.get_output(override_geometry={'propagation_distance':1})
            self.assertLessEqual(quality_measures.mse(filtered_image, data), 1e-5)

            # test with GPM
            processor = PaganinProcessor(full_retrieval=True, filter_type='generalised_paganin_method', return_units='m')
            processor.set_input(data)
            thickness = processor.get_output(override_geometry={'propagation_distance':1})
            self.assertLessEqual(quality_measures.mse(thickness, data_abs), 1e-5)
            processor = PaganinProcessor(full_retrieval=False, filter_type='generalised_paganin_method')
            processor.set_input(data)
            filtered_image = processor.get_output(override_geometry={'propagation_distance':1})
            self.assertLessEqual(quality_measures.mse(filtered_image, data), 1e-5)

            # test with padding
            processor = PaganinProcessor(full_retrieval=True, pad=10, return_units='m')
            processor.set_input(data)
            thickness = processor.get_output(override_geometry={'propagation_distance':1})
            self.assertLessEqual(quality_measures.mse(thickness, data_abs), 1e-5)
            processor = PaganinProcessor(full_retrieval=False, pad=10)
            processor.set_input(data)
            filtered_image = processor.get_output(override_geometry={'propagation_distance':1})
            self.assertLessEqual(quality_measures.mse(filtered_image, data), 1e-5)

            # test in-line
            thickness_inline = PaganinProcessor(full_retrieval=True, pad=10, return_units='m')(data, override_geometry={'propagation_distance':1})
            numpy.testing.assert_allclose(thickness.as_array(), thickness_inline.as_array())
            filtered_image_inline = PaganinProcessor(full_retrieval=False, pad=10)(data, override_geometry={'propagation_distance':1})
            numpy.testing.assert_allclose(filtered_image.as_array(), filtered_image_inline.as_array())
        
        sys.stdout = sys.__stdout__
        sys.stderr = sys.__stderr__

    def test_PaganinProcessor_2D(self):

        self.data_parallel.geometry.config.units = 'm'
        data_slice = self.data_parallel.get_slice(vertical=10)
        wavelength = (constants.h*constants.speed_of_light)/(40000*constants.electron_volt)
        mu = 4.0*numpy.pi*1e-2/(wavelength) 
        thickness = -(1/mu)*numpy.log(data_slice)

        processor = PaganinProcessor(pad=10)
        processor.set_input(data_slice)
        sys.stdout = open(os.devnull, "w")
        sys.stderr = open(os.devnull, "w")
        output = processor.get_output(override_geometry={'propagation_distance':1})
        sys.stdout = sys.__stdout__
        sys.stderr = sys.__stderr__
        self.assertLessEqual(quality_measures.mse(output, thickness), 0.05)

    def test_PaganinProcessor_1angle(self):
        data = self.data_cone.get_slice(angle=1)
        data.geometry.config.units = 'm'
        wavelength = (constants.h*constants.speed_of_light)/(40000*constants.electron_volt)
        mu = 4.0*numpy.pi*1e-2/(wavelength) 
        thickness = -(1/mu)*numpy.log(data)

        processor = PaganinProcessor(pad=10)
        processor.set_input(data)
        sys.stdout = open(os.devnull, "w")
        sys.stderr = open(os.devnull, "w")
        output = processor.get_output(override_geometry={'propagation_distance':1})
        sys.stdout = sys.__stdout__
        sys.stderr = sys.__stderr__
        self.assertLessEqual(quality_measures.mse(output, thickness), 0.05)

<<<<<<< HEAD
        # 'horizontal, vertical, angles
=======
class TestFluxNormaliser(unittest.TestCase):

    def setUp(self):
        self.data_parallel = dataexample.SIMULATED_PARALLEL_BEAM_DATA.get()
        self.data_cone = dataexample.SIMULATED_CONE_BEAM_DATA.get()
        ag = AcquisitionGeometry.create_Parallel3D()\
            .set_angles(numpy.linspace(0,360,360,endpoint=False))\
            .set_panel([128,128],0.1)\
            .set_channels(4)
        self.data_multichannel = ag.allocate('random')
        self.data_slice = self.data_parallel.get_slice(vertical=1)
        self.data_reorder = self.data_cone.copy()
        self.data_reorder.reorder(['angle','horizontal','vertical'])
        self.data_single_angle = self.data_cone.get_slice(angle=1)
        ag = AcquisitionGeometry.create_Parallel3D()\
            .set_angles(numpy.linspace(0,3,3,endpoint=False))\
            .set_panel([3,3])
        arr = numpy.array([[[1,2,3],[1,2,3],[1,2,3]],
                        [[4,5,6],[4,5,6],[4,5,6]], 
                        [[7,8,9],[7,8,9],[7,8,9]]])
        self.data_simple = AcquisitionData(arr, geometry=ag)

    def error_message(self,processor, test_parameter):
            return "Failed with processor " + str(processor) + " on test parameter " + test_parameter

    def test_init(self):
        # test default values are initialised
        processor = FluxNormaliser()
        test_parameter = ['flux','roi','target']
        test_value = [None, None, 'mean']

        for i in numpy.arange(len(test_value)):
            self.assertEqual(getattr(processor, test_parameter[i]), test_value[i], msg=self.error_message(processor, test_parameter[i]))

        # test non-default values are initialised
        processor = FluxNormaliser(1,2,3)
        test_value = [1, 2, 3]
        for i in numpy.arange(len(test_value)):
            self.assertEqual(getattr(processor, test_parameter[i]), test_value[i], msg=self.error_message(processor, test_parameter[i]))

    def test_check_input(self):
        
        # check there is an error if no flux or roi is specified
        processor = FluxNormaliser()
        with self.assertRaises(ValueError):
            processor.check_input(self.data_cone)

    def test_calculate_flux(self):
        # check there is an error if flux array size is not equal to the number of angles in data
        processor = FluxNormaliser(flux = [1,2,3])
        processor.set_input(self.data_cone)
        with self.assertRaises(ValueError):
            processor._calculate_flux()
        
        # check there is an error if roi is not specified as a dictionary
        processor = FluxNormaliser(roi='string')
        processor.set_input(self.data_cone)
        with self.assertRaises(TypeError):
            processor._calculate_flux()

        # check there is an error if roi is specified with float values
        processor = FluxNormaliser(roi={'horizontal':(1.5, 6.5)})
        processor.set_input(self.data_cone)
        with self.assertRaises(TypeError):
            processor._calculate_flux()

        # check there is an error if roi stop is greater than start
        processor = FluxNormaliser(roi={'horizontal':(10, 5)})
        processor.set_input(self.data_cone)
        with self.assertRaises(ValueError):
            processor._calculate_flux()

        # check there is an error if roi stop is greater than the size of the axis
        processor = FluxNormaliser(roi={'horizontal':(0, self.data_cone.get_dimension_size('horizontal')+1)})
        processor.set_input(self.data_cone)
        with self.assertRaises(ValueError):
            processor._calculate_flux()

        # check error raised with 0 flux
        processor = FluxNormaliser(flux = 0)
        processor.set_input(self.data_cone)
        with self.assertRaises(ValueError):
            processor._calculate_flux()

        processor = FluxNormaliser(flux = 0.0)
        processor.set_input(self.data_cone)
        with self.assertRaises(ValueError):
            processor._calculate_flux()

        processor = FluxNormaliser(flux=numpy.zeros(len(self.data_cone.geometry.angles)))
        processor.set_input(self.data_cone)
        with self.assertRaises(ValueError):
            processor._calculate_flux()

        processor = FluxNormaliser(flux=numpy.zeros(len(self.data_cone.geometry.angles), dtype=numpy.uint16))
        processor.set_input(self.data_cone)
        with self.assertRaises(ValueError):
            processor._calculate_flux()

    def test_calculate_target(self):

        # check target calculated with default method 'mean'
        processor = FluxNormaliser(flux=1)
        processor.set_input(self.data_cone)
        processor._calculate_flux()
        processor._calculate_target()
        self.assertAlmostEqual(processor.target_value, 1)

        processor = FluxNormaliser(flux=numpy.linspace(1,3,len(self.data_cone.geometry.angles)))
        processor.set_input(self.data_cone)
        processor._calculate_flux()
        processor._calculate_target()
        self.assertAlmostEqual(processor.target_value, 2)

        # check target calculated with method 'first'
        processor = FluxNormaliser(flux=1, target='first')
        processor.set_input(self.data_cone)
        processor._calculate_flux()
        processor._calculate_target()
        self.assertAlmostEqual(processor.target_value, 1)

        processor = FluxNormaliser(flux=numpy.linspace(1,3,len(self.data_cone.geometry.angles)),
                                   target='first')
        processor.set_input(self.data_cone)
        processor._calculate_flux()
        processor._calculate_target()
        self.assertAlmostEqual(processor.target_value, 1)

        # check target calculated with method 'last'
        processor = FluxNormaliser(flux=1, target='first')
        processor.set_input(self.data_cone)
        processor._calculate_flux()
        processor._calculate_target()
        self.assertAlmostEqual(processor.target_value, 1)

        processor = FluxNormaliser(flux=numpy.linspace(1,3,len(self.data_cone.geometry.angles)),
                                   target='last')
        processor.set_input(self.data_cone)
        processor._calculate_flux()
        processor._calculate_target()
        self.assertAlmostEqual(processor.target_value, 3)

        # check target calculated with float
        processor = FluxNormaliser(flux=1,
                                   target=55.0)
        processor.set_input(self.data_cone)
        processor._calculate_flux()
        processor._calculate_target()
        self.assertAlmostEqual(processor.target_value, 55.0)

        # check error if target is an unrecognised string
        processor = FluxNormaliser(flux=1,
                                   target='string')
        processor.set_input(self.data_cone)
        processor._calculate_flux()
        with self.assertRaises(ValueError):
            processor._calculate_target()

        # check error if target is not a string or floar
        processor = FluxNormaliser(flux=1,
                                   target={'string': 10})
        processor.set_input(self.data_cone)
        processor._calculate_flux()
        with self.assertRaises(TypeError):
            processor._calculate_target()
        
    @patch('matplotlib.pyplot.show')
    def test_preview_configuration(self, mock_show):
        
        # Suppress backround range warning
        logging.disable(logging.CRITICAL)

        # Test error in preview configuration if there is no roi
        processor = FluxNormaliser(flux=10)
        processor.set_input(self.data_cone)
        with self.assertRaises(ValueError):
            processor.preview_configuration()
        
        # Test error in preview configuration if set_input not called
        roi = {'horizontal':(25,40)}
        processor = FluxNormaliser(roi=roi)
        with self.assertRaises(TypeError):
            processor.preview_configuration()

        # Test correct data is plotted
        roi = {'horizontal':(0,3),'vertical':(0,1)}
        processor = FluxNormaliser(roi=roi)
        processor.set_input(self.data_simple)
        
        fig = processor.preview_configuration()
        
        # Check slice plots
        slice_plot1 = fig.axes[0].images[0].get_array().data
        slice_plot2 = fig.axes[2].images[0].get_array().data
        numpy.testing.assert_allclose(self.data_simple.array[0], slice_plot1)
        numpy.testing.assert_allclose(self.data_simple.array[2], slice_plot2)

        # Check ROI plots
        for f in [fig.axes[0], fig.axes[2]]:
            roi_x_lower = f.lines[0].get_xdata()
            roi_x_upper = f.lines[1].get_xdata()
            roi_y_lower = f.lines[0].get_ydata()
            roi_y_upper = f.lines[1].get_ydata()
            numpy.testing.assert_allclose(roi_x_lower, [0,3])
            numpy.testing.assert_allclose(roi_x_upper, [0,3])
            numpy.testing.assert_allclose(roi_y_lower, [0,0])
            numpy.testing.assert_allclose(roi_y_upper, [1,1])

            roi_x_left = f.lines[2].get_xdata()
            roi_x_right = f.lines[3].get_xdata()
            roi_y_left = f.lines[2].get_ydata()
            roi_y_right = f.lines[3].get_ydata()
            numpy.testing.assert_allclose(roi_x_left, [0,0])
            numpy.testing.assert_allclose(roi_x_right, [3,3])
            numpy.testing.assert_allclose(roi_y_left, [0,1])
            numpy.testing.assert_allclose(roi_y_right, [0,1])

        # Check line data
        data_mean = self.data_simple.get_slice(vertical=1).array.mean(axis=1)
        plot_mean = fig.axes[4].lines[0].get_ydata()
        numpy.testing.assert_allclose(data_mean, plot_mean)

        data_min = self.data_simple.get_slice(vertical=1).array.min(axis=1)
        plot_min = fig.axes[4].lines[1].get_ydata()
        numpy.testing.assert_allclose(data_min, plot_min)

        data_max = self.data_simple.get_slice(vertical=1).array.max(axis=1)
        plot_max = fig.axes[4].lines[2].get_ydata()
        numpy.testing.assert_allclose(data_max, plot_max)

        # Test no error with preview_configuration with different data shapes
        for data in [self.data_cone, self.data_parallel, self.data_multichannel, 
                     self.data_slice, self.data_reorder, self.data_single_angle]:
            mock_show.reset_mock()

            roi = {'horizontal':(25,40)}
            processor = FluxNormaliser(roi=roi)
            processor.set_input(data)
            fig = processor.preview_configuration()
            
            mock_show.assert_called_once()

            # for 3D, check no error specifying a single angle to plot
            if data.geometry.dimension == '3D':
                processor.preview_configuration(angle=1)
            # if 2D, attempt to plot single angle should cause error
            else:
                with self.assertRaises(ValueError):
                    processor.preview_configuration(angle=1)

            # if data is multichannel, check no error specifying a single channel to plot
            if 'channel' in data.dimension_labels:
                processor.preview_configuration(angle=1, channel=1)
                processor.preview_configuration(channel=1)
            # if single channel, check specifying channel causes an error
            else:
                with self.assertRaises(ValueError):
                    processor.preview_configuration(channel=1)

        # Re-enable logging
        logging.disable(logging.NOTSET)

    def test_FluxNormaliser(self, accelerated=False):

        # Suppress backround range warning
        logging.disable(logging.CRITICAL)

        #Test flux with no target
        processor = FluxNormaliser(flux=1, accelerated=accelerated)
        processor.set_input(self.data_cone)
        data_norm = processor.get_output()
        numpy.testing.assert_allclose(data_norm.array, self.data_cone.array)
        
        #Test flux with target
        processor = FluxNormaliser(flux=10, target=5.0, accelerated=accelerated)
        processor.set_input(self.data_cone)
        data_norm = processor.get_output()
        numpy.testing.assert_allclose(data_norm.array, 0.5*self.data_cone.array)
        
        #Test flux array with no target
        flux = numpy.arange(1,2,(2-1)/(self.data_cone.get_dimension_size('angle')))
        processor = FluxNormaliser(flux=flux, accelerated=accelerated)
        processor.set_input(self.data_cone)
        data_norm = processor.get_output()
        data_norm_test = self.data_cone.copy()
        for a in range(data_norm_test.get_dimension_size('angle')):
            data_norm_test.array[a,:,:] /= flux[a]
            data_norm_test.array[a,:,:]*= numpy.mean(flux.ravel())
        numpy.testing.assert_allclose(data_norm.array, data_norm_test.array, atol=1e-6)

        # #Test flux array with target
        flux = numpy.arange(1,2,(2-1)/(self.data_cone.get_dimension_size('angle')))
        norm_value = 5.0
        processor = FluxNormaliser(flux=flux, target=norm_value, accelerated=accelerated)
        processor.set_input(self.data_cone)
        data_norm = processor.get_output()
        data_norm_test = self.data_cone.copy()
        for a in range(data_norm_test.get_dimension_size('angle')):
            data_norm_test.array[a,:,:] /= flux[a]
            data_norm_test.array[a,:,:]*= norm_value
        numpy.testing.assert_allclose(data_norm.array, data_norm_test.array, atol=1e-6)

        # #Test roi with no target
        roi = {'vertical':(0,10), 'horizontal':(0,10)}
        processor = FluxNormaliser(roi=roi, accelerated=accelerated)
        processor.set_input(self.data_cone)
        data_norm = processor.get_output()
        numpy.testing.assert_allclose(data_norm.array, self.data_cone.array)

        # #Test roi with norm_value
        roi = {'vertical':(0,10), 'horizontal':(0,10)}
        processor = FluxNormaliser(roi=roi, target=5.0, accelerated=accelerated)
        processor.set_input(self.data_cone)
        data_norm = processor.get_output()
        numpy.testing.assert_allclose(data_norm.array, 5*self.data_cone.array)

        # # Test roi with just one dimension
        roi = {'vertical':(0,2)}
        processor = FluxNormaliser(roi=roi, target=5, accelerated=accelerated)
        processor.set_input(self.data_cone)
        data_norm = processor.get_output()
        numpy.testing.assert_allclose(data_norm.array, 5*self.data_cone.array)

        # test roi with different data shapes and different flux values per projection
        for data in [ self.data_cone, self.data_parallel, self.data_multichannel,
                      self.data_slice, self.data_reorder]:
            roi = {'horizontal':(25,40)}
            processor = FluxNormaliser(roi=roi, target=5, accelerated=accelerated)
            processor.set_input(data)
            data_norm = processor.get_output()

            ax = data.get_dimension_axis('horizontal')
            slc = [slice(None)]*len(data.shape)
            slc[ax] = slice(25,40)
            axes=[ax]
            if 'vertical' in data.dimension_labels:
                axes.append(data.get_dimension_axis('vertical'))
            flux = numpy.mean(data.array[tuple(slc)], axis=tuple(axes))
            slice_proj = [slice(None)]*len(data.shape)
            proj_axis = data.get_dimension_axis('angle')
            data_norm_test = data.copy()
            h_size = data.get_dimension_size('horizontal')
            if 'vertical' in data.dimension_labels:
                v_size = data.get_dimension_size('vertical')
            else:
                v_size = 1
            proj_size = h_size*v_size
            for i in range(len(data.geometry.angles)*data.geometry.channels):
                data_norm_test.array.flat[i*proj_size:(i+1)*proj_size] /=flux.flat[i]
                data_norm_test.array.flat[i*proj_size:(i+1)*proj_size] *=5
            numpy.testing.assert_allclose(data_norm.array, data_norm_test.array, atol=1e-6, 
            err_msg='Flux Normaliser roi test failed with data shape: ' + str(data.shape) + ' and configuration:\n' + str(data.geometry.config.system))

        data = self.data_single_angle
        processor = FluxNormaliser(roi=roi, target=5, accelerated=accelerated)
        processor.set_input(data)
        data_norm = processor.get_output()
        ax = data.get_dimension_axis('horizontal')
        slc = [slice(None)]*len(data.shape)
        slc[ax] = slice(25,40)
        axes=[ax,data.get_dimension_axis('vertical')]
        flux = numpy.mean(data.array[tuple(slc)], axis=tuple(axes))

        numpy.testing.assert_allclose(data_norm.array, 5/flux*data.array, atol=1e-6, 
        err_msg='Flux Normaliser roi test failed with data shape: ' + str(data.shape) + ' and configuration:\n' + str(data.geometry.config.system))

        # Re-enable logging
        logging.disable(logging.NOTSET)
    
    @unittest.skipUnless(has_numba, "Skipping because numba isn't installed")
    def test_FluxNormaliser_accelerated(self):
        self.test_FluxNormaliser(accelerated=True)

    def test_FluxNormaliser_preserves_input(self):
        processor = FluxNormaliser(flux=10, target=5.0)
        data = self.data_cone.copy()
        processor.set_input(data)
        data_norm = processor.get_output()
        numpy.testing.assert_allclose(data_norm.array, 0.5*self.data_cone.array)
        numpy.testing.assert_allclose(data.array, self.data_cone.array)

        processor = FluxNormaliser(flux=10, target=5.0)
        data = self.data_cone.copy()
        data_norm = self.data_cone.copy()
        processor.set_input(data)
        processor.get_output(out=data_norm)
        numpy.testing.assert_allclose(data_norm.array, 0.5*self.data_cone.array)
        numpy.testing.assert_allclose(data.array, self.data_cone.array)


if __name__ == "__main__":

    d = TestDataProcessor()
    d.test_DataProcessorChaining()
>>>>>>> 5749b38a
<|MERGE_RESOLUTION|>--- conflicted
+++ resolved
@@ -3339,9 +3339,6 @@
         sys.stderr = sys.__stderr__
         self.assertLessEqual(quality_measures.mse(output, thickness), 0.05)
 
-<<<<<<< HEAD
-        # 'horizontal, vertical, angles
-=======
 class TestFluxNormaliser(unittest.TestCase):
 
     def setUp(self):
@@ -3735,5 +3732,4 @@
 if __name__ == "__main__":
 
     d = TestDataProcessor()
-    d.test_DataProcessorChaining()
->>>>>>> 5749b38a
+    d.test_DataProcessorChaining()