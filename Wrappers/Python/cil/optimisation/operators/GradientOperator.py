--- conflicted
+++ resolved
@@ -226,7 +226,6 @@
         except:
             self.voxel_size_order = [1]*len(domain_geometry.shape)
 
-<<<<<<< HEAD
         super(Gradient_numpy, self).__init__(domain_geometry = domain_geometry, 
                                              range_geometry = range_geometry) 
         
@@ -247,27 +246,6 @@
                 tmp.get_item(i).fill(self.FD.direct(x))
             return tmp    
         
-=======
-        super(Gradient_numpy, self).__init__(domain_geometry = domain_geometry,
-                                             range_geometry = range_geometry)
-
-        logging.info("Initialised GradientOperator with numpy backend")
-
-    def direct(self, x, out=None):
-         if out is not None:
-             for i, axis_index in enumerate(self.ind):
-                 self.FD.direction = axis_index
-                 self.FD.voxel_size = self.voxel_size_order[axis_index]
-                 self.FD.direct(x, out = out[i])
-         else:
-             tmp = self.range_geometry().allocate()
-             for i, axis_index in enumerate(self.ind):
-                 self.FD.direction = axis_index
-                 self.FD.voxel_size = self.voxel_size_order[axis_index]
-                 tmp.get_item(i).fill(self.FD.direct(x))
-             return tmp
-
->>>>>>> 3231549a
     def adjoint(self, x, out=None):
 
         if out is not None:
@@ -280,12 +258,8 @@
                     out.fill(tmp)
                 else:
                     out += tmp
-<<<<<<< HEAD
             return out 
         else:            
-=======
-        else:
->>>>>>> 3231549a
             tmp = self.domain_geometry().allocate()
             for i, axis_index in enumerate(self.ind):
                 self.FD.direction = axis_index
@@ -415,13 +389,8 @@
 
         ndx = np.asarray(x.as_array(), dtype=np.float32, order='C')
         x_p = Gradient_C.ndarray_as_c_pointer(ndx)
-<<<<<<< HEAD
         
 
-=======
-
-        return_val = False
->>>>>>> 3231549a
         if out is None:
             out = self.range_geometry().allocate(None)
 
@@ -457,21 +426,12 @@
                     out.get_item(1).get_item(j).fill(ndout[i])
                     j +=1
 
-<<<<<<< HEAD
 
         return out        
 
     def adjoint(self, x, out=None):
         
 
-=======
-        if return_val is True:
-            return out
-
-    def adjoint(self, x, out=None):
-
-        return_val = False
->>>>>>> 3231549a
         if out is None:
             out = self.domain_geometry().allocate(None)
 
@@ -501,14 +461,11 @@
         for i, el in enumerate(self.voxel_size_order):
             if el != 1:
                 ndx[i]*= el
-<<<<<<< HEAD
                 
 
         return out        
     
 
-=======
->>>>>>> 3231549a
-
-        if return_val is True:
-            return out+
+
+      
