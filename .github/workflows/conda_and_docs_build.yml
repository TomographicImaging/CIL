--- conflicted
+++ resolved
@@ -49,11 +49,7 @@
     - uses: conda-incubator/setup-miniconda@v2
       with:
         python-version: 3.9
-<<<<<<< HEAD
-    - uses: paskino/build-sphinx-action@main
-=======
     - uses: lauramurgatroyd/build-sphinx-action@v0.1.4
->>>>>>> d0cbea64
       with:
         DOCS_PATH: 'docs'
         CONDA_BUILD_ENV_FILEPATH: 'docs/docs_environment.yml'
@@ -62,11 +58,7 @@
         PACKAGE_NAME: 'cil'
         PACKAGE_CONDA_CHANNELS: 'conda-forge -c intel -c astra-toolbox -c ccpi'
         BUILD_SUBDIR_NAME: 'nightly'
-<<<<<<< HEAD
-        python_version: 3.9 # default is 3.7
-=======
         python_version: 3.9
->>>>>>> d0cbea64
   docs_publish:
     needs: docs_build
     runs-on: ubuntu-latest
