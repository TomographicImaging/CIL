--- conflicted
+++ resolved
@@ -2,6 +2,7 @@
 - Bug fixes:
   - Fix bug with 'median' and 'mean' methods in Masker averaging over the wrong axes.
   - `SPDHG` `gamma` parameter is now applied correctly so that the product of the dual and primal step sizes remains constant as `gamma` varies (#1644)
+  - Make Paganin Processor work with AcquistionData with one angle (#1920)
 - Enhancements:
   - Removed multiple exits from numba implementation of KullbackLeibler divergence (#1901)
   - Updated the `SPDHG` algorithm to take a stochastic `Sampler`(#1644)
@@ -46,11 +47,6 @@
     - Armijo step size rule now by default initialises the search for a step size from the previously calculated step size (#1934)
   - Changes that break backwards compatibility:
     - CGLS will no longer automatically stop iterations once a default tolerance is reached. The option to pass `tolerance` will be deprecated to be replaced by `optimisation.utilities.callbacks` (#1892)
-<<<<<<< HEAD
-    - Make Paganin Processor work with AcquistionData with one angle (#1920)
-=======
-     
->>>>>>> ab65d759
 
 * 24.1.0
   - New Features:
