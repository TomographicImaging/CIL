#  Copyright 2019 United Kingdom Research and Innovation
#  Copyright 2019 The University of Manchester
#
#  Licensed under the Apache License, Version 2.0 (the "License");
#  you may not use this file except in compliance with the License.
#  You may obtain a copy of the License at
#
#      http://www.apache.org/licenses/LICENSE-2.0
#
#  Unless required by applicable law or agreed to in writing, software
#  distributed under the License is distributed on an "AS IS" BASIS,
#  WITHOUT WARRANTIES OR CONDITIONS OF ANY KIND, either express or implied.
#  See the License for the specific language governing permissions and
#  limitations under the License.
#
# Authors:
# CIL Developers, listed at: https://github.com/TomographicImaging/CIL/blob/master/NOTICE.txt
from numbers import Integral
from typing import List, Optional
from warnings import warn

import numpy as np

from cil.optimisation.utilities.callbacks import Callback, LogfileCallback, _OldCallback, ProgressCallback


class Algorithm:
    '''Base class for iterative algorithms

      provides the minimal infrastructure.

      Algorithms are iterables so can be easily run in a for loop. They will
      stop as soon as the stop criterion is met.
      The user is required to implement the :code:`set_up`, :code:`__init__`, :code:`update` and
      and :code:`update_objective` methods

      A courtesy method :code:`run` is available to run :code:`n` iterations. The method accepts
      a :code:`callbacks` list of callables, each of which receive the current Algorithm object
      (which in turn contains the iteration number and the actual objective value)
      and can be used to trigger print to screens and other user interactions. The :code:`run`
      method will stop when the stopping criterion is met or `StopIteration` is raised.
   '''

    def __init__(self, update_objective_interval=1, max_iteration=None, log_file=None):
        '''Set the minimal number of parameters:

        :param update_objective_interval: the interval every which we would save the current\
                                       objective. 1 means every iteration, 2 every 2 iteration\
                                       and so forth. This is by default 1 and should be increased\
                                       when evaluating the objective is computationally expensive.
        :type update_objective_interval: int, optional, default 1
        '''
        self.iteration = -1
        self.__max_iteration = 1
        if max_iteration is not None:
            warn("use `Algorithm.run(iterations)` instead of `Algorithm(max_iteration)`", DeprecationWarning, stacklevel=2)
            self.__max_iteration = max_iteration
        self.__loss = []
        self.memopt = False
        self.configured = False
        self._iteration = []
        self.update_objective_interval = update_objective_interval
        # self.x = None
        self.iter_string = 'Iter'
        if log_file is not None:
            warn("use `run(callbacks=[LogfileCallback(log_file)])` instead of `log_file`",
                 DeprecationWarning, stacklevel=2)
            self.__log_file = log_file

    def set_up(self, *args, **kwargs):
        '''Set up the algorithm'''
        raise NotImplementedError
    def update(self):
        '''A single iteration of the algorithm'''
        raise NotImplementedError

    def should_stop(self):
        '''default stopping criterion: number of iterations

        The user can change this in concrete implementation of iterative algorithms.'''
        return self.iteration > self.max_iteration

    def __set_up_logger(self, *_, **__):
        warn("use `run(callbacks=[LogfileCallback(log_file)])` instead", DeprecationWarning, stacklevel=2)

    def max_iteration_stop_criterion(self):
        warn("use `should_stop()` instead of `max_iteration_stop_criterion()`", DeprecationWarning, stacklevel=2)
        return self.iteration > self.max_iteration

    def __iter__(self):
        '''Algorithm is an iterable'''
        return self

    def __next__(self):
        '''Algorithm is an iterable

        This method triggers :code:`update()` and :code:`update_objective()`
        '''
        if self.should_stop():
            raise StopIteration
        if self.iteration == -1 and self.update_objective_interval > 0:
            self._iteration.append(self.iteration)
            self.update_objective()
            self.iteration += 1
            return self.iteration
        if not self.configured:
            raise ValueError('Algorithm not configured correctly. Please run set_up.')
        self.update()
        self.iteration += 1

        self._update_previous_solution()

        if self.iteration >= 0 and self.update_objective_interval > 0 and\
            self.iteration % self.update_objective_interval == 0:

            self._iteration.append(self.iteration)
            self.update_objective()
        return self.iteration

    def _update_previous_solution(self):
        """ Update the previous solution with the current one

        The concrete algorithm calls update_previous_solution. Normally this would
        entail the swapping of pointers:

        .. highlight:: python
        .. code-block:: python

            tmp = self.x_old
            self.x_old = self.x
            self.x = tmp

        """
        pass

    def get_output(self):
        " Returns the current solution. "
        return self.x

    def _provable_convergence_condition(self):
        raise NotImplementedError(" Convergence criterion is not implemented for this algorithm. ")

    def is_provably_convergent(self):
        """ Check if the algorithm is convergent based on the provable convergence criterion.
        """
        return self._provable_convergence_condition()

    @property
    def solution(self):
        return self.get_output()

    def get_last_loss(self, return_all=False):
        '''Returns the last stored value of the loss function

        if update_objective_interval is 1 it is the value of the objective at the current
        iteration. If update_objective_interval > 1 it is the last stored value.
        '''
        try:
            objective = self.__loss[-1]
        except IndexError:
            objective = np.nan
        if isinstance(objective, list):
            return objective if return_all else objective[0]
        return [objective, np.nan, np.nan] if return_all else objective

    get_last_objective = get_last_loss # alias

    def update_objective(self):
        '''calculates the objective with the current solution'''
        raise NotImplementedError

    @property
    def iterations(self):
        '''returns the iterations at which the objective has been evaluated'''
        return self._iteration
    @property
    def loss(self):
        '''returns the list of the values of the objective during the iteration

        The length of this list may be shorter than the number of iterations run when
        the update_objective_interval > 1
        '''
        return self.__loss

    objective = loss # alias

    @property
    def max_iteration(self):
        '''gets the maximum number of iterations'''
        return self.__max_iteration

    @max_iteration.setter
    def max_iteration(self, value):
        '''sets the maximum number of iterations'''
        assert isinstance(value, Integral)
        self.__max_iteration = value

    @property
    def update_objective_interval(self):
        return self.__update_objective_interval

    @update_objective_interval.setter
    def update_objective_interval(self, value):
        if not isinstance(value, Integral) or value < 0:
            raise ValueError('interval must be an integer >= 0')
        self.__update_objective_interval = value

<<<<<<< HEAD
    def run(self, iterations=None, callbacks=None, verbose=1, **kwargs):
=======
    def run(self, iterations=None, callbacks: Optional[List[Callback]]=None, verbose=1, **kwargs):
>>>>>>> b2de5fdf
        '''run upto :code:`iterations` with callbacks/logging.

        :param iterations: number of iterations to run. If not set the algorithm will
          run until :code:`should_stop()` is reached
        :param verbose: 0=quiet, 1=info, 2=debug
        :param callbacks: list of callables which are passed the current Algorithm
          object each iteration. Defaults to :code:`[ProgressCallback(verbose)]`.
        '''
        if 'print_interval' in kwargs:
            warn("use `TextProgressCallback(miniters)` instead of `run(print_interval)`",
                 DeprecationWarning, stacklevel=2)
        if callbacks is None:
            callbacks = [ProgressCallback(verbose=verbose)]
        # transform old-style callbacks into new
        callback = kwargs.get('callback', None)
        if callback is not None:
            callbacks.append(_OldCallback(callback, verbose=verbose))
        if hasattr(self, '__log_file'):
            callbacks.append(LogfileCallback(self.__log_file, verbose=verbose))

        if self.should_stop():
            print("Stop criterion has been reached.")
        if iterations is None:
            warn("`run()` missing `iterations`", DeprecationWarning, stacklevel=2)
            iterations = self.max_iteration

        if self.iteration == -1 and self.update_objective_interval>0:
            iterations+=1

        # call `__next__` upto `iterations` times or until `StopIteration` is raised
        self.max_iteration = self.iteration + iterations
        for _ in zip(range(self.iteration, self.iteration + iterations), self):
            try:
                for callback in callbacks:
                    callback(self)
            except StopIteration:
                break

    def objective_to_dict(self, verbose=False):
        obj = self.get_last_objective(return_all=verbose)
        if isinstance(obj, list) and len(obj) == 3:
            if not np.isnan(obj[1:]).all():
                return {'primal': obj[0], 'dual': obj[1], 'primal_dual': obj[2]}
            obj = obj[0]
        return {'objective': obj}

    def objective_to_string(self, verbose=False):
        warn("consider using `run(callbacks=[LogfileCallback(log_file)])` instead", DeprecationWarning, stacklevel=2)
        return str(self.objective_to_dict(verbose=verbose))

    def verbose_output(self, *_, **__):
        warn("use `run(callbacks=[ProgressCallback()])` instead", DeprecationWarning, stacklevel=2)

    def verbose_header(self, *_, **__):
        warn("consider using `run(callbacks=[LogfileCallback(log_file)])` instead", DeprecationWarning, stacklevel=2)<|MERGE_RESOLUTION|>--- conflicted
+++ resolved
@@ -205,11 +205,7 @@
             raise ValueError('interval must be an integer >= 0')
         self.__update_objective_interval = value
 
-<<<<<<< HEAD
-    def run(self, iterations=None, callbacks=None, verbose=1, **kwargs):
-=======
     def run(self, iterations=None, callbacks: Optional[List[Callback]]=None, verbose=1, **kwargs):
->>>>>>> b2de5fdf
         '''run upto :code:`iterations` with callbacks/logging.
 
         :param iterations: number of iterations to run. If not set the algorithm will
