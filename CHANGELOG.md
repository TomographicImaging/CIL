--- conflicted
+++ resolved
@@ -4,12 +4,8 @@
   - CofR image_sharpness improved for large datasets
   - Geometry alignmentment fix for 2D datasets
   - CGLS update for sapyb to enable complex data
-<<<<<<< HEAD
   - added sapyb and deprecated axpby. All algorithm updated to use sapyb.
-=======
-  - added sapyb and deprecated axpby
   - Allow use of square brackets in file paths to TIFF and Nikon datasets
->>>>>>> 801a24d8
 
 * 21.3.1
   - Added matplotlib version dependency to conda recipe
