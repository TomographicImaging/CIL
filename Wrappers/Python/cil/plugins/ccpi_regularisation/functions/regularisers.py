# -*- coding: utf-8 -*-
#   This work is part of the Core Imaging Library (CIL) developed by CCPi 
#   (Collaborative Computational Project in Tomographic Imaging), with 
#   substantial contributions by UKRI-STFC and University of Manchester.

#   Licensed under the Apache License, Version 2.0 (the "License");
#   you may not use this file except in compliance with the License.
#   You may obtain a copy of the License at

#   http://www.apache.org/licenses/LICENSE-2.0

#   Unless required by applicable law or agreed to in writing, software
#   distributed under the License is distributed on an "AS IS" BASIS,
#   WITHOUT WARRANTIES OR CONDITIONS OF ANY KIND, either express or implied.
#   See the License for the specific language governing permissions and
#   limitations under the License.

try:
    from ccpi.filters import regularisers
    from ccpi.filters.cpu_regularisers import TV_ENERGY
except ImportError as ie:
    raise ImportError(ie + "\n\n" + 
                      "This plugin requires the additional package ccpi-regularisation\n" +
                      "Please install it via conda as ccpi-regulariser from the ccpi channel\n"+
                      "Minimal version is 20.04")


from cil.framework import DataContainer
from cil.optimisation.functions import Function
import numpy as np
import warnings


class ROF_TV(Function):
    def __init__(self,lambdaReg,iterationsTV,tolerance,time_marchstep,device):
        # set parameters
        self.lambdaReg = lambdaReg
        self.iterationsTV = iterationsTV
        self.time_marchstep = time_marchstep
        self.device = device # string for 'cpu' or 'gpu'
        self.tolerance = tolerance
        
    def __call__(self,x):
        # evaluate objective function of TV gradient
        EnergyValTV = TV_ENERGY(np.asarray(x.as_array(), dtype=np.float32), np.asarray(x.as_array(), dtype=np.float32), self.lambdaReg, 2)
        return 0.5*EnergyValTV[0]
    
    def proximal(self,x,tau, out = None):
        pars = {'algorithm' : ROF_TV, \
               'input' : np.asarray(x.as_array(), dtype=np.float32),\
                'regularization_parameter':self.lambdaReg*tau, \
                'number_of_iterations' :self.iterationsTV ,\
                'time_marching_parameter':self.time_marchstep,\
                'tolerance':self.tolerance}
        
        res , info = regularisers.ROF_TV(pars['input'], 
              pars['regularization_parameter'],
              pars['number_of_iterations'],
              pars['time_marching_parameter'], pars['tolerance'], self.device)
        
        self.info = info
        
        if out is not None:
            out.fill(res)
        else:
            out = x.copy()
            out.fill(res)
        return out

class FGP_TV(Function):
    def __init__(self, alpha=1, max_iteration=100, tolerance=1e-6, isotropic=True, nonnegativity=True, printing=False, device='cpu'):

        if isotropic == True:
            self.methodTV = 0
        else:
            self.methodTV = 1

        if nonnegativity == True:
            self.nonnegativity = 1
        else:
            self.nonnegativity = 0

        self.alpha = alpha
        self.max_iteration = max_iteration
        self.tolerance = tolerance
        self.nonnegativity = nonnegativity
        self.device = device # string for 'cpu' or 'gpu'

    def __call__(self,x):
        # evaluate objective function of TV gradient
        EnergyValTV = TV_ENERGY(np.asarray(x.as_array(), dtype=np.float32), np.asarray(x.as_array(), dtype=np.float32), self.alpha, 2)
        return 0.5*EnergyValTV[0]

    def proximal(self,x,tau, out=None):
      
        res , info = regularisers.FGP_TV(\
              np.asarray(x.as_array(), dtype=np.float32),\
              self.alpha*tau,\
              self.max_iteration,\
              self.tolerance,\
              self.methodTV,\
              self.nonnegativity,\
              self.device)
        if out is not None:
            out.fill(res)
        else:
            out = x.copy()
            out.fill(res)
        return out
    
    def convex_conjugate(self,x):        
        return 0.0    
    
class TGV(Function):

    def __init__(self, regularisation_parameter, alpha1, alpha2, iter_TGV, LipshitzConstant, torelance, device ):
        self.regularisation_parameter = regularisation_parameter
        self.alpha1 = alpha1
        self.alpha2 = alpha2
        self.iter_TGV = iter_TGV
        self.LipshitzConstant = LipshitzConstant
        self.torelance = torelance
        self.device = device
        
    def __call__(self,x):
        warnings.warn("{}: the __call__ method is not implemented. Returning NaN.".format(self.__class__.__name__))
        return float('NaN')
    
    def proximal(self, x, tau, out=None):
        
        pars = {'algorithm' : TGV, \
                'input' : np.asarray(x.as_array(), dtype=np.float32),\
                'regularisation_parameter':self.regularisation_parameter, \
                'alpha1':self.alpha1,\
                'alpha0':self.alpha2,\
                'number_of_iterations' :self.iter_TGV ,\
                'LipshitzConstant' :self.LipshitzConstant ,\
                'tolerance_constant':self.torelance}
        
        res , info = regularisers.TGV(pars['input'], 
              pars['regularisation_parameter'],
              pars['alpha1'],
              pars['alpha0'],
              pars['number_of_iterations'],
              pars['LipshitzConstant'],
              pars['tolerance_constant'],self.device)
                
        # info: return number of iteration and reached tolerance
        # https://github.com/vais-ral/CCPi-Regularisation-Toolkit/blob/master/src/Core/regularisers_CPU/TGV_core.c#L168
        # Stopping Criteria  || u^k - u^(k-1) ||_{2} / || u^{k} ||_{2}    
  
        self.info = info
        
        if out is not None:
            out.fill(res)
        else:
            out = x.copy()
            out.fill(res)
            return out        
    
    def convex_conjugate(self, x):
        # TODO this is not correct
        return 0.0

class LLT_ROF(Function):
    
    def __init__(self, regularisation_parameterROF, 
                       regularisation_parameterLLT,
                       iter_LLT_ROF, time_marching_parameter, torelance, device ):
        
        self.regularisation_parameterROF = regularisation_parameterROF
        self.regularisation_parameterLLT = regularisation_parameterLLT
        self.iter_LLT_ROF = iter_LLT_ROF
        self.time_marching_parameter = time_marching_parameter
        self.torelance = torelance
        self.device = device 
        
    def __call__(self,x):
        warnings.warn("{}: the __call__ method is not implemented. Returning NaN.".format(self.__class__.__name__))
        return float('NaN')
    
    def proximal(self, x, tau, out=None):
        
        pars = {'algorithm' : LLT_ROF, \
                'input' : np.asarray(x.as_array(), dtype=np.float32),\
                'regularisation_parameterROF':self.regularisation_parameterROF, \
                'regularisation_parameterLLT':self.regularisation_parameterLLT,
                'number_of_iterations' :self.iter_LLT_ROF ,\
                'time_marching_parameter': self.time_marching_parameter,\
                'tolerance_constant':self.torelance}

        res , info = regularisers.LLT_ROF(pars['input'], 
              pars['regularisation_parameterROF'],
              pars['regularisation_parameterLLT'],
              pars['number_of_iterations'],
              pars['time_marching_parameter'],
              pars['tolerance_constant'],self.device)
                 
        # info: return number of iteration and reached tolerance
        # https://github.com/vais-ral/CCPi-Regularisation-Toolkit/blob/master/src/Core/regularisers_CPU/TGV_core.c#L168
        # Stopping Criteria  || u^k - u^(k-1) ||_{2} / || u^{k} ||_{2}    
  
        self.info = info
        
class FGP_dTV(Function):
    def __init__(self, reference, alpha=1, max_iteration=100,
                 tolerance=1e-6, eta=0.01, isotropic=True, nonnegativity=True, device='cpu'):

        if isotropic == True:
            self.methodTV = 0
        else:
            self.methodTV = 1

        if nonnegativity == True:
            self.nonnegativity = 1
        else:
            self.nonnegativity = 0

        self.alpha = alpha
        self.max_iteration = max_iteration
        self.tolerance = tolerance
        self.device = device # string for 'cpu' or 'gpu'
        self.reference = np.asarray(reference.as_array(), dtype=np.float32)
        self.eta = eta
        
    def __call__(self,x):
<<<<<<< HEAD
        warnings.warn("{}: the __call__ method is not implemented. Returning NaN.".format(self.__class__.__name__))
        return float('NaN')
=======
        # evaluate objective function of TV gradient
        EnergyValTV = TV_ENERGY(np.asarray(x.as_array(), dtype=np.float32), np.asarray(x.as_array(), dtype=np.float32), self.alpha, 2)
        return 0.5*EnergyValTV[0]
>>>>>>> b24b04d0

    def proximal(self,x,tau, out=None):
        res , info = regularisers.FGP_dTV(\
                np.asarray(x.as_array(), dtype=np.float32),\
                self.reference,\
                self.alpha*tau,\
                self.max_iteration,\
                self.tolerance,\
                self.eta,\
                self.methodTV,\
                self.nonnegativity,\
                self.device)
        if out is not None:
            out.fill(res)
        else:
            out = x.copy()
            out.fill(res)
            return out        
    
    def convex_conjugate(self, x):
        # TODO this is not correct
        return 0.0    
    
class SB_TV(Function):
    def __init__(self,lambdaReg,iterationsTV,tolerance,methodTV,printing,device):
        # set parameters
        self.lambdaReg = lambdaReg
        self.iterationsTV = iterationsTV
        self.tolerance = tolerance
        self.methodTV = methodTV
        self.printing = printing
        self.device = device # string for 'cpu' or 'gpu'
        
    def __call__(self,x):     
        # evaluate objective function of TV gradient
        EnergyValTV = TV_ENERGY(np.asarray(x.as_array(), dtype=np.float32), np.asarray(x.as_array(), dtype=np.float32), self.lambdaReg, 2)
        return 0.5*EnergyValTV[0]
        
    def proximal(self,x,tau, out=None):
        pars = {'algorithm' : SB_TV, \
               'input' : np.asarray(x.as_array(), dtype=np.float32),\
                'regularization_parameter':self.lambdaReg*tau, \
                'number_of_iterations' :self.iterationsTV ,\
                'tolerance_constant':self.tolerance,\
                'methodTV': self.methodTV}
        
        res , info = regularisers.SB_TV(pars['input'], 
              pars['regularization_parameter'],
              pars['number_of_iterations'],
              pars['tolerance_constant'], 
              pars['methodTV'], self.device)
        
        self.info = info
    
        if out is not None:
            out.fill(res)
        else:
            out = x.copy()
            out.fill(res)
            return out

class TNV(Function):
    
    def __init__(self,regularisation_parameter,iterationsTNV,tolerance):
        
        # set parameters
        self.regularisation_parameter = regularisation_parameter
        self.iterationsTNV = iterationsTNV
        self.tolerance = tolerance
        
    def __call__(self,x):
        warnings.warn("{}: the __call__ method is not implemented. Returning NaN.".format(self.__class__.__name__))
        return float('NaN')
    
    def proximal(self,x,tau, out=None):
        pars = {'algorithm' : TNV, \
               'input' : np.asarray(x.as_array(), dtype=np.float32),\
                'regularisation_parameter':self.regularisation_parameter, \
                'number_of_iterations' :self.iterationsTNV,\
                'tolerance_constant':self.tolerance}
        
        res   = regularisers.TNV(pars['input'], 
              pars['regularisation_parameter'],
              pars['number_of_iterations'],
              pars['tolerance_constant'])
        
        #self.info = info
    
        if out is not None:
            out.fill(res)
        else:
            out = x.copy()
            out.fill(res)
            return out<|MERGE_RESOLUTION|>--- conflicted
+++ resolved
@@ -224,14 +224,8 @@
         self.eta = eta
         
     def __call__(self,x):
-<<<<<<< HEAD
         warnings.warn("{}: the __call__ method is not implemented. Returning NaN.".format(self.__class__.__name__))
         return float('NaN')
-=======
-        # evaluate objective function of TV gradient
-        EnergyValTV = TV_ENERGY(np.asarray(x.as_array(), dtype=np.float32), np.asarray(x.as_array(), dtype=np.float32), self.alpha, 2)
-        return 0.5*EnergyValTV[0]
->>>>>>> b24b04d0
 
     def proximal(self,x,tau, out=None):
         res , info = regularisers.FGP_dTV(\
