# -*- coding: utf-8 -*-
#   This work is part of the Core Imaging Library (CIL) developed by CCPi 
#   (Collaborative Computational Project in Tomographic Imaging), with 
#   substantial contributions by UKRI-STFC and University of Manchester.

#   Licensed under the Apache License, Version 2.0 (the "License");
#   you may not use this file except in compliance with the License.
#   You may obtain a copy of the License at

#   http://www.apache.org/licenses/LICENSE-2.0

#   Unless required by applicable law or agreed to in writing, software 
#   distributed under the License is distributed on an "AS IS" BASIS,
#   WITHOUT WARRANTIES OR CONDITIONS OF ANY KIND, either express or implied.
#   See the License for the specific language governing permissions and
#   limitations under the License.
import copy
import numpy
import warnings
from functools import reduce
from numbers import Number
import ctypes, platform
from ctypes import util
import math
from cil.utilities.multiprocessing import NUM_THREADS
import cupy as cp
# check for the extension

if platform.system() == 'Linux':
    dll = 'libcilacc.so'
elif platform.system() == 'Windows':
    dll_file = 'cilacc.dll'
    dll = util.find_library(dll_file)
elif platform.system() == 'Darwin':
    dll = 'libcilacc.dylib'
else:
    raise ValueError('Not supported platform, ', platform.system())

cilacc = ctypes.cdll.LoadLibrary(dll)

def find_key(dic, val):
    """return the key of dictionary dic given the value"""
    return [k for k, v in dic.items() if v == val][0]

def message(cls, msg, *args):
    msg = "{0}: " + msg
    for i in range(len(args)):
        msg += " {%d}" %(i+1)
    args = list(args)
    args.insert(0, cls.__name__ )
    
    return msg.format(*args )

class ImageGeometry(object):
    RANDOM = 'random'
    RANDOM_INT = 'random_int'
    CHANNEL = 'channel'
    VERTICAL = 'vertical'
    HORIZONTAL_X = 'horizontal_x'
    HORIZONTAL_Y = 'horizontal_y'
    
    @property
    def shape(self):

        shape_dict = {ImageGeometry.CHANNEL: self.channels,
                     ImageGeometry.VERTICAL: self.voxel_num_z,
                     ImageGeometry.HORIZONTAL_Y: self.voxel_num_y,        
                     ImageGeometry.HORIZONTAL_X: self.voxel_num_x}

        shape = []
        for label in self.dimension_labels:
            shape.append(shape_dict[label])

        return tuple(shape)

    @shape.setter
    def shape(self, val):
        print("Deprecated - shape will be set automatically")

    @property
    def spacing(self):

        spacing_dict = {ImageGeometry.CHANNEL: self.channel_spacing,
                        ImageGeometry.VERTICAL: self.voxel_size_z,
                        ImageGeometry.HORIZONTAL_Y: self.voxel_size_y,        
                        ImageGeometry.HORIZONTAL_X: self.voxel_size_x}

        spacing = []
        for label in self.dimension_labels:
            spacing.append(spacing_dict[label])

        return tuple(spacing)

    @property
    def length(self):
        return len(self.dimension_labels)

    @property
    def dimension_labels(self):
        
        labels_default = DataOrder.CIL_IG_LABELS

        shape_default = [   self.channels - 1, #channels default is 1
                            self.voxel_num_z,
                            self.voxel_num_y,
                            self.voxel_num_x]

        try:
            labels = list(self.__dimension_labels)
        except AttributeError:
            labels = labels_default.copy()

        for i, x in enumerate(shape_default):
            if x == 0:
                try:
                    labels.remove(labels_default[i])
                except ValueError:
                    pass #if not in custom list carry on
        return tuple(labels)
      
    @dimension_labels.setter
    def dimension_labels(self, val):
        self.set_labels(val)
    
    def set_labels(self, labels):
        labels_default = DataOrder.CIL_IG_LABELS

        #check input and store. This value is not used directly
        if labels is not None:
            for x in labels:
                if x not in labels_default:
                    raise ValueError('Requested axis are not possible. Accepted label names {},\ngot {}'\
                        .format(labels_default,labels))
                    
            self.__dimension_labels = tuple(labels)
        
    def __eq__(self, other):

        if not isinstance(other, self.__class__):
            return False
        
        if self.voxel_num_x == other.voxel_num_x \
            and self.voxel_num_y == other.voxel_num_y \
            and self.voxel_num_z == other.voxel_num_z \
            and self.voxel_size_x == other.voxel_size_x \
            and self.voxel_size_y == other.voxel_size_y \
            and self.voxel_size_z == other.voxel_size_z \
            and self.center_x == other.center_x \
            and self.center_y == other.center_y \
            and self.center_z == other.center_z \
            and self.channels == other.channels \
            and self.channel_spacing == other.channel_spacing \
            and self.dimension_labels == other.dimension_labels:

            return True
        
        return False

    @property
    def dtype(self):
        return self.__dtype

    @dtype.setter
    def dtype(self, val):
        self.__dtype = val           

    def __init__(self, 
                 voxel_num_x=0, 
                 voxel_num_y=0, 
                 voxel_num_z=0, 
                 voxel_size_x=1, 
                 voxel_size_y=1, 
                 voxel_size_z=1, 
                 center_x=0, 
                 center_y=0, 
                 center_z=0, 
                 channels=1, 
                 **kwargs):
        
        self.voxel_num_x = int(voxel_num_x)
        self.voxel_num_y = int(voxel_num_y)
        self.voxel_num_z = int(voxel_num_z)
        self.voxel_size_x = float(voxel_size_x)
        self.voxel_size_y = float(voxel_size_y)
        self.voxel_size_z = float(voxel_size_z)
        self.center_x = center_x
        self.center_y = center_y
        self.center_z = center_z  
        self.channels = channels
        self.channel_labels = None
        self.channel_spacing = 1.0
        self.dimension_labels = kwargs.get('dimension_labels', None)
        self.dtype = kwargs.get('dtype', numpy.float32)

    def subset(self, dimensions=None, **kw):
        '''Returns a new sliced and/or reshaped ImageGeometry'''

        if not kw.get('suppress_warning', False):
            warnings.warn('Subset has been deprecated and will be removed in following version. Use reorder() and get_slice() instead',
              DeprecationWarning)

        if dimensions is None:
            return self.get_slice(**kw)
        else:
            if len(dimensions) != len(self.dimension_labels):
                raise ValueError('The axes list for subset must contain the dimension_labels {0} got {1}'.format(self.dimension_labels, dimensions))
            
            temp = self.copy()
            temp.set_labels(dimensions)
            return temp      

    def get_slice(self,channel=None, vertical=None, horizontal_x=None, horizontal_y=None):
        '''
        Returns a new ImageGeometry of a single slice of in the requested direction.
        '''
        geometry_new = self.copy()
        if channel is not None:
            geometry_new.channels = 1
            
            try:
                geometry_new.channel_labels = [self.channel_labels[channel]]
            except:
                geometry_new.channel_labels = None

        if vertical is not None:
            geometry_new.voxel_num_z = 0
                
        if horizontal_y is not None:
            geometry_new.voxel_num_y = 0

        if horizontal_x is not None:
            geometry_new.voxel_num_x = 0

        return geometry_new

    def get_order_by_label(self, dimension_labels, default_dimension_labels):
        order = []
        for i, el in enumerate(default_dimension_labels):
            for j, ek in enumerate(dimension_labels):
                if el == ek:
                    order.append(j)
                    break
        return order

    def get_min_x(self):
        return self.center_x - 0.5*self.voxel_num_x*self.voxel_size_x
        
    def get_max_x(self):
        return self.center_x + 0.5*self.voxel_num_x*self.voxel_size_x
        
    def get_min_y(self):
        return self.center_y - 0.5*self.voxel_num_y*self.voxel_size_y
        
    def get_max_y(self):
        return self.center_y + 0.5*self.voxel_num_y*self.voxel_size_y
        
    def get_min_z(self):
        if not self.voxel_num_z == 0:
            return self.center_z - 0.5*self.voxel_num_z*self.voxel_size_z
        else:
            return 0
        
    def get_max_z(self):
        if not self.voxel_num_z == 0:
            return self.center_z + 0.5*self.voxel_num_z*self.voxel_size_z
        else:
            return 0
        
    def clone(self):
        '''returns a copy of the ImageGeometry'''
        return copy.deepcopy(self)

    def copy(self):
        '''alias of clone'''
        return self.clone()
 
    def __str__ (self):
        repres = ""
        repres += "Number of channels: {0}\n".format(self.channels)
        repres += "channel_spacing: {0}\n".format(self.channel_spacing)

        if self.voxel_num_z > 0:
            repres += "voxel_num : x{0},y{1},z{2}\n".format(self.voxel_num_x, self.voxel_num_y, self.voxel_num_z)
            repres += "voxel_size : x{0},y{1},z{2}\n".format(self.voxel_size_x, self.voxel_size_y, self.voxel_size_z)
            repres += "center : x{0},y{1},z{2}\n".format(self.center_x, self.center_y, self.center_z)
        else:
            repres += "voxel_num : x{0},y{1}\n".format(self.voxel_num_x, self.voxel_num_y)
            repres += "voxel_size : x{0},y{1}\n".format(self.voxel_size_x, self.voxel_size_y)
            repres += "center : x{0},y{1}\n".format(self.center_x, self.center_y)

        return repres
    def allocate(self, value=0, **kwargs):
        '''allocates an ImageData according to the size expressed in the instance
        
        :param value: accepts numbers to allocate an uniform array, or a string as 'random' or 'random_int' to create a random array or None.
        :type value: number or string, default None allocates empty memory block, default 0
        :param dtype: numerical type to allocate
        :type dtype: numpy type, default numpy.float32
        '''

        dtype = kwargs.get('dtype', self.dtype)

        if kwargs.get('dimension_labels', None) is not None:
            raise ValueError("Deprecated: 'dimension_labels' cannot be set with 'allocate()'. Use 'geometry.set_labels()' to modify the geometry before using allocate.")

        out = ImageData(geometry=self.copy(), 
                            dtype=dtype, 
                            suppress_warning=True)

        if isinstance(value, Number):
            # it's created empty, so we make it 0
            out.fill(value)
        else:
            if value == ImageGeometry.RANDOM:
                seed = kwargs.get('seed', None)
                if seed is not None:
                    numpy.random.seed(seed)
                if dtype in [ numpy.complex , numpy.complex64 , numpy.complex128 ] :
                    r = numpy.random.random_sample(self.shape) + 1j * numpy.random.random_sample(self.shape)
                    out.fill(r)
                else: 
                    out.fill(numpy.asarray(numpy.random.random_sample(self.shape), dtype=dtype))
            elif value == ImageGeometry.RANDOM_INT:
                seed = kwargs.get('seed', None)
                if seed is not None:
                    numpy.random.seed(seed)
                max_value = kwargs.get('max_value', 100)
                r = numpy.random.randint(max_value,size=self.shape, dtype=numpy.int32)
                out.fill(numpy.asarray(r, dtype=self.dtype))
            elif value is None:
                pass
            else:
                raise ValueError('Value {} unknown'.format(value))

        return out
    
class ComponentDescription(object):
    r'''This class enables the creation of vectors and unit vectors used to describe the components of a tomography system
     '''
    def __init__ (self, dof):
        self.__dof = dof

    @staticmethod  
    def CreateVector(val):
        try:
            vec = numpy.asarray(val, dtype=numpy.float32).reshape(len(val))
        except:
            raise ValueError("Can't convert to numpy array")
   
        return vec

    @staticmethod   
    def CreateUnitVector(val):
        vec = ComponentDescription.CreateVector(val)
        dot_product = vec.dot(vec)
        if abs(dot_product)>1e-8:
            vec = (vec/numpy.sqrt(dot_product))
        else:
            raise ValueError("Can't return a unit vector of a zero magnitude vector")
        return vec

    def length_check(self, val):
        try:
            val_length = len(val)
        except:
            raise ValueError("Vectors for {0}D geometries must have length = {0}. Got {1}".format(self.__dof,val))
        
        if val_length != self.__dof:
            raise ValueError("Vectors for {0}D geometries must have length = {0}. Got {1}".format(self.__dof,val))

class PositionVector(ComponentDescription):
    r'''This class creates a component of a tomography system with a position attribute
     '''
    @property
    def position(self):
        try:
            return self.__position
        except:
            raise AttributeError

    @position.setter
    def position(self, val):  
        self.length_check(val)
        self.__position = ComponentDescription.CreateVector(val)


class DirectionVector(ComponentDescription):
    r'''This class creates a component of a tomography system with a direction attribute
     '''
    @property
    def direction(self):      
        try:
            return self.__direction
        except:
            raise AttributeError

    @direction.setter
    def direction(self, val):
        self.length_check(val)    
        self.__direction = ComponentDescription.CreateUnitVector(val)

 
class PositionDirectionVector(PositionVector, DirectionVector):
    r'''This class creates a component of a tomography system with position and direction attributes
     '''
    pass

class Detector1D(PositionVector):
    r'''This class creates a component of a tomography system with position and direction_x attributes used for 1D panels
     '''
    @property
    def direction_x(self):
        try:
            return self.__direction_x
        except:
            raise AttributeError

    @direction_x.setter
    def direction_x(self, val):
        self.length_check(val)
        self.__direction_x = ComponentDescription.CreateUnitVector(val)

class Detector2D(PositionVector):
    r'''This class creates a component of a tomography system with position, direction_x and direction_y attributes used for 2D panels
     '''
    @property
    def direction_x(self):
        try:
            return self.__direction_x
        except:
            raise AttributeError

    @property
    def direction_y(self):
        try:
            return self.__direction_y
        except:
            raise AttributeError

    def set_direction(self, x, y):
        self.length_check(x)
        x = ComponentDescription.CreateUnitVector(x)

        self.length_check(y)
        y = ComponentDescription.CreateUnitVector(y)

        dot_product = x.dot(y)
        if not numpy.isclose(dot_product, 0):
            raise ValueError("vectors detector.direction_x and detector.direction_y must be orthogonal")

        self.__direction_y = y        
        self.__direction_x = x

class SystemConfiguration(object):
    r'''This is a generic class to hold the description of a tomography system
     '''

    SYSTEM_SIMPLE = 'simple' 
    SYSTEM_OFFSET = 'offset' 
    SYSTEM_ADVANCED = 'advanced' 

    @property
    def dimension(self):
        if self._dimension == 2:
            return '2D'
        else:
            return '3D'    

    @dimension.setter
    def dimension(self,val):
        if val != 2 and val != 3:
            raise ValueError('Can set up 2D and 3D systems only. got {0}D'.format(val))
        else:
            self._dimension = val

    @property
    def geometry(self):
        return self.__geometry

    @geometry.setter
    def geometry(self,val):
        if val != AcquisitionGeometry.CONE and val != AcquisitionGeometry.PARALLEL:
            raise ValueError('geom_type = {} not recognised please specify \'cone\' or \'parallel\''.format(val))
        else:
            self.__geometry = val

    def __init__(self, dof, geometry): 
        """Initialises the system component attributes for the acquisition type
        """                
        self.dimension = dof
        self.geometry = geometry
        
        if geometry == AcquisitionGeometry.PARALLEL:
            self.ray = DirectionVector(dof)
        else:
            self.source = PositionVector(dof)

        if dof == 2:
            self.detector = Detector1D(dof)
            self.rotation_axis = PositionVector(dof)
        else:
            self.detector = Detector2D(dof)
            self.rotation_axis = PositionDirectionVector(dof)
    
    def __str__(self):
        """Implements the string representation of the system configuration
        """   
        raise NotImplementedError

    def __eq__(self, other):
        """Implements the equality check of the system configuration
        """   
        raise NotImplementedError

    def update_reference_frame(self):
        """Returns the components of the system in the reference frame of the rotation axis at position 0
        """      
        raise NotImplementedError

    def get_centre_slice(self):
        """Returns the 2D system configuration corersponding to the centre slice
        """        
        raise NotImplementedError

    def calculate_magnification(self):
        r'''Calculates the magnification of the system using the source to rotate axis,
        and source to detector distance along the direction.

        :return: returns [dist_source_center, dist_center_detector, magnification],  [0] distance from the source to the rotate axis, [1] distance from the rotate axis to the detector, [2] magnification of the system
        :rtype: list
        '''
        raise NotImplementedError
  
    def system_description(self):
        r'''Returns `simple` if the the geometry matches the default definitions with no offsets or rotations,
            \nReturns `offset` if the the geometry matches the default definitions with centre-of-rotation or detector offsets
            \nReturns `advanced` if the the geometry has rotated or tilted rotation axis or detector, can also have offsets
        '''         
        raise NotImplementedError

    def copy(self):
        '''returns a copy of SystemConfiguration'''
        return copy.deepcopy(self)

class Parallel2D(SystemConfiguration):
    r'''This class creates the SystemConfiguration of a parallel beam 2D tomographic system
                       
    :param ray_direction: A 2D vector describing the x-ray direction (x,y)
    :type ray_direction: list, tuple, ndarray
    :param detector_pos: A 2D vector describing the position of the centre of the detector (x,y)
    :type detector_pos: list, tuple, ndarray
    :param detector_direction_x: A 2D vector describing the direction of the detector_x (x,y)
    :type detector_direction_x: list, tuple, ndarray
    :param rotation_axis_pos: A 2D vector describing the position of the axis of rotation (x,y)
    :type rotation_axis_pos: list, tuple, ndarray 
     '''
    def __init__ (self, ray_direction, detector_pos, detector_direction_x, rotation_axis_pos):
        """Constructor method
        """
        super(Parallel2D, self).__init__(dof=2, geometry = 'parallel')

        #source
        self.ray.direction = ray_direction

        #detector
        self.detector.position = detector_pos
        self.detector.direction_x = detector_direction_x
        
        #rotate axis
        self.rotation_axis.position = rotation_axis_pos

    def update_reference_frame(self):
        r'''Transforms the system origin to the rotate axis
        '''         
        self.detector.position -= self.rotation_axis.position
        self.rotation_axis.position = [0,0]


    def align_reference_frame(self):
        r'''Transforms the system origin to the rotate axis and aligns the ray along the positive Y direction
        '''          
        self.update_reference_frame()

        ray_vec = -self.ray.direction

        axis_rotation = numpy.eye(2)
        if numpy.allclose(ray_vec,[0,-1]):
            pass
        elif numpy.allclose(ray_vec,[0,1]):
            axis_rotation[0][0] = -1
            axis_rotation[1][1] = -1
        else:
            theta = math.atan2(ray_vec[0],-ray_vec[1])
            axis_rotation[0][0] = axis_rotation[1][1] = math.cos(theta)
            axis_rotation[0][1] = math.sin(theta)
            axis_rotation[1][0] = -math.sin(theta)

        rotation_matrix = numpy.matrix(axis_rotation)
        
        self.ray.direction = rotation_matrix.dot(self.ray.direction.reshape(2,1))
        self.detector.position = rotation_matrix.dot(self.detector.position.reshape(2,1))
        self.detector.direction_x = rotation_matrix.dot(self.detector.direction_x.reshape(2,1))

    def system_description(self):
        r'''Returns `simple` if the the geometry matches the default definitions with no offsets or rotations,
            \nReturns `offset` if the the geometry matches the default definitions with centre-of-rotation or detector offsets
            \nReturns `advanced` if the the geometry has rotated or tilted rotation axis or detector, can also have offsets
        '''       
        new = self.copy()
        new.align_reference_frame()

        try:
            det_unit = ComponentDescription.CreateUnitVector(new.detector.position)
        except ValueError: #pass test if detector is on origin
            det_unit = [0,1]

        if not numpy.allclose(new.ray.direction,[0,1]) or\
            not numpy.allclose(new.detector.direction_x,[1,0]):
            return SystemConfiguration.SYSTEM_ADVANCED
        elif not numpy.allclose(det_unit,[0,1]):
            return SystemConfiguration.SYSTEM_OFFSET
        else:
            return SystemConfiguration.SYSTEM_SIMPLE


    def __str__(self):
        def csv(val):
            return numpy.array2string(val, separator=', ')
        
        repres = "2D Parallel-beam tomography\n"
        repres += "System configuration:\n"
        repres += "\tRay direction: {0}\n".format(csv(self.ray.direction))
        repres += "\tRotation axis position: {0}\n".format(csv(self.rotation_axis.position))
        repres += "\tDetector position: {0}\n".format(csv(self.detector.position))
        repres += "\tDetector direction x: {0}\n".format(csv(self.detector.direction_x))
        return repres

    def __eq__(self, other):

        if not isinstance(other, self.__class__):
            return False
        
        if numpy.allclose(self.ray.direction, other.ray.direction) \
        and numpy.allclose(self.detector.position, other.detector.position)\
        and numpy.allclose(self.detector.direction_x, other.detector.direction_x)\
        and numpy.allclose(self.rotation_axis.position, other.rotation_axis.position):
            return True
        
        return False

    def get_centre_slice(self):
        return self

    def calculate_magnification(self):
        return [None, None, 1.0]

class Parallel3D(SystemConfiguration):
    r'''This class creates the SystemConfiguration of a parallel beam 3D tomographic system
                       
    :param ray_direction: A 3D vector describing the x-ray direction (x,y,z)
    :type ray_direction: list, tuple, ndarray
    :param detector_pos: A 3D vector describing the position of the centre of the detector (x,y,z)
    :type detector_pos: list, tuple, ndarray
    :param detector_direction_x: A 3D vector describing the direction of the detector_x (x,y,z)
    :type detector_direction_x: list, tuple, ndarray
    :param detector_direction_y: A 3D vector describing the direction of the detector_y (x,y,z)
    :type detector_direction_y: list, tuple, ndarray
    :param rotation_axis_pos: A 3D vector describing the position of the axis of rotation (x,y,z)
    :type rotation_axis_pos: list, tuple, ndarray
    :param rotation_axis_direction: A 3D vector describing the direction of the axis of rotation (x,y,z)
    :type rotation_axis_direction: list, tuple, ndarray       
     '''
    def __init__ (self,  ray_direction, detector_pos, detector_direction_x, detector_direction_y, rotation_axis_pos, rotation_axis_direction):
        """Constructor method
        """
        super(Parallel3D, self).__init__(dof=3, geometry = 'parallel')
                    
        #source
        self.ray.direction = ray_direction

        #detector
        self.detector.position = detector_pos
        self.detector.set_direction(detector_direction_x, detector_direction_y)

        #rotate axis
        self.rotation_axis.position = rotation_axis_pos
        self.rotation_axis.direction = rotation_axis_direction

    def update_reference_frame(self):
        r'''Transforms the system origin to the rotate axis with z direction aligned to the rotate axis direction
        '''          
        #shift detector
        self.detector.position = (self.detector.position - self.rotation_axis.position)
        self.rotation_axis.position = [0,0,0]

        #calculate rotation matrix to align rotation axis direction with z
        a = self.rotation_axis.direction

        if numpy.allclose(a,[0,0,1]):
            return
        elif numpy.allclose(a,[0,0,-1]):
            axis_rotation = numpy.eye(3)
            axis_rotation[1][1] = -1
            axis_rotation[2][2] = -1
        else:
            vx = numpy.array([[0, 0, -a[0]], [0, 0, -a[1]], [a[0], a[1], 0]])
            axis_rotation = numpy.eye(3) + vx + vx.dot(vx) *  1 / (1 + a[2])
        
        rotation_matrix = numpy.matrix(axis_rotation)

        #sanity check
        new_rotation_axis_direction = rotation_matrix.dot(self.rotation_axis.direction.reshape(3,1))

        if not numpy.allclose(new_rotation_axis_direction.flatten(), [0,0,1], atol=1e-7):
            raise ValueError("Failed to align reference frame")

        #apply transform
        self.rotation_axis.direction = [0,0,1]
        self.ray.direction = rotation_matrix.dot(self.ray.direction.reshape(3,1))
        self.detector.position = rotation_matrix.dot(self.detector.position.reshape(3,1))
        new_x = rotation_matrix.dot(self.detector.direction_x.reshape(3,1))
        new_y = rotation_matrix.dot(self.detector.direction_y.reshape(3,1))
        self.detector.set_direction(new_x, new_y)

    def align_reference_frame(self):
        r'''Transforms the system origin to the rotate axis with z direction aligned to the rotate axis direction, and aligns the ray direction along the positive Y direction
        '''          
        self.update_reference_frame()

        ray_vec = -self.ray.direction
        axis_rotation = numpy.eye(3)

        if numpy.allclose(ray_vec,[0,-1,0]):
            pass
        elif numpy.allclose(ray_vec,[0,1,0]):
            axis_rotation[0][0] = -1
            axis_rotation[1][1] = -1
        else:
            theta = math.atan2(ray_vec[0],ray_vec[1])
            axis_rotation[0][0] = axis_rotation[1][1] = math.cos(theta)
            axis_rotation[0][1] = -math.sin(theta)
            axis_rotation[1][0] = math.sin(theta)

        rotation_matrix = numpy.matrix(axis_rotation)
        
        self.ray.direction = rotation_matrix.dot(self.ray.direction.reshape(3,1))
        self.detector.position = rotation_matrix.dot(self.detector.position.reshape(3,1))

        new_direction_x = rotation_matrix.dot(self.detector.direction_x.reshape(3,1))
        new_direction_y = rotation_matrix.dot(self.detector.direction_y.reshape(3,1))

        self.detector.set_direction(new_direction_x, new_direction_y)

    def system_description(self):
        r'''Returns `simple` if the the geometry matches the default definitions with no offsets or rotations,
            \nReturns `offset` if the the geometry matches the default definitions with centre-of-rotation or detector offsets
            \nReturns `advanced` if the the geometry has rotated or tilted rotation axis or detector, can also have offsets
        '''              
        new = self.copy()
        new.align_reference_frame()

        try:
            det_unit = ComponentDescription.CreateUnitVector(new.detector.position)
        except ValueError: #pass test if detector is on origin
            det_unit = [0,1,0]

        if not numpy.allclose(new.ray.direction,[0,1,0]) or\
            not numpy.allclose(new.detector.direction_x,[1,0,0]) or\
            not numpy.allclose(new.detector.direction_y,[0,0,1]) or\
            not numpy.allclose(new.rotation_axis.direction,[0,0,1]):
            return SystemConfiguration.SYSTEM_ADVANCED
        elif not numpy.allclose(det_unit,[0,1,0]):
            return SystemConfiguration.SYSTEM_OFFSET
        else:
            return SystemConfiguration.SYSTEM_SIMPLE
        
        return False


    def __str__(self):
        def csv(val):
            return numpy.array2string(val, separator=', ')

        repres = "3D Parallel-beam tomography\n"
        repres += "System configuration:\n"
        repres += "\tRay direction: {0}\n".format(csv(self.ray.direction))
        repres += "\tRotation axis position: {0}\n".format(csv(self.rotation_axis.position))
        repres += "\tRotation axis direction: {0}\n".format(csv(self.rotation_axis.direction))
        repres += "\tDetector position: {0}\n".format(csv(self.detector.position))
        repres += "\tDetector direction x: {0}\n".format(csv(self.detector.direction_x))
        repres += "\tDetector direction y: {0}\n".format(csv(self.detector.direction_y))    
        return repres

    def __eq__(self, other):

        if not isinstance(other, self.__class__):
            return False
        
        if numpy.allclose(self.ray.direction, other.ray.direction) \
        and numpy.allclose(self.detector.position, other.detector.position)\
        and numpy.allclose(self.detector.direction_x, other.detector.direction_x)\
        and numpy.allclose(self.detector.direction_y, other.detector.direction_y)\
        and numpy.allclose(self.rotation_axis.position, other.rotation_axis.position)\
        and numpy.allclose(self.rotation_axis.direction, other.rotation_axis.direction):
            
            return True
        
        return False

    def calculate_magnification(self):
        return [None, None, 1.0]

    def get_centre_slice(self):
        """Returns the 2D system configuration corersponding to the centre slice
        """  
        dp1 = self.rotation_axis.direction.dot(self.ray.direction)
        dp2 = self.rotation_axis.direction.dot(self.detector.direction_x)

        if numpy.isclose(dp1, 0) and numpy.isclose(dp2, 0):
            temp = self.copy()

            #convert to rotation axis reference frame
            temp.update_reference_frame()

            ray_direction = temp.ray.direction[0:2]
            detector_position = temp.detector.position[0:2]
            detector_direction_x = temp.detector.direction_x[0:2]
            rotation_axis_position = temp.rotation_axis.position[0:2]

            return Parallel2D(ray_direction, detector_position, detector_direction_x, rotation_axis_position)

        else:
            raise ValueError('Cannot convert geometry to 2D. Requires axis of rotation to be perpenidular to ray direction and the detector direction x.')


class Cone2D(SystemConfiguration):
    r'''This class creates the SystemConfiguration of a cone beam 2D tomographic system
                       
    :param source_pos: A 2D vector describing the position of the source (x,y)
    :type source_pos: list, tuple, ndarray
    :param detector_pos: A 2D vector describing the position of the centre of the detector (x,y)
    :type detector_pos: list, tuple, ndarray
    :param detector_direction_x: A 2D vector describing the direction of the detector_x (x,y)
    :type detector_direction_x: list, tuple, ndarray
    :param rotation_axis_pos: A 2D vector describing the position of the axis of rotation (x,y)
    :type rotation_axis_pos: list, tuple, ndarray    
     '''

    def __init__ (self, source_pos, detector_pos, detector_direction_x, rotation_axis_pos):
        """Constructor method
        """
        super(Cone2D, self).__init__(dof=2, geometry = 'cone')

        #source
        self.source.position = source_pos

        #detector
        self.detector.position = detector_pos
        self.detector.direction_x = detector_direction_x

        #rotate axis
        self.rotation_axis.position = rotation_axis_pos

    def update_reference_frame(self):
        r'''Transforms the system origin to the rotate axis
        '''                  
        self.source.position -= self.rotation_axis.position
        self.detector.position -= self.rotation_axis.position
        self.rotation_axis.position = [0,0]

    def align_reference_frame(self):
        r'''Transforms the system origin to the rotate axis and aligns the source position along the negative Y direction
        '''          
        self.update_reference_frame()

        src_dir = ComponentDescription.CreateUnitVector(self.source.position)

        axis_rotation = numpy.eye(2)
        if numpy.allclose(src_dir,[0,-1]):
            pass
        elif numpy.allclose(src_dir,[0,1]):
            axis_rotation[0][0] = -1
            axis_rotation[1][1] = -1
        else:
            theta = math.atan2(src_dir[0],src_dir[1])
            axis_rotation[0][0] = axis_rotation[1][1] = math.cos(theta)
            axis_rotation[0][1] = -math.sin(theta)
            axis_rotation[1][0] = math.sin(theta)

        rotation_matrix = numpy.matrix(axis_rotation)
        
        self.source.position = rotation_matrix.dot(self.source.position.reshape(2,1))
        self.detector.position = rotation_matrix.dot(self.detector.position.reshape(2,1))
        self.detector.direction_x = rotation_matrix.dot(self.detector.direction_x.reshape(2,1))


    def system_description(self):
        r'''Returns `simple` if the the geometry matches the default definitions with no offsets or rotations,
            \nReturns `offset` if the the geometry matches the default definitions with centre-of-rotation or detector offsets
            \nReturns `advanced` if the the geometry has rotated or tilted rotation axis or detector, can also have offsets
        '''           
        new = self.copy()
        new.align_reference_frame()
        dot_prod = (new.detector.position - new.source.position).dot(new.detector.direction_x)

        if abs(dot_prod)>1e-6:
            return SystemConfiguration.SYSTEM_ADVANCED
        elif abs(new.source.position[0])>1e-6 or\
            abs(new.detector.position[0])>1e-6:
            return SystemConfiguration.SYSTEM_OFFSET 
        else:
            return SystemConfiguration.SYSTEM_SIMPLE

    def __str__(self):
        def csv(val):
            return numpy.array2string(val, separator=', ')

        repres = "2D Cone-beam tomography\n"
        repres += "System configuration:\n"
        repres += "\tSource position: {0}\n".format(csv(self.source.position))
        repres += "\tRotation axis position: {0}\n".format(csv(self.rotation_axis.position))
        repres += "\tDetector position: {0}\n".format(csv(self.detector.position))
        repres += "\tDetector direction x: {0}\n".format(csv(self.detector.direction_x)) 
        return repres    

    def __eq__(self, other):

        if not isinstance(other, self.__class__):
            return False
        
        if numpy.allclose(self.source.position, other.source.position) \
        and numpy.allclose(self.detector.position, other.detector.position)\
        and numpy.allclose(self.detector.direction_x, other.detector.direction_x)\
        and numpy.allclose(self.rotation_axis.position, other.rotation_axis.position):
            return True
        
        return False

    def get_centre_slice(self):
        return self

    def calculate_magnification(self):
        #64bit for maths
        rotation_axis_position = self.rotation_axis.position.astype(numpy.float64)
        source_position = self.source.position.astype(numpy.float64)
        detector_position = self.detector.position.astype(numpy.float64)
        direction_x = self.detector.direction_x.astype(numpy.float64)

        ab = (rotation_axis_position - source_position)
        dist_source_center = float(numpy.sqrt(ab.dot(ab)))

        ab_unit = ab / numpy.sqrt(ab.dot(ab))

        n = ComponentDescription.CreateVector([direction_x[1], -direction_x[0]]).astype(numpy.float64)

        #perpendicular distance between source and detector centre
        sd = float((detector_position - source_position).dot(n))
        ratio = float(ab_unit.dot(n))

        source_to_detector = sd / ratio
        dist_center_detector = source_to_detector - dist_source_center
        magnification = (dist_center_detector + dist_source_center) / dist_source_center

        return [dist_source_center, dist_center_detector, magnification]

class Cone3D(SystemConfiguration):
    r'''This class creates the SystemConfiguration of a cone beam 3D tomographic system
                       
    :param source_pos: A 3D vector describing the position of the source (x,y,z)
    :type source_pos: list, tuple, ndarray
    :param detector_pos: A 3D vector describing the position of the centre of the detector (x,y,z)
    :type detector_pos: list, tuple, ndarray
    :param detector_direction_x: A 3D vector describing the direction of the detector_x (x,y,z)
    :type detector_direction_x: list, tuple, ndarray
    :param detector_direction_y: A 3D vector describing the direction of the detector_y (x,y,z)
    :type detector_direction_y: list, tuple, ndarray   
    :param rotation_axis_pos: A 3D vector describing the position of the axis of rotation (x,y,z)
    :type rotation_axis_pos: list, tuple, ndarray
    :param rotation_axis_direction: A 3D vector describing the direction of the axis of rotation (x,y,z)
    :type rotation_axis_direction: list, tuple, ndarray   
    '''

    def __init__ (self, source_pos, detector_pos, detector_direction_x, detector_direction_y, rotation_axis_pos, rotation_axis_direction):
        """Constructor method
        """
        super(Cone3D, self).__init__(dof=3, geometry = 'cone')

        #source
        self.source.position = source_pos

        #detector
        self.detector.position = detector_pos
        self.detector.set_direction(detector_direction_x, detector_direction_y)

        #rotate axis
        self.rotation_axis.position = rotation_axis_pos
        self.rotation_axis.direction = rotation_axis_direction

    def update_reference_frame(self):
        r'''Transforms the system origin to the rotate axis with z direction aligned to the rotate axis direction
        '''                  
        #shift 
        self.detector.position = (self.detector.position - self.rotation_axis.position)
        self.source.position = (self.source.position - self.rotation_axis.position)
        self.rotation_axis.position = [0,0,0]

        #calculate rotation matrix to align rotation axis direction with z
        a = self.rotation_axis.direction
        if numpy.allclose(a,[0,0,1]):
            return
        elif numpy.allclose(a,[0,0,-1]):
            axis_rotation = numpy.eye(3)
            axis_rotation[1][1] = -1
            axis_rotation[2][2] = -1
        else:
            vx = numpy.array([[0, 0, -a[0]], [0, 0, -a[1]], [a[0], a[1], 0]])
            axis_rotation = numpy.eye(3) + vx + vx.dot(vx) *  1 / (1 + a[2])
    
        rotation_matrix = numpy.matrix(axis_rotation)

        #sanity check
        new_rotation_axis_direction = rotation_matrix.dot(self.rotation_axis.direction.reshape(3,1))

        if not numpy.allclose(new_rotation_axis_direction.flatten(), [0,0,1], atol=1e-7):
            raise ValueError("Failed to align reference frame")
    
        #apply transform
        self.rotation_axis.direction = [0,0,1]
        self.source.position = rotation_matrix.dot(self.source.position.reshape(3,1))
        self.detector.position = rotation_matrix.dot(self.detector.position.reshape(3,1))
        new_x = rotation_matrix.dot(self.detector.direction_x.reshape(3,1)) 
        new_y = rotation_matrix.dot(self.detector.direction_y.reshape(3,1))
        self.detector.set_direction(new_x, new_y)

    def align_reference_frame(self):
        r'''Transforms the system origin to the rotate axis with z direction aligned to the rotate axis direction, and aligns the source direction along the negative Y direction
        '''          
        self.update_reference_frame()

        src_dir = ComponentDescription.CreateUnitVector(self.source.position)

        axis_rotation = numpy.eye(3)
        if numpy.allclose(src_dir,[0,-1,0]):
            pass
        elif numpy.allclose(src_dir,[0,1,0]):
            axis_rotation[0][0] = -1
            axis_rotation[1][1] = -1
        else:
            theta = math.atan2(src_dir[0],-src_dir[1])
            axis_rotation[0][0] = axis_rotation[1][1] = math.cos(theta)
            axis_rotation[0][1] = math.sin(theta)
            axis_rotation[1][0] = -math.sin(theta)

        rotation_matrix = numpy.matrix(axis_rotation)
        
        self.source.position = rotation_matrix.dot(self.source.position.reshape(3,1))
        self.detector.position = rotation_matrix.dot(self.detector.position.reshape(3,1))

        new_direction_x = rotation_matrix.dot(self.detector.direction_x.reshape(3,1))
        new_direction_y = rotation_matrix.dot(self.detector.direction_y.reshape(3,1))

        self.detector.set_direction(new_direction_x, new_direction_y)

    def system_description(self):
        r'''Returns `simple` if the the geometry matches the default definitions with no offsets or rotations,
            \nReturns `offset` if the the geometry matches the default definitions with centre-of-rotation or detector offsets
            \nReturns `advanced` if the the geometry has rotated or tilted rotation axis or detector, can also have offsets
        '''       
        new = self.copy()
        new.align_reference_frame()

        dot_prod_a = (new.detector.position - new.source.position).dot(new.detector.direction_x)
        dot_prod_b = (new.detector.position - new.source.position).dot(new.detector.direction_y)
        dot_prod_c = (new.detector.direction_x).dot(new.rotation_axis.direction)
        dot_prod_d = (new.detector.position - new.source.position).dot(new.rotation_axis.direction)

        if abs(dot_prod_a)>1e-6 or\
            abs(dot_prod_b)>1e-6 or\
            abs(dot_prod_c)>1e-6 or\
            abs(dot_prod_d)>1e-6: 
            return SystemConfiguration.SYSTEM_ADVANCED

        elif abs(new.source.position[0])>1e-6 or\
            abs(new.source.position[2])>1e-6 or\
            abs(new.detector.position[0])>1e-6 or\
            abs(new.detector.position[2])>1e-6:
            return SystemConfiguration.SYSTEM_OFFSET
        else:
            return SystemConfiguration.SYSTEM_SIMPLE


    def get_centre_slice(self):
        """Returns the 2D system configuration corersponding to the centre slice
        """ 
        #requires the rotate axis to be perpendicular to the normal of the detector, and perpendicular to detector_direction_x
        vec1= numpy.cross(self.detector.direction_x, self.detector.direction_y)  
        dp1 = self.rotation_axis.direction.dot(vec1)
        dp2 = self.rotation_axis.direction.dot(self.detector.direction_x)
        
        if numpy.isclose(dp1, 0) and numpy.isclose(dp2, 0):
            temp = self.copy()
            temp.update_reference_frame()
            source_position = temp.source.position[0:2]
            detector_position = temp.detector.position[0:2]
            detector_direction_x = temp.detector.direction_x[0:2]
            rotation_axis_position = temp.rotation_axis.position[0:2]

            return Cone2D(source_position, detector_position, detector_direction_x, rotation_axis_position)
        else:
            raise ValueError('Cannot convert geometry to 2D. Requires axis of rotation to be perpendicular to the detector.')
        
    def __str__(self):
        def csv(val):
            return numpy.array2string(val, separator=', ')

        repres = "3D Cone-beam tomography\n"
        repres += "System configuration:\n"
        repres += "\tSource position: {0}\n".format(csv(self.source.position))
        repres += "\tRotation axis position: {0}\n".format(csv(self.rotation_axis.position))
        repres += "\tRotation axis direction: {0}\n".format(csv(self.rotation_axis.direction))
        repres += "\tDetector position: {0}\n".format(csv(self.detector.position))
        repres += "\tDetector direction x: {0}\n".format(csv(self.detector.direction_x))
        repres += "\tDetector direction y: {0}\n".format(csv(self.detector.direction_y))
        return repres   

    def __eq__(self, other):

        if not isinstance(other, self.__class__):
            return False
        
        if numpy.allclose(self.source.position, other.source.position) \
        and numpy.allclose(self.detector.position, other.detector.position)\
        and numpy.allclose(self.detector.direction_x, other.detector.direction_x)\
        and numpy.allclose(self.detector.direction_y, other.detector.direction_y)\
        and numpy.allclose(self.rotation_axis.position, other.rotation_axis.position)\
        and numpy.allclose(self.rotation_axis.direction, other.rotation_axis.direction):
            
            return True
        
        return False

    def calculate_magnification(self):
    
        #64bit for maths
        rotation_axis_position = self.rotation_axis.position.astype(numpy.float64)
        source_position = self.source.position.astype(numpy.float64)
        detector_position = self.detector.position.astype(numpy.float64)
        direction_x = self.detector.direction_x.astype(numpy.float64)

        ab = (rotation_axis_position - source_position)
        dist_source_center = float(numpy.sqrt(ab.dot(ab)))

        ab_unit = ab / numpy.sqrt(ab.dot(ab))

        #dey y and det x are perpendicular unit vectors so n is a unit vector
        #unit vector orthogonal to the detector
        direction_y = self.detector.direction_y.astype(numpy.float64)
        n = numpy.cross(direction_x,direction_y)

        #perpendicular distance between source and detector centre
        sd = float((detector_position - source_position).dot(n))
        ratio = float(ab_unit.dot(n))

        source_to_detector = sd / ratio
        dist_center_detector = source_to_detector - dist_source_center
        magnification = (dist_center_detector + dist_source_center) / dist_source_center

        return [dist_source_center, dist_center_detector, magnification]

class Panel(object):
    r'''This is a class describing the panel of the system. 
                 
    :param num_pixels: num_pixels_h or (num_pixels_h, num_pixels_v) containing the number of pixels of the panel
    :type num_pixels: int, list, tuple
    :param pixel_size: pixel_size_h or (pixel_size_h, pixel_size_v) containing the size of the pixels of the panel
    :type pixel_size: int, lust, tuple
    :param origin: the position of pixel 0 (the data origin) of the panel `top-left`, `top-right`, `bottom-left`, `bottom-right`
    :type origin: string 
     '''

    @property
    def num_pixels(self):
        return self.__num_pixels

    @num_pixels.setter
    def num_pixels(self, val):

        if isinstance(val,int):
            num_pixels_temp = [val, 1]
        else:
            try:
                length_val = len(val)
            except:
                raise TypeError('num_pixels expected int x or [int x, int y]. Got {}'.format(type(val)))


            if length_val == 2:
                try:
                    val0 = int(val[0])
                    val1 = int(val[1])
                except:
                    raise TypeError('num_pixels expected int x or [int x, int y]. Got {0},{1}'.format(type(val[0]), type(val[1])))

                num_pixels_temp = [val0, val1]
            else:
                raise ValueError('num_pixels expected int x or [int x, int y]. Got {}'.format(val))
   
        if num_pixels_temp[1] > 1 and self._dimension == 2:
            raise ValueError('2D acquisitions expects a 1D panel. Expected num_pixels[1] = 1. Got {}'.format(num_pixels_temp[1]))
        if num_pixels_temp[0] < 1 or num_pixels_temp[1] < 1:
            raise ValueError('num_pixels (x,y) must be >= (1,1). Got {}'.format(num_pixels_temp))
        else:
            self.__num_pixels = numpy.array(num_pixels_temp, dtype=numpy.int16)

    @property
    def pixel_size(self):
        return self.__pixel_size

    @pixel_size.setter
    def pixel_size(self, val):

        if val is None:
            pixel_size_temp = [1.0,1.0] 
        else:
            try:
                length_val = len(val)
            except:
                try:
                    temp = float(val)
                    pixel_size_temp = [temp, temp]

                except:
                    raise TypeError('pixel_size expected float xy or [float x, float y]. Got {}'.format(val))    
            else:
                if length_val == 2:
                    try:
                        temp0 = float(val[0]) 
                        temp1 = float(val[1]) 
                        pixel_size_temp = [temp0, temp1]
                    except:
                        raise ValueError('pixel_size expected float xy or [float x, float y]. Got {}'.format(val))
                else:
                    raise ValueError('pixel_size expected float xy or [float x, float y]. Got {}'.format(val))
    
            if pixel_size_temp[0] <= 0 or pixel_size_temp[1] <= 0:
                raise ValueError('pixel_size (x,y) at must be > (0.,0.). Got {}'.format(pixel_size_temp)) 

        self.__pixel_size = numpy.array(pixel_size_temp)

    @property
    def origin(self):
        return self.__origin

    @origin.setter
    def origin(self, val):
        allowed = ['top-left', 'top-right','bottom-left','bottom-right']
        if val in allowed:
            self.__origin=val
        else:
            raise ValueError('origin expected one of {0}. Got {1}'.format(allowed, val))

    def __str__(self):
        repres = "Panel configuration:\n"             
        repres += "\tNumber of pixels: {0}\n".format(self.num_pixels)
        repres += "\tPixel size: {0}\n".format(self.pixel_size)
        repres += "\tPixel origin: {0}\n".format(self.origin)
        return repres   

    def __eq__(self, other):

        if not isinstance(other, self.__class__):
            return False
        
        if numpy.array_equal(self.num_pixels, other.num_pixels) \
            and numpy.allclose(self.pixel_size, other.pixel_size) \
            and self.origin == other.origin:   
            return True
        
        return False

    def __init__ (self, num_pixels, pixel_size, origin, dimension):  
        """Constructor method
        """
        self._dimension = dimension
        self.num_pixels = num_pixels
        self.pixel_size = pixel_size
        self.origin = origin

class Channels(object):
    r'''This is a class describing the channels of the data. 
    This will be created on initialisation of AcquisitionGeometry.
                       
    :param num_channels: The number of channels of data
    :type num_channels: int
    :param channel_labels: A list of channel labels
    :type channel_labels: list, optional
     '''

    @property
    def num_channels(self):
        return self.__num_channels

    @num_channels.setter
    def num_channels(self, val):      
        try:
            val = int(val)
        except TypeError:
            raise ValueError('num_channels expected a positive integer. Got {}'.format(type(val)))

        if val > 0:
            self.__num_channels = val
        else:
            raise ValueError('num_channels expected a positive integer. Got {}'.format(val))

    @property
    def channel_labels(self):
        return self.__channel_labels

    @channel_labels.setter
    def channel_labels(self, val):      
        if val is None or len(val) == self.__num_channels:
            self.__channel_labels = val  
        else:
            raise ValueError('labels expected to have length {0}. Got {1}'.format(self.__num_channels, len(val)))

    def __str__(self):
        repres = "Channel configuration:\n"             
        repres += "\tNumber of channels: {0}\n".format(self.num_channels)
        
        num_print=min(10,self.num_channels)                     
        if  hasattr(self, 'channel_labels'):
            repres += "\tChannel labels 0-{0}: {1}\n".format(num_print, self.channel_labels[0:num_print])
        
        return repres

    def __eq__(self, other):

        if not isinstance(other, self.__class__):
            return False
        
        if self.num_channels != other.num_channels:
            return False

        if hasattr(self,'channel_labels'):
            if self.channel_labels != other.channel_labels:
                return False
         
        return True

    def __init__ (self, num_channels, channel_labels):  
        """Constructor method
        """
        self.num_channels = num_channels
        if channel_labels is not None:
            self.channel_labels = channel_labels

class Angles(object):
    r'''This is a class describing the angles of the data. 

    :param angles: The angular positions of the acquisition data
    :type angles: list, ndarray
    :param initial_angle: The angular offset of the object from the reference frame
    :type initial_angle: float, optional
    :param angle_unit: The units of the stored angles 'degree' or 'radian'
    :type angle_unit: string
     '''

    @property
    def angle_data(self):
        return self.__angle_data

    @angle_data.setter
    def angle_data(self, val):
        if val is None:
            raise ValueError('angle_data expected to be a list of floats') 
        else:
            try:
                self.num_positions = len(val)

            except TypeError:
                self.num_positions = 1
                val = [val]

            finally:
                try:
                    self.__angle_data = numpy.asarray(val, dtype=numpy.float32)
                except:
                    raise ValueError('angle_data expected to be a list of floats') 

    @property
    def initial_angle(self):
        return self.__initial_angle

    @initial_angle.setter
    def initial_angle(self, val):
        try:
            val = float(val)
        except:
            raise TypeError('initial_angle expected a float. Got {0}'.format(type(val)))

        self.__initial_angle = val

    @property
    def angle_unit(self):
        return self.__angle_unit

    @angle_unit.setter
    def angle_unit(self,val):
        if val != AcquisitionGeometry.DEGREE and val != AcquisitionGeometry.RADIAN:
            raise ValueError('angle_unit = {} not recognised please specify \'degree\' or \'radian\''.format(val))
        else:
            self.__angle_unit = val

    def __str__(self):
        repres = "Acquisition description:\n"
        repres += "\tNumber of positions: {0}\n".format(self.num_positions)
        num_print=min(20,self.num_positions)    
        repres += "\tAngles 0-{0} in {1}s:\n{2}\n".format(num_print, self.angle_unit, numpy.array2string(self.angle_data[0:num_print], separator=', '))
        return repres   

    def __eq__(self, other):

        if not isinstance(other, self.__class__):
            return False
        
        if self.angle_unit != other.angle_unit:
            return False

        if self.initial_angle != other.initial_angle:
            return False

        if not numpy.allclose(self.angle_data, other.angle_data):
            return False
         
        return True

    def __init__ (self, angles, initial_angle, angle_unit):  
        """Constructor method
        """
        self.angle_data = angles
        self.initial_angle = initial_angle
        self.angle_unit = angle_unit

class Configuration(object):
    r'''This is a class holds the description of the system components. 
     '''

    def __init__(self):
        self.system = None
        self.angles = None
        self.panel = None
        self.channels = Channels(1, None)

    @property
    def configured(self):
        if self.system is None:
            print("Please configure AcquisitionGeometry using one of the following methods:\
                    \n\tAcquisitionGeometry.create_Parallel2D()\
                    \n\tAcquisitionGeometry.create_Cone3D()\
                    \n\tAcquisitionGeometry.create_Parallel2D()\
                    \n\tAcquisitionGeometry.create_Cone3D()")
            return False

        configured = True
        if self.angles is None:
            print("Please configure angular data using the set_angles() method")
            configured = False
        if self.panel is None:
            print("Please configure the panel using the set_panel() method")
            configured = False
        return configured

    def __str__(self):
        repres = ""
        if self.configured:
            repres += str(self.system)
            repres += str(self.panel)
            repres += str(self.channels)
            repres += str(self.angles)
        
        return repres

    def __eq__(self, other):
        
        if not isinstance(other, self.__class__):
            return False

        if self.system == other.system\
        and self.panel == other.panel\
        and self.channels == other.channels\
        and self.angles == other.angles:
            return True

        return False


class AcquisitionGeometry(object):
    r'''This class holds the AcquisitionGeometry of the system.
    
    Please initialise using factory:
    AcquisitionGeometry.create_Parallel2D
    AcquisitionGeometry.create_Cone3D
    AcquisitionGeometry.create_Parallel2D
    AcquisitionGeometry.create_Cone3D


    These initialisation parameters will be deprecated in a future release.    
    :param geom_type: A description of the system type 'cone' or 'parallel'
    :type geom_type: string
    :param pixel_num_h: Number of pixels in the horizontal direction
    :type pixel_num_h: int, optional
    :param pixel_num_v: Number of pixels in the vertical direction
    :type pixel_num_v: int, optional    
    :param pixel_size_h: Size of pixels in the horizontal direction
    :type pixel_size_h: float, optional    
    :param pixel_size_v: Size of pixels in the vertical direction
    :type pixel_size_v: float, optional       
    :param chanels: Number of channels
    :type chanels: int, optional       
    :param dist_source_center: Distance from the source to the origin
    :type dist_source_center: float, optional
    :param dist_center_detector: Distance from the origin to the centre of the detector
    :type dist_center_detector: float, optional

    '''

    RANDOM = 'random'
    RANDOM_INT = 'random_int'
    ANGLE_UNIT = 'angle_unit'
    DEGREE = 'degree'
    RADIAN = 'radian'
    CHANNEL = 'channel'
    ANGLE = 'angle'
    VERTICAL = 'vertical'
    HORIZONTAL = 'horizontal'
    PARALLEL = 'parallel'
    CONE = 'cone'
    DIM2 = '2D'
    DIM3 = '3D'

    #for backwards compatibility
    @property
    def geom_type(self):
        return self.config.system.geometry

    @property
    def num_projections(self):
        return len(self.angles)       

    @property
    def pixel_num_h(self):
        return self.config.panel.num_pixels[0]

    @pixel_num_h.setter
    def pixel_num_h(self, val):
        self.config.panel.num_pixels[0] = val

    @property
    def pixel_num_v(self):
        return self.config.panel.num_pixels[1]

    @pixel_num_v.setter
    def pixel_num_v(self, val):
        self.config.panel.num_pixels[1] = val

    @property
    def pixel_size_h(self):
        return self.config.panel.pixel_size[0]

    @pixel_size_h.setter
    def pixel_size_h(self, val):
        self.config.panel.pixel_size[0] = val

    @property
    def pixel_size_v(self):
        return self.config.panel.pixel_size[1]

    @pixel_size_v.setter
    def pixel_size_v(self, val):
        self.config.panel.pixel_size[1] = val

    @property
    def channels(self):
        return self.config.channels.num_channels

    @property
    def angles(self):
        return self.config.angles.angle_data

    @property
    def dist_source_center(self):
        out = self.config.system.calculate_magnification()
        return out[0]

    @property
    def dist_center_detector(self):
        out = self.config.system.calculate_magnification()
        return out[1]

    @property
    def magnification(self):
        out = self.config.system.calculate_magnification()
        return out[2]

    @property
    def dimension(self):
        return self.config.system.dimension

    @property
    def shape(self):

        shape_dict = {AcquisitionGeometry.CHANNEL: self.config.channels.num_channels,
                     AcquisitionGeometry.ANGLE: self.config.angles.num_positions,
                     AcquisitionGeometry.VERTICAL: self.config.panel.num_pixels[1],        
                     AcquisitionGeometry.HORIZONTAL: self.config.panel.num_pixels[0]}

        shape = []
        for label in self.dimension_labels:
            shape.append(shape_dict[label])

        return tuple(shape)

    @shape.setter
    def shape(self, val):
        print("Deprecated - shape will be set automatically")

    @property
    def dimension_labels(self):
        labels_default = DataOrder.CIL_AG_LABELS

        shape_default = [self.config.channels.num_channels,
                            self.config.angles.num_positions,
                            self.config.panel.num_pixels[1],
                            self.config.panel.num_pixels[0]
                            ]

        try:
            labels = list(self.__dimension_labels)
        except AttributeError:
            labels = labels_default.copy()

        #remove from list labels where len == 1
        #
        for i, x in enumerate(shape_default):
            if x == 1:
                try:
                    labels.remove(labels_default[i])
                except ValueError:
                    pass #if not in custom list carry on

        return tuple(labels)
      
    @dimension_labels.setter
    def dimension_labels(self, val):

        labels_default = DataOrder.CIL_AG_LABELS

        #check input and store. This value is not used directly
        if val is not None:
            for x in val:
                if x not in labels_default:
                    raise ValueError('Requested axis are not possible. Accepted label names {},\ngot {}'.format(labels_default,val))
                    
            self.__dimension_labels = tuple(val)


    @property
    def system_description(self):
        return self.config.system.system_description()

    @property
    def dtype(self):
        return self.__dtype

    @dtype.setter
    def dtype(self, val):
        self.__dtype = val       


    def __init__(self,
                geom_type, 
                dimension=None,
                angles=None, 
                pixel_num_h=1, 	
                pixel_size_h=1,
                pixel_num_v=1,
                pixel_size_v=1,
                dist_source_center=None,
                dist_center_detector=None,
                channels=1,
                ** kwargs):

        """Constructor method
        """

        # default dtype for the acquisition geometry
        self.dtype = kwargs.get('dtype', numpy.float32)

        #backward compatibility
        new_setup = kwargs.get('new_setup', False)

        #set up old geometry        
        if new_setup is False:
            self.config = Configuration()
            
            if angles is None:
                raise ValueError("AcquisitionGeometry not configured. Parameter 'angles' is required")

            if geom_type == AcquisitionGeometry.CONE:
                if dist_source_center is None:
                    raise ValueError("AcquisitionGeometry not configured. Parameter 'dist_source_center' is required")
                if dist_center_detector is None:
                    raise ValueError("AcquisitionGeometry not configured. Parameter 'dist_center_detector' is required")

            if pixel_num_v > 1:
                dimension = 3
                num_pixels = [pixel_num_h, pixel_num_v]
                pixel_size = [pixel_size_h, pixel_size_v]
                if geom_type == AcquisitionGeometry.CONE:
                    self.config.system = Cone3D(source_pos=[0,-dist_source_center,0], detector_pos=[0,dist_center_detector,0], detector_direction_x=[1,0,0], detector_direction_y=[0,0,1], rotation_axis_pos=[0,0,0], rotation_axis_direction=[0,0,1])
                else:
                    self.config.system = Parallel3D(ray_direction=[0,1,0], detector_pos=[0,0,0], detector_direction_x=[1,0,0], detector_direction_y=[0,0,1], rotation_axis_pos=[0,0,0], rotation_axis_direction=[0,0,1])
            else:
                dimension = 2
                num_pixels = [pixel_num_h, 1]
                pixel_size = [pixel_size_h, pixel_size_h]                
                if geom_type == AcquisitionGeometry.CONE:
                    self.config.system = Cone2D(source_pos=[0,-dist_source_center], detector_pos=[0,dist_center_detector], detector_direction_x=[1,0], rotation_axis_pos=[0,0])
                else:
                    self.config.system = Parallel2D(ray_direction=[0,1], detector_pos=[0,0], detector_direction_x=[1,0], rotation_axis_pos=[0,0])


            self.config.panel = Panel(num_pixels, pixel_size, 'bottom-left', dimension)  
            self.config.channels = Channels(channels, channel_labels=None)  
            self.config.angles = Angles(angles, 0, kwargs.get(AcquisitionGeometry.ANGLE_UNIT, AcquisitionGeometry.DEGREE))

            self.dimension_labels = kwargs.get('dimension_labels', None)
            if self.config.configured:
                print("AcquisitionGeometry configured using deprecated method")
            else:
                raise ValueError("AcquisitionGeometry not configured")

    def set_angles(self, angles, initial_angle=0, angle_unit='degree'):
        r'''This method configures the angular information of an AcquisitionGeometry object. 

        :param angles: The angular positions of the acquisition data
        :type angles: list, ndarray
        :param initial_angle: The angular offset of the object from the reference frame
        :type initial_angle: float, optional
        :param angle_unit: The units of the stored angles 'degree' or 'radian'
        :type angle_unit: string
        :return: returns a configured AcquisitionGeometry object
        :rtype: AcquisitionGeometry        
        '''
        self.config.angles = Angles(angles, initial_angle, angle_unit)
        return self

    def set_panel(self, num_pixels, pixel_size=(1,1), origin='bottom-left'):

        r'''This method configures the panel information of an AcquisitionGeometry object. 
                    
        :param num_pixels: num_pixels_h or (num_pixels_h, num_pixels_v) containing the number of pixels of the panel
        :type num_pixels: int, list, tuple
        :param pixel_size: pixel_size_h or (pixel_size_h, pixel_size_v) containing the size of the pixels of the panel
        :type pixel_size: int, list, tuple, optional
        :param origin: the position of pixel 0 (the data origin) of the panel 'top-left', 'top-right', 'bottom-left', 'bottom-right'
        :type origin: string, default 'bottom-left'
        :return: returns a configured AcquisitionGeometry object
        :rtype: AcquisitionGeometry       
        '''        
        self.config.panel = Panel(num_pixels, pixel_size, origin, self.config.system._dimension)
        return self

    def set_channels(self, num_channels=1, channel_labels=None):
        r'''This method configures the channel information of an AcquisitionGeometry object. 
                        
        :param num_channels: The number of channels of data
        :type num_channels: int, optional
        :param channel_labels: A list of channel labels
        :type channel_labels: list, optional
        :return: returns a configured AcquisitionGeometry object
        :rtype: AcquisitionGeometry        
        '''        
        self.config.channels = Channels(num_channels, channel_labels)
        return self

    def set_labels(self, labels=None):
        r'''This method configures the dimension labels of an AcquisitionGeometry object. 
                        
        :param labels:  The order of the dimensions describing the data.\
                        Expects a list containing at least one of the unique labels: 'channel' 'angle' 'vertical' 'horizontal'
                        default = ['channel','angle','vertical','horizontal']
        :type labels: list, optional
        :return: returns a configured AcquisitionGeometry object
        :rtype: AcquisitionGeometry        
        '''           
        self.dimension_labels = labels
        return self
 
    @staticmethod
    def create_Parallel2D(ray_direction=[0, 1], detector_position=[0, 0], detector_direction_x=[1, 0], rotation_axis_position=[0, 0]):
        r'''This creates the AcquisitionGeometry for a parallel beam 2D tomographic system

        :param ray_direction: A 2D vector describing the x-ray direction (x,y)
        :type ray_direction: list, tuple, ndarray, optional
        :param detector_position: A 2D vector describing the position of the centre of the detector (x,y)
        :type detector_position: list, tuple, ndarray, optional
        :param detector_direction_x: A 2D vector describing the direction of the detector_x (x,y)
        :type detector_direction_x: list, tuple, ndarray
        :param rotation_axis_position: A 2D vector describing the position of the axis of rotation (x,y)
        :type rotation_axis_position: list, tuple, ndarray, optional
        :return: returns a configured AcquisitionGeometry object
        :rtype: AcquisitionGeometry
        '''
        AG = AcquisitionGeometry('', new_setup=True)
        AG.config = Configuration()
        AG.config.system = Parallel2D(ray_direction, detector_position, detector_direction_x, rotation_axis_position)
        return AG    

    @staticmethod
    def create_Cone2D(source_position, detector_position, detector_direction_x=[1,0], rotation_axis_position=[0,0]):
        r'''This creates the AcquisitionGeometry for a cone beam 2D tomographic system          

        :param source_position: A 2D vector describing the position of the source (x,y)
        :type source_position: list, tuple, ndarray
        :param detector_position: A 2D vector describing the position of the centre of the detector (x,y)
        :type detector_position: list, tuple, ndarray
        :param detector_direction_x: A 2D vector describing the direction of the detector_x (x,y)
        :type detector_direction_x: list, tuple, ndarray
        :param rotation_axis_position: A 2D vector describing the position of the axis of rotation (x,y)
        :type rotation_axis_position: list, tuple, ndarray, optional
        :return: returns a configured AcquisitionGeometry object
        :rtype: AcquisitionGeometry        
     '''    
        AG = AcquisitionGeometry('', new_setup=True)
        AG.config = Configuration()
        AG.config.system = Cone2D(source_position, detector_position, detector_direction_x, rotation_axis_position)
        return AG   

    @staticmethod
    def create_Parallel3D(ray_direction=[0,1,0], detector_position=[0,0,0], detector_direction_x=[1,0,0], detector_direction_y=[0,0,1], rotation_axis_position=[0,0,0], rotation_axis_direction=[0,0,1]):
        r'''This creates the AcquisitionGeometry for a parallel beam 3D tomographic system
                       
        :param ray_direction: A 3D vector describing the x-ray direction (x,y,z)
        :type ray_direction: list, tuple, ndarray, optional
        :param detector_position: A 3D vector describing the position of the centre of the detector (x,y,z)
        :type detector_position: list, tuple, ndarray, optional
        :param detector_direction_x: A 3D vector describing the direction of the detector_x (x,y,z)
        :type detector_direction_x: list, tuple, ndarray
        :param detector_direction_y: A 3D vector describing the direction of the detector_y (x,y,z)
        :type detector_direction_y: list, tuple, ndarray
        :param rotation_axis_position: A 3D vector describing the position of the axis of rotation (x,y,z)
        :type rotation_axis_position: list, tuple, ndarray, optional
        :param rotation_axis_direction: A 3D vector describing the direction of the axis of rotation (x,y,z)
        :type rotation_axis_direction: list, tuple, ndarray, optional     
        :return: returns a configured AcquisitionGeometry object
        :rtype: AcquisitionGeometry       
     '''
        AG = AcquisitionGeometry('', new_setup=True)
        AG.config = Configuration()
        AG.config.system = Parallel3D(ray_direction, detector_position, detector_direction_x, detector_direction_y, rotation_axis_position, rotation_axis_direction)
        return AG            

    @staticmethod
    def create_Cone3D(source_position, detector_position, detector_direction_x=[1,0,0], detector_direction_y=[0,0,1], rotation_axis_position=[0,0,0], rotation_axis_direction=[0,0,1]):
        r'''This creates the AcquisitionGeometry for a cone beam 3D tomographic system
                        
        :param source_position: A 3D vector describing the position of the source (x,y,z)
        :type source_position: list, tuple, ndarray, optional
        :param detector_position: A 3D vector describing the position of the centre of the detector (x,y,z)
        :type detector_position: list, tuple, ndarray, optional
        :param detector_direction_x: A 3D vector describing the direction of the detector_x (x,y,z)
        :type detector_direction_x: list, tuple, ndarray
        :param detector_direction_y: A 3D vector describing the direction of the detector_y (x,y,z)
        :type detector_direction_y: list, tuple, ndarray
        :param rotation_axis_position: A 3D vector describing the position of the axis of rotation (x,y,z)
        :type rotation_axis_position: list, tuple, ndarray, optional
        :param rotation_axis_direction: A 3D vector describing the direction of the axis of rotation (x,y,z)
        :type rotation_axis_direction: list, tuple, ndarray, optional
        :return: returns a configured AcquisitionGeometry object
        :rtype: AcquisitionGeometry           
        '''
        AG = AcquisitionGeometry('',  new_setup=True)
        AG.config = Configuration()
        AG.config.system = Cone3D(source_position, detector_position, detector_direction_x, detector_direction_y, rotation_axis_position, rotation_axis_direction)
        return AG          

    def get_order_by_label(self, dimension_labels, default_dimension_labels):
        order = []
        for i, el in enumerate(default_dimension_labels):
            for j, ek in enumerate(dimension_labels):
                if el == ek:
                    order.append(j)
                    break
        return order

    def __eq__(self, other):

        if isinstance(other, self.__class__) and self.config == other.config :
            return True
        return False

    def clone(self):
        '''returns a copy of the AcquisitionGeometry'''
        return copy.deepcopy(self)

    def copy(self):
        '''alias of clone'''
        return self.clone()

    def get_centre_slice(self):
        '''returns a 2D AcquisitionGeometry that corresponds to the centre slice of the input'''

        if self.dimension == '2D':
            return self
              
        AG_2D = copy.deepcopy(self)
        AG_2D.config.system = self.config.system.get_centre_slice()
        AG_2D.config.panel.num_pixels[1] = 1
        AG_2D.config.panel.pixel_size[1] = abs(self.config.system.detector.direction_y[2]) * self.config.panel.pixel_size[1]
        return AG_2D

    def get_ImageGeometry(self, resolution=1.0):
        '''returns a default configured ImageGeometry object based on the AcquisitionGeomerty'''

        num_voxel_xy = int(numpy.ceil(self.config.panel.num_pixels[0] * resolution))
        voxel_size_xy = self.config.panel.pixel_size[0] / (resolution * self.magnification)

        if self.dimension == '3D':
            num_voxel_z = int(numpy.ceil(self.config.panel.num_pixels[1] * resolution))
            voxel_size_z = self.config.panel.pixel_size[1] / (resolution * self.magnification)
        else:
            num_voxel_z = 0
            voxel_size_z = 1
            
        return ImageGeometry(num_voxel_xy, num_voxel_xy, num_voxel_z, voxel_size_xy, voxel_size_xy, voxel_size_z, channels=self.channels)

    def __str__ (self):
        return str(self.config)

    def subset(self, dimensions=None, **kw):
        '''Returns a new sliced and/or reshaped AcquisitionGeometry'''
        
        if not kw.get('suppress_warning', False):
            warnings.warn('Subset has been deprecated and will be removed in following version. Use reorder() and get_slice() instead',
              DeprecationWarning)
 
        if dimensions is None:
            return self.get_slice(**kw)
        else:
            if len(dimensions) != len(self.dimension_labels):
                raise ValueError('The axes list for subset must contain the dimension_labels {0} got {1}'.format(self.dimension_labels, dimensions))

            temp = self.copy()
            temp.set_labels(dimensions)
            return temp        

    def get_slice(self, channel=None, angle=None, vertical=None, horizontal=None):
        '''
        Returns a new AcquisitionGeometry of a single slice of in the requested direction. Will only return reconstructable geometries.
        '''
        geometry_new = self.copy()

        if channel is not None:
            geometry_new.config.channels.num_channels = 1
            if hasattr(geometry_new.config.channels,'channel_labels'):
                geometry_new.config.panel.channel_labels = geometry_new.config.panel.channel_labels[channel]

        if angle is not None:
            geometry_new.config.angles.angle_data = geometry_new.config.angles.angle_data[angle]
        
        if vertical is not None:
            if geometry_new.geom_type == AcquisitionGeometry.PARALLEL or vertical == 'centre' or vertical == geometry_new.pixel_num_v//2:
                geometry_new = geometry_new.get_centre_slice()
            else:
                raise ValueError("Can only subset centre slice geometry on cone-beam data. Expected vertical = 'centre'. Got vertical = {0}".format(vertical))
        
        if horizontal is not None:
            raise ValueError("Cannot calculate system geometry for a horizontal slice")

        return geometry_new

    def allocate(self, value=0, **kwargs):
        '''allocates an AcquisitionData according to the size expressed in the instance
        
        :param value: accepts numbers to allocate an uniform array, or a string as 'random' or 'random_int' to create a random array or None.
        :type value: number or string, default None allocates empty memory block
        :param dtype: numerical type to allocate
        :type dtype: numpy type, default numpy.float32
        '''
        dtype = kwargs.get('dtype', self.dtype)

        if kwargs.get('dimension_labels', None) is not None:
            raise ValueError("Deprecated: 'dimension_labels' cannot be set with 'allocate()'. Use 'geometry.set_labels()' to modify the geometry before using allocate.")

        out = AcquisitionData(geometry=self.copy(), 
                                dtype=dtype,
                                suppress_warning=True)

        if isinstance(value, Number):
            # it's created empty, so we make it 0
            out.array.fill(value)
        else:
            if value == AcquisitionGeometry.RANDOM:
                seed = kwargs.get('seed', None)
                if seed is not None:
                    numpy.random.seed(seed)
                if dtype in [ numpy.complex , numpy.complex64 , numpy.complex128 ] :
                    r = numpy.random.random_sample(self.shape) + 1j * numpy.random.random_sample(self.shape)
                    out.fill(r)
                else:
                    out.fill(numpy.asarray(numpy.random.random_sample(self.shape),dtype=dtype))
            elif value == AcquisitionGeometry.RANDOM_INT:
                seed = kwargs.get('seed', None)
                if seed is not None:
                    numpy.random.seed(seed)
                max_value = kwargs.get('max_value', 100)
                r = numpy.random.randint(max_value,size=self.shape, dtype=numpy.int32)
                out.fill(numpy.asarray(r, dtype=self.dtype))
            elif value is None:
                pass
            else:
                raise ValueError('Value {} unknown'.format(value))
        
        return out
    
class DataContainer(object):
    '''Generic class to hold data
    
    Data is currently held in a numpy arrays'''

    @property
    def geometry(self):
        return None

    @geometry.setter
    def geometry(self, val):
        if val is not None:
            raise TypeError("DataContainers cannot hold a geometry, use ImageData or AcquisitionData instead")

    @property
    def dimension_labels(self):

        if self.__dimension_labels is None:
            default_labels = [0]*self.number_of_dimensions
            for i in range(self.number_of_dimensions):
                default_labels[i] = 'dimension_{0:02}'.format(i)
            return tuple(default_labels)
        else:
            return self.__dimension_labels
      
    @dimension_labels.setter
    def dimension_labels(self, val):
        if val is None:
            self.__dimension_labels = None
        elif len(list(val))==self.number_of_dimensions:
            self.__dimension_labels = tuple(val)
        else:
            raise ValueError("dimension_labels expected a list containing {0} strings got {1}".format(self.number_of_dimensions, val))


    @property
    def shape(self):
        '''Returns the shape of the  of the DataContainer'''
        return self.array.shape


    @shape.setter
    def shape(self, val):
        print("Deprecated - shape will be set automatically")


    @property
    def number_of_dimensions(self):
        '''Returns the shape of the  of the DataContainer'''
        return len(self.array.shape)


    @property
    def dtype(self):
        '''Returns the dtype of the data array. 
           If geometry exists, the dtype of the geometry = dtype of the array'''                          
        self.geometry.dtype = self.array.dtype       
        return self.array.dtype


    @property
    def size(self):
        '''Returns the number of elements of the DataContainer'''
        return self.array.size


    @property
    def backend(self):
        return self._backend


    __container_priority__ = 1
    def __init__ (self, array, deep_copy=True, dimension_labels=None, backend='numpy',
                  **kwargs):
        '''Holds the data'''
        
        if deep_copy:
            self.array = array.copy()
        else:
            self.array = array    

        #Don't set for derived classes
        if type(self) is DataContainer:
            self.dimension_labels = dimension_labels

        # finally copy the geometry, and force dtype of the geometry of the data = the dype of the data
        if 'geometry' in kwargs.keys():
            self.geometry = kwargs['geometry']
            try:
                self.geometry.dtype = self.dtype            
            except:
                pass

        self._backend = backend
        

    def get_dimension_size(self, dimension_label):

        if dimension_label in self.dimension_labels:
            i = self.dimension_labels.index(dimension_label)
            return self.shape[i]
        else:
            raise ValueError('Unknown dimension {0}. Should be one of {1}'.format(dimension_label,
                             self.dimension_labels))
    def get_dimension_axis(self, dimension_label):

        if dimension_label in self.dimension_labels:
            return self.dimension_labels.index(dimension_label)
        else:
            raise ValueError('Unknown dimension {0}. Should be one of {1}'.format(dimension_label,
                             self.dimension_labels))
                        
    def as_array(self):
        '''Returns the pointer to the array.
        '''
        return self.array

    def subset(self, dimensions=None, **kw):
        '''Creates a DataContainer containing a subset of self according to the 
        labels in dimensions'''
        
        if not kw.get('suppress_warning', False):
            warnings.warn('Subset has been deprecated and will be removed in following version. Use reorder() and get_slice() instead',
              DeprecationWarning)

        if dimensions is None:
            return self.get_slice(**kw)
        else:
            temp = self.copy()
            temp.reorder(dimensions)
            return temp

    def get_slice(self,**kw):
        '''
        Returns a new DataContainer containing a single slice of in the requested direction. \
        Pass keyword arguments <dimension label>=index
        '''
        new_array = None

        #get ordered list of current dimensions
        dimension_labels_list = list(self.dimension_labels)

        #remove axes from array and labels
        for key, value in kw.items():
            if value is not None:
                axis = dimension_labels_list.index(key)
                dimension_labels_list.remove(key)
                if new_array is None:
                    new_array = self.as_array().take(indices=value, axis=axis)
                else:
                    new_array = new_array.take(indices=value, axis=axis)

        if new_array.ndim > 1:
            return DataContainer(new_array, False, dimension_labels_list, suppress_warning=True)
        else:
            return VectorData(new_array, dimension_labels=dimension_labels_list)
                    
    def reorder(self, order=None):
        '''
        reorders the data in memory as requested.

        :param order: ordered list of labels from self.dimension_labels, or order for engine 'astra' or 'tigre'
        :type order: list, sting     
        '''

        if order == 'astra' or order == 'tigre':
            order = DataOrder.get_order_for_engine(order, self.geometry)  

        try:
            if len(order) != len(self.shape):
                raise ValueError('The axes list for resorting must have {0} dimensions. Got {1}'.format(len(self.shape), len(order)))
        except TypeError as ae:
            raise ValueError('The order must be an iterable with __len__ implemented, like a list or a tuple. Got {}'.format(type(order)))
        
        correct = True
        for el in order:
            correct = correct and el in self.dimension_labels
        if not correct:
            raise ValueError('The axes list for resorting must contain the dimension_labels {0} got {1}'.format(self.dimension_labels, order))
            
        new_order = [0]*len(self.shape)
        dimension_labels_new = [0]*len(self.shape)

        for i, axis in enumerate(order):
            new_order[i] = self.dimension_labels.index(axis)
            dimension_labels_new[i] = axis

        self.array = numpy.ascontiguousarray(numpy.transpose(self.array, new_order))

        if self.geometry is None:
            self.dimension_labels = dimension_labels_new
        else:
            self.geometry.set_labels(dimension_labels_new)
    
    def fill(self, array, **dimension):
        '''fills the internal data array with the DataContainer, numpy array or number provided
        
        :param array: number, numpy array or DataContainer to copy into the DataContainer
        :type array: DataContainer or subclasses, numpy array or number
        :param dimension: dictionary, optional
        
        if the passed numpy array points to the same array that is contained in the DataContainer,
        it just returns

        In case a DataContainer or subclass is passed, there will be a check of the geometry, 
        if present, and the array will be resorted if the data is not in the appropriate order.

        User may pass a named parameter to specify in which axis the fill should happen:

        dc.fill(some_data, vertical=1, horizontal_x=32)
        will copy the data in some_data into the data container.
        '''
        if id(array) == id(self.array):
            return
        
        
        if dimension == {}:
            if isinstance(array, Number):
                self.array.fill(array)
            else:
                # If the type is different we need to crash
                if array.dtype != self.dtype:
                    # arr = numpy.array(array.get(), dtype=self.dtype)
                    raise ValueError("Cannot fill with the given data: wrong type. Expecting {}, got {}".format(self.dtype, array.dtype))
                if isinstance(array, numpy.ndarray) or isinstance(array, cp.ndarray):
                    if array.shape != self.shape:
                        raise ValueError('Cannot fill with the provided array.' + \
                                        'Expecting {0} got {1}'.format(
                                        self.shape,array.shape))
                    if self.backend == 'cupy':
                        self.array = cp.array(array)
                    elif self.backend == 'numpy':
                        numpy.copyto(self.array, array)
                    else:
                        raise ValueError('Unsupported backend {}'.format(self.backend))
                
                elif issubclass(array.__class__ , DataContainer):
                    if hasattr(self, 'geometry') and hasattr(array, 'geometry'):
                        if self.geometry != array.geometry:
                            
                            if self.backend == 'cupy':
                                self.array = cp.array(array)
                            elif self.backend == 'numpy':
                                numpy.copyto(self.array, array.subset(dimensions=array.dimension_labels).as_array())
                            else:
                                raise ValueError('Unsupported backend {}'.format(self.backend))
                            return
                    
                    if self.backend == 'cupy':
                        self.array = cp.array(array.as_array())
                    elif self.backend == 'numpy':
                        numpy.copyto(self.array, array.as_array())
                else:
                    raise TypeError('Can fill only with number, numpy array, cupy array or DataContainer and subclasses. Got {}'.format(type(array)))
        else:
            
            axis = [':']* self.number_of_dimensions
            dimension_labels = list(self.dimension_labels)
            for k,v in dimension.items():
                i = dimension_labels.index(k)
                axis[i] = v

            command = 'self.array['
            i = 0
            for el in axis:
                if i > 0:
                    command += ','
                command += str(el)
                i+=1
            
            if isinstance(array, numpy.ndarray) or isinstance(array, cp.ndarray):
                command = command + "] = array[:]" 
            elif issubclass(array.__class__, DataContainer):
                command = command + "] = array.as_array()[:]" 
            elif isinstance (array, Number):
                command = command + "] = array"
            else:
                raise TypeError('Can fill only with number, numpy array or DataContainer and subclasses. Got {}'.format(type(array)))
            exec(command)
            
        
    def check_dimensions(self, other):
        return self.shape == other.shape
    
    ## algebra 
    
    def __add__(self, other):
        return self.add(other)
    def __mul__(self, other):
        return self.multiply(other)
    def __sub__(self, other):
        return self.subtract(other)
    def __div__(self, other):
        return self.divide(other)
    def __truediv__(self, other):
        return self.divide(other)
    def __pow__(self, other):
        return self.power(other)
        
    
    # reverse operand
    def __radd__(self, other):
        return self + other
    # __radd__
    
    def __rsub__(self, other):
        return (-1 * self) + other
    # __rsub__
    
    def __rmul__(self, other):
        return self * other
    # __rmul__
    
    def __rdiv__(self, other):
        tmp = self.power(-1)
        tmp *= other
        return tmp
    # __rdiv__
    def __rtruediv__(self, other):
        return self.__rdiv__(other)
    
    def __rpow__(self, other):
        if isinstance(other, Number) :
            fother = numpy.ones(numpy.shape(self.array)) * other
            return type(self)(fother ** self.array , 
                           dimension_labels=self.dimension_labels,
                           geometry=self.geometry)
    # __rpow__
    
    # in-place arithmetic operators:
    # (+=, -=, *=, /= , //=,
    # must return self
    
    def __iadd__(self, other):
        kw = {'out':self}
        return self.add(other, **kw)
    
    def __imul__(self, other):
        kw = {'out':self}
        return self.multiply(other, **kw)
    
    def __isub__(self, other):
        kw = {'out':self}
        return self.subtract(other, **kw)
    
    def __idiv__(self, other):
        kw = {'out':self}
        return self.divide(other, **kw)
    
    def __itruediv__(self, other):
        kw = {'out':self}
        return self.divide(other, **kw)
    
    def __neg__(self):
        '''negation operator'''
        return -1 * self   
    
    def __str__ (self, representation=False):
        repres = ""
        repres += "Number of dimensions: {0}\n".format(self.number_of_dimensions)
        repres += "Shape: {0}\n".format(self.shape)
        repres += "Axis labels: {0}\n".format(self.dimension_labels)
        if representation:
            repres += "Representation: \n{0}\n".format(self.array)
        return repres
        
    def get_data_axes_order(self,new_order=None):
        '''returns the axes label of self as a list
        
        if new_order is None returns the labels of the axes as a sorted-by-key list
        if new_order is a list of length number_of_dimensions, returns a list
        with the indices of the axes in new_order with respect to those in 
        self.dimension_labels: i.e.
          self.dimension_labels = {0:'horizontal',1:'vertical'}
          new_order = ['vertical','horizontal']
          returns [1,0]
        '''
        if new_order is None:
            return self.dimension_labels
        else:
            if len(new_order) == self.number_of_dimensions:

                axes_order = [0]*len(self.shape)
                for i, axis in enumerate(new_order):
                    axes_order[i] = self.dimension_labels.index(axis)
                return axes_order
            else:
                raise ValueError('Expecting {0} axes, got {2}'\
                                 .format(len(self.shape),len(new_order)))
        
    def clone(self):
        '''returns a copy of DataContainer'''
        return copy.deepcopy(self)

    def copy(self):
        '''alias of clone'''
        return self.clone()
    
    ## binary operations
            
    def pixel_wise_binary(self, pwop, x2, *args,  **kwargs):    
        out = kwargs.get('out', None)
        
        if out is None:
            if isinstance(x2, (int, float, complex, \
                                 numpy.int, numpy.int8, numpy.int16, numpy.int32, numpy.int64,\
                                 numpy.float, numpy.float16, numpy.float32, numpy.float64, \
                                 numpy.complex)):
                out = pwop(self.as_array() , x2 , *args, **kwargs )
            elif issubclass(x2.__class__ , DataContainer):
                out = pwop(self.as_array() , x2.as_array() , *args, **kwargs )
            elif isinstance(x2, numpy.ndarray):
                out = pwop(self.as_array() , x2 , *args, **kwargs )
            else:
                raise TypeError('Expected x2 type as number or DataContainer, got {}'.format(type(x2)))
            geom = self.geometry
            if geom is not None:
                geom = self.geometry.copy()
            return type(self)(out,
                   deep_copy=False, 
                   dimension_labels=self.dimension_labels,
                   geometry= None if self.geometry is None else self.geometry.copy(), 
                   suppress_warning=True,
                   backend=self.backend)
            
        
        elif issubclass(type(out), DataContainer) and issubclass(type(x2), DataContainer):
            if self.check_dimensions(out) and self.check_dimensions(x2):
                kwargs['out'] = out.as_array()
                pwop(self.as_array(), x2.as_array(), *args, **kwargs )
                #return type(self)(out.as_array(),
                #       deep_copy=False, 
                #       dimension_labels=self.dimension_labels,
                #       geometry=self.geometry)
                return out
            else:
                raise ValueError(message(type(self),"Wrong size for data memory: out {} x2 {} expected {}".format( out.shape,x2.shape ,self.shape)))
        elif issubclass(type(out), DataContainer) and \
             isinstance(x2, (int,float,complex, numpy.int, numpy.int8, \
                             numpy.int16, numpy.int32, numpy.int64,\
                             numpy.float, numpy.float16, numpy.float32,\
                             numpy.float64, numpy.complex)):
            if self.check_dimensions(out):
                kwargs['out']=out.as_array()
                pwop(self.as_array(), x2, *args, **kwargs )
                return out
            else:
                raise ValueError(message(type(self),"Wrong size for data memory: ", out.shape,self.shape))
        elif issubclass(type(out), numpy.ndarray):
            if self.array.shape == out.shape and self.array.dtype == out.dtype:
                kwargs['out'] = out
                pwop(self.as_array(), x2, *args, **kwargs)
                #return type(self)(out,
                #       deep_copy=False, 
                #       dimension_labels=self.dimension_labels,
                #       geometry=self.geometry)
        else:
            raise ValueError (message(type(self),  "incompatible class:" , pwop.__name__, type(out)))
    
    def add(self, other, *args, **kwargs):
        if hasattr(other, '__container_priority__') and \
           self.__class__.__container_priority__ < other.__class__.__container_priority__:
            return other.add(self, *args, **kwargs)
        return self.pixel_wise_binary(numpy.add, other, *args, **kwargs)
    
    def subtract(self, other, *args, **kwargs):
        if hasattr(other, '__container_priority__') and \
           self.__class__.__container_priority__ < other.__class__.__container_priority__:
            return other.subtract(self, *args, **kwargs)
        return self.pixel_wise_binary(numpy.subtract, other, *args, **kwargs)

    def multiply(self, other, *args, **kwargs):
        if hasattr(other, '__container_priority__') and \
           self.__class__.__container_priority__ < other.__class__.__container_priority__:
            return other.multiply(self, *args, **kwargs)
        return self.pixel_wise_binary(numpy.multiply, other, *args, **kwargs)
    
    def divide(self, other, *args, **kwargs):
        if hasattr(other, '__container_priority__') and \
           self.__class__.__container_priority__ < other.__class__.__container_priority__:
            return other.divide(self, *args, **kwargs)
        return self.pixel_wise_binary(numpy.divide, other, *args, **kwargs)
    
    def power(self, other, *args, **kwargs):
        return self.pixel_wise_binary(numpy.power, other, *args, **kwargs)    
          
    def maximum(self, x2, *args, **kwargs):
        return self.pixel_wise_binary(numpy.maximum, x2, *args, **kwargs)
    
    def minimum(self,x2, out=None, *args, **kwargs):
        return self.pixel_wise_binary(numpy.minimum, x2=x2, out=out, *args, **kwargs)


<<<<<<< HEAD
    def sapyb(self, a, y, b, out=None, dtype=numpy.float32, num_threads=NUM_THREADS):
        do_numpy = False
        ret_out = False
        if self.dtype in [numpy.complex]:
            do_numpy = True
        else:
            if self.backend == 'cupy':
                do_numpy = True
=======
    def sapyb(self, a, y, b, out=None, num_threads=NUM_THREADS):
        '''performs a*self + b * y. Can be done in-place
        
        Parameters
        ----------
        a : multiplier for self, can be a number or a numpy array or a DataContainer
        y : DataContainer 
        b : multiplier for y, can be a number or a numpy array or a DataContainer
        out : return DataContainer, if None a new DataContainer is returned, default None. 
            out can be self or y.
        num_threads : number of threads to use during the calculation, using the CIL C library
        
        It will try to use the CIL C library and default to numpy operations, in case the C library does
        not handle the types.
        
        Example:
        -------

        a = 2
        b = 3
        ig = ImageGeometry(10,11)
        x = ig.allocate(1)
        y = ig.allocate(2)
        out = x.sapyb(a,y,b)
        '''
        ret_out = False
        
>>>>>>> 0a434c8b
        if out is None:
            out = self * 0.
            ret_out = True

<<<<<<< HEAD
        if do_numpy:
            ax = self * a
            # I need to make the DataContainer Array Like
            tmp = numpy.multiply(y, b)
            print("\n\ninside sapyb\ntmp {}\ny {}\nself {}\nax {}\n".format(tmp.backend, y.backend, self.backend, ax.backend))
            tmp.add(ax, out=tmp)
            out.fill(tmp)
        else:
            self._axpby(a,b,y,out, dtype, num_threads)

        if ret_out:
            return out

=======
        if out.dtype in [ numpy.float32, numpy.float64 ]:
            # handle with C-lib _axpby
            try:
                self._axpby(a, b, y, out, out.dtype, num_threads)
                if ret_out:
                    return out
                return
            except RuntimeError as rte:
                warnings.warn("sapyb defaulting to Python due to: {}".format(rte))
            except TypeError as te:
                warnings.warn("sapyb defaulting to Python due to: {}".format(te))
            finally:
                pass
        

        # cannot be handled by _axpby
        ax = self * a
        y.multiply(b, out=out)
        out.add(ax, out=out)
        
        if ret_out:
            return out


>>>>>>> 0a434c8b
    def axpby(self, a, b, y, out, dtype=numpy.float32, num_threads=NUM_THREADS):
        '''Deprecated. Alias of _axpby'''
        warnings.warn('The use of axpby is deprecated and will be removed in following version. Use sapyb instead',
              DeprecationWarning)
        self._axpby(a,b,y,out, dtype, num_threads)


    def _axpby(self, a, b, y, out, dtype=numpy.float32, num_threads=NUM_THREADS):
        '''performs axpby with cilacc C library, can be done in-place.
        
        Does the operation .. math:: a*x+b*y and stores the result in out, where x is self

        :param a: scalar
        :type a: float
        :param b: scalar
        :type b: float
        :param y: DataContainer
        :param out: DataContainer instance to store the result
        :param dtype: data type of the DataContainers
        :type dtype: numpy type, optional, default numpy.float32
        :param num_threads: number of threads to run on
        :type num_threads: int, optional, default 1/2 CPU of the system
        '''

        c_float_p = ctypes.POINTER(ctypes.c_float)
        c_double_p = ctypes.POINTER(ctypes.c_double)

        #convert a and b to numpy arrays and get the reference to the data (length = 1 or ndx.size)
        try:
            nda = a.as_array()
        except:
            nda = numpy.asarray(a)

        try:
            ndb = b.as_array()
        except:
            ndb = numpy.asarray(b)

        a_vec = 0
        if nda.size > 1:
            a_vec = 1

        b_vec = 0
        if ndb.size > 1:
            b_vec = 1

        # get the reference to the data
        ndx = self.as_array()
        ndy = y.as_array()
        ndout = out.as_array()

        if ndout.dtype != dtype:
            raise Warning("out array of type {0} does not match requested dtype {1}. Using {0}".format(ndout.dtype, dtype))
            dtype = ndout.dtype
        if ndx.dtype != dtype:
            ndx = ndx.astype(dtype, casting='safe')
        if ndy.dtype != dtype:
            ndy = ndy.astype(dtype, casting='safe')
        if nda.dtype != dtype:
            nda = nda.astype(dtype, casting='same_kind')
        if ndb.dtype != dtype:
            ndb = ndb.astype(dtype, casting='same_kind')

        if dtype == numpy.float32:
            x_p = ndx.ctypes.data_as(c_float_p)
            y_p = ndy.ctypes.data_as(c_float_p)
            out_p = ndout.ctypes.data_as(c_float_p)
            a_p = nda.ctypes.data_as(c_float_p)
            b_p = ndb.ctypes.data_as(c_float_p)
            f = cilacc.saxpby

        elif dtype == numpy.float64:
            x_p = ndx.ctypes.data_as(c_double_p)
            y_p = ndy.ctypes.data_as(c_double_p)
            out_p = ndout.ctypes.data_as(c_double_p)
            a_p = nda.ctypes.data_as(c_double_p)
            b_p = ndb.ctypes.data_as(c_double_p)
            f = cilacc.daxpby

        else:
            raise TypeError('Unsupported type {}. Expecting numpy.float32 or numpy.float64'.format(dtype))

        #out = numpy.empty_like(a)

        
        # int psaxpby(float * x, float * y, float * out, float a, float b, long size)
        cilacc.saxpby.argtypes = [ctypes.POINTER(ctypes.c_float),  # pointer to the first array 
                                  ctypes.POINTER(ctypes.c_float),  # pointer to the second array 
                                  ctypes.POINTER(ctypes.c_float),  # pointer to the third array 
                                  ctypes.POINTER(ctypes.c_float),  # pointer to A
                                  ctypes.c_int,                    # type of type of A selector (int)
                                  ctypes.POINTER(ctypes.c_float),  # pointer to B
                                  ctypes.c_int,                    # type of type of B selector (int)
                                  ctypes.c_longlong,               # type of size of first array 
                                  ctypes.c_int]                    # number of threads
        cilacc.daxpby.argtypes = [ctypes.POINTER(ctypes.c_double), # pointer to the first array 
                                  ctypes.POINTER(ctypes.c_double), # pointer to the second array 
                                  ctypes.POINTER(ctypes.c_double), # pointer to the third array 
                                  ctypes.POINTER(ctypes.c_double), # type of A (c_double)
                                  ctypes.c_int,                    # type of type of A selector (int)                                  
                                  ctypes.POINTER(ctypes.c_double), # type of B (c_double)
                                  ctypes.c_int,                    # type of type of B selector (int)                                  
                                  ctypes.c_longlong,               # type of size of first array 
                                  ctypes.c_int]                    # number of threads

        if f(x_p, y_p, out_p, a_p, a_vec, b_p, b_vec, ndx.size, num_threads) != 0:
            raise RuntimeError('axpby execution failed')
        

    ## unary operations
    def pixel_wise_unary(self, pwop, *args,  **kwargs):
        out = kwargs.get('out', None)
        if out is None:
            out = pwop(self.as_array() , *args, **kwargs )
            return type(self)(out,
                       deep_copy=False, 
                       dimension_labels=self.dimension_labels,
                       geometry=self.geometry, 
                       suppress_warning=True,
                       backend=self.backend)
        elif issubclass(type(out), DataContainer):
            if self.check_dimensions(out):
                kwargs['out'] = out.as_array()
                pwop(self.as_array(), *args, **kwargs )
            else:
                raise ValueError(message(type(self),"Wrong size for data memory: ", out.shape,self.shape))
        elif issubclass(type(out), numpy.ndarray):
            if self.array.shape == out.shape and self.array.dtype == out.dtype:
                kwargs['out'] = out
                pwop(self.as_array(), *args, **kwargs)
        else:
            raise ValueError (message(type(self),  "incompatible class:" , pwop.__name__, type(out)))
    
    def abs(self, *args,  **kwargs):
        return self.pixel_wise_unary(numpy.abs, *args,  **kwargs)

    def sign(self, *args,  **kwargs):
        return self.pixel_wise_unary(numpy.sign, *args,  **kwargs)
    
    def sqrt(self, *args,  **kwargs):
        return self.pixel_wise_unary(numpy.sqrt, *args,  **kwargs)

    def conjugate(self, *args,  **kwargs):
        return self.pixel_wise_unary(numpy.conjugate, *args,  **kwargs)

    def exp(self, *args, **kwargs):
        '''Applies exp pixel-wise to the DataContainer'''
        return self.pixel_wise_unary(numpy.exp, *args, **kwargs)
    
    def log(self, *args, **kwargs):
        '''Applies log pixel-wise to the DataContainer'''
        return self.pixel_wise_unary(numpy.log, *args, **kwargs)
    
    ## reductions
    def sum(self, *args, **kwargs):
        return self.as_array().sum(*args, **kwargs)
    def squared_norm(self, **kwargs):
        '''return the squared euclidean norm of the DataContainer viewed as a vector'''
        #shape = self.shape
        #size = reduce(lambda x,y:x*y, shape, 1)
        #y = numpy.reshape(self.as_array(), (size, ))
        return self.dot(self)
        #return self.dot(self)
    def norm(self, **kwargs):
        '''return the euclidean norm of the DataContainer viewed as a vector'''
        return numpy.sqrt(self.squared_norm(**kwargs))
    
    def dot(self, other, *args, **kwargs):
        '''return the inner product of 2 DataContainers viewed as vectors
        
        applies to real and complex data. In such case the dot method returns

        a.dot(b.conjugate())
        '''
        method = kwargs.get('method', 'numpy')
        if method not in ['numpy','reduce']:
            raise ValueError('dot: specified method not valid. Expecting numpy or reduce got {} '.format(
                    method))

        if self.shape == other.shape:
            if method == 'numpy':
                return numpy.dot(self.as_array().ravel(), other.as_array().ravel().conjugate())
            elif method == 'reduce':
                # see https://github.com/vais-ral/CCPi-Framework/pull/273
                # notice that Python seems to be smart enough to use
                # the appropriate type to hold the result of the reduction
                sf = reduce(lambda x,y: x + y[0]*y[1],
                            zip(self.as_array().ravel(),
                                other.as_array().ravel().conjugate()),
                            0)
                return sf
        else:
            raise ValueError('Shapes are not aligned: {} != {}'.format(self.shape, other.shape))
    
    def min(self, *args, **kwargs):
        '''Returns the min pixel value in the DataContainer'''
        return numpy.min(self.as_array(), *args, **kwargs)
    
    def max(self, *args, **kwargs):
        '''Returns the max pixel value in the DataContainer'''
        return numpy.max(self.as_array(), *args, **kwargs)
    
    def mean(self, *args, **kwargs):
        '''Returns the mean pixel value of the DataContainer'''
        if kwargs.get('dtype', None) is None:
            kwargs['dtype'] = numpy.float64
        return numpy.mean(self.as_array(), *args, **kwargs)


    # Logic operators between DataContainers and floats    
    def __le__(self, other):
        '''Returns boolean array of DataContainer less or equal than DataContainer/float'''
        if isinstance(other, DataContainer):
            return self.as_array()<=other.as_array()
        return self.as_array()<=other
    
    def __lt__(self, other):
        '''Returns boolean array of DataContainer less than DataContainer/float'''
        if isinstance(other, DataContainer):
            return self.as_array()<other.as_array()
        return self.as_array()<other    
    
    def __ge__(self, other):
        '''Returns boolean array of DataContainer greater or equal than DataContainer/float'''        
        if isinstance(other, DataContainer):
            return self.as_array()>=other.as_array()
        return self.as_array()>=other  
    
    def __gt__(self, other):
        '''Returns boolean array of DataContainer greater than DataContainer/float'''        
        if isinstance(other, DataContainer):
            return self.as_array()>other.as_array()
        return self.as_array()>other      
    
    def __eq__(self, other):
        '''Returns boolean array of DataContainer equal to DataContainer/float'''          
        if isinstance(other, DataContainer):
            return self.as_array()==other.as_array()
        return self.as_array()==other  

    def __ne__(self, other):
        '''Returns boolean array of DataContainer negative to DataContainer/float'''           
        if isinstance(other, DataContainer):
            return self.as_array()!=other.as_array()
        return self.as_array()!=other      
        
class ImageData(DataContainer):
    '''DataContainer for holding 2D or 3D DataContainer'''
    __container_priority__ = 1

    @property
    def geometry(self):
        return self.__geometry

    @geometry.setter
    def geometry(self, val):
        self.__geometry = val

    @property
    def dimension_labels(self):
        return self.geometry.dimension_labels
      
    @dimension_labels.setter
    def dimension_labels(self, val):
        if val is not None:
            raise ValueError("Unable to set the dimension_labels directly. Use geometry.set_labels() instead")

    def __init__(self, 
                 array = None, 
                 deep_copy=False, 
                 geometry=None,
                 dtype=numpy.float32,
                 suppress_warning=False,
                 backend='numpy', 
                 dimension_labels=None,
                 **kwargs):

        if not suppress_warning:
            warnings.warn('Direct invocation is deprecated and will be removed in following version. Use allocate from ImageGeometry instead',
              DeprecationWarning)


        if geometry is None:
            raise AttributeError("ImageData requires a geometry")
            

        labels = dimension_labels
        if labels is not None and labels != geometry.dimension_labels:
                raise ValueError("Deprecated: 'dimension_labels' cannot be set with 'allocate()'. Use 'geometry.set_labels()' to modify the geometry before using allocate.")

        # self._backend = backend

        if array is None:
            if backend == 'numpy':
                bknd = numpy
            elif backend == 'cupy':
                bknd = cp
            array = bknd.empty(geometry.shape, dtype=dtype)
        elif issubclass(type(array) , DataContainer):
            array = array.as_array()
        elif issubclass(type(array) , numpy.ndarray):
            pass
        elif issubclass(type(array), cp.ndarray):
            pass
        else:
            raise TypeError('array must be a CIL type DataContainer or numpy.ndarray got {}'.format(type(array)))
            
        if array.shape != geometry.shape:
            raise ValueError('Shape mismatch {} {}'.format(array.shape, geometry.shape))

        if array.ndim not in [2,3,4]:
            raise ValueError('Number of dimensions are not 2 or 3 or 4 : {0}'.format(array.ndim))
    
        super(ImageData, self).__init__(array, deep_copy, geometry=geometry, backend=backend, **kwargs)

    def subset(self, dimensions=None, **kw):
        '''returns a subset of ImageData and regenerates the geometry'''
        
        if not kw.get('suppress_warning', False):
            warnings.warn('Subset has been deprecated and will be removed in following version. Use reorder() and get_slice() instead',
              DeprecationWarning)

        if dimensions is None:
            return self.get_slice(**kw)
        else:
            temp = self.copy()
            temp.reorder(dimensions)
            return temp

    def get_slice(self,channel=None, vertical=None, horizontal_x=None, horizontal_y=None, force=False):
        '''
        Returns a new ImageData of a single slice of in the requested direction.
        '''
        try:
            geometry_new = self.geometry.get_slice(channel=channel, vertical=vertical, horizontal_x=horizontal_x, horizontal_y=horizontal_y)
        except ValueError:
            if force:
                geometry_new = None
            else:
                raise ValueError ("Unable to return slice of requested ImageData. Use 'force=True' to return DataContainer instead.")

        #if vertical = 'centre' slice convert to index and subset, this will interpolate 2 rows to get the center slice value
        if vertical == 'centre':
            dim = self.geometry.dimension_labels.index('vertical')  
            centre_slice_pos = (self.geometry.shape[dim]-1) / 2.
            ind0 = int(numpy.floor(centre_slice_pos))
            
            w2 = centre_slice_pos - ind0
            out = DataContainer.get_slice(self, channel=channel, vertical=ind0, horizontal_x=horizontal_x, horizontal_y=horizontal_y)
            
            if w2 > 0:
                out2 = DataContainer.get_slice(self, channel=channel, vertical=ind0 + 1, horizontal_x=horizontal_x, horizontal_y=horizontal_y)
                out = out * (1 - w2) + out2 * w2
        else:
            out = DataContainer.get_slice(self, channel=channel, vertical=vertical, horizontal_x=horizontal_x, horizontal_y=horizontal_y)

        if len(out.shape) == 1 or geometry_new is None:
            return out
        else:
            return ImageData(out.array, deep_copy=False, geometry=geometry_new, suppress_warning=True)  

    def copy(self):
        return ImageData(array=self.array.copy(), deep_copy=False, geometry=self.geometry,\
             dtype=self.dtype, suppress_warning=True, backend=self.backend)                          

class AcquisitionData(DataContainer):
    '''DataContainer for holding 2D or 3D sinogram'''
    __container_priority__ = 1

    @property
    def geometry(self):
        return self.__geometry

    @geometry.setter
    def geometry(self, val):
        self.__geometry = val

    @property
    def dimension_labels(self):
        return self.geometry.dimension_labels

    @dimension_labels.setter
    def dimension_labels(self, val):
        if val is not None:
            raise ValueError("Unable to set the dimension_labels directly. Use geometry.set_labels() instead")

    def __init__(self, 
                 array = None, 
                 deep_copy=True, 
                 geometry = None,
                 **kwargs):
        if not kwargs.get('suppress_warning', False):
            warnings.warn('Direct invocation is deprecated and will be removed in following version. Use allocate from AcquisitionGeometry instead',
              DeprecationWarning)

        dtype = kwargs.get('dtype', numpy.float32)

        if geometry is None:
            raise AttributeError("AcquisitionData requires a geometry")
        
        labels = kwargs.get('dimension_labels', None)
        if labels is not None and labels != geometry.dimension_labels:
                raise ValueError("Deprecated: 'dimension_labels' cannot be set with 'allocate()'. Use 'geometry.set_labels()' to modify the geometry before using allocate.")

        if array is None:                                   
            array = numpy.empty(geometry.shape, dtype=dtype)
        elif issubclass(type(array) , DataContainer):
            array = array.as_array()
        elif issubclass(type(array) , numpy.ndarray):
            pass
        else:
            raise TypeError('array must be a CIL type DataContainer or numpy.ndarray got {}'.format(type(array)))
            
        if array.shape != geometry.shape:
            raise ValueError('Shape mismatch got {} expected {}'.format(array.shape, geometry.shape))
    
        super(AcquisitionData, self).__init__(array, deep_copy, geometry=geometry,**kwargs)
  
    def subset(self, dimensions=None, **kw):
        '''returns a subset of the AcquisitionData and regenerates the geometry'''
        
        if not kw.get('suppress_warning', False):
            warnings.warn('Subset has been deprecated and will be removed in following version. Use reorder() and get_slice() instead',
              DeprecationWarning)

        if dimensions is None:
            return self.get_slice(**kw)
        else:
            temp = self.copy()
            temp.reorder(dimensions)
            return temp

    def get_slice(self,channel=None, angle=None, vertical=None, horizontal=None, force=False):
        '''
        Returns a new dataset of a single slice of in the requested direction. \
        '''
        try:
            geometry_new = self.geometry.get_slice(channel=channel, angle=angle, vertical=vertical, horizontal=horizontal)
        except ValueError:
            if force:
                geometry_new = None
            else:
                raise ValueError ("Unable to return slice of requested AcquisitionData. Use 'force=True' to return DataContainer instead.")

        #get new data
        #if vertical = 'centre' slice convert to index and subset, this will interpolate 2 rows to get the center slice value
        if vertical == 'centre':
            dim = self.geometry.dimension_labels.index('vertical')
            
            centre_slice_pos = (self.geometry.shape[dim]-1) / 2.
            ind0 = int(numpy.floor(centre_slice_pos))
            w2 = centre_slice_pos - ind0
            out = DataContainer.get_slice(self, channel=channel, angle=angle, vertical=ind0, horizontal=horizontal)
            
            if w2 > 0:
                out2 = DataContainer.get_slice(self, channel=channel, angle=angle, vertical=ind0 + 1, horizontal=horizontal)
                out = out * (1 - w2) + out2 * w2
        else:
            out = DataContainer.get_slice(self, channel=channel, angle=angle, vertical=vertical, horizontal=horizontal)

        if len(out.shape) == 1 or geometry_new is None:
            return out
        else:
            return AcquisitionData(out.array, deep_copy=False, geometry=geometry_new, suppress_warning=True)

class Processor(object):

    '''Defines a generic DataContainer processor
                       
    accepts a DataContainer as input
    returns a DataContainer
    `__setattr__` allows additional attributes to be defined

    `store_output` boolian defining whether a copy of the output is stored. Default is False.
    If no attributes are modified get_output will return this stored copy bypassing `process`
    '''
    def __init__(self, **attributes):
        if not 'store_output' in attributes.keys():
            attributes['store_output'] = False

        attributes['output'] = None
        attributes['shouldRun'] = True
        attributes['input'] = None

        for key, value in attributes.items():
            self.__dict__[key] = value
        
    def __setattr__(self, name, value):
        if name == 'input':
            self.set_input(value)
        elif name in self.__dict__.keys():

            self.__dict__[name] = value

            if name == 'shouldRun':
                pass
            elif name == 'output':
                self.__dict__['shouldRun'] = False
            else:            
                self.__dict__['shouldRun'] = True
        else:
            raise KeyError('Attribute {0} not found'.format(name))
    
    def set_input(self, dataset):
        """
        Set the input data to the processor

        Parameters
        ----------
        input : DataContainer
            The input DataContainer
        """

        if issubclass(type(dataset), DataContainer):
            if self.check_input(dataset):
                self.__dict__['input'] = dataset
                self.__dict__['shouldRun'] = True
            else:
                raise ValueError('Input data not compatible')
        else:
            raise TypeError("Input type mismatch: got {0} expecting {1}"\
                            .format(type(dataset), DataContainer))
    
    def clear_input(self):
        self.__dict__['input']= None

    def check_input(self, dataset):
        '''Checks parameters of the input DataContainer
        
        Should raise an Error if the DataContainer does not match expectation, e.g.
        if the expected input DataContainer is 3D and the Processor expects 2D.
        '''
        raise NotImplementedError('Implement basic checks for input DataContainer')
        
    def get_output(self, out=None):
        """
        Runs the configured processor and returns the processed data

        Parameters
        ----------
        out : DataContainer, optional
           Fills the referenced DataContainer with the processed data and suppresses the return
        
        Returns
        -------
        DataContainer
            The processed data. Suppressed if `out` is passed
        """
        if self.output is None or self.shouldRun:
            if out is None:
                out = self.process()
            else:
                self.process(out=out)

            if self.store_output: 
                self.output = out.copy()
            
            return out

        else:
            return self.output.copy()
            
    
    def set_input_processor(self, processor):
        if issubclass(type(processor), DataProcessor):
            self.__dict__['input'] = processor
        else:
            raise TypeError("Input type mismatch: got {0} expecting {1}"\
                            .format(type(processor), DataProcessor))
        
    def get_input(self):
        '''returns the input DataContainer
        
        It is useful in the case the user has provided a DataProcessor as
        input
        '''
        if issubclass(type(self.input), DataProcessor):
            dsi = self.input.get_output()
        else:
            dsi = self.input
        return dsi
        
    def process(self, out=None):
        raise NotImplementedError('process must be implemented')
    
    def __call__(self, x, out=None):
        
        self.set_input(x)    

        if out is None:
            out = self.get_output()      
        else:
            self.get_output(out=out)

        self.clear_input()
        
        return out


class DataProcessor(Processor):
    '''Basically an alias of Processor Class'''
    pass

class DataProcessor23D(DataProcessor):
    '''Regularizers DataProcessor
    '''
            
    def check_input(self, dataset):
        '''Checks number of dimensions input DataContainer
        
        Expected input is 2D or 3D
        '''
        if dataset.number_of_dimensions == 2 or \
           dataset.number_of_dimensions == 3:
               return True
        else:
            raise ValueError("Expected input dimensions is 2 or 3, got {0}"\
                             .format(dataset.number_of_dimensions))
    
###### Example of DataProcessors

class AX(DataProcessor):
    '''Example DataProcessor
    The AXPY routines perform a vector multiplication operation defined as

    y := a*x
    where:

    a is a scalar

    x a DataContainer.
    '''
    
    def __init__(self):
        kwargs = {'scalar':None, 
                  'input':None, 
                  }
        
        #DataProcessor.__init__(self, **kwargs)
        super(AX, self).__init__(**kwargs)
    
    def check_input(self, dataset):
        return True
        
    def process(self, out=None):
        
        dsi = self.get_input()
        a = self.scalar
        if out is None:
            y = DataContainer( a * dsi.as_array() , True, 
                        dimension_labels=dsi.dimension_labels )
            #self.setParameter(output_dataset=y)
            return y
        else:
            out.fill(a * dsi.as_array())
    

###### Example of DataProcessors

class CastDataContainer(DataProcessor):
    '''Example DataProcessor
    Cast a DataContainer array to a different type.

    y := a*x
    where:

    a is a scalar

    x a DataContainer.
    '''
    
    def __init__(self, dtype=None):
        kwargs = {'dtype':dtype, 
                  'input':None, 
                  }
        
        #DataProcessor.__init__(self, **kwargs)
        super(CastDataContainer, self).__init__(**kwargs)
    
    def check_input(self, dataset):
        return True
        
    def process(self, out=None):
        
        dsi = self.get_input()
        dtype = self.dtype
        if out is None:
            y = numpy.asarray(dsi.as_array(), dtype=dtype)
            
            return type(dsi)(numpy.asarray(dsi.as_array(), dtype=dtype),
                                dimension_labels=dsi.dimension_labels )
        else:
            out.fill(numpy.asarray(dsi.as_array(), dtype=dtype))
    
class PixelByPixelDataProcessor(DataProcessor):
    '''Example DataProcessor
    
    This processor applies a python function to each pixel of the DataContainer
    
    f is a python function

    x a DataSet.
    '''
    
    def __init__(self):
        kwargs = {'pyfunc':None, 
                  'input':None, 
                  }
        #DataProcessor.__init__(self, **kwargs)
        super(PixelByPixelDataProcessor, self).__init__(**kwargs)
        
    def check_input(self, dataset):
        return True
    
    def process(self, out=None):
        
        pyfunc = self.pyfunc
        dsi = self.get_input()
        
        eval_func = numpy.frompyfunc(pyfunc,1,1)

        
        y = DataContainer( eval_func( dsi.as_array() ) , True, 
                    dimension_labels=dsi.dimension_labels )
        return y
    

class VectorData(DataContainer):
    '''DataContainer to contain 1D array'''

    @property
    def geometry(self):
        return self.__geometry

    @geometry.setter
    def geometry(self, val):
        self.__geometry = val

    @property
    def dimension_labels(self):
        if hasattr(self,'geometry'):
            return self.geometry.dimension_labels
        else:
            return self.__dimension_labels

    @dimension_labels.setter
    def dimension_labels(self, val):
        if hasattr(self,'geometry'):
            self.geometry.dimension_labels = val
        
        self.__dimension_labels = val

    def __init__(self, array=None, **kwargs):
        self.geometry = kwargs.get('geometry', None)

        dtype = kwargs.get('dtype', numpy.float32)
        
        if self.geometry is None:
            if array is None:
                raise ValueError('Please specify either a geometry or an array')
            else:
                if len(array.shape) > 1:
                    raise ValueError('Incompatible size: expected 1D got {}'.format(array.shape))
                out = array
                self.geometry = VectorGeometry(array.shape[0], **kwargs)
                self.length = self.geometry.length
        else:
            self.length = self.geometry.length
                
            if array is None:
                out = numpy.zeros((self.length,), dtype=dtype)
            else:
                if self.length == array.shape[0]:
                    out = array
                else:
                    raise ValueError('Incompatible size: expecting {} got {}'.format((self.length,), array.shape))
        deep_copy = True
        # need to pass the geometry, othewise None
        super(VectorData, self).__init__(out, deep_copy, self.geometry.dimension_labels, geometry = self.geometry)
    

class VectorGeometry(object):
    '''Geometry describing VectorData to contain 1D array'''
    RANDOM = 'random'
    RANDOM_INT = 'random_int'

    @property
    def dtype(self):
        return self.__dtype

    @dtype.setter
    def dtype(self, val):
        self.__dtype = val      
        
    def __init__(self, 
                 length, **kwargs):
        
        self.length = length
        self.shape = (length, )
        self.dtype = kwargs.get('dtype', numpy.float32)
        self.dimension_labels = kwargs.get('dimension_labels', None)
        
    def clone(self):
        '''returns a copy of VectorGeometry'''
        return copy.deepcopy(self)

    def copy(self):
        '''alias of clone'''
        return self.clone()

    def __eq__(self, other):

        if not isinstance(other, self.__class__):
            return False
        
        if self.length == other.length \
            and self.shape == other.shape \
            and self.dimension_labels == other.dimension_labels:
            return True
        return False

    def allocate(self, value=0, **kwargs):
        '''allocates an VectorData according to the size expressed in the instance
        
        :param value: accepts numbers to allocate an uniform array, or a string as 'random' or 'random_int' to create a random array or None.
        :type value: number or string, default None allocates empty memory block
        :param dtype: numerical type to allocate
        :type dtype: numpy type, default numpy.float32
        :param seed: seed for the random number generator
        :type seed: int, default None
        :param max_value: max value of the random int array
        :type max_value: int, default 100'''

        dtype = kwargs.get('dtype', self.dtype)
        # self.dtype = kwargs.get('dtype', numpy.float32)
        out = VectorData(geometry=self.copy(), dtype=dtype)
        if isinstance(value, Number):
            if value != 0:
                out += value
        else:
            if value == VectorGeometry.RANDOM:
                seed = kwargs.get('seed', None)
                if seed is not None:
                    numpy.random.seed(seed) 
                out.fill(numpy.asarray(numpy.random.random_sample(self.shape), dtype=dtype))
            elif value == VectorGeometry.RANDOM_INT:
                seed = kwargs.get('seed', None)
                if seed is not None:
                    numpy.random.seed(seed)
                max_value = kwargs.get('max_value', 100)
                r = numpy.random.randint(max_value,size=self.shape, dtype=numpy.int32)
                out.fill(numpy.asarray(r, dtype=self.dtype))             
            elif value is None:
                pass
            else:
                raise ValueError('Value {} unknown'.format(value))
        return out

class DataOrder():
    ASTRA_IG_LABELS = [ImageGeometry.CHANNEL, ImageGeometry.VERTICAL, ImageGeometry.HORIZONTAL_Y, ImageGeometry.HORIZONTAL_X]
    TIGRE_IG_LABELS = [ImageGeometry.CHANNEL, ImageGeometry.VERTICAL, ImageGeometry.HORIZONTAL_Y, ImageGeometry.HORIZONTAL_X]
    ASTRA_AG_LABELS = [AcquisitionGeometry.CHANNEL, AcquisitionGeometry.VERTICAL, AcquisitionGeometry.ANGLE, AcquisitionGeometry.HORIZONTAL]
    TIGRE_AG_LABELS = [AcquisitionGeometry.CHANNEL, AcquisitionGeometry.ANGLE, AcquisitionGeometry.VERTICAL, AcquisitionGeometry.HORIZONTAL]
    CIL_IG_LABELS = [ImageGeometry.CHANNEL, ImageGeometry.VERTICAL, ImageGeometry.HORIZONTAL_Y, ImageGeometry.HORIZONTAL_X]
    CIL_AG_LABELS = [AcquisitionGeometry.CHANNEL, AcquisitionGeometry.ANGLE, AcquisitionGeometry.VERTICAL, AcquisitionGeometry.HORIZONTAL] 
    TOMOPHANTOM_IG_LABELS = [ImageGeometry.CHANNEL, ImageGeometry.VERTICAL, ImageGeometry.HORIZONTAL_Y, ImageGeometry.HORIZONTAL_X]
    
    @staticmethod
    def get_order_for_engine(engine, geometry):
        if engine == 'astra':
            if isinstance(geometry, AcquisitionGeometry):
                dim_order = DataOrder.ASTRA_AG_LABELS
            else:
                dim_order = DataOrder.ASTRA_IG_LABELS
        elif engine == 'tigre':
            if isinstance(geometry, AcquisitionGeometry):
                dim_order = DataOrder.TIGRE_AG_LABELS
            else:
                dim_order = DataOrder.TIGRE_IG_LABELS
        elif engine == 'cil':
            if isinstance(geometry, AcquisitionGeometry):
                dim_order = DataOrder.CIL_AG_LABELS
            else:
                dim_order = DataOrder.CIL_IG_LABELS
        else:
            raise ValueError("Unknown engine expected 'tigre' or 'astra' got {}".format(engine))
        
        dimensions = []
        for label in dim_order:
            if label in geometry.dimension_labels:
                dimensions.append(label)

        return dimensions

    @staticmethod
    def check_order_for_engine(engine, geometry):
        order_requested = DataOrder.get_order_for_engine(engine, geometry)

        if order_requested == list(geometry.dimension_labels):
            return True
        else:
            raise ValueError("Expected dimension_label order {0}, got {1}.\nTry using `data.reorder('{2}')` to permute for {2}"
                 .format(order_requested, list(geometry.dimension_labels), engine))<|MERGE_RESOLUTION|>--- conflicted
+++ resolved
@@ -2517,16 +2517,6 @@
         return self.pixel_wise_binary(numpy.minimum, x2=x2, out=out, *args, **kwargs)
 
 
-<<<<<<< HEAD
-    def sapyb(self, a, y, b, out=None, dtype=numpy.float32, num_threads=NUM_THREADS):
-        do_numpy = False
-        ret_out = False
-        if self.dtype in [numpy.complex]:
-            do_numpy = True
-        else:
-            if self.backend == 'cupy':
-                do_numpy = True
-=======
     def sapyb(self, a, y, b, out=None, num_threads=NUM_THREADS):
         '''performs a*self + b * y. Can be done in-place
         
@@ -2554,26 +2544,10 @@
         '''
         ret_out = False
         
->>>>>>> 0a434c8b
         if out is None:
             out = self * 0.
             ret_out = True
 
-<<<<<<< HEAD
-        if do_numpy:
-            ax = self * a
-            # I need to make the DataContainer Array Like
-            tmp = numpy.multiply(y, b)
-            print("\n\ninside sapyb\ntmp {}\ny {}\nself {}\nax {}\n".format(tmp.backend, y.backend, self.backend, ax.backend))
-            tmp.add(ax, out=tmp)
-            out.fill(tmp)
-        else:
-            self._axpby(a,b,y,out, dtype, num_threads)
-
-        if ret_out:
-            return out
-
-=======
         if out.dtype in [ numpy.float32, numpy.float64 ]:
             # handle with C-lib _axpby
             try:
@@ -2598,7 +2572,6 @@
             return out
 
 
->>>>>>> 0a434c8b
     def axpby(self, a, b, y, out, dtype=numpy.float32, num_threads=NUM_THREADS):
         '''Deprecated. Alias of _axpby'''
         warnings.warn('The use of axpby is deprecated and will be removed in following version. Use sapyb instead',
