# -*- coding: utf-8 -*-
#  CCP in Tomographic Imaging (CCPi) Core Imaging Library (CIL).

#   Copyright 2017 UKRI-STFC
#   Copyright 2017 University of Manchester

#   Licensed under the Apache License, Version 2.0 (the "License");
#   you may not use this file except in compliance with the License.
#   You may obtain a copy of the License at

#   http://www.apache.org/licenses/LICENSE-2.0

#   Unless required by applicable law or agreed to in writing, software
#   distributed under the License is distributed on an "AS IS" BASIS,
#   WITHOUT WARRANTIES OR CONDITIONS OF ANY KIND, either express or implied.
#   See the License for the specific language governing permissions and
#   limitations under the License.
from __future__ import absolute_import
from __future__ import division
from __future__ import print_function
from __future__ import unicode_literals

from ccpi.optimisation.operators import LinearOperator
import numpy as np

class FiniteDiff(LinearOperator):
    
    '''Finite Difference Operator:
            
            Computes first-order forward/backward differences 
                     on 2D, 3D, 4D ImageData
                     under Neumann/Periodic boundary conditions

        Order of the Gradient ( ImageGeometry may contain channels ):
                            
            Grad_order = ['channels', 'direction_z', 'direction_y', 'direction_x']
            Grad_order = ['channels', 'direction_y', 'direction_x']
            Grad_order = ['direction_z', 'direction_y', 'direction_x']
            Grad_order = ['channels', 'direction_z', 'direction_y', 'direction_x']  
                                        
    
    '''

        
    def __init__(self, gm_domain, gm_range=None, direction=0, bnd_cond = 'Neumann'):

        super(FiniteDiff, self).__init__() 

        self.gm_domain = gm_domain
        self.gm_range = gm_range
        
        self.direction = direction
        self.bnd_cond = bnd_cond
        
        # Domain Geometry = Range Geometry if not stated
        if self.gm_range is None:
            self.gm_range = self.gm_domain
            
        # check direction and "length" of geometry
        if self.direction + 1 > len(self.gm_domain.shape):
            raise ValueError('Gradient directions more than geometry domain')      
        
        #self.voxel_size = kwargs.get('voxel_size',1)
        # this wrongly assumes a homogeneous voxel size
#        self.voxel_size = self.gm_domain.voxel_size_x


    def direct(self, x, out=None):
        
        x_asarr = x.as_array()
        x_sz = len(x.shape)
<<<<<<< HEAD
        outnone = False
        if out is None:
            outnone = True
            ret = self.domain_geometry().allocate()
            outa = ret.as_array()
        else:
            outa = out.as_array()
            outa[:]=0
=======
        
        if out is None:        
            res = x * 0
            #out = np.zeros_like(x_asarr)
            out = res.as_array()
        else:
            res = out
            out = out.as_array()
            out[:]=0
>>>>>>> 82ea0b9a
                  
        ######################## Direct for 2D  ###############################
        if x_sz == 2:
            
            if self.direction == 1:
                
                np.subtract( x_asarr[:,1:], x_asarr[:,0:-1], out = outa[:,0:-1] )
                
                if self.bnd_cond == 'Neumann':
                    pass
                elif self.bnd_cond == 'Periodic':
                    np.subtract( x_asarr[:,0], x_asarr[:,-1], out = outa[:,-1] )
                else: 
                    raise ValueError('No valid boundary conditions')
                
            if self.direction == 0:
                
                np.subtract( x_asarr[1:], x_asarr[0:-1], out = outa[0:-1,:] )

                if self.bnd_cond == 'Neumann':
                    pass                                        
                elif self.bnd_cond == 'Periodic':
                    np.subtract( x_asarr[0,:], x_asarr[-1,:], out = outa[-1,:] ) 
                else:    
                    raise ValueError('No valid boundary conditions') 
                    
        ######################## Direct for 3D  ###############################                        
        elif x_sz == 3:
                    
            if self.direction == 0:  
                
                np.subtract( x_asarr[1:,:,:], x_asarr[0:-1,:,:], out = outa[0:-1,:,:] )
                
                if self.bnd_cond == 'Neumann':
                    pass
                elif self.bnd_cond == 'Periodic':
                    np.subtract( x_asarr[0,:,:], x_asarr[-1,:,:], out = outa[-1,:,:] ) 
                else:    
                    raise ValueError('No valid boundary conditions')                      
                                                             
            if self.direction == 1:
                
                np.subtract( x_asarr[:,1:,:], x_asarr[:,0:-1,:], out = outa[:,0:-1,:] ) 
                
                if self.bnd_cond == 'Neumann':
                    pass
                elif self.bnd_cond == 'Periodic':
                    np.subtract( x_asarr[:,0,:], x_asarr[:,-1,:], out = outa[:,-1,:] )
                else:    
                    raise ValueError('No valid boundary conditions')                      
                                
             
            if self.direction == 2:
                
                np.subtract( x_asarr[:,:,1:], x_asarr[:,:,0:-1], out = outa[:,:,0:-1] ) 
                
                if self.bnd_cond == 'Neumann':
                    pass
                elif self.bnd_cond == 'Periodic':
                    np.subtract( x_asarr[:,:,0], x_asarr[:,:,-1], out = outa[:,:,-1] )
                else:    
                    raise ValueError('No valid boundary conditions')  
                    
        ######################## Direct for 4D  ###############################
        elif x_sz == 4:
                    
            if self.direction == 0:                            
                np.subtract( x_asarr[1:,:,:,:], x_asarr[0:-1,:,:,:], out = outa[0:-1,:,:,:] )
                
                if self.bnd_cond == 'Neumann':
                    pass
                elif self.bnd_cond == 'Periodic':
                    np.subtract( x_asarr[0,:,:,:], x_asarr[-1,:,:,:], out = outa[-1,:,:,:] )
                else:    
                    raise ValueError('No valid boundary conditions') 
                                                
            if self.direction == 1:
                np.subtract( x_asarr[:,1:,:,:], x_asarr[:,0:-1,:,:], out = outa[:,0:-1,:,:] ) 
                
                if self.bnd_cond == 'Neumann':
                    pass
                elif self.bnd_cond == 'Periodic':
                    np.subtract( x_asarr[:,0,:,:], x_asarr[:,-1,:,:], out = outa[:,-1,:,:] )
                else:    
                    raise ValueError('No valid boundary conditions')                 
                
            if self.direction == 2:
                np.subtract( x_asarr[:,:,1:,:], x_asarr[:,:,0:-1,:], out = outa[:,:,0:-1,:] ) 
                
                if self.bnd_cond == 'Neumann':
                    pass
                elif self.bnd_cond == 'Periodic':
                    np.subtract( x_asarr[:,:,0,:], x_asarr[:,:,-1,:], out = outa[:,:,-1,:] )
                else:    
                    raise ValueError('No valid boundary conditions')                   
                
            if self.direction == 3:
                np.subtract( x_asarr[:,:,:,1:], x_asarr[:,:,:,0:-1], out = outa[:,:,:,0:-1] )                 

                if self.bnd_cond == 'Neumann':
                    pass
                elif self.bnd_cond == 'Periodic':
                    np.subtract( x_asarr[:,:,:,0], x_asarr[:,:,:,-1], out = outa[:,:,:,-1] )
                else:    
                    raise ValueError('No valid boundary conditions')                   
                                
        else:
            raise NotImplementedError                
         
#        res = out #/self.voxel_size 
        #return type(x)(out)
<<<<<<< HEAD
        if outnone:
            ret.fill(outa)
            return ret
=======
        res.fill(out)
        return res
>>>>>>> 82ea0b9a

                    
    def adjoint(self, x, out=None):
        
        x_asarr = x.as_array()
        x_sz = len(x.shape)
<<<<<<< HEAD
        outnone = False 
        if out is None:
            outnone = True
            ret = self.range_geometry().allocate()
            outa = ret.as_array()
            #out = np.zeros_like(x_asarr)
        else:
            outa = out.as_array()        
            outa[:]=0
=======
        
        if out is None:        
            #out = np.zeros_like(x_asarr)
            res = x * 0
            out = res.as_array()
        else:
            res = out
            out = out.as_array()        
            out[:]=0
>>>>>>> 82ea0b9a

        
        ######################## Adjoint for 2D  ###############################
        if x_sz == 2:        
        
            if self.direction == 1:
                
                np.subtract( x_asarr[:,1:], x_asarr[:,0:-1], out = outa[:,1:] )
                
                if self.bnd_cond == 'Neumann':
                    np.subtract( x_asarr[:,0], 0, out = outa[:,0] )
                    np.subtract( -x_asarr[:,-2], 0, out = outa[:,-1] )
                    
                elif self.bnd_cond == 'Periodic':
                    np.subtract( x_asarr[:,0], x_asarr[:,-1], out = outa[:,0] )                                        
                    
                else:   
                    raise ValueError('No valid boundary conditions') 
                                    
            if self.direction == 0:
                
                np.subtract( x_asarr[1:,:], x_asarr[0:-1,:], out = outa[1:,:] )
                
                if self.bnd_cond == 'Neumann':
                    np.subtract( x_asarr[0,:], 0, out = outa[0,:] )
                    np.subtract( -x_asarr[-2,:], 0, out = outa[-1,:] ) 
                    
                elif self.bnd_cond == 'Periodic':  
                    np.subtract( x_asarr[0,:], x_asarr[-1,:], out = outa[0,:] ) 
                    
                else:   
                    raise ValueError('No valid boundary conditions')     
        
        ######################## Adjoint for 3D  ###############################        
        elif x_sz == 3:                
                
            if self.direction == 0:          
                  
                np.subtract( x_asarr[1:,:,:], x_asarr[0:-1,:,:], out = outa[1:,:,:] )
                
                if self.bnd_cond == 'Neumann':
                    np.subtract( x_asarr[0,:,:], 0, out = outa[0,:,:] )
                    np.subtract( -x_asarr[-2,:,:], 0, out = outa[-1,:,:] )
                elif self.bnd_cond == 'Periodic':                     
                    np.subtract( x_asarr[0,:,:], x_asarr[-1,:,:], out = outa[0,:,:] )
                else:   
                    raise ValueError('No valid boundary conditions')                     
                                    
            if self.direction == 1:
                np.subtract( x_asarr[:,1:,:], x_asarr[:,0:-1,:], out = outa[:,1:,:] )
                
                if self.bnd_cond == 'Neumann':
                    np.subtract( x_asarr[:,0,:], 0, out = outa[:,0,:] )
                    np.subtract( -x_asarr[:,-2,:], 0, out = outa[:,-1,:] )
                elif self.bnd_cond == 'Periodic':                     
                    np.subtract( x_asarr[:,0,:], x_asarr[:,-1,:], out = outa[:,0,:] )
                else:   
                    raise ValueError('No valid boundary conditions')                                 
                
            if self.direction == 2:
                np.subtract( x_asarr[:,:,1:], x_asarr[:,:,0:-1], out = outa[:,:,1:] )
                
                if self.bnd_cond == 'Neumann':
                    np.subtract( x_asarr[:,:,0], 0, out = outa[:,:,0] ) 
                    np.subtract( -x_asarr[:,:,-2], 0, out = outa[:,:,-1] ) 
                elif self.bnd_cond == 'Periodic':                     
                    np.subtract( x_asarr[:,:,0], x_asarr[:,:,-1], out = outa[:,:,0] )
                else:   
                    raise ValueError('No valid boundary conditions')                                 
        
        ######################## Adjoint for 4D  ###############################        
        elif x_sz == 4:                
                
            if self.direction == 0:                            
                np.subtract( x_asarr[1:,:,:,:], x_asarr[0:-1,:,:,:], out = outa[1:,:,:,:] )
                
                if self.bnd_cond == 'Neumann':
                    np.subtract( x_asarr[0,:,:,:], 0, out = outa[0,:,:,:] )
                    np.subtract( -x_asarr[-2,:,:,:], 0, out = outa[-1,:,:,:] )
                    
                elif self.bnd_cond == 'Periodic':
                    np.subtract( x_asarr[0,:,:,:], x_asarr[-1,:,:,:], out = outa[0,:,:,:] )
                else:    
                    raise ValueError('No valid boundary conditions') 
                                
            if self.direction == 1:
                np.subtract( x_asarr[:,1:,:,:], x_asarr[:,0:-1,:,:], out = outa[:,1:,:,:] )
                
                if self.bnd_cond == 'Neumann':
                   np.subtract( x_asarr[:,0,:,:], 0, out = outa[:,0,:,:] )
                   np.subtract( -x_asarr[:,-2,:,:], 0, out = outa[:,-1,:,:] )
                    
                elif self.bnd_cond == 'Periodic':
                    np.subtract( x_asarr[:,0,:,:], x_asarr[:,-1,:,:], out = outa[:,0,:,:] )
                else:    
                    raise ValueError('No valid boundary conditions') 
                    
                
            if self.direction == 2:
                np.subtract( x_asarr[:,:,1:,:], x_asarr[:,:,0:-1,:], out = outa[:,:,1:,:] )
                
                if self.bnd_cond == 'Neumann':
                    np.subtract( x_asarr[:,:,0,:], 0, out = outa[:,:,0,:] ) 
                    np.subtract( -x_asarr[:,:,-2,:], 0, out = outa[:,:,-1,:] ) 
                    
                elif self.bnd_cond == 'Periodic':
                    np.subtract( x_asarr[:,:,0,:], x_asarr[:,:,-1,:], out = outa[:,:,0,:] )
                else:    
                    raise ValueError('No valid boundary conditions')                 
                
            if self.direction == 3:
                np.subtract( x_asarr[:,:,:,1:], x_asarr[:,:,:,0:-1], out = outa[:,:,:,1:] )
                
                if self.bnd_cond == 'Neumann':
                    np.subtract( x_asarr[:,:,:,0], 0, out = outa[:,:,:,0] ) 
                    np.subtract( -x_asarr[:,:,:,-2], 0, out = outa[:,:,:,-1] )   
                    
                elif self.bnd_cond == 'Periodic':
                    np.subtract( x_asarr[:,:,:,0], x_asarr[:,:,:,-1], out = outa[:,:,:,0] )
                else:    
                    raise ValueError('No valid boundary conditions')                  
                              
        else:
            raise NotImplementedError
            
<<<<<<< HEAD
        outa *= -1 #/self.voxel_size
        if outnone:
            print ("outnone", outnone, "type(ret)", type(ret))
            ret.fill(outa)
            return ret
        #else:
        #    out.fill(outa)
=======
        out *= -1 #/self.voxel_size
        #return type(x)(out)
        res.fill(out)
        return res
>>>>>>> 82ea0b9a
            
    def range_geometry(self):
        
        '''
        
            Returns the range_geometry of FiniteDiff
        
        '''
        
        return self.gm_range
    
    def domain_geometry(self):
        
        '''
        
            Returns the domain_geometry of FiniteDiff
        
        '''        
        return self.gm_domain


if __name__ == '__main__':
    
    from ccpi.framework import ImageGeometry
    import numpy
    
    N, M = 2, 3

    ig = ImageGeometry(N, M)


    FD = FiniteDiff(ig, direction = 1, bnd_cond = 'Neumann')
    u = FD.domain_geometry().allocate('random_int')
        
    res = FD.domain_geometry().allocate()
    res1 = FD.range_geometry().allocate()
    FD.direct(u, out=res)

    z = FD.direct(u)    
#    print(z.as_array(), res.as_array())

    for i in range(10):
#        
        z1 = FD.direct(u) 
        FD.direct(u, out=res)
        
        u = ig.allocate('random_int')
        res = u
        z1  = u
        numpy.testing.assert_array_almost_equal(z1.as_array(), \
                                                res.as_array(), decimal=4)
        
#        print(z1.as_array(), res.as_array())
        z2 = FD.adjoint(z1) 
        FD.adjoint(z1, out=res1)  
        numpy.testing.assert_array_almost_equal(z2.as_array(), \
                                                res1.as_array(), decimal=4)        
        
        
        

        
        
        
    
#    w = G.range_geometry().allocate('random_int')
    

    
    <|MERGE_RESOLUTION|>--- conflicted
+++ resolved
@@ -69,7 +69,6 @@
         
         x_asarr = x.as_array()
         x_sz = len(x.shape)
-<<<<<<< HEAD
         outnone = False
         if out is None:
             outnone = True
@@ -78,17 +77,6 @@
         else:
             outa = out.as_array()
             outa[:]=0
-=======
-        
-        if out is None:        
-            res = x * 0
-            #out = np.zeros_like(x_asarr)
-            out = res.as_array()
-        else:
-            res = out
-            out = out.as_array()
-            out[:]=0
->>>>>>> 82ea0b9a
                   
         ######################## Direct for 2D  ###############################
         if x_sz == 2:
@@ -200,21 +188,15 @@
          
 #        res = out #/self.voxel_size 
         #return type(x)(out)
-<<<<<<< HEAD
         if outnone:
             ret.fill(outa)
             return ret
-=======
-        res.fill(out)
-        return res
->>>>>>> 82ea0b9a
 
                     
     def adjoint(self, x, out=None):
         
         x_asarr = x.as_array()
         x_sz = len(x.shape)
-<<<<<<< HEAD
         outnone = False 
         if out is None:
             outnone = True
@@ -224,17 +206,6 @@
         else:
             outa = out.as_array()        
             outa[:]=0
-=======
-        
-        if out is None:        
-            #out = np.zeros_like(x_asarr)
-            res = x * 0
-            out = res.as_array()
-        else:
-            res = out
-            out = out.as_array()        
-            out[:]=0
->>>>>>> 82ea0b9a
 
         
         ######################## Adjoint for 2D  ###############################
@@ -360,7 +331,6 @@
         else:
             raise NotImplementedError
             
-<<<<<<< HEAD
         outa *= -1 #/self.voxel_size
         if outnone:
             print ("outnone", outnone, "type(ret)", type(ret))
@@ -368,12 +338,6 @@
             return ret
         #else:
         #    out.fill(outa)
-=======
-        out *= -1 #/self.voxel_size
-        #return type(x)(out)
-        res.fill(out)
-        return res
->>>>>>> 82ea0b9a
             
     def range_geometry(self):
         
