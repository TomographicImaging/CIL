# -*- coding: utf-8 -*-
#   This work is part of the Core Imaging Library (CIL) developed by CCPi 
#   (Collaborative Computational Project in Tomographic Imaging), with 
#   substantial contributions by UKRI-STFC and University of Manchester.

#   Licensed under the Apache License, Version 2.0 (the "License");
#   you may not use this file except in compliance with the License.
#   You may obtain a copy of the License at

#   http://www.apache.org/licenses/LICENSE-2.0

#   Unless required by applicable law or agreed to in writing, software 
#   distributed under the License is distributed on an "AS IS" BASIS,
#   WITHOUT WARRANTIES OR CONDITIONS OF ANY KIND, either express or implied.
#   See the License for the specific language governing permissions and
#   limitations under the License.
import copy
import numpy
import warnings
from functools import reduce
from numbers import Number
import ctypes, platform
from ctypes import util
import math
from cil.utilities.multiprocessing import NUM_THREADS
# check for the extension

if platform.system() == 'Linux':
    dll = 'libcilacc.so'
elif platform.system() == 'Windows':
    dll_file = 'cilacc.dll'
    dll = util.find_library(dll_file)
elif platform.system() == 'Darwin':
    dll = 'libcilacc.dylib'
else:
    raise ValueError('Not supported platform, ', platform.system())

cilacc = ctypes.cdll.LoadLibrary(dll)

def find_key(dic, val):
    """return the key of dictionary dic given the value"""
    return [k for k, v in dic.items() if v == val][0]

def message(cls, msg, *args):
    msg = "{0}: " + msg
    for i in range(len(args)):
        msg += " {%d}" %(i+1)
    args = list(args)
    args.insert(0, cls.__name__ )
    
    return msg.format(*args )

class ImageGeometry(object):
    RANDOM = 'random'
    RANDOM_INT = 'random_int'
    CHANNEL = 'channel'
    VERTICAL = 'vertical'
    HORIZONTAL_X = 'horizontal_x'
    HORIZONTAL_Y = 'horizontal_y'
    
    @property
    def shape(self):

        shape_dict = {ImageGeometry.CHANNEL: self.channels,
                     ImageGeometry.VERTICAL: self.voxel_num_z,
                     ImageGeometry.HORIZONTAL_Y: self.voxel_num_y,        
                     ImageGeometry.HORIZONTAL_X: self.voxel_num_x}

        shape = []
        for label in self.dimension_labels:
            shape.append(shape_dict[label])

        return tuple(shape)

    @shape.setter
    def shape(self, val):
        print("Deprecated - shape will be set automatically")

    @property
    def spacing(self):

        spacing_dict = {ImageGeometry.CHANNEL: self.channel_spacing,
                        ImageGeometry.VERTICAL: self.voxel_size_z,
                        ImageGeometry.HORIZONTAL_Y: self.voxel_size_y,        
                        ImageGeometry.HORIZONTAL_X: self.voxel_size_x}

        spacing = []
        for label in self.dimension_labels:
            spacing.append(spacing_dict[label])

        return tuple(spacing)

    @property
    def length(self):
        return len(self.dimension_labels)

    @property
    def dimension_labels(self):
        
        labels_default = DataOrder.CIL_IG_LABELS

        shape_default = [   self.channels - 1, #channels default is 1
                            self.voxel_num_z,
                            self.voxel_num_y,
                            self.voxel_num_x]

        try:
            labels = list(self.__dimension_labels)
        except AttributeError:
            labels = labels_default.copy()

        for i, x in enumerate(shape_default):
            if x == 0:
                try:
                    labels.remove(labels_default[i])
                except ValueError:
                    pass #if not in custom list carry on
        return tuple(labels)
      
    @dimension_labels.setter
    def dimension_labels(self, val):
        self.set_labels(val)
    
    def set_labels(self, labels):
        labels_default = DataOrder.CIL_IG_LABELS

        #check input and store. This value is not used directly
        if labels is not None:
            for x in labels:
                if x not in labels_default:
                    raise ValueError('Requested axis are not possible. Accepted label names {},\ngot {}'\
                        .format(labels_default,labels))
                    
            self.__dimension_labels = tuple(labels)
        
    def __eq__(self, other):

        if not isinstance(other, self.__class__):
            return False
        
        if self.voxel_num_x == other.voxel_num_x \
            and self.voxel_num_y == other.voxel_num_y \
            and self.voxel_num_z == other.voxel_num_z \
            and self.voxel_size_x == other.voxel_size_x \
            and self.voxel_size_y == other.voxel_size_y \
            and self.voxel_size_z == other.voxel_size_z \
            and self.center_x == other.center_x \
            and self.center_y == other.center_y \
            and self.center_z == other.center_z \
            and self.channels == other.channels \
            and self.channel_spacing == other.channel_spacing \
            and self.dimension_labels == other.dimension_labels:

            return True
        
        return False

    @property
    def dtype(self):
        return self.__dtype

    @dtype.setter
    def dtype(self, val):
        self.__dtype = val           

    def __init__(self, 
                 voxel_num_x=0, 
                 voxel_num_y=0, 
                 voxel_num_z=0, 
                 voxel_size_x=1, 
                 voxel_size_y=1, 
                 voxel_size_z=1, 
                 center_x=0, 
                 center_y=0, 
                 center_z=0, 
                 channels=1, 
                 **kwargs):
        
        self.voxel_num_x = voxel_num_x
        self.voxel_num_y = voxel_num_y
        self.voxel_num_z = voxel_num_z
        self.voxel_size_x = voxel_size_x
        self.voxel_size_y = voxel_size_y
        self.voxel_size_z = voxel_size_z
        self.center_x = center_x
        self.center_y = center_y
        self.center_z = center_z  
        self.channels = channels
        self.channel_labels = None
        self.channel_spacing = 1.0
        self.dimension_labels = kwargs.get('dimension_labels', None)
        self.dtype = kwargs.get('dtype', numpy.float32)

    def subset(self, dimensions=None, **kw):
        '''Returns a new sliced and/or reshaped ImageGeometry'''

        if not kw.get('suppress_warning', False):
            warnings.warn('Subset has been deprecated and will be removed in following version. Use reorder() and get_slice() instead',
              DeprecationWarning)

        if dimensions is None:
            return self.get_slice(**kw)
        else:
            if len(dimensions) != len(self.dimension_labels):
                raise ValueError('The axes list for subset must contain the dimension_labels {0} got {1}'.format(self.dimension_labels, dimensions))
            
            temp = self.copy()
            temp.set_labels(dimensions)
            return temp      

    def get_slice(self,channel=None, vertical=None, horizontal_x=None, horizontal_y=None):
        '''
        Returns a new ImageGeometry of a single slice of in the requested direction.
        '''
        geometry_new = self.copy()
        if channel is not None:
            geometry_new.channels = 1
            
            try:
                geometry_new.channel_labels = [self.channel_labels[channel]]
            except:
                geometry_new.channel_labels = None

        if vertical is not None:
            geometry_new.voxel_num_z = 0
                
        if horizontal_y is not None:
            geometry_new.voxel_num_y = 0

        if horizontal_x is not None:
            geometry_new.voxel_num_x = 0

        return geometry_new

    def get_order_by_label(self, dimension_labels, default_dimension_labels):
        order = []
        for i, el in enumerate(default_dimension_labels):
            for j, ek in enumerate(dimension_labels):
                if el == ek:
                    order.append(j)
                    break
        return order

    def get_min_x(self):
        return self.center_x - 0.5*self.voxel_num_x*self.voxel_size_x
        
    def get_max_x(self):
        return self.center_x + 0.5*self.voxel_num_x*self.voxel_size_x
        
    def get_min_y(self):
        return self.center_y - 0.5*self.voxel_num_y*self.voxel_size_y
        
    def get_max_y(self):
        return self.center_y + 0.5*self.voxel_num_y*self.voxel_size_y
        
    def get_min_z(self):
        if not self.voxel_num_z == 0:
            return self.center_z - 0.5*self.voxel_num_z*self.voxel_size_z
        else:
            return 0
        
    def get_max_z(self):
        if not self.voxel_num_z == 0:
            return self.center_z + 0.5*self.voxel_num_z*self.voxel_size_z
        else:
            return 0
        
    def clone(self):
        '''returns a copy of the ImageGeometry'''
        return copy.deepcopy(self)

    def copy(self):
        '''alias of clone'''
        return self.clone()
 
    def __str__ (self):
        repres = ""
        repres += "Number of channels: {0}\n".format(self.channels)
        repres += "channel_spacing: {0}\n".format(self.channel_spacing)

        if self.voxel_num_z > 0:
            repres += "voxel_num : x{0},y{1},z{2}\n".format(self.voxel_num_x, self.voxel_num_y, self.voxel_num_z)
            repres += "voxel_size : x{0},y{1},z{2}\n".format(self.voxel_size_x, self.voxel_size_y, self.voxel_size_z)
            repres += "center : x{0},y{1},z{2}\n".format(self.center_x, self.center_y, self.center_z)
        else:
            repres += "voxel_num : x{0},y{1}\n".format(self.voxel_num_x, self.voxel_num_y)
            repres += "voxel_size : x{0},y{1}\n".format(self.voxel_size_x, self.voxel_size_y)
            repres += "center : x{0},y{1}\n".format(self.center_x, self.center_y)

        return repres
    def allocate(self, value=0, **kwargs):
        '''allocates an ImageData according to the size expressed in the instance
        
        :param value: accepts numbers to allocate an uniform array, or a string as 'random' or 'random_int' to create a random array or None.
        :type value: number or string, default None allocates empty memory block, default 0
        :param dtype: numerical type to allocate
        :type dtype: numpy type, default numpy.float32
        '''

        dtype = kwargs.get('dtype', self.dtype)

        if kwargs.get('dimension_labels', None) is not None:
            raise ValueError("Deprecated: 'dimension_labels' cannot be set with 'allocate()'. Use 'geometry.set_labels()' to modify the geometry before using allocate.")

        out = ImageData(geometry=self.copy(), 
                            dtype=dtype, 
                            suppress_warning=True)

        if isinstance(value, Number):
            # it's created empty, so we make it 0
            out.array.fill(value)
        else:
            if value == ImageGeometry.RANDOM:
                seed = kwargs.get('seed', None)
                if seed is not None:
                    numpy.random.seed(seed)
                if dtype in [ numpy.complex , numpy.complex64 , numpy.complex128 ] :
                    r = numpy.random.random_sample(self.shape) + 1j * numpy.random.random_sample(self.shape)
                    out.fill(r)
                else: 
                    out.fill(numpy.random.random_sample(self.shape))
            elif value == ImageGeometry.RANDOM_INT:
                seed = kwargs.get('seed', None)
                if seed is not None:
                    numpy.random.seed(seed)
                max_value = kwargs.get('max_value', 100)
                r = numpy.random.randint(max_value,size=self.shape, dtype=numpy.int32)
                out.fill(numpy.asarray(r, dtype=self.dtype))
            elif value is None:
                pass
            else:
                raise ValueError('Value {} unknown'.format(value))

        return out
    
class ComponentDescription(object):
    r'''This class enables the creation of vectors and unit vectors used to describe the components of a tomography system
     '''
    def __init__ (self, dof):
        self.__dof = dof

    @staticmethod  
    def CreateVector(val):
        try:
            vec = numpy.asarray(val, dtype=numpy.float32).reshape(len(val))
        except:
            raise ValueError("Can't convert to numpy array")
   
        return vec

    @staticmethod   
    def CreateUnitVector(val):
        vec = ComponentDescription.CreateVector(val)
        dot_product = vec.dot(vec)
        if abs(dot_product)>1e-8:
            vec = (vec/numpy.sqrt(dot_product))
        else:
            raise ValueError("Can't return a unit vector of a zero magnitude vector")
        return vec

    def length_check(self, val):
        try:
            val_length = len(val)
        except:
            raise ValueError("Vectors for {0}D geometries must have length = {0}. Got {1}".format(self.__dof,val))
        
        if val_length != self.__dof:
            raise ValueError("Vectors for {0}D geometries must have length = {0}. Got {1}".format(self.__dof,val))

class PositionVector(ComponentDescription):
    r'''This class creates a component of a tomography system with a position attribute
     '''
    @property
    def position(self):
        try:
            return self.__position
        except:
            raise AttributeError

    @position.setter
    def position(self, val):  
        self.length_check(val)
        self.__position = ComponentDescription.CreateVector(val)


class DirectionVector(ComponentDescription):
    r'''This class creates a component of a tomography system with a direction attribute
     '''
    @property
    def direction(self):      
        try:
            return self.__direction
        except:
            raise AttributeError

    @direction.setter
    def direction(self, val):
        self.length_check(val)    
        self.__direction = ComponentDescription.CreateUnitVector(val)

 
class PositionDirectionVector(PositionVector, DirectionVector):
    r'''This class creates a component of a tomography system with position and direction attributes
     '''
    pass

class Detector1D(PositionVector):
    r'''This class creates a component of a tomography system with position and direction_x attributes used for 1D panels
     '''
    @property
    def direction_x(self):
        try:
            return self.__direction_x
        except:
            raise AttributeError

    @direction_x.setter
    def direction_x(self, val):
        self.length_check(val)
        self.__direction_x = ComponentDescription.CreateUnitVector(val)

class Detector2D(PositionVector):
    r'''This class creates a component of a tomography system with position, direction_x and direction_y attributes used for 2D panels
     '''
    @property
    def direction_x(self):
        try:
            return self.__direction_x
        except:
            raise AttributeError

    @property
    def direction_y(self):
        try:
            return self.__direction_y
        except:
            raise AttributeError

    def set_direction(self, x, y):
        self.length_check(x)
        x = ComponentDescription.CreateUnitVector(x)

        self.length_check(y)
        y = ComponentDescription.CreateUnitVector(y)

        dot_product = x.dot(y)
        if not numpy.isclose(dot_product, 0):
            raise ValueError("vectors detector.direction_x and detector.direction_y must be orthogonal")

        self.__direction_y = y        
        self.__direction_x = x

class SystemConfiguration(object):
    r'''This is a generic class to hold the description of a tomography system
     '''

    SYSTEM_SIMPLE = 'simple' 
    SYSTEM_OFFSET = 'offset' 
    SYSTEM_ADVANCED = 'advanced' 

    @property
    def dimension(self):
        if self._dimension == 2:
            return '2D'
        else:
            return '3D'    

    @dimension.setter
    def dimension(self,val):
        if val != 2 and val != 3:
            raise ValueError('Can set up 2D and 3D systems only. got {0}D'.format(val))
        else:
            self._dimension = val

    @property
    def geometry(self):
        return self.__geometry

    @geometry.setter
    def geometry(self,val):
        if val != AcquisitionGeometry.CONE and val != AcquisitionGeometry.PARALLEL:
            raise ValueError('geom_type = {} not recognised please specify \'cone\' or \'parallel\''.format(val))
        else:
            self.__geometry = val

    def __init__(self, dof, geometry): 
        """Initialises the system component attributes for the acquisition type
        """                
        self.dimension = dof
        self.geometry = geometry
        
        if geometry == AcquisitionGeometry.PARALLEL:
            self.ray = DirectionVector(dof)
        else:
            self.source = PositionVector(dof)

        if dof == 2:
            self.detector = Detector1D(dof)
            self.rotation_axis = PositionVector(dof)
        else:
            self.detector = Detector2D(dof)
            self.rotation_axis = PositionDirectionVector(dof)
    
    def __str__(self):
        """Implements the string representation of the system configuration
        """   
        raise NotImplementedError

    def __eq__(self, other):
        """Implements the equality check of the system configuration
        """   
        raise NotImplementedError

    def update_reference_frame(self):
        """Returns the components of the system in the reference frame of the rotation axis at position 0
        """      
        raise NotImplementedError

    def get_centre_slice(self):
        """Returns the 2D system configuration corersponding to the centre slice
        """        
        raise NotImplementedError

    def calculate_magnification(self):
        r'''Calculates the magnification of the system using the source to rotate axis,
        and source to detector distance along the direction.

        :return: returns [dist_source_center, dist_center_detector, magnification],  [0] distance from the source to the rotate axis, [1] distance from the rotate axis to the detector, [2] magnification of the system
        :rtype: list
        '''
        raise NotImplementedError
  
    def system_description(self):
        r'''Returns `simple` if the the geometry matches the default definitions with no offsets or rotations,
            \nReturns `offset` if the the geometry matches the default definitions with centre-of-rotation or detector offsets
            \nReturns `advanced` if the the geometry has rotated or tilted rotation axis or detector, can also have offsets
        '''         
        raise NotImplementedError

    def copy(self):
        '''returns a copy of SystemConfiguration'''
        return copy.deepcopy(self)

class Parallel2D(SystemConfiguration):
    r'''This class creates the SystemConfiguration of a parallel beam 2D tomographic system
                       
    :param ray_direction: A 2D vector describing the x-ray direction (x,y)
    :type ray_direction: list, tuple, ndarray
    :param detector_pos: A 2D vector describing the position of the centre of the detector (x,y)
    :type detector_pos: list, tuple, ndarray
    :param detector_direction_x: A 2D vector describing the direction of the detector_x (x,y)
    :type detector_direction_x: list, tuple, ndarray
    :param rotation_axis_pos: A 2D vector describing the position of the axis of rotation (x,y)
    :type rotation_axis_pos: list, tuple, ndarray 
     '''
    def __init__ (self, ray_direction, detector_pos, detector_direction_x, rotation_axis_pos):
        """Constructor method
        """
        super(Parallel2D, self).__init__(dof=2, geometry = 'parallel')

        #source
        self.ray.direction = ray_direction

        #detector
        self.detector.position = detector_pos
        self.detector.direction_x = detector_direction_x
        
        #rotate axis
        self.rotation_axis.position = rotation_axis_pos

    def update_reference_frame(self):
        r'''Transforms the system origin to the rotate axis
        '''         
        self.detector.position -= self.rotation_axis.position
        self.rotation_axis.position = [0,0]


    def align_reference_frame(self):
        r'''Transforms the system origin to the rotate axis and aligns the ray along the positive Y direction
        '''          
        self.update_reference_frame()

        ray_vec = -self.ray.direction

        axis_rotation = numpy.eye(2)
        if numpy.allclose(ray_vec,[0,-1]):
            pass
        elif numpy.allclose(ray_vec,[0,1]):
            axis_rotation[0][0] = -1
            axis_rotation[1][1] = -1
        else:
            theta = math.atan2(ray_vec[0],-ray_vec[1])
            axis_rotation[0][0] = axis_rotation[1][1] = math.cos(theta)
            axis_rotation[0][1] = math.sin(theta)
            axis_rotation[1][0] = -math.sin(theta)

        rotation_matrix = numpy.matrix(axis_rotation)
        
        self.ray.direction = rotation_matrix.dot(self.ray.direction.reshape(2,1))
        self.detector.position = rotation_matrix.dot(self.detector.position.reshape(2,1))
        self.detector.direction_x = rotation_matrix.dot(self.detector.direction_x.reshape(2,1))

    def system_description(self):
        r'''Returns `simple` if the the geometry matches the default definitions with no offsets or rotations,
            \nReturns `offset` if the the geometry matches the default definitions with centre-of-rotation or detector offsets
            \nReturns `advanced` if the the geometry has rotated or tilted rotation axis or detector, can also have offsets
        '''       
        new = self.copy()
        new.align_reference_frame()

        try:
            det_unit = ComponentDescription.CreateUnitVector(new.detector.position)
        except ValueError: #pass test if detector is on origin
            det_unit = [0,1]

        if not numpy.allclose(new.ray.direction,[0,1]) or\
            not numpy.allclose(new.detector.direction_x,[1,0]):
            return SystemConfiguration.SYSTEM_ADVANCED
        elif not numpy.allclose(det_unit,[0,1]):
            return SystemConfiguration.SYSTEM_OFFSET
        else:
            return SystemConfiguration.SYSTEM_SIMPLE


    def __str__(self):
        def csv(val):
            return numpy.array2string(val, separator=', ')
        
        repres = "2D Parallel-beam tomography\n"
        repres += "System configuration:\n"
        repres += "\tRay direction: {0}\n".format(csv(self.ray.direction))
        repres += "\tRotation axis position: {0}\n".format(csv(self.rotation_axis.position))
        repres += "\tDetector position: {0}\n".format(csv(self.detector.position))
        repres += "\tDetector direction x: {0}\n".format(csv(self.detector.direction_x))
        return repres

    def __eq__(self, other):

        if not isinstance(other, self.__class__):
            return False
        
        if numpy.allclose(self.ray.direction, other.ray.direction) \
        and numpy.allclose(self.detector.position, other.detector.position)\
        and numpy.allclose(self.detector.direction_x, other.detector.direction_x)\
        and numpy.allclose(self.rotation_axis.position, other.rotation_axis.position):
            return True
        
        return False

    def get_centre_slice(self):
        return self

    def calculate_magnification(self):
        return [None, None, 1.0]

class Parallel3D(SystemConfiguration):
    r'''This class creates the SystemConfiguration of a parallel beam 3D tomographic system
                       
    :param ray_direction: A 3D vector describing the x-ray direction (x,y,z)
    :type ray_direction: list, tuple, ndarray
    :param detector_pos: A 3D vector describing the position of the centre of the detector (x,y,z)
    :type detector_pos: list, tuple, ndarray
    :param detector_direction_x: A 3D vector describing the direction of the detector_x (x,y,z)
    :type detector_direction_x: list, tuple, ndarray
    :param detector_direction_y: A 3D vector describing the direction of the detector_y (x,y,z)
    :type detector_direction_y: list, tuple, ndarray
    :param rotation_axis_pos: A 3D vector describing the position of the axis of rotation (x,y,z)
    :type rotation_axis_pos: list, tuple, ndarray
    :param rotation_axis_direction: A 3D vector describing the direction of the axis of rotation (x,y,z)
    :type rotation_axis_direction: list, tuple, ndarray       
     '''
    def __init__ (self,  ray_direction, detector_pos, detector_direction_x, detector_direction_y, rotation_axis_pos, rotation_axis_direction):
        """Constructor method
        """
        super(Parallel3D, self).__init__(dof=3, geometry = 'parallel')
                    
        #source
        self.ray.direction = ray_direction

        #detector
        self.detector.position = detector_pos
        self.detector.set_direction(detector_direction_x, detector_direction_y)

        #rotate axis
        self.rotation_axis.position = rotation_axis_pos
        self.rotation_axis.direction = rotation_axis_direction

    def update_reference_frame(self):
        r'''Transforms the system origin to the rotate axis with z direction aligned to the rotate axis direction
        '''          
        #shift detector
        self.detector.position = (self.detector.position - self.rotation_axis.position)
        self.rotation_axis.position = [0,0,0]

        #calculate rotation matrix to align rotation axis direction with z
        a = self.rotation_axis.direction

        if numpy.allclose(a,[0,0,1]):
            return
        elif numpy.allclose(a,[0,0,-1]):
            axis_rotation = numpy.eye(3)
            axis_rotation[1][1] = -1
            axis_rotation[2][2] = -1
        else:
            vx = numpy.array([[0, 0, -a[0]], [0, 0, -a[1]], [a[0], a[1], 0]])
            axis_rotation = numpy.eye(3) + vx + vx.dot(vx) *  1 / (1 + a[2])
        
        rotation_matrix = numpy.matrix(axis_rotation)

        #sanity check
        new_rotation_axis_direction = rotation_matrix.dot(self.rotation_axis.direction.reshape(3,1))

        if not numpy.allclose(new_rotation_axis_direction.flatten(), [0,0,1], atol=1e-7):
            raise ValueError("Failed to align reference frame")

        #apply transform
        self.rotation_axis.direction = [0,0,1]
        self.ray.direction = rotation_matrix.dot(self.ray.direction.reshape(3,1))
        self.detector.position = rotation_matrix.dot(self.detector.position.reshape(3,1))
        new_x = rotation_matrix.dot(self.detector.direction_x.reshape(3,1))
        new_y = rotation_matrix.dot(self.detector.direction_y.reshape(3,1))
        self.detector.set_direction(new_x, new_y)

    def align_reference_frame(self):
        r'''Transforms the system origin to the rotate axis with z direction aligned to the rotate axis direction, and aligns the ray direction along the positive Y direction
        '''          
        self.update_reference_frame()

        ray_vec = -self.ray.direction
        axis_rotation = numpy.eye(3)

        if numpy.allclose(ray_vec,[0,-1,0]):
            pass
        elif numpy.allclose(ray_vec,[0,1,0]):
            axis_rotation[0][0] = -1
            axis_rotation[1][1] = -1
        else:
            theta = math.atan2(ray_vec[0],ray_vec[1])
            axis_rotation[0][0] = axis_rotation[1][1] = math.cos(theta)
            axis_rotation[0][1] = -math.sin(theta)
            axis_rotation[1][0] = math.sin(theta)

        rotation_matrix = numpy.matrix(axis_rotation)
        
        self.ray.direction = rotation_matrix.dot(self.ray.direction.reshape(3,1))
        self.detector.position = rotation_matrix.dot(self.detector.position.reshape(3,1))

        new_direction_x = rotation_matrix.dot(self.detector.direction_x.reshape(3,1))
        new_direction_y = rotation_matrix.dot(self.detector.direction_y.reshape(3,1))

        self.detector.set_direction(new_direction_x, new_direction_y)

    def system_description(self):
        r'''Returns `simple` if the the geometry matches the default definitions with no offsets or rotations,
            \nReturns `offset` if the the geometry matches the default definitions with centre-of-rotation or detector offsets
            \nReturns `advanced` if the the geometry has rotated or tilted rotation axis or detector, can also have offsets
        '''              
        new = self.copy()
        new.align_reference_frame()

        try:
            det_unit = ComponentDescription.CreateUnitVector(new.detector.position)
        except ValueError: #pass test if detector is on origin
            det_unit = [0,1,0]

        if not numpy.allclose(new.ray.direction,[0,1,0]) or\
            not numpy.allclose(new.detector.direction_x,[1,0,0]) or\
            not numpy.allclose(new.detector.direction_y,[0,0,1]):
            return SystemConfiguration.SYSTEM_ADVANCED
        elif not numpy.allclose(det_unit,[0,1,0]):
            return SystemConfiguration.SYSTEM_OFFSET
        else:
            return SystemConfiguration.SYSTEM_SIMPLE
        
        return False


    def __str__(self):
        def csv(val):
            return numpy.array2string(val, separator=', ')

        repres = "3D Parallel-beam tomography\n"
        repres += "System configuration:\n"
        repres += "\tRay direction: {0}\n".format(csv(self.ray.direction))
        repres += "\tRotation axis position: {0}\n".format(csv(self.rotation_axis.position))
        repres += "\tRotation axis direction: {0}\n".format(csv(self.rotation_axis.direction))
        repres += "\tDetector position: {0}\n".format(csv(self.detector.position))
        repres += "\tDetector direction x: {0}\n".format(csv(self.detector.direction_x))
        repres += "\tDetector direction y: {0}\n".format(csv(self.detector.direction_y))    
        return repres

    def __eq__(self, other):

        if not isinstance(other, self.__class__):
            return False
        
        if numpy.allclose(self.ray.direction, other.ray.direction) \
        and numpy.allclose(self.detector.position, other.detector.position)\
        and numpy.allclose(self.detector.direction_x, other.detector.direction_x)\
        and numpy.allclose(self.detector.direction_y, other.detector.direction_y)\
        and numpy.allclose(self.rotation_axis.position, other.rotation_axis.position)\
        and numpy.allclose(self.rotation_axis.direction, other.rotation_axis.direction):
            
            return True
        
        return False

    def calculate_magnification(self):
        return [None, None, 1.0]

    def get_centre_slice(self):
        """Returns the 2D system configuration corersponding to the centre slice
        """  
        dp1 = self.rotation_axis.direction.dot(self.ray.direction)
        dp2 = self.rotation_axis.direction.dot(self.detector.direction_x)

        if numpy.isclose(dp1, 0) and numpy.isclose(dp2, 0):
            temp = self.copy()

            #convert to rotation axis reference frame
            temp.update_reference_frame()

            ray_direction = temp.ray.direction[0:2]
            detector_position = temp.detector.position[0:2]
            detector_direction_x = temp.detector.direction_x[0:2]
            rotation_axis_position = temp.rotation_axis.position[0:2]

            return Parallel2D(ray_direction, detector_position, detector_direction_x, rotation_axis_position)

        else:
            raise ValueError('Cannot convert geometry to 2D. Requires axis of rotation to be perpenidular to ray direction and the detector direction x.')


class Cone2D(SystemConfiguration):
    r'''This class creates the SystemConfiguration of a cone beam 2D tomographic system
                       
    :param source_pos: A 2D vector describing the position of the source (x,y)
    :type source_pos: list, tuple, ndarray
    :param detector_pos: A 2D vector describing the position of the centre of the detector (x,y)
    :type detector_pos: list, tuple, ndarray
    :param detector_direction_x: A 2D vector describing the direction of the detector_x (x,y)
    :type detector_direction_x: list, tuple, ndarray
    :param rotation_axis_pos: A 2D vector describing the position of the axis of rotation (x,y)
    :type rotation_axis_pos: list, tuple, ndarray    
     '''

    def __init__ (self, source_pos, detector_pos, detector_direction_x, rotation_axis_pos):
        """Constructor method
        """
        super(Cone2D, self).__init__(dof=2, geometry = 'cone')

        #source
        self.source.position = source_pos

        #detector
        self.detector.position = detector_pos
        self.detector.direction_x = detector_direction_x

        #rotate axis
        self.rotation_axis.position = rotation_axis_pos

    def update_reference_frame(self):
        r'''Transforms the system origin to the rotate axis
        '''                  
        self.source.position -= self.rotation_axis.position
        self.detector.position -= self.rotation_axis.position
        self.rotation_axis.position = [0,0]

    def align_reference_frame(self):
        r'''Transforms the system origin to the rotate axis and aligns the source position along the negative Y direction
        '''          
        self.update_reference_frame()

        src_dir = ComponentDescription.CreateUnitVector(self.source.position)

        axis_rotation = numpy.eye(2)
        if numpy.allclose(src_dir,[0,-1]):
            pass
        elif numpy.allclose(src_dir,[0,1]):
            axis_rotation[0][0] = -1
            axis_rotation[1][1] = -1
        else:
            theta = math.atan2(src_dir[0],src_dir[1])
            axis_rotation[0][0] = axis_rotation[1][1] = math.cos(theta)
            axis_rotation[0][1] = -math.sin(theta)
            axis_rotation[1][0] = math.sin(theta)

        rotation_matrix = numpy.matrix(axis_rotation)
        
        self.source.position = rotation_matrix.dot(self.source.position.reshape(2,1))
        self.detector.position = rotation_matrix.dot(self.detector.position.reshape(2,1))
        self.detector.direction_x = rotation_matrix.dot(self.detector.direction_x.reshape(2,1))


    def system_description(self):
        r'''Returns `simple` if the the geometry matches the default definitions with no offsets or rotations,
            \nReturns `offset` if the the geometry matches the default definitions with centre-of-rotation or detector offsets
            \nReturns `advanced` if the the geometry has rotated or tilted rotation axis or detector, can also have offsets
        '''           
        new = self.copy()
        new.align_reference_frame()
        dot_prod = (new.detector.position - new.source.position).dot(new.detector.direction_x)

        if abs(dot_prod)>1e-6:
            return SystemConfiguration.SYSTEM_ADVANCED
        elif abs(new.source.position[0])>1e-6 or\
            abs(new.detector.position[0])>1e-6:
            return SystemConfiguration.SYSTEM_OFFSET 
        else:
            return SystemConfiguration.SYSTEM_SIMPLE

    def __str__(self):
        def csv(val):
            return numpy.array2string(val, separator=', ')

        repres = "2D Cone-beam tomography\n"
        repres += "System configuration:\n"
        repres += "\tSource position: {0}\n".format(csv(self.source.position))
        repres += "\tRotation axis position: {0}\n".format(csv(self.rotation_axis.position))
        repres += "\tDetector position: {0}\n".format(csv(self.detector.position))
        repres += "\tDetector direction x: {0}\n".format(csv(self.detector.direction_x)) 
        return repres    

    def __eq__(self, other):

        if not isinstance(other, self.__class__):
            return False
        
        if numpy.allclose(self.source.position, other.source.position) \
        and numpy.allclose(self.detector.position, other.detector.position)\
        and numpy.allclose(self.detector.direction_x, other.detector.direction_x)\
        and numpy.allclose(self.rotation_axis.position, other.rotation_axis.position):
            return True
        
        return False

    def get_centre_slice(self):
        return self

    def calculate_magnification(self):
        #64bit for maths
        rotation_axis_position = self.rotation_axis.position.astype(numpy.float64)
        source_position = self.source.position.astype(numpy.float64)
        detector_position = self.detector.position.astype(numpy.float64)
        direction_x = self.detector.direction_x.astype(numpy.float64)

        ab = (rotation_axis_position - source_position)
        dist_source_center = float(numpy.sqrt(ab.dot(ab)))

        ab_unit = ab / numpy.sqrt(ab.dot(ab))

        n = ComponentDescription.CreateVector([direction_x[1], -direction_x[0]]).astype(numpy.float64)

        #perpendicular distance between source and detector centre
        sd = float((detector_position - source_position).dot(n))
        ratio = float(ab_unit.dot(n))

        source_to_detector = sd / ratio
        dist_center_detector = source_to_detector - dist_source_center
        magnification = (dist_center_detector + dist_source_center) / dist_source_center

        return [dist_source_center, dist_center_detector, magnification]

class Cone3D(SystemConfiguration):
    r'''This class creates the SystemConfiguration of a cone beam 3D tomographic system
                       
    :param source_pos: A 3D vector describing the position of the source (x,y,z)
    :type source_pos: list, tuple, ndarray
    :param detector_pos: A 3D vector describing the position of the centre of the detector (x,y,z)
    :type detector_pos: list, tuple, ndarray
    :param detector_direction_x: A 3D vector describing the direction of the detector_x (x,y,z)
    :type detector_direction_x: list, tuple, ndarray
    :param detector_direction_y: A 3D vector describing the direction of the detector_y (x,y,z)
    :type detector_direction_y: list, tuple, ndarray   
    :param rotation_axis_pos: A 3D vector describing the position of the axis of rotation (x,y,z)
    :type rotation_axis_pos: list, tuple, ndarray
    :param rotation_axis_direction: A 3D vector describing the direction of the axis of rotation (x,y,z)
    :type rotation_axis_direction: list, tuple, ndarray   
    '''

    def __init__ (self, source_pos, detector_pos, detector_direction_x, detector_direction_y, rotation_axis_pos, rotation_axis_direction):
        """Constructor method
        """
        super(Cone3D, self).__init__(dof=3, geometry = 'cone')

        #source
        self.source.position = source_pos

        #detector
        self.detector.position = detector_pos
        self.detector.set_direction(detector_direction_x, detector_direction_y)

        #rotate axis
        self.rotation_axis.position = rotation_axis_pos
        self.rotation_axis.direction = rotation_axis_direction

    def update_reference_frame(self):
        r'''Transforms the system origin to the rotate axis with z direction aligned to the rotate axis direction
        '''                  
        #shift 
        self.detector.position = (self.detector.position - self.rotation_axis.position)
        self.source.position = (self.source.position - self.rotation_axis.position)
        self.rotation_axis.position = [0,0,0]

        #calculate rotation matrix to align rotation axis direction with z
        a = self.rotation_axis.direction
        if numpy.allclose(a,[0,0,1]):
            return
        elif numpy.allclose(a,[0,0,-1]):
            axis_rotation = numpy.eye(3)
            axis_rotation[1][1] = -1
            axis_rotation[2][2] = -1
        else:
            vx = numpy.array([[0, 0, -a[0]], [0, 0, -a[1]], [a[0], a[1], 0]])
            axis_rotation = numpy.eye(3) + vx + vx.dot(vx) *  1 / (1 + a[2])
    
        rotation_matrix = numpy.matrix(axis_rotation)

        #sanity check
        new_rotation_axis_direction = rotation_matrix.dot(self.rotation_axis.direction.reshape(3,1))

        if not numpy.allclose(new_rotation_axis_direction.flatten(), [0,0,1], atol=1e-7):
            raise ValueError("Failed to align reference frame")
    
        #apply transform
        self.rotation_axis.direction = [0,0,1]
        self.source.position = rotation_matrix.dot(self.source.position.reshape(3,1))
        self.detector.position = rotation_matrix.dot(self.detector.position.reshape(3,1))
        new_x = rotation_matrix.dot(self.detector.direction_x.reshape(3,1)) 
        new_y = rotation_matrix.dot(self.detector.direction_y.reshape(3,1))
        self.detector.set_direction(new_x, new_y)

    def align_reference_frame(self):
        r'''Transforms the system origin to the rotate axis with z direction aligned to the rotate axis direction, and aligns the source direction along the negative Y direction
        '''          
        self.update_reference_frame()

        src_dir = ComponentDescription.CreateUnitVector(self.source.position)

        axis_rotation = numpy.eye(3)
        if numpy.allclose(src_dir,[0,-1,0]):
            pass
        elif numpy.allclose(src_dir,[0,1,0]):
            axis_rotation[0][0] = -1
            axis_rotation[1][1] = -1
        else:
            theta = math.atan2(src_dir[0],-src_dir[1])
            axis_rotation[0][0] = axis_rotation[1][1] = math.cos(theta)
            axis_rotation[0][1] = math.sin(theta)
            axis_rotation[1][0] = -math.sin(theta)

        rotation_matrix = numpy.matrix(axis_rotation)
        
        self.source.position = rotation_matrix.dot(self.source.position.reshape(3,1))
        self.detector.position = rotation_matrix.dot(self.detector.position.reshape(3,1))

        new_direction_x = rotation_matrix.dot(self.detector.direction_x.reshape(3,1))
        new_direction_y = rotation_matrix.dot(self.detector.direction_y.reshape(3,1))

        self.detector.set_direction(new_direction_x, new_direction_y)

    def system_description(self):
        r'''Returns `simple` if the the geometry matches the default definitions with no offsets or rotations,
            \nReturns `offset` if the the geometry matches the default definitions with centre-of-rotation or detector offsets
            \nReturns `advanced` if the the geometry has rotated or tilted rotation axis or detector, can also have offsets
        '''       
        new = self.copy()
        new.align_reference_frame()

        dot_prod_a = (new.detector.position - new.source.position).dot(new.detector.direction_x)
        dot_prod_b = (new.detector.position - new.source.position).dot(new.detector.direction_y)
        dot_prod_c = (new.detector.direction_x).dot(new.rotation_axis.direction)

        if abs(dot_prod_a)>1e-6 or\
            abs(dot_prod_b)>1e-6 or\
            abs(dot_prod_c)>1e-6:
            return SystemConfiguration.SYSTEM_ADVANCED
        elif abs(new.source.position[0])>1e-6 or\
            abs(new.source.position[2])>1e-6 or\
            abs(new.detector.position[0])>1e-6 or\
            abs(new.detector.position[2])>1e-6:
            return SystemConfiguration.SYSTEM_OFFSET
        else:
            return SystemConfiguration.SYSTEM_SIMPLE


    def get_centre_slice(self):
        """Returns the 2D system configuration corersponding to the centre slice
        """ 
        #requires the rotate axis to be perpendicular to the normal of the detector, and perpendicular to detector_direction_x
        vec1= numpy.cross(self.detector.direction_x, self.detector.direction_y)  
        dp1 = self.rotation_axis.direction.dot(vec1)
        dp2 = self.rotation_axis.direction.dot(self.detector.direction_x)
        
        if numpy.isclose(dp1, 0) and numpy.isclose(dp2, 0):
            temp = self.copy()
            temp.update_reference_frame()
            source_position = temp.source.position[0:2]
            detector_position = temp.detector.position[0:2]
            detector_direction_x = temp.detector.direction_x[0:2]
            rotation_axis_position = temp.rotation_axis.position[0:2]

            return Cone2D(source_position, detector_position, detector_direction_x, rotation_axis_position)
        else:
            raise ValueError('Cannot convert geometry to 2D. Requires axis of rotation to be perpendicular to the detector.')
        
    def __str__(self):
        def csv(val):
            return numpy.array2string(val, separator=', ')

        repres = "3D Cone-beam tomography\n"
        repres += "System configuration:\n"
        repres += "\tSource position: {0}\n".format(csv(self.source.position))
        repres += "\tRotation axis position: {0}\n".format(csv(self.rotation_axis.position))
        repres += "\tRotation axis direction: {0}\n".format(csv(self.rotation_axis.direction))
        repres += "\tDetector position: {0}\n".format(csv(self.detector.position))
        repres += "\tDetector direction x: {0}\n".format(csv(self.detector.direction_x))
        repres += "\tDetector direction y: {0}\n".format(csv(self.detector.direction_y))
        return repres   

    def __eq__(self, other):

        if not isinstance(other, self.__class__):
            return False
        
        if numpy.allclose(self.source.position, other.source.position) \
        and numpy.allclose(self.detector.position, other.detector.position)\
        and numpy.allclose(self.detector.direction_x, other.detector.direction_x)\
        and numpy.allclose(self.detector.direction_y, other.detector.direction_y)\
        and numpy.allclose(self.rotation_axis.position, other.rotation_axis.position)\
        and numpy.allclose(self.rotation_axis.direction, other.rotation_axis.direction):
            
            return True
        
        return False

    def calculate_magnification(self):
    
        #64bit for maths
        rotation_axis_position = self.rotation_axis.position.astype(numpy.float64)
        source_position = self.source.position.astype(numpy.float64)
        detector_position = self.detector.position.astype(numpy.float64)
        direction_x = self.detector.direction_x.astype(numpy.float64)

        ab = (rotation_axis_position - source_position)
        dist_source_center = float(numpy.sqrt(ab.dot(ab)))

        ab_unit = ab / numpy.sqrt(ab.dot(ab))

        #dey y and det x are perpendicular unit vectors so n is a unit vector
        #unit vector orthogonal to the detector
        direction_y = self.detector.direction_y.astype(numpy.float64)
        n = numpy.cross(direction_x,direction_y)

        #perpendicular distance between source and detector centre
        sd = float((detector_position - source_position).dot(n))
        ratio = float(ab_unit.dot(n))

        source_to_detector = sd / ratio
        dist_center_detector = source_to_detector - dist_source_center
        magnification = (dist_center_detector + dist_source_center) / dist_source_center

        return [dist_source_center, dist_center_detector, magnification]

class Panel(object):
    r'''This is a class describing the panel of the system. 
                 
    :param num_pixels: num_pixels_h or (num_pixels_h, num_pixels_v) containing the number of pixels of the panel
    :type num_pixels: int, list, tuple
    :param pixel_size: pixel_size_h or (pixel_size_h, pixel_size_v) containing the size of the pixels of the panel
    :type pixel_size: int, lust, tuple
    :param origin: the position of pixel 0 (the data origin) of the panel `top-left`, `top-right`, `bottom-left`, `bottom-right`
    :type origin: string 
     '''

    @property
    def num_pixels(self):
        return self.__num_pixels

    @num_pixels.setter
    def num_pixels(self, val):

        if isinstance(val,int):
            num_pixels_temp = [val, 1]
        else:
            try:
                length_val = len(val)
            except:
                raise TypeError('num_pixels expected int x or [int x, int y]. Got {}'.format(type(val)))


            if length_val == 2:
                try:
                    val0 = int(val[0])
                    val1 = int(val[1])
                except:
                    raise TypeError('num_pixels expected int x or [int x, int y]. Got {0},{1}'.format(type(val[0]), type(val[1])))

                num_pixels_temp = [val0, val1]
            else:
                raise ValueError('num_pixels expected int x or [int x, int y]. Got {}'.format(val))
   
        if num_pixels_temp[1] > 1 and self._dimension == 2:
            raise ValueError('2D acquisitions expects a 1D panel. Expected num_pixels[1] = 1. Got {}'.format(num_pixels_temp[1]))
        if num_pixels_temp[0] < 1 or num_pixels_temp[1] < 1:
            raise ValueError('num_pixels (x,y) must be >= (1,1). Got {}'.format(num_pixels_temp))
        else:
            self.__num_pixels = num_pixels_temp

    @property
    def pixel_size(self):
        return self.__pixel_size

    @pixel_size.setter
    def pixel_size(self, val):

        if val is None:
            pixel_size_temp = [1.0,1.0] 
        else:
            try:
                length_val = len(val)
            except:
                try:
                    temp = float(val)
                    pixel_size_temp = [temp, temp]

                except:
                    raise TypeError('pixel_size expected float xy or [float x, float y]. Got {}'.format(val))    
            else:
                if length_val == 2:
                    try:
                        temp0 = float(val[0]) 
                        temp1 = float(val[1]) 
                        pixel_size_temp = [temp0, temp1]
                    except:
                        raise ValueError('pixel_size expected float xy or [float x, float y]. Got {}'.format(val))
                else:
                    raise ValueError('pixel_size expected float xy or [float x, float y]. Got {}'.format(val))
    
            if pixel_size_temp[0] <= 0 or pixel_size_temp[1] <= 0:
                raise ValueError('pixel_size (x,y) at must be > (0.,0.). Got {}'.format(pixel_size_temp)) 

        self.__pixel_size = pixel_size_temp

    @property
    def origin(self):
        return self.__origin

    @origin.setter
    def origin(self, val):
        allowed = ['top-left', 'top-right','bottom-left','bottom-right']
        if val in allowed:
            self.__origin=val
        else:
            raise ValueError('origin expected one of {0}. Got {1}'.format(allowed, val))

    def __str__(self):
        repres = "Panel configuration:\n"             
        repres += "\tNumber of pixels: {0}\n".format(self.num_pixels)
        repres += "\tPixel size: {0}\n".format(self.pixel_size)
        repres += "\tPixel origin: {0}\n".format(self.origin)
        return repres   

    def __eq__(self, other):

        if not isinstance(other, self.__class__):
            return False
        
        if self.num_pixels == other.num_pixels \
            and numpy.allclose(self.pixel_size, other.pixel_size) \
            and self.origin == other.origin:   
            return True
        
        return False

    def __init__ (self, num_pixels, pixel_size, origin, dimension):  
        """Constructor method
        """
        self._dimension = dimension
        self.num_pixels = num_pixels
        self.pixel_size = pixel_size
        self.origin = origin

class Channels(object):
    r'''This is a class describing the channels of the data. 
    This will be created on initialisation of AcquisitionGeometry.
                       
    :param num_channels: The number of channels of data
    :type num_channels: int
    :param channel_labels: A list of channel labels
    :type channel_labels: list, optional
     '''

    @property
    def num_channels(self):
        return self.__num_channels

    @num_channels.setter
    def num_channels(self, val):      
        try:
            val = int(val)
        except TypeError:
            raise ValueError('num_channels expected a positive integer. Got {}'.format(type(val)))

        if val > 0:
            self.__num_channels = val
        else:
            raise ValueError('num_channels expected a positive integer. Got {}'.format(val))

    @property
    def channel_labels(self):
        return self.__channel_labels

    @channel_labels.setter
    def channel_labels(self, val):      
        if val is None or len(val) == self.__num_channels:
            self.__channel_labels = val  
        else:
            raise ValueError('labels expected to have length {0}. Got {1}'.format(self.__num_channels, len(val)))

    def __str__(self):
        repres = "Channel configuration:\n"             
        repres += "\tNumber of channels: {0}\n".format(self.num_channels)
        
        num_print=min(10,self.num_channels)                     
        if  hasattr(self, 'channel_labels'):
            repres += "\tChannel labels 0-{0}: {1}\n".format(num_print, self.channel_labels[0:num_print])
        
        return repres

    def __eq__(self, other):

        if not isinstance(other, self.__class__):
            return False
        
        if self.num_channels != other.num_channels:
            return False

        if hasattr(self,'channel_labels'):
            if self.channel_labels != other.channel_labels:
                return False
         
        return True

    def __init__ (self, num_channels, channel_labels):  
        """Constructor method
        """
        self.num_channels = num_channels
        if channel_labels is not None:
            self.channel_labels = channel_labels

class Angles(object):
    r'''This is a class describing the angles of the data. 

    :param angles: The angular positions of the acquisition data
    :type angles: list, ndarray
    :param initial_angle: The angular offset of the object from the reference frame
    :type initial_angle: float, optional
    :param angle_unit: The units of the stored angles 'degree' or 'radian'
    :type angle_unit: string
     '''

    @property
    def angle_data(self):
        return self.__angle_data

    @angle_data.setter
    def angle_data(self, val):
        if val is None:
            raise ValueError('angle_data expected to be a list of floats') 
        else:
            try:
                self.num_positions = len(val)

            except TypeError:
                self.num_positions = 1
                val = [val]

            finally:
                try:
                    self.__angle_data = numpy.asarray(val, dtype=numpy.float32)
                except:
                    raise ValueError('angle_data expected to be a list of floats') 

    @property
    def initial_angle(self):
        return self.__initial_angle

    @initial_angle.setter
    def initial_angle(self, val):
        try:
            val = float(val)
        except:
            raise TypeError('initial_angle expected a float. Got {0}'.format(type(val)))

        self.__initial_angle = val

    @property
    def angle_unit(self):
        return self.__angle_unit

    @angle_unit.setter
    def angle_unit(self,val):
        if val != AcquisitionGeometry.DEGREE and val != AcquisitionGeometry.RADIAN:
            raise ValueError('angle_unit = {} not recognised please specify \'degree\' or \'radian\''.format(val))
        else:
            self.__angle_unit = val

    def __str__(self):
        repres = "Acquisition description:\n"
        repres += "\tNumber of positions: {0}\n".format(self.num_positions)
        num_print=min(20,self.num_positions)    
        repres += "\tAngles 0-{0} in {1}s:\n{2}\n".format(num_print, self.angle_unit, numpy.array2string(self.angle_data[0:num_print], separator=', '))
        return repres   

    def __eq__(self, other):

        if not isinstance(other, self.__class__):
            return False
        
        if self.angle_unit != other.angle_unit:
            return False

        if self.initial_angle != other.initial_angle:
            return False

        if not numpy.allclose(self.angle_data, other.angle_data):
            return False
         
        return True

    def __init__ (self, angles, initial_angle, angle_unit):  
        """Constructor method
        """
        self.angle_data = angles
        self.initial_angle = initial_angle
        self.angle_unit = angle_unit

class Configuration(object):
    r'''This is a class holds the description of the system components. 
     '''

    def __init__(self):
        self.system = None
        self.angles = None
        self.panel = None
        self.channels = Channels(1, None)

    @property
    def configured(self):
        if self.system is None:
            print("Please configure AcquisitionGeometry using one of the following methods:\
                    \n\tAcquisitionGeometry.create_Parallel2D()\
                    \n\tAcquisitionGeometry.create_Cone3D()\
                    \n\tAcquisitionGeometry.create_Parallel2D()\
                    \n\tAcquisitionGeometry.create_Cone3D()")
            return False

        configured = True
        if self.angles is None:
            print("Please configure angular data using the set_angles() method")
            configured = False
        if self.panel is None:
            print("Please configure the panel using the set_panel() method")
            configured = False
        return configured

    def __str__(self):
        repres = ""
        if self.configured:
            repres += str(self.system)
            repres += str(self.panel)
            repres += str(self.channels)
            repres += str(self.angles)
        
        return repres

    def __eq__(self, other):
        
        if not isinstance(other, self.__class__):
            return False

        if self.system == other.system\
        and self.panel == other.panel\
        and self.channels == other.channels\
        and self.angles == other.angles:
            return True

        return False


class AcquisitionGeometry(object):
    r'''This class holds the AcquisitionGeometry of the system.
    
    Please initialise using factory:
    AcquisitionGeometry.create_Parallel2D
    AcquisitionGeometry.create_Cone3D
    AcquisitionGeometry.create_Parallel2D
    AcquisitionGeometry.create_Cone3D


    These initialisation parameters will be deprecated in a future release.    
    :param geom_type: A description of the system type 'cone' or 'parallel'
    :type geom_type: string
    :param pixel_num_h: Number of pixels in the horizontal direction
    :type pixel_num_h: int, optional
    :param pixel_num_v: Number of pixels in the vertical direction
    :type pixel_num_v: int, optional    
    :param pixel_size_h: Size of pixels in the horizontal direction
    :type pixel_size_h: float, optional    
    :param pixel_size_v: Size of pixels in the vertical direction
    :type pixel_size_v: float, optional       
    :param chanels: Number of channels
    :type chanels: int, optional       
    :param dist_source_center: Distance from the source to the origin
    :type dist_source_center: float, optional
    :param dist_center_detector: Distance from the origin to the centre of the detector
    :type dist_center_detector: float, optional

    '''

    RANDOM = 'random'
    RANDOM_INT = 'random_int'
    ANGLE_UNIT = 'angle_unit'
    DEGREE = 'degree'
    RADIAN = 'radian'
    CHANNEL = 'channel'
    ANGLE = 'angle'
    VERTICAL = 'vertical'
    HORIZONTAL = 'horizontal'
    PARALLEL = 'parallel'
    CONE = 'cone'
    DIM2 = '2D'
    DIM3 = '3D'

    #for backwards compatibility
    @property
    def geom_type(self):
        return self.config.system.geometry

    @property
    def num_projections(self):
        return len(self.angles)       

    @property
    def pixel_num_h(self):
        return self.config.panel.num_pixels[0]

    @pixel_num_h.setter
    def pixel_num_h(self, val):
        self.config.panel.num_pixels[0] = val

    @property
    def pixel_num_v(self):
        return self.config.panel.num_pixels[1]

    @pixel_num_v.setter
    def pixel_num_v(self, val):
        self.config.panel.num_pixels[1] = val

    @property
    def pixel_size_h(self):
        return self.config.panel.pixel_size[0]

    @pixel_size_h.setter
    def pixel_size_h(self, val):
        self.config.panel.pixel_size[0] = val

    @property
    def pixel_size_v(self):
        return self.config.panel.pixel_size[1]

    @pixel_size_v.setter
    def pixel_size_v(self, val):
        self.config.panel.pixel_size[1] = val

    @property
    def channels(self):
        return self.config.channels.num_channels

    @property
    def angles(self):
        return self.config.angles.angle_data

    @property
    def dist_source_center(self):
        out = self.config.system.calculate_magnification()
        return out[0]

    @property
    def dist_center_detector(self):
        out = self.config.system.calculate_magnification()
        return out[1]

    @property
    def magnification(self):
        out = self.config.system.calculate_magnification()
        return out[2]

    @property
    def dimension(self):
        return self.config.system.dimension

    @property
    def shape(self):

        shape_dict = {AcquisitionGeometry.CHANNEL: self.config.channels.num_channels,
                     AcquisitionGeometry.ANGLE: self.config.angles.num_positions,
                     AcquisitionGeometry.VERTICAL: self.config.panel.num_pixels[1],        
                     AcquisitionGeometry.HORIZONTAL: self.config.panel.num_pixels[0]}

        shape = []
        for label in self.dimension_labels:
            shape.append(shape_dict[label])

        return tuple(shape)

    @shape.setter
    def shape(self, val):
        print("Deprecated - shape will be set automatically")

    @property
    def dimension_labels(self):
        labels_default = DataOrder.CIL_AG_LABELS

        shape_default = [self.config.channels.num_channels,
                            self.config.angles.num_positions,
                            self.config.panel.num_pixels[1],
                            self.config.panel.num_pixels[0]
                            ]

        try:
            labels = list(self.__dimension_labels)
        except AttributeError:
            labels = labels_default.copy()

        #remove from list labels where len == 1
        #
        for i, x in enumerate(shape_default):
            if x == 1:
                try:
                    labels.remove(labels_default[i])
                except ValueError:
                    pass #if not in custom list carry on

        return tuple(labels)
      
    @dimension_labels.setter
    def dimension_labels(self, val):

        labels_default = DataOrder.CIL_AG_LABELS

        #check input and store. This value is not used directly
        if val is not None:
            for x in val:
                if x not in labels_default:
                    raise ValueError('Requested axis are not possible. Accepted label names {},\ngot {}'.format(labels_default,val))
                    
            self.__dimension_labels = tuple(val)


    @property
<<<<<<< HEAD
    def system_description(self):
        return self.config.system.system_description()
=======
    def dtype(self):
        return self.__dtype

    @dtype.setter
    def dtype(self, val):
        self.__dtype = val       
>>>>>>> fc6d9638

    def __init__(self,
                geom_type, 
                dimension=None,
                angles=None, 
                pixel_num_h=1, 	
                pixel_size_h=1,
                pixel_num_v=1,
                pixel_size_v=1,
                dist_source_center=None,
                dist_center_detector=None,
                channels=1,
                ** kwargs):

        """Constructor method
        """

        # default dtype for the acquisition geometry
        self.dtype = kwargs.get('dtype', numpy.float32)

        #backward compatibility
        new_setup = kwargs.get('new_setup', False)

        #set up old geometry        
        if new_setup is False:
            self.config = Configuration()
            
            if angles is None:
                raise ValueError("AcquisitionGeometry not configured. Parameter 'angles' is required")

            if geom_type == AcquisitionGeometry.CONE:
                if dist_source_center is None:
                    raise ValueError("AcquisitionGeometry not configured. Parameter 'dist_source_center' is required")
                if dist_center_detector is None:
                    raise ValueError("AcquisitionGeometry not configured. Parameter 'dist_center_detector' is required")

            if pixel_num_v > 1:
                dimension = 3
                num_pixels = [pixel_num_h, pixel_num_v]
                pixel_size = [pixel_size_h, pixel_size_v]
                if geom_type == AcquisitionGeometry.CONE:
                    self.config.system = Cone3D(source_pos=[0,-dist_source_center,0], detector_pos=[0,dist_center_detector,0], detector_direction_x=[1,0,0], detector_direction_y=[0,0,1], rotation_axis_pos=[0,0,0], rotation_axis_direction=[0,0,1])
                else:
                    self.config.system = Parallel3D(ray_direction=[0,1,0], detector_pos=[0,0,0], detector_direction_x=[1,0,0], detector_direction_y=[0,0,1], rotation_axis_pos=[0,0,0], rotation_axis_direction=[0,0,1])
            else:
                dimension = 2
                num_pixels = [pixel_num_h, 1]
                pixel_size = [pixel_size_h, pixel_size_h]                
                if geom_type == AcquisitionGeometry.CONE:
                    self.config.system = Cone2D(source_pos=[0,-dist_source_center], detector_pos=[0,dist_center_detector], detector_direction_x=[1,0], rotation_axis_pos=[0,0])
                else:
                    self.config.system = Parallel2D(ray_direction=[0,1], detector_pos=[0,0], detector_direction_x=[1,0], rotation_axis_pos=[0,0])


            self.config.panel = Panel(num_pixels, pixel_size, 'bottom-left', dimension)  
            self.config.channels = Channels(channels, channel_labels=None)  
            self.config.angles = Angles(angles, 0, kwargs.get(AcquisitionGeometry.ANGLE_UNIT, AcquisitionGeometry.DEGREE))

            self.dimension_labels = kwargs.get('dimension_labels', None)
            if self.config.configured:
                print("AcquisitionGeometry configured using deprecated method")
            else:
                raise ValueError("AcquisitionGeometry not configured")

    def set_angles(self, angles, initial_angle=0, angle_unit='degree'):
        r'''This method configures the angular information of an AcquisitionGeometry object. 

        :param angles: The angular positions of the acquisition data
        :type angles: list, ndarray
        :param initial_angle: The angular offset of the object from the reference frame
        :type initial_angle: float, optional
        :param angle_unit: The units of the stored angles 'degree' or 'radian'
        :type angle_unit: string
        :return: returns a configured AcquisitionGeometry object
        :rtype: AcquisitionGeometry        
        '''
        self.config.angles = Angles(angles, initial_angle, angle_unit)
        return self

    def set_panel(self, num_pixels, pixel_size=(1,1), origin='bottom-left'):

        r'''This method configures the panel information of an AcquisitionGeometry object. 
                    
        :param num_pixels: num_pixels_h or (num_pixels_h, num_pixels_v) containing the number of pixels of the panel
        :type num_pixels: int, list, tuple
        :param pixel_size: pixel_size_h or (pixel_size_h, pixel_size_v) containing the size of the pixels of the panel
        :type pixel_size: int, list, tuple, optional
        :param origin: the position of pixel 0 (the data origin) of the panel 'top-left', 'top-right', 'bottom-left', 'bottom-right'
        :type origin: string, default 'bottom-left'
        :return: returns a configured AcquisitionGeometry object
        :rtype: AcquisitionGeometry       
        '''        
        self.config.panel = Panel(num_pixels, pixel_size, origin, self.config.system._dimension)
        return self

    def set_channels(self, num_channels=1, channel_labels=None):
        r'''This method configures the channel information of an AcquisitionGeometry object. 
                        
        :param num_channels: The number of channels of data
        :type num_channels: int, optional
        :param channel_labels: A list of channel labels
        :type channel_labels: list, optional
        :return: returns a configured AcquisitionGeometry object
        :rtype: AcquisitionGeometry        
        '''        
        self.config.channels = Channels(num_channels, channel_labels)
        return self

    def set_labels(self, labels=None):
        r'''This method configures the dimension labels of an AcquisitionGeometry object. 
                        
        :param labels:  The order of the dimensions describing the data.\
                        Expects a list containing at least one of the unique labels: 'channel' 'angle' 'vertical' 'horizontal'
                        default = ['channel','angle','vertical','horizontal']
        :type labels: list, optional
        :return: returns a configured AcquisitionGeometry object
        :rtype: AcquisitionGeometry        
        '''           
        self.dimension_labels = labels
        return self
 
    @staticmethod
    def create_Parallel2D(ray_direction=[0, 1], detector_position=[0, 0], detector_direction_x=[1, 0], rotation_axis_position=[0, 0]):
        r'''This creates the AcquisitionGeometry for a parallel beam 2D tomographic system

        :param ray_direction: A 2D vector describing the x-ray direction (x,y)
        :type ray_direction: list, tuple, ndarray, optional
        :param detector_position: A 2D vector describing the position of the centre of the detector (x,y)
        :type detector_position: list, tuple, ndarray, optional
        :param detector_direction_x: A 2D vector describing the direction of the detector_x (x,y)
        :type detector_direction_x: list, tuple, ndarray
        :param rotation_axis_position: A 2D vector describing the position of the axis of rotation (x,y)
        :type rotation_axis_position: list, tuple, ndarray, optional
        :return: returns a configured AcquisitionGeometry object
        :rtype: AcquisitionGeometry
        '''
        AG = AcquisitionGeometry('', new_setup=True)
        AG.config = Configuration()
        AG.config.system = Parallel2D(ray_direction, detector_position, detector_direction_x, rotation_axis_position)
        return AG    

    @staticmethod
    def create_Cone2D(source_position, detector_position, detector_direction_x=[1,0], rotation_axis_position=[0,0]):
        r'''This creates the AcquisitionGeometry for a cone beam 2D tomographic system          

        :param source_position: A 2D vector describing the position of the source (x,y)
        :type source_position: list, tuple, ndarray
        :param detector_position: A 2D vector describing the position of the centre of the detector (x,y)
        :type detector_position: list, tuple, ndarray
        :param detector_direction_x: A 2D vector describing the direction of the detector_x (x,y)
        :type detector_direction_x: list, tuple, ndarray
        :param rotation_axis_position: A 2D vector describing the position of the axis of rotation (x,y)
        :type rotation_axis_position: list, tuple, ndarray, optional
        :return: returns a configured AcquisitionGeometry object
        :rtype: AcquisitionGeometry        
     '''    
        AG = AcquisitionGeometry('', new_setup=True)
        AG.config = Configuration()
        AG.config.system = Cone2D(source_position, detector_position, detector_direction_x, rotation_axis_position)
        return AG   

    @staticmethod
    def create_Parallel3D(ray_direction=[0,1,0], detector_position=[0,0,0], detector_direction_x=[1,0,0], detector_direction_y=[0,0,1], rotation_axis_position=[0,0,0], rotation_axis_direction=[0,0,1]):
        r'''This creates the AcquisitionGeometry for a parallel beam 3D tomographic system
                       
        :param ray_direction: A 3D vector describing the x-ray direction (x,y,z)
        :type ray_direction: list, tuple, ndarray, optional
        :param detector_position: A 3D vector describing the position of the centre of the detector (x,y,z)
        :type detector_position: list, tuple, ndarray, optional
        :param detector_direction_x: A 3D vector describing the direction of the detector_x (x,y,z)
        :type detector_direction_x: list, tuple, ndarray
        :param detector_direction_y: A 3D vector describing the direction of the detector_y (x,y,z)
        :type detector_direction_y: list, tuple, ndarray
        :param rotation_axis_position: A 3D vector describing the position of the axis of rotation (x,y,z)
        :type rotation_axis_position: list, tuple, ndarray, optional
        :param rotation_axis_direction: A 3D vector describing the direction of the axis of rotation (x,y,z)
        :type rotation_axis_direction: list, tuple, ndarray, optional     
        :return: returns a configured AcquisitionGeometry object
        :rtype: AcquisitionGeometry       
     '''
        AG = AcquisitionGeometry('', new_setup=True)
        AG.config = Configuration()
        AG.config.system = Parallel3D(ray_direction, detector_position, detector_direction_x, detector_direction_y, rotation_axis_position, rotation_axis_direction)
        return AG            

    @staticmethod
    def create_Cone3D(source_position, detector_position, detector_direction_x=[1,0,0], detector_direction_y=[0,0,1], rotation_axis_position=[0,0,0], rotation_axis_direction=[0,0,1]):
        r'''This creates the AcquisitionGeometry for a cone beam 3D tomographic system
                        
        :param source_position: A 3D vector describing the position of the source (x,y,z)
        :type source_position: list, tuple, ndarray, optional
        :param detector_position: A 3D vector describing the position of the centre of the detector (x,y,z)
        :type detector_position: list, tuple, ndarray, optional
        :param detector_direction_x: A 3D vector describing the direction of the detector_x (x,y,z)
        :type detector_direction_x: list, tuple, ndarray
        :param detector_direction_y: A 3D vector describing the direction of the detector_y (x,y,z)
        :type detector_direction_y: list, tuple, ndarray
        :param rotation_axis_position: A 3D vector describing the position of the axis of rotation (x,y,z)
        :type rotation_axis_position: list, tuple, ndarray, optional
        :param rotation_axis_direction: A 3D vector describing the direction of the axis of rotation (x,y,z)
        :type rotation_axis_direction: list, tuple, ndarray, optional
        :return: returns a configured AcquisitionGeometry object
        :rtype: AcquisitionGeometry           
        '''
        AG = AcquisitionGeometry('',  new_setup=True)
        AG.config = Configuration()
        AG.config.system = Cone3D(source_position, detector_position, detector_direction_x, detector_direction_y, rotation_axis_position, rotation_axis_direction)
        return AG          

    def get_order_by_label(self, dimension_labels, default_dimension_labels):
        order = []
        for i, el in enumerate(default_dimension_labels):
            for j, ek in enumerate(dimension_labels):
                if el == ek:
                    order.append(j)
                    break
        return order

    def __eq__(self, other):

        if isinstance(other, self.__class__) and self.config == other.config :
            return True
        return False

    def clone(self):
        '''returns a copy of the AcquisitionGeometry'''
        return copy.deepcopy(self)

    def copy(self):
        '''alias of clone'''
        return self.clone()

    def get_centre_slice(self):
        '''returns a 2D AcquisitionGeometry that corresponds to the centre slice of the input'''

        if self.dimension == '2D':
            return self
              
        AG_2D = copy.deepcopy(self)
        AG_2D.config.system = self.config.system.get_centre_slice()
        AG_2D.config.panel.num_pixels[1] = 1
        AG_2D.config.panel.pixel_size[1] = abs(self.config.system.detector.direction_y[2]) * self.config.panel.pixel_size[1]
        return AG_2D

    def get_ImageGeometry(self, resolution=1.0):
        '''returns a default configured ImageGeometry object based on the AcquisitionGeomerty'''

        num_voxel_xy = int(numpy.ceil(self.config.panel.num_pixels[0] * resolution))
        voxel_size_xy = self.config.panel.pixel_size[0] / (resolution * self.magnification)

        if self.dimension == '3D':
            num_voxel_z = int(numpy.ceil(self.config.panel.num_pixels[1] * resolution))
            voxel_size_z = self.config.panel.pixel_size[1] / (resolution * self.magnification)
        else:
            num_voxel_z = 0
            voxel_size_z = 1
            
        return ImageGeometry(num_voxel_xy, num_voxel_xy, num_voxel_z, voxel_size_xy, voxel_size_xy, voxel_size_z, channels=self.channels)

    def __str__ (self):
        return str(self.config)

    def subset(self, dimensions=None, **kw):
        '''Returns a new sliced and/or reshaped AcquisitionGeometry'''
        
        if not kw.get('suppress_warning', False):
            warnings.warn('Subset has been deprecated and will be removed in following version. Use reorder() and get_slice() instead',
              DeprecationWarning)
 
        if dimensions is None:
            return self.get_slice(**kw)
        else:
            if len(dimensions) != len(self.dimension_labels):
                raise ValueError('The axes list for subset must contain the dimension_labels {0} got {1}'.format(self.dimension_labels, dimensions))

            temp = self.copy()
            temp.set_labels(dimensions)
            return temp        

    def get_slice(self, channel=None, angle=None, vertical=None, horizontal=None):
        '''
        Returns a new AcquisitionGeometry of a single slice of in the requested direction. Will only return reconstructable geometries.
        '''
        geometry_new = self.copy()

        if channel is not None:
            geometry_new.config.channels.num_channels = 1
            if hasattr(geometry_new.config.channels,'channel_labels'):
                geometry_new.config.panel.channel_labels = geometry_new.config.panel.channel_labels[channel]

        if angle is not None:
            geometry_new.config.angles.angle_data = geometry_new.config.angles.angle_data[angle]
        
        if vertical is not None:
            if geometry_new.geom_type == AcquisitionGeometry.PARALLEL or vertical == 'centre' or vertical == geometry_new.pixel_num_v//2:
                geometry_new = geometry_new.get_centre_slice()
            else:
                raise ValueError("Can only subset centre slice geometry on cone-beam data. Expected vertical = 'centre'. Got vertical = {0}".format(vertical))
        
        if horizontal is not None:
            raise ValueError("Cannot calculate system geometry for a horizontal slice")

        return geometry_new

    def allocate(self, value=0, **kwargs):
        '''allocates an AcquisitionData according to the size expressed in the instance
        
        :param value: accepts numbers to allocate an uniform array, or a string as 'random' or 'random_int' to create a random array or None.
        :type value: number or string, default None allocates empty memory block
        :param dtype: numerical type to allocate
        :type dtype: numpy type, default numpy.float32
        '''
        dtype = kwargs.get('dtype', self.dtype)

        if kwargs.get('dimension_labels', None) is not None:
            raise ValueError("Deprecated: 'dimension_labels' cannot be set with 'allocate()'. Use 'geometry.set_labels()' to modify the geometry before using allocate.")

        out = AcquisitionData(geometry=self.copy(), 
                                dtype=dtype,
                                suppress_warning=True)

        if isinstance(value, Number):
            # it's created empty, so we make it 0
            out.array.fill(value)
        else:
            if value == AcquisitionGeometry.RANDOM:
                seed = kwargs.get('seed', None)
                if seed is not None:
                    numpy.random.seed(seed)
                if dtype in [ numpy.complex , numpy.complex64 , numpy.complex128 ] :
                    r = numpy.random.random_sample(self.shape) + 1j * numpy.random.random_sample(self.shape)
                    out.fill(r)
                else:
                    out.fill(numpy.random.random_sample(self.shape))
            elif value == AcquisitionGeometry.RANDOM_INT:
                seed = kwargs.get('seed', None)
                if seed is not None:
                    numpy.random.seed(seed)
                max_value = kwargs.get('max_value', 100)
                r = numpy.random.randint(max_value,size=self.shape, dtype=numpy.int32)
                out.fill(numpy.asarray(r, dtype=self.dtype))
            elif value is None:
                pass
            else:
                raise ValueError('Value {} unknown'.format(value))
        
        return out
    
class DataContainer(object):
    '''Generic class to hold data
    
    Data is currently held in a numpy arrays'''

    @property
    def geometry(self):
        return None

    @geometry.setter
    def geometry(self, val):
        if val is not None:
            raise TypeError("DataContainers cannot hold a geometry, use ImageData or AcquisitionData instead")

    @property
    def dimension_labels(self):

        if self.__dimension_labels is None:
            default_labels = [0]*self.number_of_dimensions
            for i in range(self.number_of_dimensions):
                default_labels[i] = 'dimension_{0:02}'.format(i)
            return tuple(default_labels)
        else:
            return self.__dimension_labels
      
    @dimension_labels.setter
    def dimension_labels(self, val):
        if val is None:
            self.__dimension_labels = None
        elif len(val)==self.number_of_dimensions:
            self.__dimension_labels = tuple(val)
        else:
            raise ValueError("dimension_labels expected a list containing {0} strings got {1}".format(self.number_of_dimensions, labels))

    @property
    def shape(self):
        '''Returns the shape of the  of the DataContainer'''
        return self.array.shape

    @shape.setter
    def shape(self, val):
        print("Deprecated - shape will be set automatically")

    @property
    def number_of_dimensions(self):
        '''Returns the shape of the  of the DataContainer'''
        return len(self.array.shape)

    @property
    def dtype(self):
        '''Returns the dtype of the data array. 
           If geometry exists, the dtype of the geometry = dtype of the array'''                          
        self.geometry.dtype = self.array.dtype       
        return self.array.dtype

    @property
    def size(self):
        '''Returns the number of elements of the DataContainer'''
        return self.array.size

    __container_priority__ = 1
    def __init__ (self, array, deep_copy=True, dimension_labels=None, 
                  **kwargs):
        '''Holds the data'''
        
        if type(array) == numpy.ndarray:
            if deep_copy:
                self.array = array.copy()
            else:
                self.array = array    
        else:
            raise TypeError('Array must be NumpyArray, passed {0}'\
                            .format(type(array)))

        #Don't set for derived classes
        if type(self) is DataContainer:
            self.dimension_labels = dimension_labels

        # finally copy the geometry, and force dtype of the geometry of the data = the dype of the data
        if 'geometry' in kwargs.keys():
            self.geometry = kwargs['geometry']
            try:
                self.geometry.dtype = self.dtype            
            except:
                pass    
        
    def get_dimension_size(self, dimension_label):

        if dimension_label in self.dimension_labels:
            i = self.dimension_labels.index(dimension_label)
            return self.shape[i]
        else:
            raise ValueError('Unknown dimension {0}. Should be one of {1}'.format(dimension_label,
                             self.dimension_labels))
    def get_dimension_axis(self, dimension_label):

        if dimension_label in self.dimension_labels:
            return self.dimension_labels.index(dimension_label)
        else:
            raise ValueError('Unknown dimension {0}. Should be one of {1}'.format(dimension_label,
                             self.dimension_labels))
                        
    def as_array(self):
        '''Returns the pointer to the array.
        '''
        return self.array

    def subset(self, dimensions=None, **kw):
        '''Creates a DataContainer containing a subset of self according to the 
        labels in dimensions'''
        
        if not kw.get('suppress_warning', False):
            warnings.warn('Subset has been deprecated and will be removed in following version. Use reorder() and get_slice() instead',
              DeprecationWarning)

        if dimensions is None:
            return self.get_slice(**kw)
        else:
            temp = self.copy()
            temp.reorder(dimensions)
            return temp

    def get_slice(self,**kw):
        '''
        Returns a new DataContainer containing a single slice of in the requested direction. \
        Pass keyword arguments <dimension label>=index
        '''
        new_array = None

        #get ordered list of current dimensions
        dimension_labels_list = list(self.dimension_labels)

        #remove axes from array and labels
        for key, value in kw.items():
            if value is not None:
                axis = dimension_labels_list.index(key)
                dimension_labels_list.remove(key)
                if new_array is None:
                    new_array = self.as_array().take(indices=value, axis=axis)
                else:
                    new_array = new_array.take(indices=value, axis=axis)

        if new_array.ndim > 1:
            return DataContainer(new_array, False, dimension_labels_list, suppress_warning=True)
        else:
            return VectorData(new_array, dimension_labels=dimension_labels_list)
                    
    def reorder(self, order=None):
        '''
        reorders the data in memory as requested.

        :param order: ordered list of labels from self.dimension_labels, or order for engine 'astra' or 'tigre'
        :type order: list, sting     
        '''

        if order == 'astra' or order == 'tigre':
            order = DataOrder.get_order_for_engine(order, self.geometry)  

        try:
            if len(order) != len(self.shape):
                raise ValueError('The axes list for resorting must have {0} dimensions. Got {1}'.format(len(self.shape), len(order)))
        except TypeError as ae:
            raise ValueError('The order must be an iterable with __len__ implemented, like a list or a tuple. Got {}'.format(type(order)))
        
        correct = True
        for el in order:
            correct = correct and el in self.dimension_labels
        if not correct:
            raise ValueError('The axes list for resorting must contain the dimension_labels {0} got {1}'.format(self.dimension_labels, order))
            
        new_order = [0]*len(self.shape)
        dimension_labels_new = [0]*len(self.shape)

        for i, axis in enumerate(order):
            new_order[i] = self.dimension_labels.index(axis)
            dimension_labels_new[i] = axis

        self.array = numpy.ascontiguousarray(numpy.transpose(self.array, new_order))

        if self.geometry is None:
            self.dimension_labels = dimension_labels_new
        else:
            self.geometry.set_labels(dimension_labels_new)
    
    def fill(self, array, **dimension):
        '''fills the internal data array with the DataContainer, numpy array or number provided
        
        :param array: number, numpy array or DataContainer to copy into the DataContainer
        :type array: DataContainer or subclasses, numpy array or number
        :param dimension: dictionary, optional
        
        if the passed numpy array points to the same array that is contained in the DataContainer,
        it just returns

        In case a DataContainer or subclass is passed, there will be a check of the geometry, 
        if present, and the array will be resorted if the data is not in the appropriate order.

        User may pass a named parameter to specify in which axis the fill should happen:

        dc.fill(some_data, vertical=1, horizontal_x=32)
        will copy the data in some_data into the data container.
        '''
        if id(array) == id(self.array):
            return
        if dimension == {}:
            if isinstance(array, numpy.ndarray):
                if array.shape != self.shape:
                    raise ValueError('Cannot fill with the provided array.' + \
                                     'Expecting {0} got {1}'.format(
                                     self.shape,array.shape))
                numpy.copyto(self.array, array)
            elif isinstance(array, Number):
                self.array.fill(array) 
            elif issubclass(array.__class__ , DataContainer):
                if hasattr(self, 'geometry') and hasattr(array, 'geometry'):
                    if self.geometry != array.geometry:
                        numpy.copyto(self.array, array.subset(dimensions=array.dimension_labels).as_array())
                        return
                numpy.copyto(self.array, array.as_array())
            else:
                raise TypeError('Can fill only with number, numpy array or DataContainer and subclasses. Got {}'.format(type(array)))
        else:
            
            axis = [':']* self.number_of_dimensions
            dimension_labels = list(self.dimension_labels)
            for k,v in dimension.items():
                i = dimension_labels.index(k)
                axis[i] = v

            command = 'self.array['
            i = 0
            for el in axis:
                if i > 0:
                    command += ','
                command += str(el)
                i+=1
            
            if isinstance(array, numpy.ndarray):
                command = command + "] = array[:]" 
            elif issubclass(array.__class__, DataContainer):
                command = command + "] = array.as_array()[:]" 
            elif isinstance (array, Number):
                command = command + "] = array"
            else:
                raise TypeError('Can fill only with number, numpy array or DataContainer and subclasses. Got {}'.format(type(array)))
            exec(command)
            
        
    def check_dimensions(self, other):
        return self.shape == other.shape
    
    ## algebra 
    
    def __add__(self, other):
        return self.add(other)
    def __mul__(self, other):
        return self.multiply(other)
    def __sub__(self, other):
        return self.subtract(other)
    def __div__(self, other):
        return self.divide(other)
    def __truediv__(self, other):
        return self.divide(other)
    def __pow__(self, other):
        return self.power(other)
        
    
    # reverse operand
    def __radd__(self, other):
        return self + other
    # __radd__
    
    def __rsub__(self, other):
        return (-1 * self) + other
    # __rsub__
    
    def __rmul__(self, other):
        return self * other
    # __rmul__
    
    def __rdiv__(self, other):
        tmp = self.power(-1)
        tmp *= other
        return tmp
    # __rdiv__
    def __rtruediv__(self, other):
        return self.__rdiv__(other)
    
    def __rpow__(self, other):
        if isinstance(other, Number) :
            fother = numpy.ones(numpy.shape(self.array)) * other
            return type(self)(fother ** self.array , 
                           dimension_labels=self.dimension_labels,
                           geometry=self.geometry)
    # __rpow__
    
    # in-place arithmetic operators:
    # (+=, -=, *=, /= , //=,
    # must return self
    
    def __iadd__(self, other):
        kw = {'out':self}
        return self.add(other, **kw)
    
    def __imul__(self, other):
        kw = {'out':self}
        return self.multiply(other, **kw)
    
    def __isub__(self, other):
        kw = {'out':self}
        return self.subtract(other, **kw)
    
    def __idiv__(self, other):
        kw = {'out':self}
        return self.divide(other, **kw)
    
    def __itruediv__(self, other):
        kw = {'out':self}
        return self.divide(other, **kw)
    
    def __neg__(self):
        '''negation operator'''
        return -1 * self   
    
    def __str__ (self, representation=False):
        repres = ""
        repres += "Number of dimensions: {0}\n".format(self.number_of_dimensions)
        repres += "Shape: {0}\n".format(self.shape)
        repres += "Axis labels: {0}\n".format(self.dimension_labels)
        if representation:
            repres += "Representation: \n{0}\n".format(self.array)
        return repres
        
    def get_data_axes_order(self,new_order=None):
        '''returns the axes label of self as a list
        
        if new_order is None returns the labels of the axes as a sorted-by-key list
        if new_order is a list of length number_of_dimensions, returns a list
        with the indices of the axes in new_order with respect to those in 
        self.dimension_labels: i.e.
          self.dimension_labels = {0:'horizontal',1:'vertical'}
          new_order = ['vertical','horizontal']
          returns [1,0]
        '''
        if new_order is None:
            return self.dimension_labels
        else:
            if len(new_order) == self.number_of_dimensions:

                axes_order = [0]*len(self.shape)
                for i, axis in enumerate(new_order):
                    axes_order[i] = self.dimension_labels.index(axis)
                return axes_order
            else:
                raise ValueError('Expecting {0} axes, got {2}'\
                                 .format(len(self.shape),len(new_order)))
        
    def clone(self):
        '''returns a copy of DataContainer'''
        return copy.deepcopy(self)

    def copy(self):
        '''alias of clone'''
        return self.clone()
    
    ## binary operations
            
    def pixel_wise_binary(self, pwop, x2, *args,  **kwargs):    
        out = kwargs.get('out', None)
        
        if out is None:
            if isinstance(x2, (int, float, complex, \
                                 numpy.int, numpy.int8, numpy.int16, numpy.int32, numpy.int64,\
                                 numpy.float, numpy.float16, numpy.float32, numpy.float64, \
                                 numpy.complex)):
                out = pwop(self.as_array() , x2 , *args, **kwargs )
            elif issubclass(x2.__class__ , DataContainer):
                out = pwop(self.as_array() , x2.as_array() , *args, **kwargs )
            elif isinstance(x2, numpy.ndarray):
                out = pwop(self.as_array() , x2 , *args, **kwargs )
            else:
                raise TypeError('Expected x2 type as number or DataContainer, got {}'.format(type(x2)))
            geom = self.geometry
            if geom is not None:
                geom = self.geometry.copy()
            return type(self)(out,
                   deep_copy=False, 
                   dimension_labels=self.dimension_labels,
                   geometry= None if self.geometry is None else self.geometry.copy(), 
                   suppress_warning=True)
            
        
        elif issubclass(type(out), DataContainer) and issubclass(type(x2), DataContainer):
            if self.check_dimensions(out) and self.check_dimensions(x2):
                kwargs['out'] = out.as_array()
                pwop(self.as_array(), x2.as_array(), *args, **kwargs )
                #return type(self)(out.as_array(),
                #       deep_copy=False, 
                #       dimension_labels=self.dimension_labels,
                #       geometry=self.geometry)
                return out
            else:
                raise ValueError(message(type(self),"Wrong size for data memory: out {} x2 {} expected {}".format( out.shape,x2.shape ,self.shape)))
        elif issubclass(type(out), DataContainer) and \
             isinstance(x2, (int,float,complex, numpy.int, numpy.int8, \
                             numpy.int16, numpy.int32, numpy.int64,\
                             numpy.float, numpy.float16, numpy.float32,\
                             numpy.float64, numpy.complex)):
            if self.check_dimensions(out):
                kwargs['out']=out.as_array()
                pwop(self.as_array(), x2, *args, **kwargs )
                return out
            else:
                raise ValueError(message(type(self),"Wrong size for data memory: ", out.shape,self.shape))
        elif issubclass(type(out), numpy.ndarray):
            if self.array.shape == out.shape and self.array.dtype == out.dtype:
                kwargs['out'] = out
                pwop(self.as_array(), x2, *args, **kwargs)
                #return type(self)(out,
                #       deep_copy=False, 
                #       dimension_labels=self.dimension_labels,
                #       geometry=self.geometry)
        else:
            raise ValueError (message(type(self),  "incompatible class:" , pwop.__name__, type(out)))
    
    def add(self, other, *args, **kwargs):
        if hasattr(other, '__container_priority__') and \
           self.__class__.__container_priority__ < other.__class__.__container_priority__:
            return other.add(self, *args, **kwargs)
        return self.pixel_wise_binary(numpy.add, other, *args, **kwargs)
    
    def subtract(self, other, *args, **kwargs):
        if hasattr(other, '__container_priority__') and \
           self.__class__.__container_priority__ < other.__class__.__container_priority__:
            return other.subtract(self, *args, **kwargs)
        return self.pixel_wise_binary(numpy.subtract, other, *args, **kwargs)

    def multiply(self, other, *args, **kwargs):
        if hasattr(other, '__container_priority__') and \
           self.__class__.__container_priority__ < other.__class__.__container_priority__:
            return other.multiply(self, *args, **kwargs)
        return self.pixel_wise_binary(numpy.multiply, other, *args, **kwargs)
    
    def divide(self, other, *args, **kwargs):
        if hasattr(other, '__container_priority__') and \
           self.__class__.__container_priority__ < other.__class__.__container_priority__:
            return other.divide(self, *args, **kwargs)
        return self.pixel_wise_binary(numpy.divide, other, *args, **kwargs)
    
    def power(self, other, *args, **kwargs):
        return self.pixel_wise_binary(numpy.power, other, *args, **kwargs)    
          
    def maximum(self, x2, *args, **kwargs):
        return self.pixel_wise_binary(numpy.maximum, x2, *args, **kwargs)
    
    def minimum(self,x2, out=None, *args, **kwargs):
        return self.pixel_wise_binary(numpy.minimum, x2=x2, out=out, *args, **kwargs)

    def axpby(self, a, b, y, out, dtype=numpy.float32, num_threads=NUM_THREADS):
        '''performs axpby with cilacc C library, can be done in-place.
        
        Does the operation .. math:: a*x+b*y and stores the result in out, where x is self

        :param a: scalar
        :type a: float
        :param b: scalar
        :type b: float
        :param y: DataContainer
        :param out: DataContainer instance to store the result
        :param dtype: data type of the DataContainers
        :type dtype: numpy type, optional, default numpy.float32
        :param num_threads: number of threads to run on
        :type num_threads: int, optional, default 1/2 CPU of the system
        '''

        c_float_p = ctypes.POINTER(ctypes.c_float)
        c_double_p = ctypes.POINTER(ctypes.c_double)

        #convert a and b to numpy arrays and get the reference to the data (length = 1 or ndx.size)
        try:
            nda = a.as_array()
        except:
            nda = numpy.asarray(a)

        try:
            ndb = b.as_array()
        except:
            ndb = numpy.asarray(b)

        a_vec = 0
        if nda.size > 1:
            a_vec = 1

        b_vec = 0
        if ndb.size > 1:
            b_vec = 1

        # get the reference to the data
        ndx = self.as_array()
        ndy = y.as_array()
        ndout = out.as_array()

        if ndout.dtype != dtype:
            raise Warning("out array of type {0} does not match requested dtype {1}. Using {0}".format(ndout.dtype, dtype))
            dtype = ndout.dtype
        if ndx.dtype != dtype:
            ndx = ndx.astype(dtype)
        if ndy.dtype != dtype:
            ndy = ndy.astype(dtype)
        if nda.dtype != dtype:
            nda = nda.astype(dtype)
        if ndb.dtype != dtype:
            ndb = ndb.astype(dtype)

        if dtype == numpy.float32:
            x_p = ndx.ctypes.data_as(c_float_p)
            y_p = ndy.ctypes.data_as(c_float_p)
            out_p = ndout.ctypes.data_as(c_float_p)
            a_p = nda.ctypes.data_as(c_float_p)
            b_p = ndb.ctypes.data_as(c_float_p)
            f = cilacc.saxpby

        elif dtype == numpy.float64:
            x_p = ndx.ctypes.data_as(c_double_p)
            y_p = ndy.ctypes.data_as(c_double_p)
            out_p = ndout.ctypes.data_as(c_double_p)
            a_p = nda.ctypes.data_as(c_double_p)
            b_p = ndb.ctypes.data_as(c_double_p)
            f = cilacc.daxpby

        else:
            raise TypeError('Unsupported type {}. Expecting numpy.float32 or numpy.float64'.format(dtype))

        #out = numpy.empty_like(a)

        
        # int psaxpby(float * x, float * y, float * out, float a, float b, long size)
        cilacc.saxpby.argtypes = [ctypes.POINTER(ctypes.c_float),  # pointer to the first array 
                                  ctypes.POINTER(ctypes.c_float),  # pointer to the second array 
                                  ctypes.POINTER(ctypes.c_float),  # pointer to the third array 
                                  ctypes.POINTER(ctypes.c_float),  # pointer to A
                                  ctypes.c_int,                    # type of type of A selector (int)
                                  ctypes.POINTER(ctypes.c_float),  # pointer to B
                                  ctypes.c_int,                    # type of type of B selector (int)
                                  ctypes.c_longlong,               # type of size of first array 
                                  ctypes.c_int]                    # number of threads
        cilacc.daxpby.argtypes = [ctypes.POINTER(ctypes.c_double), # pointer to the first array 
                                  ctypes.POINTER(ctypes.c_double), # pointer to the second array 
                                  ctypes.POINTER(ctypes.c_double), # pointer to the third array 
                                  ctypes.POINTER(ctypes.c_double), # type of A (c_double)
                                  ctypes.c_int,                    # type of type of A selector (int)                                  
                                  ctypes.POINTER(ctypes.c_double), # type of B (c_double)
                                  ctypes.c_int,                    # type of type of B selector (int)                                  
                                  ctypes.c_longlong,               # type of size of first array 
                                  ctypes.c_int]                    # number of threads

        if f(x_p, y_p, out_p, a_p, a_vec, b_p, b_vec, ndx.size, num_threads) != 0:
            raise RuntimeError('axpby execution failed')
        

    ## unary operations
    def pixel_wise_unary(self, pwop, *args,  **kwargs):
        out = kwargs.get('out', None)
        if out is None:
            out = pwop(self.as_array() , *args, **kwargs )
            return type(self)(out,
                       deep_copy=False, 
                       dimension_labels=self.dimension_labels,
                       geometry=self.geometry, 
                       suppress_warning=True)
        elif issubclass(type(out), DataContainer):
            if self.check_dimensions(out):
                kwargs['out'] = out.as_array()
                pwop(self.as_array(), *args, **kwargs )
            else:
                raise ValueError(message(type(self),"Wrong size for data memory: ", out.shape,self.shape))
        elif issubclass(type(out), numpy.ndarray):
            if self.array.shape == out.shape and self.array.dtype == out.dtype:
                kwargs['out'] = out
                pwop(self.as_array(), *args, **kwargs)
        else:
            raise ValueError (message(type(self),  "incompatible class:" , pwop.__name__, type(out)))
    
    def abs(self, *args,  **kwargs):
        return self.pixel_wise_unary(numpy.abs, *args,  **kwargs)

    def sign(self, *args,  **kwargs):
        return self.pixel_wise_unary(numpy.sign, *args,  **kwargs)
    
    def sqrt(self, *args,  **kwargs):
        return self.pixel_wise_unary(numpy.sqrt, *args,  **kwargs)

    def conjugate(self, *args,  **kwargs):
        return self.pixel_wise_unary(numpy.conjugate, *args,  **kwargs)

    def exp(self, *args, **kwargs):
        '''Applies exp pixel-wise to the DataContainer'''
        return self.pixel_wise_unary(numpy.exp, *args, **kwargs)
    
    def log(self, *args, **kwargs):
        '''Applies log pixel-wise to the DataContainer'''
        return self.pixel_wise_unary(numpy.log, *args, **kwargs)
    
    #def __abs__(self):
    #    operation = FM.OPERATION.ABS
    #    return self.callFieldMath(operation, None, self.mask, self.maskOnValue)
    # __abs__
    
    ## reductions
    def sum(self, *args, **kwargs):
        return self.as_array().sum(*args, **kwargs)
    def squared_norm(self, **kwargs):
        '''return the squared euclidean norm of the DataContainer viewed as a vector'''
        #shape = self.shape
        #size = reduce(lambda x,y:x*y, shape, 1)
        #y = numpy.reshape(self.as_array(), (size, ))
        return self.dot(self)
        #return self.dot(self)
    def norm(self, **kwargs):
        '''return the euclidean norm of the DataContainer viewed as a vector'''
        return numpy.sqrt(self.squared_norm(**kwargs))
    
    def dot(self, other, *args, **kwargs):
        '''return the inner product of 2 DataContainers viewed as vectors
        
        applies to real and complex data. In such case the dot method returns

        a.dot(b.conjugate())
        '''
        method = kwargs.get('method', 'numpy')
        if method not in ['numpy','reduce']:
            raise ValueError('dot: specified method not valid. Expecting numpy or reduce got {} '.format(
                    method))

        if self.shape == other.shape:
            if method == 'numpy':
                return numpy.dot(self.as_array().ravel(), other.as_array().ravel().conjugate())
            elif method == 'reduce':
                # see https://github.com/vais-ral/CCPi-Framework/pull/273
                # notice that Python seems to be smart enough to use
                # the appropriate type to hold the result of the reduction
                sf = reduce(lambda x,y: x + y[0]*y[1],
                            zip(self.as_array().ravel(),
                                other.as_array().ravel().conjugate()),
                            0)
                return sf
        else:
            raise ValueError('Shapes are not aligned: {} != {}'.format(self.shape, other.shape))
    
    def min(self, *args, **kwargs):
        '''Returns the min pixel value in the DataContainer'''
        return numpy.min(self.as_array(), *args, **kwargs)
    
    def max(self, *args, **kwargs):
        '''Returns the max pixel value in the DataContainer'''
        return numpy.max(self.as_array(), *args, **kwargs)
    
    def mean(self, *args, **kwargs):
        '''Returns the mean pixel value of the DataContainer'''
        if kwargs.get('dtype', None) is None:
            kwargs['dtype'] = numpy.float64
        return numpy.mean(self.as_array(), *args, **kwargs)


    # Logic operators between DataContainers and floats    
    def __le__(self, other):
        '''Returns boolean array of DataContainer less or equal than DataContainer/float'''
        if isinstance(other, DataContainer):
            return self.as_array()<=other.as_array()
        return self.as_array()<=other
    
    def __lt__(self, other):
        '''Returns boolean array of DataContainer less than DataContainer/float'''
        if isinstance(other, DataContainer):
            return self.as_array()<other.as_array()
        return self.as_array()<other    
    
    def __ge__(self, other):
        '''Returns boolean array of DataContainer greater or equal than DataContainer/float'''        
        if isinstance(other, DataContainer):
            return self.as_array()>=other.as_array()
        return self.as_array()>=other  
    
    def __gt__(self, other):
        '''Returns boolean array of DataContainer greater than DataContainer/float'''        
        if isinstance(other, DataContainer):
            return self.as_array()>other.as_array()
        return self.as_array()>other      
    
    def __eq__(self, other):
        '''Returns boolean array of DataContainer equal to DataContainer/float'''          
        if isinstance(other, DataContainer):
            return self.as_array()==other.as_array()
        return self.as_array()==other  

    def __ne__(self, other):
        '''Returns boolean array of DataContainer negative to DataContainer/float'''           
        if isinstance(other, DataContainer):
            return self.as_array()!=other.as_array()
        return self.as_array()!=other      
        
class ImageData(DataContainer):
    '''DataContainer for holding 2D or 3D DataContainer'''
    __container_priority__ = 1

    @property
    def geometry(self):
        return self.__geometry

    @geometry.setter
    def geometry(self, val):
        self.__geometry = val

    @property
    def dimension_labels(self):
        return self.geometry.dimension_labels
      
    @dimension_labels.setter
    def dimension_labels(self, val):
        if val is not None:
            raise ValueError("Unable to set the dimension_labels directly. Use geometry.set_labels() instead")

    def __init__(self, 
                 array = None, 
                 deep_copy=False, 
                 geometry=None, 
                 **kwargs):

        if not kwargs.get('suppress_warning', False):
            warnings.warn('Direct invocation is deprecated and will be removed in following version. Use allocate from ImageGeometry instead',
              DeprecationWarning)

        dtype = kwargs.get('dtype', numpy.float32)
    

        if geometry is None:
            raise AttributeError("ImageData requires a geometry")
            

        labels = kwargs.get('dimension_labels', None)
        if labels is not None and labels != geometry.dimension_labels:
                raise ValueError("Deprecated: 'dimension_labels' cannot be set with 'allocate()'. Use 'geometry.set_labels()' to modify the geometry before using allocate.")

        if array is None:                                   
            array = numpy.empty(geometry.shape, dtype=dtype)
        elif issubclass(type(array) , DataContainer):
            array = array.as_array()
        elif issubclass(type(array) , numpy.ndarray):
            pass
        else:
            raise TypeError('array must be a CIL type DataContainer or numpy.ndarray got {}'.format(type(array)))
            
        if array.shape != geometry.shape:
            raise ValueError('Shape mismatch {} {}'.format(array.shape, geometry.shape))

        if array.ndim not in [2,3,4]:
            raise ValueError('Number of dimensions are not 2 or 3 or 4 : {0}'.format(array.ndim))
    
        super(ImageData, self).__init__(array, deep_copy, geometry=geometry, **kwargs)
                               
    def subset(self, dimensions=None, **kw):
        '''returns a subset of ImageData and regenerates the geometry'''
        
        if not kw.get('suppress_warning', False):
            warnings.warn('Subset has been deprecated and will be removed in following version. Use reorder() and get_slice() instead',
              DeprecationWarning)

        if dimensions is None:
            return self.get_slice(**kw)
        else:
            temp = self.copy()
            temp.reorder(dimensions)
            return temp

    def get_slice(self,channel=None, vertical=None, horizontal_x=None, horizontal_y=None, force=False):
        '''
        Returns a new ImageData of a single slice of in the requested direction.
        '''
        try:
            geometry_new = self.geometry.get_slice(channel=channel, vertical=vertical, horizontal_x=horizontal_x, horizontal_y=horizontal_y)
        except ValueError:
            if force:
                geometry_new = None
            else:
                raise ValueError ("Unable to return slice of requested ImageData. Use 'force=True' to return DataContainer instead.")

        out = DataContainer.get_slice(self, channel=channel, vertical=vertical, horizontal_x=horizontal_x, horizontal_y=horizontal_y)

        if len(out.shape) == 1 or geometry_new is None:
            return out
        else:
            return ImageData(out.array, deep_copy=False, geometry=geometry_new, suppress_warning=True)                            

class AcquisitionData(DataContainer):
    '''DataContainer for holding 2D or 3D sinogram'''
    __container_priority__ = 1

    @property
    def geometry(self):
        return self.__geometry

    @geometry.setter
    def geometry(self, val):
        self.__geometry = val

    @property
    def dimension_labels(self):
        return self.geometry.dimension_labels

    @dimension_labels.setter
    def dimension_labels(self, val):
        if val is not None:
            raise ValueError("Unable to set the dimension_labels directly. Use geometry.set_labels() instead")

    def __init__(self, 
                 array = None, 
                 deep_copy=True, 
                 geometry = None,
                 **kwargs):
        if not kwargs.get('suppress_warning', False):
            warnings.warn('Direct invocation is deprecated and will be removed in following version. Use allocate from AcquisitionGeometry instead',
              DeprecationWarning)

        dtype = kwargs.get('dtype', numpy.float32)

        if geometry is None:
            raise AttributeError("AcquisitionData requires a geometry")
        
        labels = kwargs.get('dimension_labels', None)
        if labels is not None and labels != geometry.dimension_labels:
                raise ValueError("Deprecated: 'dimension_labels' cannot be set with 'allocate()'. Use 'geometry.set_labels()' to modify the geometry before using allocate.")

        if array is None:                                   
            array = numpy.empty(geometry.shape, dtype=dtype)
        elif issubclass(type(array) , DataContainer):
            array = array.as_array()
        elif issubclass(type(array) , numpy.ndarray):
            pass
        else:
            raise TypeError('array must be a CIL type DataContainer or numpy.ndarray got {}'.format(type(array)))
            
        if array.shape != geometry.shape:
            raise ValueError('Shape mismatch got {} expected {}'.format(array.shape, geometry.shape))

        if array.ndim not in [2,3,4]:
            raise ValueError('Number of dimensions are not 2 or 3 or 4 : {0}'.format(array.ndim))
    
        super(AcquisitionData, self).__init__(array, deep_copy, geometry=geometry,**kwargs)
  
    def subset(self, dimensions=None, **kw):
        '''returns a subset of the AcquisitionData and regenerates the geometry'''
        
        if not kw.get('suppress_warning', False):
            warnings.warn('Subset has been deprecated and will be removed in following version. Use reorder() and get_slice() instead',
              DeprecationWarning)

        if dimensions is None:
            return self.get_slice(**kw)
        else:
            temp = self.copy()
            temp.reorder(dimensions)
            return temp

    def get_slice(self,channel=None, angle=None, vertical=None, horizontal=None, force=False):
        '''
        Returns a new dataset of a single slice of in the requested direction. \
        '''
        try:
            geometry_new = self.geometry.get_slice(channel=channel, angle=angle, vertical=vertical, horizontal=horizontal)
        except ValueError:
            if force:
                geometry_new = None
            else:
                raise ValueError ("Unable to return slice of requested AcquisitionData. Use 'force=True' to return DataContainer instead.")

        #get new data
        #if vertical = 'centre' slice convert to index and subset, this will interpolate 2 rows to get the center slice value
        if vertical == 'centre':
            dim = self.geometry.dimension_labels.index('vertical')
            if self.geometry.shape[dim] > 1:   
                centre_slice_pos = (self.geometry.shape[dim]-1) / 2.
                ind0 = int(numpy.floor(centre_slice_pos))
                w2 = centre_slice_pos - ind0
                out = DataContainer.get_slice(self, channel=channel, angle=angle, vertical=ind0, horizontal=horizontal)
                if w2 > 0:
                    out2 = DataContainer.get_slice(self, channel=channel, angle=angle, vertical=ind0 + 1, horizontal=horizontal)
                    out = out * (1 - w2) + out2 * w2
        else:
            out = DataContainer.get_slice(self, channel=channel, angle=angle, vertical=vertical, horizontal=horizontal)

        if len(out.shape) == 1 or geometry_new is None:
            return out
        else:
            return AcquisitionData(out.array, deep_copy=False, geometry=geometry_new, suppress_warning=True)

class Processor(object):

    r'''Defines a generic DataContainer processor
                       
    accepts a DataContainer as input
    returns a DataContainer
    `__setattr__` allows additional attributes to be defined

    `store_output` boolian defining whether a copy of the output is stored. Default is False.
    If no attributes are modified get_output will return this stored copy bypassing `process`
    '''
    def __init__(self, **attributes):
        if not 'store_output' in attributes.keys():
            attributes['store_output'] = False

        attributes['output'] = None
        attributes['shouldRun'] = True
        attributes['input'] = None

        for key, value in attributes.items():
            self.__dict__[key] = value
        
    def __setattr__(self, name, value):
        if name == 'input':
            self.set_input(value)
        elif name in self.__dict__.keys():

            self.__dict__[name] = value

            if name == 'shouldRun':
                pass
            elif name == 'output':
                self.__dict__['shouldRun'] = False
            else:            
                self.__dict__['shouldRun'] = True
        else:
            raise KeyError('Attribute {0} not found'.format(name))
    
    def set_input(self, dataset):
        if issubclass(type(dataset), DataContainer):
            if self.check_input(dataset):
                self.__dict__['input'] = dataset
                self.__dict__['shouldRun'] = True
            else:
                raise ValueError('Input data not compatible')
        else:
            raise TypeError("Input type mismatch: got {0} expecting {1}"\
                            .format(type(dataset), DataContainer))
    
    def clear_input(self):
        self.__dict__['input']= None

    def check_input(self, dataset):
        '''Checks parameters of the input DataContainer
        
        Should raise an Error if the DataContainer does not match expectation, e.g.
        if the expected input DataContainer is 3D and the Processor expects 2D.
        '''
        raise NotImplementedError('Implement basic checks for input DataContainer')
        
    def get_output(self, out=None):
        
        if self.output is None or self.shouldRun:
            if out is None:
                out = self.process()
            else:
                self.process(out=out)

            if self.store_output: 
                self.output = out.copy()
            
            return out

        else:
            return self.output.copy()
            
    
    def set_input_processor(self, processor):
        if issubclass(type(processor), DataProcessor):
            self.__dict__['input'] = processor
        else:
            raise TypeError("Input type mismatch: got {0} expecting {1}"\
                            .format(type(processor), DataProcessor))
        
    def get_input(self):
        '''returns the input DataContainer
        
        It is useful in the case the user has provided a DataProcessor as
        input
        '''
        if issubclass(type(self.input), DataProcessor):
            dsi = self.input.get_output()
        else:
            dsi = self.input
        return dsi
        
    def process(self, out=None):
        raise NotImplementedError('process must be implemented')
    
    def __call__(self, x, out=None):
        
        self.set_input(x)    

        if out is None:
            out = self.get_output()      
        else:
            self.get_output(out=out)

        self.clear_input()
        
        return out


class DataProcessor(Processor):
    '''Basically an alias of Processor Class'''
    pass

class DataProcessor23D(DataProcessor):
    '''Regularizers DataProcessor
    '''
            
    def check_input(self, dataset):
        '''Checks number of dimensions input DataContainer
        
        Expected input is 2D or 3D
        '''
        if dataset.number_of_dimensions == 2 or \
           dataset.number_of_dimensions == 3:
               return True
        else:
            raise ValueError("Expected input dimensions is 2 or 3, got {0}"\
                             .format(dataset.number_of_dimensions))
    
###### Example of DataProcessors

class AX(DataProcessor):
    '''Example DataProcessor
    The AXPY routines perform a vector multiplication operation defined as

    y := a*x
    where:

    a is a scalar

    x a DataContainer.
    '''
    
    def __init__(self):
        kwargs = {'scalar':None, 
                  'input':None, 
                  }
        
        #DataProcessor.__init__(self, **kwargs)
        super(AX, self).__init__(**kwargs)
    
    def check_input(self, dataset):
        return True
        
    def process(self, out=None):
        
        dsi = self.get_input()
        a = self.scalar
        if out is None:
            y = DataContainer( a * dsi.as_array() , True, 
                        dimension_labels=dsi.dimension_labels )
            #self.setParameter(output_dataset=y)
            return y
        else:
            out.fill(a * dsi.as_array())
    

###### Example of DataProcessors

class CastDataContainer(DataProcessor):
    '''Example DataProcessor
    Cast a DataContainer array to a different type.

    y := a*x
    where:

    a is a scalar

    x a DataContainer.
    '''
    
    def __init__(self, dtype=None):
        kwargs = {'dtype':dtype, 
                  'input':None, 
                  }
        
        #DataProcessor.__init__(self, **kwargs)
        super(CastDataContainer, self).__init__(**kwargs)
    
    def check_input(self, dataset):
        return True
        
    def process(self, out=None):
        
        dsi = self.get_input()
        dtype = self.dtype
        if out is None:
            y = numpy.asarray(dsi.as_array(), dtype=dtype)
            
            return type(dsi)(numpy.asarray(dsi.as_array(), dtype=dtype),
                                dimension_labels=dsi.dimension_labels )
        else:
            out.fill(numpy.asarray(dsi.as_array(), dtype=dtype))
    
class PixelByPixelDataProcessor(DataProcessor):
    '''Example DataProcessor
    
    This processor applies a python function to each pixel of the DataContainer
    
    f is a python function

    x a DataSet.
    '''
    
    def __init__(self):
        kwargs = {'pyfunc':None, 
                  'input':None, 
                  }
        #DataProcessor.__init__(self, **kwargs)
        super(PixelByPixelDataProcessor, self).__init__(**kwargs)
        
    def check_input(self, dataset):
        return True
    
    def process(self, out=None):
        
        pyfunc = self.pyfunc
        dsi = self.get_input()
        
        eval_func = numpy.frompyfunc(pyfunc,1,1)

        
        y = DataContainer( eval_func( dsi.as_array() ) , True, 
                    dimension_labels=dsi.dimension_labels )
        return y
    

class VectorData(DataContainer):
    '''DataContainer to contain 1D array'''

    @property
    def geometry(self):
        return self.__geometry

    @geometry.setter
    def geometry(self, val):
        self.__geometry = val

    @property
    def dimension_labels(self):
        if hasattr(self,'geometry'):
            return self.geometry.dimension_labels
        else:
            return self.__dimension_labels

    @dimension_labels.setter
    def dimension_labels(self, val):
        if hasattr(self,'geometry'):
            self.geometry.dimension_labels = val
        
        self.__dimension_labels = val

    def __init__(self, array=None, **kwargs):
        self.geometry = kwargs.get('geometry', None)

        dtype = kwargs.get('dtype', numpy.float32)
        
        if self.geometry is None:
            if array is None:
                raise ValueError('Please specify either a geometry or an array')
            else:
                if len(array.shape) > 1:
                    raise ValueError('Incompatible size: expected 1D got {}'.format(array.shape))
                out = array
                self.geometry = VectorGeometry(array.shape[0], **kwargs)
                self.length = self.geometry.length
        else:
            self.length = self.geometry.length
                
            if array is None:
                out = numpy.zeros((self.length,), dtype=dtype)
            else:
                if self.length == array.shape[0]:
                    out = array
                else:
                    raise ValueError('Incompatible size: expecting {} got {}'.format((self.length,), array.shape))
        deep_copy = True
        # need to pass the geometry, othewise None
        super(VectorData, self).__init__(out, deep_copy, self.geometry.dimension_labels, geometry = self.geometry)
    

class VectorGeometry(object):
    '''Geometry describing VectorData to contain 1D array'''
    RANDOM = 'random'
    RANDOM_INT = 'random_int'

    @property
    def dtype(self):
        return self.__dtype

    @dtype.setter
    def dtype(self, val):
        self.__dtype = val      
        
    def __init__(self, 
                 length, **kwargs):
        
        self.length = length
        self.shape = (length, )
        self.dtype = kwargs.get('dtype', numpy.float32)
        self.dimension_labels = kwargs.get('dimension_labels', None)
        
    def clone(self):
        '''returns a copy of VectorGeometry'''
        return copy.deepcopy(self)

    def copy(self):
        '''alias of clone'''
        return self.clone()

    def __eq__(self, other):

        if not isinstance(other, self.__class__):
            return False
        
        if self.length == other.length \
            and self.shape == other.shape \
            and self.dimension_labels == other.dimension_labels:
            return True
        return False

    def allocate(self, value=0, **kwargs):
        '''allocates an VectorData according to the size expressed in the instance
        
        :param value: accepts numbers to allocate an uniform array, or a string as 'random' or 'random_int' to create a random array or None.
        :type value: number or string, default None allocates empty memory block
        :param dtype: numerical type to allocate
        :type dtype: numpy type, default numpy.float32
        :param seed: seed for the random number generator
        :type seed: int, default None
        :param max_value: max value of the random int array
        :type max_value: int, default 100'''

        dtype = kwargs.get('dtype', self.dtype)
        # self.dtype = kwargs.get('dtype', numpy.float32)
        out = VectorData(geometry=self.copy(), dtype=dtype)
        if isinstance(value, Number):
            if value != 0:
                out += value
        else:
            if value == VectorGeometry.RANDOM:
                seed = kwargs.get('seed', None)
                if seed is not None:
                    numpy.random.seed(seed) 
                out.fill(numpy.random.random_sample(self.shape))
            elif value == VectorGeometry.RANDOM_INT:
                seed = kwargs.get('seed', None)
                if seed is not None:
                    numpy.random.seed(seed)
                max_value = kwargs.get('max_value', 100)
                r = numpy.random.randint(max_value,size=self.shape, dtype=numpy.int32)
                out.fill(numpy.asarray(r, dtype=self.dtype))             
            elif value is None:
                pass
            else:
                raise ValueError('Value {} unknown'.format(value))
        return out

class DataOrder():
    ASTRA_IG_LABELS = [ImageGeometry.CHANNEL, ImageGeometry.VERTICAL, ImageGeometry.HORIZONTAL_Y, ImageGeometry.HORIZONTAL_X]
    TIGRE_IG_LABELS = [ImageGeometry.CHANNEL, ImageGeometry.VERTICAL, ImageGeometry.HORIZONTAL_Y, ImageGeometry.HORIZONTAL_X]
    ASTRA_AG_LABELS = [AcquisitionGeometry.CHANNEL, AcquisitionGeometry.VERTICAL, AcquisitionGeometry.ANGLE, AcquisitionGeometry.HORIZONTAL]
    TIGRE_AG_LABELS = [AcquisitionGeometry.CHANNEL, AcquisitionGeometry.ANGLE, AcquisitionGeometry.VERTICAL, AcquisitionGeometry.HORIZONTAL]
    CIL_IG_LABELS = [ImageGeometry.CHANNEL, ImageGeometry.VERTICAL, ImageGeometry.HORIZONTAL_Y, ImageGeometry.HORIZONTAL_X]
    CIL_AG_LABELS = [AcquisitionGeometry.CHANNEL, AcquisitionGeometry.ANGLE, AcquisitionGeometry.VERTICAL, AcquisitionGeometry.HORIZONTAL] 
    TOMOPHANTOM_IG_LABELS = [ImageGeometry.CHANNEL, ImageGeometry.VERTICAL, ImageGeometry.HORIZONTAL_Y, ImageGeometry.HORIZONTAL_X]
    
    @staticmethod
    def get_order_for_engine(engine, geometry):
        if engine == 'astra':
            if isinstance(geometry, AcquisitionGeometry):
                dim_order = DataOrder.ASTRA_AG_LABELS
            else:
                dim_order = DataOrder.ASTRA_IG_LABELS
        elif engine == 'tigre':
            if isinstance(geometry, AcquisitionGeometry):
                dim_order = DataOrder.TIGRE_AG_LABELS
            else:
                dim_order = DataOrder.TIGRE_IG_LABELS   
        else:
            raise ValueError("Unknown engine expected 'tigre' or 'astra' got {}".format(engine))
        
        dimensions = []
        for label in dim_order:
            if label in geometry.dimension_labels:
                dimensions.append(label)

        return dimensions

    @staticmethod
    def check_order_for_engine(engine, geometry):
        order_requested = DataOrder.get_order_for_engine(engine, geometry)

        if order_requested == list(geometry.dimension_labels):
            return True
        else:
            raise ValueError("Expected dimension_label order {0}, got {1}.\nTry using `data.reorder('{2}')` to permute for {2}"
                 .format(order_requested, list(geometry.dimension_labels), engine))

<|MERGE_RESOLUTION|>--- conflicted
+++ resolved
@@ -1660,17 +1660,17 @@
 
 
     @property
-<<<<<<< HEAD
+
     def system_description(self):
         return self.config.system.system_description()
-=======
+
     def dtype(self):
         return self.__dtype
 
     @dtype.setter
     def dtype(self, val):
         self.__dtype = val       
->>>>>>> fc6d9638
+
 
     def __init__(self,
                 geom_type, 
