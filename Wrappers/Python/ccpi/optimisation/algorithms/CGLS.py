# -*- coding: utf-8 -*-
# #========================================================================
# Copyright 2019 Science Technology Facilities Council
# Copyright 2019 University of Manchester
#
# This work is part of the Core Imaging Library developed by Science Technology
# Facilities Council and University of Manchester
#
# Licensed under the Apache License, Version 2.0 (the "License");
# you may not use this file except in compliance with the License.
# You may obtain a copy of the License at
#
#         http://www.apache.org/licenses/LICENSE-2.0.txt
#
# Unless required by applicable law or agreed to in writing, software
# distributed under the License is distributed on an "AS IS" BASIS,
# WITHOUT WARRANTIES OR CONDITIONS OF ANY KIND, either express or implied.
# See the License for the specific language governing permissions and
# limitations under the License.
#
#=========================================================================

from ccpi.optimisation.algorithms import Algorithm
import numpy

class CGLS(Algorithm):

    r'''Conjugate Gradient Least Squares algorithm 
    
    Problem:  

    .. math::

      \min || A x - b ||^2_2
    
    |

    Parameters :
        
      :parameter operator : Linear operator for the inverse problem
      :parameter x_init : Initial guess ( Default x_init = 0)
      :parameter data : Acquired data to reconstruct       
      :parameter tolerance: Tolerance/ Stopping Criterion to end CGLS algorithm
      
    Reference:
        https://web.stanford.edu/group/SOL/software/cgls/
    '''
<<<<<<< HEAD
    
=======

>>>>>>> 5fa80062
    def __init__(self, **kwargs):
        
        super(CGLS, self).__init__()
        x_init    = kwargs.get('x_init', None)
        operator  = kwargs.get('operator', None)
        data      = kwargs.get('data', None)
        tolerance = kwargs.get('tolerance', 1e-6)

        if x_init is not None and operator is not None and data is not None:
            print(self.__class__.__name__ , "set_up called from creator")
            self.set_up(x_init=x_init, operator=operator, data=data, tolerance=tolerance)

    def set_up(self, x_init, operator, data, tolerance=1e-6):

        self.x = x_init * 0.
        self.operator = operator
        self.tolerance = tolerance

        self.r = data - self.operator.direct(self.x)
        self.s = self.operator.adjoint(self.r)
        
        self.p = self.s
        self.norms0 = self.s.norm()
        
        self.norms = self.s.norm()
<<<<<<< HEAD
 
=======
        ##

>>>>>>> 5fa80062
        self.gamma = self.norms0**2
        self.normx = self.x.norm()
        self.xmax = self.normx   
        
        self.loss.append(self.r.squared_norm())
        self.configured = True         

        
    def update(self):
        
        self.q = self.operator.direct(self.p)
        delta = self.q.squared_norm()
        alpha = self.gamma/delta
                        
        self.x += alpha * self.p
        self.r -= alpha * self.q
        
        self.s = self.operator.adjoint(self.r)
        
        self.norms = self.s.norm()
        self.gamma1 = self.gamma
        self.gamma = self.norms**2
        self.beta = self.gamma/self.gamma1
        self.p = self.s + self.beta * self.p   
        
        self.normx = self.x.norm()
        self.xmax = numpy.maximum(self.xmax, self.normx)
                    

    def update_objective(self):
        a = self.r.squared_norm()
        if a is numpy.nan:
            raise StopIteration()
        self.loss.append(a)
        
    def should_stop(self):
        return self.flag() or self.max_iteration_stop_cryterion()
 
    def flag(self):
        flag  = (self.norms <= self.norms0 * self.tolerance) or (self.normx * self.tolerance >= 1)

        if flag:
            self.update_objective()
            if self.iteration > self._iteration[-1]:
                print (self.verbose_output())
            print('Tolerance is reached: {}'.format(self.tolerance))

        return flag
 <|MERGE_RESOLUTION|>--- conflicted
+++ resolved
@@ -1,5 +1,4 @@
 # -*- coding: utf-8 -*-
-# #========================================================================
 # Copyright 2019 Science Technology Facilities Council
 # Copyright 2019 University of Manchester
 #
@@ -17,8 +16,6 @@
 # WITHOUT WARRANTIES OR CONDITIONS OF ANY KIND, either express or implied.
 # See the License for the specific language governing permissions and
 # limitations under the License.
-#
-#=========================================================================
 
 from ccpi.optimisation.algorithms import Algorithm
 import numpy
@@ -45,11 +42,6 @@
     Reference:
         https://web.stanford.edu/group/SOL/software/cgls/
     '''
-<<<<<<< HEAD
-    
-=======
-
->>>>>>> 5fa80062
     def __init__(self, **kwargs):
         
         super(CGLS, self).__init__()
@@ -75,12 +67,7 @@
         self.norms0 = self.s.norm()
         
         self.norms = self.s.norm()
-<<<<<<< HEAD
- 
-=======
-        ##
 
->>>>>>> 5fa80062
         self.gamma = self.norms0**2
         self.normx = self.x.norm()
         self.xmax = self.normx   
