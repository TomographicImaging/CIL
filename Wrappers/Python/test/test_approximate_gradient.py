--- conflicted
+++ resolved
@@ -16,6 +16,7 @@
 # Authors:
 # CIL Developers, listed at: https://github.com/TomographicImaging/CIL/blob/master/NOTICE.txt
 
+
 import unittest
 from utils import initialise_tests
 
@@ -26,12 +27,7 @@
 
 from cil.optimisation.functions import LeastSquares
 from cil.optimisation.functions import ApproximateGradientSumFunction
-<<<<<<< HEAD
-from cil.optimisation.functions import SGFunction
-from cil.optimisation.functions import SVRGFunction, LSVRGFunction
-=======
 from cil.optimisation.functions import SGFunction, SAGFunction, SAGAFunction
->>>>>>> c719a67e
 from cil.optimisation.operators import MatrixOperator
 from cil.optimisation.algorithms import GD
 from cil.framework import VectorData
@@ -50,62 +46,8 @@
 if has_cvxpy:
     import cvxpy
     
-    
-    
-class TestApproximateGradientSumFunction(CCPiTestClass):
-
-    def setUp(self):
-        self.sampler = Sampler.random_with_replacement(5)
-        self.initial = VectorData(np.zeros(10))
-        self.b = VectorData(np.random.normal(0, 1, 10))
-        self.functions = []
-        for i in range(5):
-            diagonal = np.zeros(10)
-            diagonal[2*i:2*(i+1)] = 1
-            A = MatrixOperator(np.diag(diagonal))
-            self.functions.append(LeastSquares(A, A.direct(self.b)))
-            if i == 0:
-                self.objective = LeastSquares(A, A.direct(self.b))
-            else:
-                self.objective += LeastSquares(A, A.direct(self.b))
-
-    def test_ABC(self):
-        with self.assertRaises(TypeError):
-            self.stochastic_objective = ApproximateGradientSumFunction(
-                self.functions, self.sampler)
-
-
-<<<<<<< HEAD
 class approx_gradient_child_class_testing():
     
-=======
-    
-class TestApproximateGradientSumFunction(CCPiTestClass):
-
-    def setUp(self):
-        self.sampler = Sampler.random_with_replacement(5)
-        self.initial = VectorData(np.zeros(10))
-        self.b = VectorData(np.random.normal(0, 1, 10))
-        self.functions = []
-        for i in range(5):
-            diagonal = np.zeros(10)
-            diagonal[2*i:2*(i+1)] = 1
-            A = MatrixOperator(np.diag(diagonal))
-            self.functions.append(LeastSquares(A, A.direct(self.b)))
-            if i == 0:
-                self.objective = LeastSquares(A, A.direct(self.b))
-            else:
-                self.objective += LeastSquares(A, A.direct(self.b))
-
-    def test_ABC(self):
-        with self.assertRaises(TypeError):
-            self.stochastic_objective = ApproximateGradientSumFunction(
-                self.functions, self.sampler)
-
-
-class approx_gradient_child_class_testing():
-    
->>>>>>> c719a67e
 
         
     def set_up(self):
@@ -210,8 +152,6 @@
             alg_stochastic.x.as_array(), u_cvxpy.value, 3)
         self.assertNumpyArrayAlmostEqual(
             alg_stochastic.x.as_array(), b.as_array(), 3)
-<<<<<<< HEAD
-=======
         
         
 class TestSGD(CCPiTestClass, approx_gradient_child_class_testing):
@@ -221,16 +161,7 @@
         self.n_subsets=6
         self.set_up()
         
->>>>>>> c719a67e
             
-class TestSGD(CCPiTestClass, approx_gradient_child_class_testing):
-    
-    def setUp(self):
-        self.stochastic_estimator=SGFunction
-        self.n_subsets=6
-        self.set_up()
-
-
     def test_partition_weights(self):
         f_stochastic=SGFunction(self.f_subsets, Sampler.sequential(self.n_subsets))
         self.assertListEqual(f_stochastic._partition_weights, [1 / self.n_subsets] * self.n_subsets)
@@ -259,102 +190,6 @@
         self.set_up()
     
     
-<<<<<<< HEAD
-        
-
-
-class TestSVRG(CCPiTestClass, approx_gradient_child_class_testing):
-
-    def setUp(self):
-        self.stochastic_estimator=SVRGFunction
-        self.n_subsets=5
-        self.set_up()
-
-    
-
-    def test_SVRG_init(self):
-        self.assertEqual(self.f_stochastic.snapshot_update_interval,
-                         2*self.f_stochastic.num_functions)
-        self.assertListEqual(self.f_stochastic.data_passes, [])
-        self.assertListEqual(self.f_stochastic.data_passes_indices, [])
-        self.assertEqual(self.f_stochastic.store_gradients, False)
-        f2 = SVRGFunction(self.f_subsets, snapshot_update_interval=2,
-                          store_gradients=True)
-        self.assertEqual(f2.snapshot_update_interval, 2)
-        self.assertListEqual(f2.data_passes, [])
-        self.assertListEqual(f2.data_passes_indices, [])
-        self.assertEqual(f2.store_gradients, True)
-
-    def test_SVRG_snapshot_update_interval_and_data_passes(self):
-        sampler = Sampler.random_with_replacement(self.n_subsets)
-        objective = SVRGFunction(self.f_subsets, sampler)
-        alg_stochastic = GD(initial=self.initial,
-                            objective_function=objective, update_objective_interval=500,
-                            step_size=5e-8, max_iteration=5000)
-        alg_stochastic.run(2, verbose=0)
-        self.assertNumpyArrayAlmostEqual(
-            np.array(objective.data_passes), np.array([1., 6./5]))
-        alg_stochastic.run(2, verbose=0)
-        self.assertNumpyArrayAlmostEqual(
-            np.array(objective.data_passes), np.array([1., 6./5, 7./5, 8./5]))
-        alg_stochastic.run(2, verbose=0)
-        self.assertNumpyArrayAlmostEqual(np.array(objective.data_passes), np.array([
-                                         1., 6./5, 7./5, 8./5, 9./5, 10./5]))
-        alg_stochastic.run(2, verbose=0)
-        self.assertNumpyArrayAlmostEqual(np.array(objective.data_passes), np.array(
-            [1., 6./5, 7./5, 8./5, 9./5, 10./5, 11./5, 12./5]))
-        alg_stochastic.run(2, verbose=0)
-        self.assertNumpyArrayAlmostEqual(np.array(objective.data_passes), np.array(
-            [1., 6./5, 7./5, 8./5, 9./5, 10./5, 11./5, 12./5, 13./5, 14./5]))
-        alg_stochastic.run(2, verbose=0)
-        self.assertNumpyArrayAlmostEqual(np.array(objective.data_passes), np.array(
-            [1., 6./5, 7./5, 8./5, 9./5, 10./5, 11./5, 12./5, 13./5, 14./5, 19./5, 20./5]))
-        objective = SVRGFunction(
-            self.f_subsets, self.sampler, snapshot_update_interval=3)
-        alg_stochastic = GD(initial=self.initial,
-                            objective_function=objective, update_objective_interval=500,
-                            step_size=5e-8, max_iteration=5000)
-        alg_stochastic.run(2, verbose=0)
-        self.assertNumpyArrayAlmostEqual(
-            np.array(objective.data_passes), np.array([1., 6./5]))
-        alg_stochastic.run(2, verbose=0)
-        self.assertNumpyArrayAlmostEqual(
-            np.array(objective.data_passes), np.array([1., 6./5, 7./5, 12./5]))
-        alg_stochastic.run(2, verbose=0)
-        self.assertNumpyArrayAlmostEqual(np.array(objective.data_passes), np.array([
-                                         1., 6./5, 7./5, 12./5, 13./5, 14./5]))
-        alg_stochastic.run(2, verbose=0)
-
-    def test_SVRG_store_gradients(self):
-        objective = SVRGFunction(self.f_subsets, self.sampler)
-        self.assertEqual(objective._list_stored_gradients, None)
-        objective.gradient(self.initial)
-        self.assertEqual(objective._list_stored_gradients, None)
-
-        objective = SVRGFunction(
-            self.f_subsets, self.sampler, store_gradients=True)
-        self.assertEqual(objective._list_stored_gradients, None)
-        objective.gradient(self.initial)
-        self.assertNumpyArrayAlmostEqual(
-            objective._list_stored_gradients[0].array, self.f_subsets[0].gradient(self.initial).array)
-        self.assertNumpyArrayAlmostEqual(
-            objective._list_stored_gradients[1].array, self.f_subsets[1].gradient(self.initial).array)
-
-
-    @unittest.skipUnless(has_cvxpy, "CVXpy not installed") 
-    def test_SVRG_toy_example_store_gradients(self):
-        sampler = Sampler.sequential(3)
-        initial = VectorData(np.zeros(15))
-        np.random.seed(4)
-        b = VectorData(np.random.normal(0, 3, 15))
-        functions = []
-        for i in range(3):
-            diagonal = np.zeros(15)
-            diagonal[5*i:5*(i+1)] = 1
-            A = MatrixOperator(np.diag(diagonal))
-            functions.append(LeastSquares(A, A.direct(b)))
-        Aop=MatrixOperator(np.diag(np.ones(15)))
-=======
 
 
     
@@ -377,7 +212,6 @@
         
         self.assertFalse((f._list_stored_gradients[3].array== f1._list_stored_gradients[3].array).all())
         
->>>>>>> c719a67e
 
     @unittest.skipUnless(has_cvxpy, "CVXpy not installed") 
     def test_SAG_toy_example_warm_start(self): 
@@ -399,21 +233,6 @@
         p = cvxpy.Problem(objective)
         p.solve(verbose=True, solver=cvxpy.SCS, eps=1e-4) 
         
-<<<<<<< HEAD
-        
-        stochastic_objective = SVRGFunction(functions, sampler, store_gradients=True)
-
-        alg_stochastic = GD(initial=initial,
-                            objective_function=stochastic_objective, update_objective_interval=1000,
-                            step_size=1/stochastic_objective.L)
-
-        alg_stochastic.run(10, verbose=0)
-        self.assertNumpyArrayAlmostEqual(np.array(stochastic_objective.data_passes), 
-           np.array( [1.]+[4./3, 5./3, 6./3, 7./3,  8./3, 11./3, 12./3, 13./3, 14./3]), 4)
-        self.assertListEqual(stochastic_objective.data_passes_indices[:2], [list(range(3)), [0]])
-
-        alg_stochastic.run(100, verbose=0)
-=======
         stochastic_objective=SAGFunction(functions, sampler)
         stochastic_objective.warm_start_approximate_gradients(initial)
 
@@ -421,95 +240,13 @@
                               objective_function=stochastic_objective, update_objective_interval=1000,
                               step_size=0.05, max_iteration =5000)
         alg_stochastic.run( 80, verbose=0)
->>>>>>> c719a67e
         np.testing.assert_allclose(p.value ,stochastic_objective(alg_stochastic.x) , atol=1e-1)
         self.assertNumpyArrayAlmostEqual(
             alg_stochastic.x.as_array(), u_cvxpy.value, 3)
         self.assertNumpyArrayAlmostEqual(
             alg_stochastic.x.as_array(), b.as_array(), 3)
 
-    
-
-class TestLSVRG(CCPiTestClass, approx_gradient_child_class_testing):
-
-    def setUp(self):
-        self.stochastic_estimator=LSVRGFunction
-        self.n_subsets=5
-        self.set_up()
-
-    def test_approximate_gradient_not_equal_full(self):
-        self.f_stochastic.gradient(self.initial)
-        self.assertFalse((self.f_stochastic.full_gradient(
-            self.initial+1) == self.f_stochastic.approximate_gradient(self.initial+1,3).array).all())
-
-<<<<<<< HEAD
-
-    def test_LSVRG_init(self):
-        self.assertEqual(self.f_stochastic.snapshot_update_probability, 1/self.n_subsets)
-        self.assertListEqual(self.f_stochastic.data_passes, [])
-        self.assertListEqual(self.f_stochastic.data_passes_indices, [])
-        self.assertEqual(self.f_stochastic.store_gradients, False)
-
-        f2 = LSVRGFunction(self.f_subsets, snapshot_update_probability=1 /
-                           2, store_gradients=True, seed=1)
-        self.assertEqual(f2.snapshot_update_probability, 1/2)
-        self.assertListEqual(f2.data_passes, [])
-        self.assertEqual(f2.store_gradients, True)
-
-    def test_LSVRG_data_passes_and_snapshot_update_probability_and_seed(self):
-        objective = LSVRGFunction(self.f_subsets, self.sampler, snapshot_update_probability=1)
-        alg_stochastic = GD(initial=self.initial,  update_objective_interval=500,
-                            objective_function=objective,                               step_size=5e-8, max_iteration=5000)
-        alg_stochastic.run(2, verbose=0)
-        self.assertNumpyArrayAlmostEqual(
-            np.array(objective.data_passes), np.array([1., 2,]))
-        self.assertNumpyArrayAlmostEqual(np.array(objective.data_passes_indices[-1]), np.array(list(range(self.n_subsets))))
-        alg_stochastic.run(2, verbose=0)
-        self.assertNumpyArrayAlmostEqual(
-            np.array(objective.data_passes), np.array([1., 2., 3., 4.]))
-        self.assertNumpyArrayAlmostEqual(np.array(objective.data_passes_indices[-1]), np.array(list(range(self.n_subsets))))
-        objective = LSVRGFunction(self.f_subsets, self.sampler, seed=3)
-        alg_stochastic = GD(initial=self.initial,
-                            objective_function=objective, update_objective_interval=500,
-                            step_size=5e-8, max_iteration=5000)
-        alg_stochastic.run(10, verbose=0)
-        self.assertNumpyArrayAlmostEqual(np.array(objective.data_passes), 
-            np.array([1., 2., 2.2, 2.4, 2.6, 3.6, 3.8, 4., 5., 5.2]))
-
-    def test_LSVRG_store_gradients(self):
-        objective = LSVRGFunction(self.f_subsets, self.sampler)
-        
-        self.assertEqual(objective._list_stored_gradients, None)
-        objective.gradient(self.initial)
-        self.assertEqual(objective._list_stored_gradients, None)
-
-        objective = LSVRGFunction(
-            self.f_subsets, self.sampler, store_gradients=True)
-        self.assertEqual(objective._list_stored_gradients, None)
-        objective.gradient(self.initial)
-        self.assertNumpyArrayAlmostEqual(
-            objective._list_stored_gradients[0].array, self.f_subsets[0].gradient(self.initial).array)
-        self.assertNumpyArrayAlmostEqual(
-            objective._list_stored_gradients[1].array, self.f_subsets[1].gradient(self.initial).array)
-
-
-
-
-    @unittest.skipUnless(has_cvxpy, "CVXpy not installed") 
-    def test_LSVRG_toy_example_store_gradients(self):
-        sampler = Sampler.sequential(3)
-        initial = VectorData(np.zeros(15))
-        np.random.seed(4)
-        b = VectorData(np.random.normal(0, 3, 15))
-        functions = []
-        for i in range(3):
-            diagonal = np.zeros(15)
-            diagonal[5*i:5*(i+1)] = 1
-            A = MatrixOperator(np.diag(diagonal))
-            functions.append(LeastSquares(A, A.direct(b)))
-        Aop=MatrixOperator(np.diag(np.ones(15)))
-
-=======
+
     
    
 class TestSAGA(CCPiTestClass,approx_gradient_child_class_testing):
@@ -559,24 +296,11 @@
        
         Aop=MatrixOperator(np.diag(np.ones(21)))
     
->>>>>>> c719a67e
         u_cvxpy = cvxpy.Variable(b.shape[0])
         objective = cvxpy.Minimize( 0.5*cvxpy.sum_squares(Aop.A @ u_cvxpy - Aop.direct(b).array))
         p = cvxpy.Problem(objective)
         p.solve(verbose=True, solver=cvxpy.SCS, eps=1e-4) 
         
-<<<<<<< HEAD
-        
-        stochastic_objective = LSVRGFunction(functions, sampler, store_gradients=True)
-
-        alg_stochastic = GD(initial=initial,
-                            objective_function=stochastic_objective, update_objective_interval=1000,
-                            step_size=1/stochastic_objective.L)
-
-
-
-        alg_stochastic.run(100, verbose=0)
-=======
         stochastic_objective=SAGAFunction(functions, sampler)
         stochastic_objective.warm_start_approximate_gradients(initial)
 
@@ -584,9 +308,226 @@
                               objective_function=stochastic_objective, update_objective_interval=1000,
                               step_size=0.05, max_iteration =5000)
         alg_stochastic.run( 100, verbose=0)
->>>>>>> c719a67e
         np.testing.assert_allclose(p.value ,stochastic_objective(alg_stochastic.x) , atol=1e-1)
         self.assertNumpyArrayAlmostEqual(
             alg_stochastic.x.as_array(), u_cvxpy.value, 3)
         self.assertNumpyArrayAlmostEqual(
+            alg_stochastic.x.as_array(), b.as_array(), 3)
+        
+
+class TestSVRG(CCPiTestClass, approx_gradient_child_class_testing):
+
+    def setUp(self):
+        self.stochastic_estimator=SVRGFunction
+        self.n_subsets=5
+        self.set_up()
+
+    
+
+    def test_SVRG_init(self):
+        self.assertEqual(self.f_stochastic.snapshot_update_interval,
+                         2*self.f_stochastic.num_functions)
+        self.assertListEqual(self.f_stochastic.data_passes, [])
+        self.assertListEqual(self.f_stochastic.data_passes_indices, [])
+        self.assertEqual(self.f_stochastic.store_gradients, False)
+        f2 = SVRGFunction(self.f_subsets, snapshot_update_interval=2,
+                          store_gradients=True)
+        self.assertEqual(f2.snapshot_update_interval, 2)
+        self.assertListEqual(f2.data_passes, [])
+        self.assertListEqual(f2.data_passes_indices, [])
+        self.assertEqual(f2.store_gradients, True)
+
+    def test_SVRG_snapshot_update_interval_and_data_passes(self):
+        sampler = Sampler.random_with_replacement(self.n_subsets)
+        objective = SVRGFunction(self.f_subsets, sampler)
+        alg_stochastic = GD(initial=self.initial,
+                            objective_function=objective, update_objective_interval=500,
+                            step_size=5e-8, max_iteration=5000)
+        alg_stochastic.run(2, verbose=0)
+        self.assertNumpyArrayAlmostEqual(
+            np.array(objective.data_passes), np.array([1., 6./5]))
+        alg_stochastic.run(2, verbose=0)
+        self.assertNumpyArrayAlmostEqual(
+            np.array(objective.data_passes), np.array([1., 6./5, 7./5, 8./5]))
+        alg_stochastic.run(2, verbose=0)
+        self.assertNumpyArrayAlmostEqual(np.array(objective.data_passes), np.array([
+                                         1., 6./5, 7./5, 8./5, 9./5, 10./5]))
+        alg_stochastic.run(2, verbose=0)
+        self.assertNumpyArrayAlmostEqual(np.array(objective.data_passes), np.array(
+            [1., 6./5, 7./5, 8./5, 9./5, 10./5, 11./5, 12./5]))
+        alg_stochastic.run(2, verbose=0)
+        self.assertNumpyArrayAlmostEqual(np.array(objective.data_passes), np.array(
+            [1., 6./5, 7./5, 8./5, 9./5, 10./5, 11./5, 12./5, 13./5, 14./5]))
+        alg_stochastic.run(2, verbose=0)
+        self.assertNumpyArrayAlmostEqual(np.array(objective.data_passes), np.array(
+            [1., 6./5, 7./5, 8./5, 9./5, 10./5, 11./5, 12./5, 13./5, 14./5, 19./5, 20./5]))
+        objective = SVRGFunction(
+            self.f_subsets, self.sampler, snapshot_update_interval=3)
+        alg_stochastic = GD(initial=self.initial,
+                            objective_function=objective, update_objective_interval=500,
+                            step_size=5e-8, max_iteration=5000)
+        alg_stochastic.run(2, verbose=0)
+        self.assertNumpyArrayAlmostEqual(
+            np.array(objective.data_passes), np.array([1., 6./5]))
+        alg_stochastic.run(2, verbose=0)
+        self.assertNumpyArrayAlmostEqual(
+            np.array(objective.data_passes), np.array([1., 6./5, 7./5, 12./5]))
+        alg_stochastic.run(2, verbose=0)
+        self.assertNumpyArrayAlmostEqual(np.array(objective.data_passes), np.array([
+                                         1., 6./5, 7./5, 12./5, 13./5, 14./5]))
+        alg_stochastic.run(2, verbose=0)
+
+    def test_SVRG_store_gradients(self):
+        objective = SVRGFunction(self.f_subsets, self.sampler)
+        self.assertEqual(objective._list_stored_gradients, None)
+        objective.gradient(self.initial)
+        self.assertEqual(objective._list_stored_gradients, None)
+
+        objective = SVRGFunction(
+            self.f_subsets, self.sampler, store_gradients=True)
+        self.assertEqual(objective._list_stored_gradients, None)
+        objective.gradient(self.initial)
+        self.assertNumpyArrayAlmostEqual(
+            objective._list_stored_gradients[0].array, self.f_subsets[0].gradient(self.initial).array)
+        self.assertNumpyArrayAlmostEqual(
+            objective._list_stored_gradients[1].array, self.f_subsets[1].gradient(self.initial).array)
+
+
+    @unittest.skipUnless(has_cvxpy, "CVXpy not installed") 
+    def test_SVRG_toy_example_store_gradients(self):
+        sampler = Sampler.sequential(3)
+        initial = VectorData(np.zeros(15))
+        np.random.seed(4)
+        b = VectorData(np.random.normal(0, 3, 15))
+        functions = []
+        for i in range(3):
+            diagonal = np.zeros(15)
+            diagonal[5*i:5*(i+1)] = 1
+            A = MatrixOperator(np.diag(diagonal))
+            functions.append(LeastSquares(A, A.direct(b)))
+        Aop=MatrixOperator(np.diag(np.ones(15)))
+
+        u_cvxpy = cvxpy.Variable(b.shape[0])
+        objective = cvxpy.Minimize( 0.5*cvxpy.sum_squares(Aop.A @ u_cvxpy - Aop.direct(b).array))
+        p = cvxpy.Problem(objective)
+        p.solve(verbose=True, solver=cvxpy.SCS, eps=1e-4) 
+        
+        
+        stochastic_objective = SVRGFunction(functions, sampler, store_gradients=True)
+
+        alg_stochastic = GD(initial=initial,
+                            objective_function=stochastic_objective, update_objective_interval=1000,
+                            step_size=1/stochastic_objective.L)
+
+        alg_stochastic.run(10, verbose=0)
+        self.assertNumpyArrayAlmostEqual(np.array(stochastic_objective.data_passes), 
+           np.array( [1.]+[4./3, 5./3, 6./3, 7./3,  8./3, 11./3, 12./3, 13./3, 14./3]), 4)
+        self.assertListEqual(stochastic_objective.data_passes_indices[:2], [list(range(3)), [0]])
+
+        alg_stochastic.run(100, verbose=0)
+        np.testing.assert_allclose(p.value ,stochastic_objective(alg_stochastic.x) , atol=1e-1)
+        self.assertNumpyArrayAlmostEqual(
+            alg_stochastic.x.as_array(), u_cvxpy.value, 3)
+        self.assertNumpyArrayAlmostEqual(
+            alg_stochastic.x.as_array(), b.as_array(), 3)
+
+    
+
+class TestLSVRG(CCPiTestClass, approx_gradient_child_class_testing):
+
+    def setUp(self):
+        self.stochastic_estimator=LSVRGFunction
+        self.n_subsets=5
+        self.set_up()
+
+    def test_approximate_gradient_not_equal_full(self):
+        self.f_stochastic.gradient(self.initial)
+        self.assertFalse((self.f_stochastic.full_gradient(
+            self.initial+1) == self.f_stochastic.approximate_gradient(self.initial+1,3).array).all())
+
+
+    def test_LSVRG_init(self):
+        self.assertEqual(self.f_stochastic.snapshot_update_probability, 1/self.n_subsets)
+        self.assertListEqual(self.f_stochastic.data_passes, [])
+        self.assertListEqual(self.f_stochastic.data_passes_indices, [])
+        self.assertEqual(self.f_stochastic.store_gradients, False)
+
+        f2 = LSVRGFunction(self.f_subsets, snapshot_update_probability=1 /
+                           2, store_gradients=True, seed=1)
+        self.assertEqual(f2.snapshot_update_probability, 1/2)
+        self.assertListEqual(f2.data_passes, [])
+        self.assertEqual(f2.store_gradients, True)
+
+    def test_LSVRG_data_passes_and_snapshot_update_probability_and_seed(self):
+        objective = LSVRGFunction(self.f_subsets, self.sampler, snapshot_update_probability=1)
+        alg_stochastic = GD(initial=self.initial,  update_objective_interval=500,
+                            objective_function=objective,                               step_size=5e-8, max_iteration=5000)
+        alg_stochastic.run(2, verbose=0)
+        self.assertNumpyArrayAlmostEqual(
+            np.array(objective.data_passes), np.array([1., 2,]))
+        self.assertNumpyArrayAlmostEqual(np.array(objective.data_passes_indices[-1]), np.array(list(range(self.n_subsets))))
+        alg_stochastic.run(2, verbose=0)
+        self.assertNumpyArrayAlmostEqual(
+            np.array(objective.data_passes), np.array([1., 2., 3., 4.]))
+        self.assertNumpyArrayAlmostEqual(np.array(objective.data_passes_indices[-1]), np.array(list(range(self.n_subsets))))
+        objective = LSVRGFunction(self.f_subsets, self.sampler, seed=3)
+        alg_stochastic = GD(initial=self.initial,
+                            objective_function=objective, update_objective_interval=500,
+                            step_size=5e-8, max_iteration=5000)
+        alg_stochastic.run(10, verbose=0)
+        self.assertNumpyArrayAlmostEqual(np.array(objective.data_passes), 
+            np.array([1., 2., 2.2, 2.4, 2.6, 3.6, 3.8, 4., 5., 5.2]))
+
+    def test_LSVRG_store_gradients(self):
+        objective = LSVRGFunction(self.f_subsets, self.sampler)
+        
+        self.assertEqual(objective._list_stored_gradients, None)
+        objective.gradient(self.initial)
+        self.assertEqual(objective._list_stored_gradients, None)
+
+        objective = LSVRGFunction(
+            self.f_subsets, self.sampler, store_gradients=True)
+        self.assertEqual(objective._list_stored_gradients, None)
+        objective.gradient(self.initial)
+        self.assertNumpyArrayAlmostEqual(
+            objective._list_stored_gradients[0].array, self.f_subsets[0].gradient(self.initial).array)
+        self.assertNumpyArrayAlmostEqual(
+            objective._list_stored_gradients[1].array, self.f_subsets[1].gradient(self.initial).array)
+
+
+
+
+    @unittest.skipUnless(has_cvxpy, "CVXpy not installed") 
+    def test_LSVRG_toy_example_store_gradients(self):
+        sampler = Sampler.sequential(3)
+        initial = VectorData(np.zeros(15))
+        np.random.seed(4)
+        b = VectorData(np.random.normal(0, 3, 15))
+        functions = []
+        for i in range(3):
+            diagonal = np.zeros(15)
+            diagonal[5*i:5*(i+1)] = 1
+            A = MatrixOperator(np.diag(diagonal))
+            functions.append(LeastSquares(A, A.direct(b)))
+        Aop=MatrixOperator(np.diag(np.ones(15)))
+
+        u_cvxpy = cvxpy.Variable(b.shape[0])
+        objective = cvxpy.Minimize( 0.5*cvxpy.sum_squares(Aop.A @ u_cvxpy - Aop.direct(b).array))
+        p = cvxpy.Problem(objective)
+        p.solve(verbose=True, solver=cvxpy.SCS, eps=1e-4) 
+        
+        
+        stochastic_objective = LSVRGFunction(functions, sampler, store_gradients=True)
+
+        alg_stochastic = GD(initial=initial,
+                            objective_function=stochastic_objective, update_objective_interval=1000,
+                            step_size=1/stochastic_objective.L)
+
+
+
+        alg_stochastic.run(100, verbose=0)
+        np.testing.assert_allclose(p.value ,stochastic_objective(alg_stochastic.x) , atol=1e-1)
+        self.assertNumpyArrayAlmostEqual(
+            alg_stochastic.x.as_array(), u_cvxpy.value, 3)
+        self.assertNumpyArrayAlmostEqual(
             alg_stochastic.x.as_array(), b.as_array(), 3)