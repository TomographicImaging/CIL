* 24.x.x
  - New Features:
    - Added SVRG and LSVRG stochastic functions (#1625)
    - Added SAG and SAGA stochastic functions (#1624)
    - Allow `SumFunction` with 1 item (#1857)
    - Added  PD3O algorithm (#1834)
    - Added Barzilai-Borwein step size rule to work with GD, ISTA, FISTA (#1859)
    - Added callback `optimisation.utilities.callbacks.EarlyStoppingObjectiveValue` which stops iterations if an algorithm objective changes less than a provided threshold (#1892)
    - Added callback `optimisation.utilities.callbacks.CGLSEarlyStopping` which replicates the automatic behaviour of CGLS in CIL versions <=24. (#1892)
    - Added `labels` module with `ImageDimension`, `AcquisitionDimension`, `AcquisitionType`, `AngleUnit`, `FillType` (#1692)
  - Enhancements:
    - Use ravel instead of flat in KullbackLeibler numba backend (#1874)
    - Upgrade Python wrapper (#1873, #1875)
    - Updated the documentation for the algorithm base class (#1809)
    - Add checks on out argument passed to processors to ensure correct dtype and size (#1805)
    - Internal refactor: Replaced string-based label checks with enum-based checks for improved type safety and consistency (#1692)
    - Internal refactor: Separate framework into multiple files (#1692)
    - Allow the SIRT algorithm to take `initial=None` (#1906)
<<<<<<< HEAD
    - Removed multiple exits from numba implementation of KullbackLeibler divergence (#1901)
=======
    - Add checks on equality method of `AcquisitionData` and `ImageData` for equality of data type and geometry (#1919)
    - Add check on equality method of `AcquisitionGeometry` for equality of dimension labels (#1919)    
>>>>>>> b10d15d6
  - Testing:
    - New unit tests for operators and functions to check for in place errors and the behaviour of `out` (#1805)
    - Updates in SPDHG vs PDHG unit test to reduce test time and adjustments to parameters (#1898)
    - Drop Jenkins in favour of GHA for conda builds (#1914)
    - New unit tests for `DataContainer`, `AcquisitionData` and `ImageData` to check equality method (`__eq__`) behaves as expected (#1919)
  - Bug fixes:
    - `ImageData` removes dimensions of size 1 from the input array. This fixes an issue where single slice reconstructions from 3D data would fail due to shape mismatches (#1885)
    - Make Binner accept accelerated=False (#1887)
    - Added checks on memory allocations within `FiniteDifferenceLibrary.cpp` and verified the status of the return in `GradientOperator` (#1929)
    - Build release version of `cilacc.dll` for Windows. Previously was defaulting to the debug build (#1928)
  - Changes that break backwards compatibility:
    - CGLS will no longer automatically stop iterations once a default tolerance is reached. The option to pass `tolerance` will be deprecated to be replaced by `optimisation.utilities.callbacks` (#1892)

* 24.1.0
  - New Features:
    - Added method to plot filter in `GenericFilteredBackProjection` (#1667)
    - Added wavelet operator, wrapping PyWavelets operator as a CIL operator (#1615)
    - Added PaganinProcessor processor, to perform phase retrieval from phase contrast images (#1737)
    - Added L1Sparsity function, allowing calculations of `|Ax-b|_1` and its proximal, in the case of orthogonal operators, `A` (#1618)
    - Options in algorithms GD, ISTA and FISTA to pass a `cil.optimisation.utilities.StepSizeRule` or a `cil.optimisation.utilities.Preconditioner`(#1768)
    - an implementation of the Armijo Rule as a child class of  `cil.optimisation.utilities.StepSizeRule` (#1768)
    - Sensitivity preconditioners added as child classes of `cil.optimisation.utilities.Preconditioner`(#1768)
  - Enhancements:
    - Added `geometry` property to `BlockDataContainer`. Adds `__eq__` to `BlockGeometry` (#1799)
    - Raises error in `BlockDataContainer.pnorm` if the shape of the containers is not the same (#1799)
    - Operators and functions now also return when out is specified (#1742)
    - The CIL function class now has a `__neg__` function, so you can write `-YourFunction(x)` rather than `-1*YourFunction(x)` (#1808)
    - Added documentation for the Partitioner to `framework.rst` (#1828)
    - Added CIL vs SIRF tests comparing preconditioned ISTA in CIL and MLEM in SIRF (#1823)
    - Update to CCPi-Regularisation toolkit v24.0.1 (#1868)
  - Bug fixes:
    - gradient descent `update_objective` called twice on the initial point.(#1789)
    - ProjectionMap operator bug fix in adjoint and added documentation (#1743)
    - BlockOperator that would return a BlockDataContainer of shape (1,1) now returns the appropriate DataContainer. BlockDataContainer direct and adjoint methods accept DataContainer as parameter (#1802).
    - BlurringOperator: remove check for geometry class (old SIRF integration bug) (#1807)
    - The `ZeroFunction` and `ConstantFunction` now have a Lipschitz constant of 1. (#1768)
  - Changes that break backwards compatibility:
    - Merged the files `BlockGeometry.py` and `BlockDataContainer.py` in `framework` to one file `block.py`. Please use `from cil.framework import BlockGeometry, BlockDataContainer` as before (#1799)
    - Bug fix in `FGP_TV` function to set the default behaviour not to enforce non-negativity (#1826).

* 24.0.0
  - Update to new CCPi-Regularisation toolkit v24.0.0. This is a backward incompatible release of the toolkit.
  - CIL plugin support for TIGRE version v2.6
  - CIL plugin support for ASTRA-TOOLBOX version v2.1
  - Dropped support for python 3.8 and 3.9
  - Added support for python 3.11 and 3.12
  - Dropped support for numpy 1.21 and 1.22
  - Added support for numpy 1.25 and 1.26
  - Set CMake Policy CMP0148 to OLD to avoid warnings in CMake 3.27
  - AcquisitionGeometry prints the first and last 10 angles, or all if there are 30 or less, rather than the first 20
  - Added a weight argument to the L1Norm function
  - Allow reduction methods on the DataContainer class to accept axis argument as string which matches values in dimension_labels
  - Added the functions `set_norms` and `get_norms` to the `BlockOperator` class
  - Internal variable name change in BlockOperator to aid understanding
  - Fixed formatting errors in the L2NormSquared and LeastSquares documentation
  - Bug fix for BlockDataContainer as iterator
  - Dropped support for IPP versions older than 2021.10 due to header changes
  - Fix build include directories
  - Proximal of MixedL21Norm with numpy backend now accepts numpy ndarray, DataContainer and float as tau parameter
  - ZeroOperator no longer relies on the default of allocate
  - Bug fix in SIRF TotalVariation unit tests with warm_start
  - Allow show2D to be used with 3D `DataContainer` instances
  - Added the a `Sampler` class as a CIL optimisation utility
  - Update documentation for symmetrised gradient
  - Added documentation for CompositionOperator and SumOperator
  - Updated FISTA and ISTA algorithms to allow input functions to be None
  - Bug fix in the adjoint of the Diagonal Operator for complex values
  - Update conda build action to v2 for 2.5x quicker builds
  - Add docker image, test & push to [`ghcr.io/tomographicimaging/cil`](https://github.com/TomographicImaging/CIL/pkgs/container/cil)
  - Quality metrics have added mask option
  - Bug fix for norm of CompositionOperator
  - Functions updated to use sapyb
  - Fix KullbackLeibler numba gradient ignoring mask
  - show1D slice_list parameter can now be of type tuple
  - Deprecated `Algorithm`'s `max_iteration`, `log_file`, `**kwargs`, `max_iteration_stop_criterion`, `objective_to_string`, `verbose_output`, `verbose_header`, `run(print_interval)`
  - Added `optimisation.utilities.callbacks`
    - Added `Callback` (abstract base class), `ProgressCallback`, `TextProgressCallback`, `LogfileCallback`
    - Deprecated `Algorithm.run(callback: Callable)`
    - Added `Algorithm.run(callbacks: list[Callback])`
  - Allow `CentreOfRotationCorrector.xcorrelation` to accept a list of two values in `projection_index` to use for the correlation
  - Bug fix in `CentreOfRotationCorrector.xcorrelation` finding correlation angles for limited angle data
  - New unit tests have been implemented for operators and functions to check for in place errors and the behaviour of `out`.
  - Bug fix for missing factor of 1/2 in SIRT update objective and catch in place errors in the SIRT constraint
  - Bug fix to allow safe in place calculation for the soft shrinkage algorithm
  - Allow Masker to take integer arrays in addition to boolean
  - Add remote data class to example data to enable download of relevant datasets from remote repositories
  - Improved import error/warning messages
  - New adjoint operator
  - Bug fix for complex matrix adjoint
  - Removed the following code which was deprecated since v22.0.0:
    - `info` parameter in `cil.optimisation.functions.TotalVariation`
    - `sinogram_geometry` and `volume_geometry` parameters in `cil.plugins.astra.processors.FBP` and in `cil.plugins.tigre.processors.FBP`
    - `aquisition_geometry` (misspelled) parameter in `cil.plugins.tigre.processors.ProjectionOperator`
    - `FBP` kwarg (and thus all kwargs) in `cil.processors.CentreOfRotationCorrector` and `cil.processors.CofR_image_sharpness`
    - `TXRMDataReader`
  - Added the ApproximateGradientSumFunction and SGFunction to allow for stochastic gradient algorithms to be created using functions with an approximate gradient and deterministic algorithms

* 23.1.0
  - Fix bug in IndicatorBox proximal_conjugate
  - Allow CCPi Regulariser functions for non CIL object
  - Add norm for CompositionOperator
  - Refactor SIRT algorithm to make it more computationally and memory efficient
  - Optimisation in L2NormSquared
  - Added support for partitioner, when partitions have size 1
  - Fix for show_geometry bug for 2D data
  - FBP split processing bug fix - now respects panel origin set in geometry
  - Binner/Padder/Slicer bug fix - now respects panel origin set in geometry
  - Added warmstart capability to proximal evaluation of the CIL TotalVariation function.
  - Bug fix in the LinearOperator norm with an additional flag for the algorithm linearOperator.PowerMethod
  - Tidied up documentation in the framework folder

* 23.0.1
  - Fix bug with NikonReader requiring ROI to be set in constructor.

* 23.0.0
  - Partitioner is now able to create batches even if angle is not the outer dimension
  - Renamed `max_iteration_stop_cryterion` method in the Algorithm class to `max_iteration_stop_criterion`
  - Removed (previously deprecated) `very_verbose` parameter in `Algorithm`'s run method.
  - Removed (previously deprecated) `axpby` method in DataContainer.
  - Deprecate use of integer compression in NEXUSDataWriter.
  - Improved and tidied up documentation for all readers and writers, including hiding special members.
  - Use arguments instead of kwargs in all readers and writers with multiple kwargs, making documentation easier.
  - Update Apache2 License Headers.

* 22.2.0
  - BlockGeometry is iterable
  - Added `partition` to `AcquisitionData` to partition the data with 3 methods: `sequential`, `staggered` and `random_permutation`
  - TIGRE and ASTRA `ProjectionOperator` now support `BlockGeometry` as `acquisition_geometry` parameter, returning a `BlockOperator`
  - Added pre-set filters for `recon.FBP` and `recon.FDK`. Filters now include ram-lak, hamming, hann, cosine, shepp-logan.
  - Added RAWFileWriter to export data containers to raw files
  - Extended IndicatorBox to behave as IndicatorBoxPixelwise by passing masks in lower and upper bounds
  - Implemented IndicatorBox in numba and numpy
  - Dropped support for Python 3.6 and NumPy 1.15
  - Jenkins PR tests on Python 3.8 and NumPy 1.20
  - added yml file to create test environment
  - LeastSquares fixed docstring and unified gradient code when out is passed or not.
  - Add compression to 8bit and 16bit to TIFFWriter
  - Added convenience centre of rotation methods to `AcquisitionGeometry` class.
    - `get_centre_of_rotation()` calculates the centre of rotation of the system
    - `set_centre_of_rotation()` sets the system centre of rotation with an offset and angle
    - `set_centre_of_rotation_by_slice()` sets the system centre of rotation with offsets from two slices
  - Binner processor reworked:
    - Significant speed increase available via the C++ backend
    - Returned geometry is correctly offset where binning/cropping moves the origin
  - Slicer refactoring
    - Returned geometry is correctly offset where slicing/cropping moves the origin
  - Padder refactoring
    - Returned geometry is correctly offset where padding moves the origin
  - Github Actions:
    - update test python and numpy versions to 3.9 and 1.22
    - Update conda build action to v1.4.4
    - Fixes actions to run on ubuntu-20.04
    - Update version of upload_artifact github action to version 3.1.1
    - Update version of download_artifact github action to version 3.0.1
    - Update version of checkout github action to version 3.1.0
    - Update build-sphinx action to version 0.1.3
  - `io.utilities.HDF5_utilities` Added utility functions to browse hdf5 files and read datasets into numpy array
  - Implemented the analytical norm for GradientOperator
  - Added `ImageData.apply_circular_mask` method to mask out detector edge artefacts on reconstructed volumes
  - ROI selection, aspect ratio toggle and Play widget added to islicer
  - Add show1D display utility

* 22.1.0
  - use assert_allclose in test_DataContainer
  - added multiple colormaps to show2D
  - Fix segfault in GradientOperator due to parameter overflows on windows systems
  - Fix angle display precision and matplotlib warning for sinograms with show2D

* 22.0.0
  - Strongly convex functionality in TotalVariation and FGP_TV Functions
  - Refactored KullbackLeibler function class. Fix bug on gradient method for SIRF objects
  - Numba added as a CIL requirement
  - Simplify initialisation of `CentreOfRotation.ImageSharpness` with new parameter `backend`
  - Added ISTA algorithm. Improve inheritance of proximal gradient algorithms
  - Updated interface to `plugins.tigre`/`plugins.astra` `FBP` and `ProjectionOperator` classes
  - Update NikonDataReader to parse and set up geometry with: `ObjectTilt` `CentreOfRotationTop` and `CentreOfRotationBottom`
  - Cleaned up unit test structure and output
  - Removal of deprecated code:
    - AcquisitionGeometry `__init__` no longer returns a configured geometry, use factory `create` methods instead
    - `subset` method removed, use `get_slice` or `reorder` methods
    - NikonDataReader `normalize` kwarg removed, use `normalise`
    - Algorithms initialisation `x_init` kwarg removed, use `initial`
    - Removed deprecated numpy calls
  - DataProcessors use weak-reference to input data
  - Merged CIL-ASTRA code in to CIL repository simplifying test, build and install procedures
    - Modules not moved should be considered deprecated
    - CIL remains licensed as APACHE-2.0
    - Minor bug fixes to the CPU 2D Parallel-beam FBP
  - Add ndim property for DataContainer class
  - Fixes show_geometry compatibility issue with matplotlib 3.5
  - Added ZEISSDataReader with cone/parallel beam, slicing, TXM Functionality
  - Raise exception if filename or data haven't been set in NexusDataWriter
  - Fixes error when update_objective_interval is set to 0 in an algorithm run
  - Deprecated:
    - TXRMDataReader is deprecated in favour of ZEISSDataReader
  - GitHub Actions:
    - Update to version 0.1.1 of lauramurgatroyd/build-sphinx-action for building the documentation - ensures docs are always built from cil master

* 21.4.1
  - Removed prints from unittests and cleanup of unittest code.
  - CMake:
    - install script re-allows selection of non default install directory ([#1246](https://github.com/TomographicImaging/CIL/issues/1246))
  - TIFF writer uses logging
  - Added unittests for TIFF functionality

* 21.4.0
  - PEP 440 compliant version
  - CMake fix due to use of pip install.
  - Recon.FBP allows 'astra' backend
  - Fixed PowerMethod for square/non-square, complex/float matrices with stopping criterion.
  - CofR image_sharpness improved for large datasets
  - Geometry alignment fix for 2D datasets
  - CGLS update for sapyb to enable complex data, bugfix in use of initial
  - added sapyb and deprecated axpby. All algorithm updated to use sapyb.
  - Allow use of square brackets in file paths to TIFF and Nikon datasets

* 21.3.1
  - Added matplotlib version dependency to conda recipe
  - Fixed TIGRE wrappers for geometry with a virtual detector
  - Fixed TIGRE wrappers for cone-beam geometry with tilted rotation axis

* 21.3.0
  - Accelerated PDHG which handles strong convexity of functions
  - TotalVariation Function handles SIRF ImageData
  - Simulated datasets and volume added to DataExamples
  - TIGRE wrappers for parallel-beam geometry added
  - NEXUSWriter and NEXUSReader offer (8bit and 16bit) compression of data
  - show2D show_geom now return an object that can be saved with a `save` method
  - GradientOperator can be now used with SIRF DataContainers, both PET and MR
  - Add anisotropy in TotalVariation function
  - CCPi Regularisation plugin is refactored, only FGP_TV, FGP_dTV, TGV and TNV are exposed. Docstrings and functionality unit tests are added. Tests of the functions are meant to be in the CCPi-Regularisation toolkit itself.
  - Add dtype for ImageGeometry, AcquisitionGeometry, VectorGeometry, BlockGeometry
  - Fix GradientOperator to handle pseudo 2D CIL geometries
  - Created recon module with FBP and FDK using fast filtering library and TIGRE backprojectors
  - Added Intel IPP based library for filtering step of FBP
  - PDHG memory optimisation
  - ScaledFunction memory Optimisation
  - The github actions are merged into one action with multiple jobs
  - The conda build job uploads an artifact of the build tar.bz file which is later used by the documentation build job - which installs the package into a miniconda environment.
  - Documentation pages for recon, astra and cil-plugins are published.

* 21.2.0
  - add version string from git describe
  - add CCPi-Regularisation toolkit in unittests
  - show_geometry implemented to display AcquisitionGeometry objects, can be imported from utilities.display
  - CentreOfRotationCorrector.image_sharpness implemented which finds the rotation axis offset by maximising sharpness of a single slice reconstruction
  - Renamed CentreOfRotationCorrector.xcorr to CentreOfRotationCorrector.xcorrelation
  - Implemented Padder processor

* 21.1.0
  - Added TomoPhantom plugin to create 2D/3D + channel ImageData phantoms based on the TomoPhantom model library
  - Fixed bug in Zeiss reader geometry direction of rotation

* 21.0.0
  - Show2D now takes 4D datasets and slice information as input
  - TIGRE reconstruction package wrapped for cone-beam tomography
  - Datacontainers have get_slice method which returns a dataset with a single slice of the data
  - Datacontainers have reorder method which reorders the data in memory as requested, or for use with 'astra' or 'tigre'
  - Subset method has been deprecated
  - AcquisitionData and ImageData enforce requirement for a geometry on creation
  - New processors AbsorptionTransmissionConverter and TransmissionAbsorptionConverter to convert between Absorption and Transmission
  - Implemented Binner and Slicer processors
  - Implemented MaskGenerator and Masker processors

* 20.11.2
  - fixed windows build
  - NikonDataReader converts Nikon geometry to CIL geometry from xtekct file including detector and centre-or-rotation offsets
  - NexusdataReader supports files written with old versions of NexusDataWriter

* 20.11
  - python module renamed to cil
  - renamed Identity->IdentityOperator, Gradient->GradientOperator, SymmetrisedGradient->SymmetrisedGradientOperator

* 20.09.1
  - FiniteDifferenceOperator takes into consideration voxel size
  - Added CentreOfRotationCorrector
  - Removed CenterOfRotationFinder
  - moved TestData to utilities and renamed as dataexample
  - verbosity of Algorithms is independent of the update_objective_interval
  - added unittests
  - renamed
    - GradientDescent to GD
    - SparseFiniteDiff to SparseFiniteDifferenceOperator
    - LinearOperatorMatrix to MatrixOperator
  - bugfix update_objective of SPDHG

* 20.09
  - added SPDHG algorithm
  - added TotalVariation function
  - Redesign of the AcquisitionGeometry class allowing more general acquisition trajectories than currently possible.
  - Added ZEISS reader

* 20.04
  - Significant upgrades to the operator and function classes to allow more flexible definition of optimisation problems
  - Added multithreaded C library for calculation of finite difference and some data processing
  - Added Gradient operator using C library and numpy backends

* 19.10
  - Improved usability with reader/writers and plotting utilities
  - Substantially improved test coverage

* 19.07
  - Introduction of BlockFramework
  - major revision and restructuring of the whole code
  - rewritten io package

* 19.02
  - introduction of Algorithm class
  - unit test expanded and moved to test directory
  - unified build system on Jenkins based on CCPi-VirtualMachine repo
  - switched to calendar versioning YY.0M.

* 0.10.0

* 0.9.4
  - Initial release<|MERGE_RESOLUTION|>--- conflicted
+++ resolved
@@ -16,12 +16,9 @@
     - Internal refactor: Replaced string-based label checks with enum-based checks for improved type safety and consistency (#1692)
     - Internal refactor: Separate framework into multiple files (#1692)
     - Allow the SIRT algorithm to take `initial=None` (#1906)
-<<<<<<< HEAD
+    - Add checks on equality method of `AcquisitionData` and `ImageData` for equality of data type and geometry (#1919)
+    - Add check on equality method of `AcquisitionGeometry` for equality of dimension labels (#1919)
     - Removed multiple exits from numba implementation of KullbackLeibler divergence (#1901)
-=======
-    - Add checks on equality method of `AcquisitionData` and `ImageData` for equality of data type and geometry (#1919)
-    - Add check on equality method of `AcquisitionGeometry` for equality of dimension labels (#1919)    
->>>>>>> b10d15d6
   - Testing:
     - New unit tests for operators and functions to check for in place errors and the behaviour of `out` (#1805)
     - Updates in SPDHG vs PDHG unit test to reduce test time and adjustments to parameters (#1898)
