--- conflicted
+++ resolved
@@ -25,9 +25,5 @@
 from .smoothMixedL21Norm import smoothMixedL21Norm
 from .IndicatorBox import IndicatorBox
 from .KullbackLeibler import KullbackLeibler
-<<<<<<< HEAD
 from .LeastSquares import LeastSquares
-=======
-from .Norm2Sq import Norm2Sq
-from .Rosenbrock import Rosenbrock
->>>>>>> 3d3a0958
+from .Rosenbrock import Rosenbrock