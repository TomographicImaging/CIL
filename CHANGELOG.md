* 22.0.0
<<<<<<< HEAD
  - Added ISTA algorithm. Improve inheritance of proximal gradient algoritms.
=======
  - Updated interface to `plugins.tigre`/`plugins.astra` `FBP` and `ProjectionOperator` classes
  - Update NikonDataReader to parse and set up geometry with: `ObjectTilt` `CentreOfRotationTop` and `CentreOfRotationBottom`
  - Cleaned up unit test structure and output
>>>>>>> 1fdbe2f4
  - Removal of deprecated code
    - AcquisitionGeometry `__init__` no longer returns a configured geometry, use factory `create` methods instead
    - `subset` method removed, use `get_slice` or `reorder` methods
    - NikonDataReader `normalize` kwarg removed, use `normalise`
    - Algorithms initialisation `x_init` kwarg removed, use `initial`
    - Removed deprecated numpy calls
  - DataProcessors use weak-reference to input data
  - Merged CIL-ASTRA code in to CIL repository simplifying test, build and install procedures
    - Modules not moved should be considered deprecated
    - CIL remains licensed as APACHE-2.0
    - Minor bug fixes to the CPU 2D Parallel-beam FBP
  - Add ndim property for DataContainer class.
  - Fixes show_geometry compatibility issue with matplotlib 3.5
  - Added ZEISSDataReader with cone/parallel beam, slicing, TXM Functionality.
  - Fixes error when update_objective_interval is set to 0 in an algorithm run.
  - Deprecated:
    - TXRMDataReader is deprecated in favour of ZEISSDataReader 
  - GitHub Actions:
    - Update to version 0.1.1 of lauramurgatroyd/build-sphinx-action for building the documentation - ensures docs are always built from cil master.

* 21.4.1
 - Removed prints from unittests and cleanup of unittest code.
 - CMake: 
   - install script re-allows selection of non default install directory ([#1246](https://github.com/TomographicImaging/CIL/issues/1246))
 - TIFF writer uses logging
 - Added unittests for TIFF functionality

* 21.4.0
  - PEP 440 compliant version
  - CMake fix due to use of pip install. 
  - Recon.FBP allows 'astra' backend 
  - Fixed PowerMethod for square/non-square, complex/float matrices with stopping criterion.
  - CofR image_sharpness improved for large datasets
  - Geometry alignmentment fix for 2D datasets
  - CGLS update for sapyb to enable complex data, bugfix in use of initial 
  - added sapyb and deprecated axpby. All algorithm updated to use sapyb.
  - Allow use of square brackets in file paths to TIFF and Nikon datasets

* 21.3.1
  - Added matplotlib version dependency to conda recipe
  - Fixed TIGRE wrappers for geometry with a virtual detector
  - Fixed TIGRE wrappers for cone-beam geometry with tilted rotation axis

* 21.3.0
  - Accelerated PDHG which handles strong convexity of functions
  - TotalVariation Function handles SIRF ImageData
  - Simulated datasets and volume added to DataExamples
  - TIGRE wrappers for parallel-beam geometry added
  - NEXUSWriter and NEXUSReader offer (8bit and 16bit) compression of data
  - show2D show_geom now return an object that can be saved with a `save` method
  - GradientOperator can be now used with SIRF DataContainers, both PET and MR
  - Add anisotropy in TotalVariation function
  - CCPi Regularisation plugin is refactored, only FGP_TV, FGP_dTV, TGV and TNV are exposed. Docstrings and functionality unit tests are added. Tests of the functions are meant to be in the CCPi-Regularisation toolkit itself.
  - Add dtype for ImageGeometry, AcquisitionGeometry, VectorGeometry, BlockGeometry
  - Fix GradientOperator to handle pseudo 2D CIL geometries
  - Created recon module with FBP and FDK using fast filtering library and TIGRE backprojectors
  - Added Intel IPP based library for filtering step of FBP
  - PDHG memory optimisation
  - ScaledFunction memory Optimisation
  - The github actions are merged into one action with multiple jobs
  - The conda build job uploads an artifact of the build tar.bz file which is later used by the documentation build job - which installs the package into a miniconda environment.
  - Documentation pages for recon, astra and cil-plugins are published.

* 21.2.0
  - add version string from git describe
  - add CCPi-Regularisation toolkit in unittests
  - show_geometry implemented to display AcquisitionGeometry objects, can be imported from utilities.display
  - CentreOfRotationCorrector.image_sharpness implemented which finds the rotation axis offset by maximising sharpness of a single slice reconstruction
  - Renamed CentreOfRotationCorrector.xcorr to CentreOfRotationCorrector.xcorrelation
  - Implemented Padder processor

* 21.1.0
  - Added TomoPhantom plugin to create 2D/3D + channel ImageData phantoms based on the TomoPhantom model library
  - Fixed bug in Zeiss reader geometry direction of rotation
  
* 21.0.0
  - Show2D now takes 4D datasets and slice infomation as input
  - TIGRE reconstruction package wrapped for cone-beam tomography
  - Datacontainers have get_slice method which returns a dataset with a single slice of the data
  - Datacontainers have reorder method which reorders the data in memory as requested, or for use with 'astra' or 'tigre'
  - Subset method has been deprecated
  - AcquisitionData and ImageData enforce requirement for a geometry on creation
  - New processors AbsorptionTransmissionConverter and TransmissionAbsorptionConverter to convert between Absorption and Transmission
  - Implemented Binner and Slicer processors
  - Implemented MaskGenerator and Masker processors

* 20.11.2
  - fixed windows build
  - NikonDataReader converts Nikon geometry to CIL geometry from xtekct file including detector and centre-or-rotation offsets
  - NexusdataReader supports files written with old versions of NexusDataWriter

* 20.11
  - python module renamed to cil
  - renamed Identity->IdentityOperator, Gradient->GradientOperator, SymmetrisedGradient->SymmetrisedGradientOperator

* 20.09.1
  - FiniteDifferenceOperator takes into consideration voxel size
  - Added CentreOfRotationCorrector
  - Removed CenterOfRotationFinder
  - moved TestData to utilities and renamed as dataexample
  - verbosity of Algorithms is independent of the update_objective_interval
  - added unittests
  - renamed
    - GradientDescent to GD
    - SparseFiniteDiff to SparseFiniteDifferenceOperator
    - LinearOperatorMatrix to MatrixOperator
  - bugfix update_objective of SPDHG 

* 20.09
  - added SPDHG algorithm
  - added TotalVariation function
  - Redesign of the AcquisitionGeometry class allowing more general acquisition trajectories than currently possible.
  - Added ZEISS reader

* 20.04
  - Significant upgrades to the operator and function classes to allow more flexible definition of optimisation problems
  - Added multithreaded C library for calculation of finite difference and some data processing
  - Added Gradient operator using C library and numpy backends

* 19.10
  - Improved usability with reader/writers and plotting utilities
  - Substantially improved test coverage

* 19.07
  - Introduction of BlockFramework
  - major revision and restructuring of the whole code
  - rewritten io package

* 19.02
  - introduction of Algorithm class
  - unit test expanded and moved to test directory
  - unified build system on Jenkins based on CCPi-VirtualMachine repo
 - switched to calendar versioning YY.0M.

* 0.10.0

* 0.9.4
  - Initial release<|MERGE_RESOLUTION|>--- conflicted
+++ resolved
@@ -1,11 +1,8 @@
 * 22.0.0
-<<<<<<< HEAD
   - Added ISTA algorithm. Improve inheritance of proximal gradient algoritms.
-=======
   - Updated interface to `plugins.tigre`/`plugins.astra` `FBP` and `ProjectionOperator` classes
   - Update NikonDataReader to parse and set up geometry with: `ObjectTilt` `CentreOfRotationTop` and `CentreOfRotationBottom`
   - Cleaned up unit test structure and output
->>>>>>> 1fdbe2f4
   - Removal of deprecated code
     - AcquisitionGeometry `__init__` no longer returns a configured geometry, use factory `create` methods instead
     - `subset` method removed, use `get_slice` or `reorder` methods
