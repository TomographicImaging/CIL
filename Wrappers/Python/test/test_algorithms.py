# -*- coding: utf-8 -*-
#  CCP in Tomographic Imaging (CCPi) Core Imaging Library (CIL).

#   Copyright 2017 UKRI-STFC
#   Copyright 2017 University of Manchester

#   Licensed under the Apache License, Version 2.0 (the "License");
#   you may not use this file except in compliance with the License.
#   You may obtain a copy of the License at

#   http://www.apache.org/licenses/LICENSE-2.0

#   Unless required by applicable law or agreed to in writing, software
#   distributed under the License is distributed on an "AS IS" BASIS,
#   WITHOUT WARRANTIES OR CONDITIONS OF ANY KIND, either express or implied.
#   See the License for the specific language governing permissions and
#   limitations under the License.
from __future__ import division

import unittest
import numpy
import numpy as np
from ccpi.framework import DataContainer
from ccpi.framework import ImageData
from ccpi.framework import AcquisitionData
from ccpi.framework import ImageGeometry
from ccpi.framework import AcquisitionGeometry
from ccpi.optimisation.operators import Identity
from ccpi.optimisation.functions import LeastSquares, ZeroFunction, \
   L2NormSquared, FunctionOperatorComposition
from ccpi.optimisation.algorithms import GD
from ccpi.optimisation.algorithms import CGLS
from ccpi.optimisation.algorithms import SIRT
from ccpi.optimisation.algorithms import FISTA
from ccpi.optimisation.algorithms import Algorithm

from ccpi.optimisation.algorithms import PDHG

from ccpi.optimisation.operators import Gradient, BlockOperator, FiniteDifferenceOperator
from ccpi.optimisation.functions import MixedL21Norm, BlockFunction, L1Norm, KullbackLeibler                     
from ccpi.utilities import dataexample
from ccpi.utilities import noise as applynoise
import os, sys, time


try:
    from ccpi.astra.operators import AstraProjectorSimple
    astra_not_available = False    
except ImportError as ie:
    # skip test
    astra_not_available = True

class TestAlgorithms(unittest.TestCase):
    def setUp(self):
        #wget.download('https://github.com/DiamondLightSource/Savu/raw/master/test_data/data/24737_fd.nxs')
        #self.filename = '24737_fd.nxs'
        # we use Identity as the operator and solve the simple least squares 
        # problem for a random-valued ImageData or AcquisitionData b?  
        # Then we know the minimiser is b itself
        
        # || I x -b ||^2
        
        # create an ImageGeometry
        ig = ImageGeometry(12,13,14)
        pass

    def tearDown(self):
        #os.remove(self.filename)
        pass
    
    def test_GD(self):
        print ("Test GD")
        ig = ImageGeometry(12,13,14)
        x_init = ig.allocate()
        # b = x_init.copy()
        # fill with random numbers
        # b.fill(numpy.random.random(x_init.shape))
        b = ig.allocate('random')
        identity = Identity(ig)
        
        norm2sq = LeastSquares(identity, b)
        rate = norm2sq.L / 3.
        
        alg = GD(x_init=x_init, 
                              objective_function=norm2sq, 
                              rate=rate, atol=1e-9, rtol=1e-6)
        alg.max_iteration = 1000
        alg.run()
        self.assertNumpyArrayAlmostEqual(alg.x.as_array(), b.as_array())
        alg = GD(x_init=x_init, 
                              objective_function=norm2sq, 
                              rate=rate, max_iteration=20,
                              update_objective_interval=2,
                              atol=1e-9, rtol=1e-6)
        alg.max_iteration = 20
        self.assertTrue(alg.max_iteration == 20)
        self.assertTrue(alg.update_objective_interval==2)
        alg.run(20, verbose=True)
        self.assertNumpyArrayAlmostEqual(alg.x.as_array(), b.as_array())
    def test_GDArmijo(self):
        print ("Test GD")
        ig = ImageGeometry(12,13,14)
        x_init = ig.allocate()
        # b = x_init.copy()
        # fill with random numbers
        # b.fill(numpy.random.random(x_init.shape))
        b = ig.allocate('random')
        identity = Identity(ig)
        
        norm2sq = LeastSquares(identity, b)
        rate = None
        
        alg = GD(x_init=x_init, 
                              objective_function=norm2sq, rate=rate)
        alg.max_iteration = 100
        alg.run()
        self.assertNumpyArrayAlmostEqual(alg.x.as_array(), b.as_array())
        alg = GD(x_init=x_init, 
                              objective_function=norm2sq, 
                              max_iteration=20,
                              update_objective_interval=2)
        #alg.max_iteration = 20
        self.assertTrue(alg.max_iteration == 20)
        self.assertTrue(alg.update_objective_interval==2)
        alg.run(20, verbose=True)
        self.assertNumpyArrayAlmostEqual(alg.x.as_array(), b.as_array())
    def test_GDArmijo2(self):
        from ccpi.optimisation.functions import Rosenbrock
        from ccpi.framework import VectorData, VectorGeometry

        f = Rosenbrock (alpha = 1., beta=100.)
        vg = VectorGeometry(2)
        x = vg.allocate('random_int', seed=2)
        # x = vg.allocate('random', seed=1) 
        x.fill(numpy.asarray([10.,-3.]))
        
        max_iter = 1000000
        update_interval = 100000

        alg = GD(x, f, max_iteration=max_iter, update_objective_interval=update_interval, alpha=1e6)
        
        alg.run()
        
        print (alg.get_output().as_array(), alg.step_size, alg.kmax, alg.k)

        numpy.testing.assert_array_almost_equal(alg.get_output().as_array(), [1,1], decimal = 1)
        numpy.testing.assert_array_almost_equal(alg.get_output().as_array(), [0.982744, 0.965725], decimal = 6)

    def test_CGLS(self):
        print ("Test CGLS")
        #ig = ImageGeometry(124,153,154)
        ig = ImageGeometry(10,2)
        numpy.random.seed(2)
        x_init = ig.allocate(0.)
        b = ig.allocate('random')
        # b = x_init.copy()
        # fill with random numbers
        # b.fill(numpy.random.random(x_init.shape))
        # b = ig.allocate()
        # bdata = numpy.reshape(numpy.asarray([i for i in range(20)]), (2,10))
        # b.fill(bdata)
        identity = Identity(ig)
        
        alg = CGLS(x_init=x_init, operator=identity, data=b)
        alg.max_iteration = 200
        alg.run(20, verbose=True)
        self.assertNumpyArrayAlmostEqual(alg.x.as_array(), b.as_array())

        alg = CGLS(x_init=x_init, operator=identity, data=b, max_iteration=200, update_objective_interval=2)
        self.assertTrue(alg.max_iteration == 200)
        self.assertTrue(alg.update_objective_interval==2)
        alg.run(20, verbose=True)
        self.assertNumpyArrayAlmostEqual(alg.x.as_array(), b.as_array())
    
        
    def test_FISTA(self):
        print ("Test FISTA")
        ig = ImageGeometry(127,139,149)
        x_init = ig.allocate()
        b = x_init.copy()
        # fill with random numbers
        b.fill(numpy.random.random(x_init.shape))
        x_init = ig.allocate(ImageGeometry.RANDOM)
        identity = Identity(ig)
        
	#### it seems FISTA does not work with Nowm2Sq
        # norm2sq = Norm2Sq(identity, b)
        # norm2sq.L = 2 * norm2sq.c * identity.norm()**2
        norm2sq = FunctionOperatorComposition(L2NormSquared(b=b), identity)
        opt = {'tol': 1e-4, 'memopt':False}
        print ("initial objective", norm2sq(x_init))
        alg = FISTA(x_init=x_init, f=norm2sq, g=ZeroFunction())
        alg.max_iteration = 2
        alg.run(20, verbose=True)
        self.assertNumpyArrayAlmostEqual(alg.x.as_array(), b.as_array())

        alg = FISTA(x_init=x_init, f=norm2sq, g=ZeroFunction(), max_iteration=2, update_objective_interval=2)
        
        self.assertTrue(alg.max_iteration == 2)
        self.assertTrue(alg.update_objective_interval==2)

        alg.run(20, verbose=True)
        self.assertNumpyArrayAlmostEqual(alg.x.as_array(), b.as_array())

               
    def test_FISTA_Norm2Sq(self):
        print ("Test FISTA Norm2Sq")
        ig = ImageGeometry(127,139,149)
        b = ig.allocate(ImageGeometry.RANDOM)
        # fill with random numbers
        x_init = ig.allocate(ImageGeometry.RANDOM)
        identity = Identity(ig)
        
	    #### it seems FISTA does not work with Nowm2Sq
        norm2sq = LeastSquares(identity, b)
        #norm2sq.L = 2 * norm2sq.c * identity.norm()**2
        #norm2sq = FunctionOperatorComposition(L2NormSquared(b=b), identity)
        opt = {'tol': 1e-4, 'memopt':False}
        print ("initial objective", norm2sq(x_init))
        alg = FISTA(x_init=x_init, f=norm2sq, g=ZeroFunction())
        alg.max_iteration = 2
        alg.run(20, verbose=True)
        self.assertNumpyArrayAlmostEqual(alg.x.as_array(), b.as_array())

        alg = FISTA(x_init=x_init, f=norm2sq, g=ZeroFunction(), max_iteration=2, update_objective_interval=3)
        self.assertTrue(alg.max_iteration == 2)
        self.assertTrue(alg.update_objective_interval== 3)

        alg.run(20, verbose=True)
        self.assertNumpyArrayAlmostEqual(alg.x.as_array(), b.as_array())

    def test_FISTA_catch_Lipschitz(self):
        print ("Test FISTA catch Lipschitz")
        ig = ImageGeometry(127,139,149)
        x_init = ImageData(geometry=ig)
        x_init = ig.allocate()
        b = x_init.copy()
        # fill with random numbers  
        b.fill(numpy.random.random(x_init.shape))
        x_init = ig.allocate(ImageGeometry.RANDOM)
        identity = Identity(ig)
        
	    #### it seems FISTA does not work with Nowm2Sq
        norm2sq = LeastSquares(identity, b)
        print ('Lipschitz', norm2sq.L)
        # norm2sq.L = None
        #norm2sq.L = 2 * norm2sq.c * identity.norm()**2
        #norm2sq = FunctionOperatorComposition(L2NormSquared(b=b), identity)
        opt = {'tol': 1e-4, 'memopt':False}
        print ("initial objective", norm2sq(x_init))
        try:
            alg = FISTA(x_init=x_init, f=L1Norm(), g=ZeroFunction())
            self.assertTrue(False)
        except ValueError as ve:
            print (ve)
            self.assertTrue(True)
    def test_PDHG_Denoising(self):
        print ("PDHG Denoising with 3 noises")
        # adapted from demo PDHG_TV_Color_Denoising.py in CIL-Demos repository
        
        data = dataexample.PEPPERS.get(size=(256,256))
        ig = data.geometry
        ag = ig

        which_noise = 0
        # Create noisy data. 
        noises = ['gaussian', 'poisson', 's&p']
        dnoise = noises[which_noise]
        
        def setup(data, dnoise):
            if dnoise == 's&p':
                n1 = applynoise.saltnpepper(data, salt_vs_pepper = 0.9, amount=0.2, seed=10)
            elif dnoise == 'poisson':
                scale = 5
                n1 = applynoise.poisson( data.as_array()/scale, seed = 10)*scale
            elif dnoise == 'gaussian':
                n1 = applynoise.gaussian(data.as_array(), seed = 10)
            else:
                raise ValueError('Unsupported Noise ', noise)
            noisy_data = ig.allocate()
            noisy_data.fill(n1)
        
            # Regularisation Parameter depending on the noise distribution
            if dnoise == 's&p':
                alpha = 0.8
            elif dnoise == 'poisson':
                alpha = 1
            elif dnoise == 'gaussian':
                alpha = .3
                # fidelity
            if dnoise == 's&p':
                g = L1Norm(b=noisy_data)
            elif dnoise == 'poisson':
                g = KullbackLeibler(b=noisy_data)
            elif dnoise == 'gaussian':
                g = 0.5 * L2NormSquared(b=noisy_data)
            return noisy_data, alpha, g

        noisy_data, alpha, g = setup(data, dnoise)
        operator = Gradient(ig, correlation=Gradient.CORRELATION_SPACE)

        f1 =  alpha * MixedL21Norm()

        
                    
        # Compute operator Norm
        normK = operator.norm()

        # Primal & dual stepsizes
        sigma = 1
        tau = 1/(sigma*normK**2)

        # Setup and run the PDHG algorithm
        pdhg1 = PDHG(f=f1,g=g,operator=operator, tau=tau, sigma=sigma)
        pdhg1.max_iteration = 2000
        pdhg1.update_objective_interval = 200
        pdhg1.run(1000, very_verbose=True)

        rmse = (pdhg1.get_output() - data).norm() / data.as_array().size
        print ("RMSE", rmse)
        self.assertLess(rmse, 2e-4)

        which_noise = 1
        noise = noises[which_noise]
        noisy_data, alpha, g = setup(data, noise)
        operator = Gradient(ig, correlation=Gradient.CORRELATION_SPACE)

        f1 =  alpha * MixedL21Norm()

        
                    
        # Compute operator Norm
        normK = operator.norm()

        # Primal & dual stepsizes
        sigma = 1
        tau = 1/(sigma*normK**2)

        # Setup and run the PDHG algorithm
        pdhg1 = PDHG(f=f1,g=g,operator=operator, tau=tau, sigma=sigma, 
                     max_iteration=2000, update_objective_interval=200)
        
        pdhg1.run(1000)

        rmse = (pdhg1.get_output() - data).norm() / data.as_array().size
        print ("RMSE", rmse)
        self.assertLess(rmse, 2e-4)
        
        
        which_noise = 2
        noise = noises[which_noise]
        noisy_data, alpha, g = setup(data, noise)
        operator = Gradient(ig, correlation=Gradient.CORRELATION_SPACE)

        f1 =  alpha * MixedL21Norm()
   
        # Compute operator Norm
        normK = operator.norm()

        # Primal & dual stepsizes
        sigma = 1
        tau = 1/(sigma*normK**2)

        # Setup and run the PDHG algorithm
        pdhg1 = PDHG(f=f1,g=g,operator=operator, tau=tau, sigma=sigma)
        pdhg1.max_iteration = 2000
        pdhg1.update_objective_interval = 200
        pdhg1.run(1000)

        rmse = (pdhg1.get_output() - data).norm() / data.as_array().size
        print ("RMSE", rmse)
        self.assertLess(rmse, 2e-4)

    def test_FISTA_Denoising(self):
        print ("FISTA Denoising Poisson Noise Tikhonov")
        # adapted from demo FISTA_Tikhonov_Poisson_Denoising.py in CIL-Demos repository
        data = dataexample.SHAPES.get()
        ig = data.geometry
        ag = ig
        N=300
        # Create Noisy data with Poisson noise
        scale = 5
        noisy_data = applynoise.poisson(data/scale,seed=10) * scale

        # Regularisation Parameter
        alpha = 10

        # Setup and run the FISTA algorithm
        operator = Gradient(ig)
        fid = KullbackLeibler(b=noisy_data)
        reg = FunctionOperatorComposition(alpha * L2NormSquared(), operator)

        x_init = ig.allocate()
        fista = FISTA(x_init=x_init , f=reg, g=fid)
        fista.max_iteration = 3000
        fista.update_objective_interval = 500
        fista.run(verbose=True)
        rmse = (fista.get_output() - data).norm() / data.as_array().size
        print ("RMSE", rmse)
        self.assertLess(rmse, 4.2e-4)

    def assertNumpyArrayEqual(self, first, second):
        res = True
        try:
            numpy.testing.assert_array_equal(first, second)
        except AssertionError as err:
            res = False
            print(err)
        self.assertTrue(res)

    def assertNumpyArrayAlmostEqual(self, first, second, decimal=6):
        res = True
        try:
            numpy.testing.assert_array_almost_equal(first, second, decimal)
        except AssertionError as err:
            res = False
            print(err)
        self.assertTrue(res)

class TestSIRT(unittest.TestCase):
    def test_SIRT(self):
        print ("Test CGLS")
        #ig = ImageGeometry(124,153,154)
        ig = ImageGeometry(10,2)
        numpy.random.seed(2)
        x_init = ig.allocate(0.)
        b = ig.allocate('random')
        # b = x_init.copy()
        # fill with random numbers
        # b.fill(numpy.random.random(x_init.shape))
        # b = ig.allocate()
        # bdata = numpy.reshape(numpy.asarray([i for i in range(20)]), (2,10))
        # b.fill(bdata)
        identity = Identity(ig)
        
        alg = SIRT(x_init=x_init, operator=identity, data=b)
        alg.max_iteration = 200
        alg.run(20, verbose=True)
        np.testing.assert_array_almost_equal(alg.x.as_array(), b.as_array())
        
        alg2 = SIRT(x_init=x_init, operator=identity, data=b, upper=0.3)
        alg2.max_iteration = 200
        alg2.run(20, verbose=True)
        # equal 
        try:
            numpy.testing.assert_equal(alg2.get_output().max(), 0.3)
            print ("Equal OK, returning")
            return
        except AssertionError as ae:
            print ("Not equal, trying almost equal")
        # almost equal to 7 digits or less
        try:
            numpy.testing.assert_almost_equal(alg2.get_output().max(), 0.3)
            print ("Almost Equal OK, returning")
            return
        except AssertionError as ae:
            print ("Not almost equal, trying less")
        numpy.testing.assert_array_less(alg2.get_output().max(), 0.3)

        # self.assertLessEqual(alg2.get_output().max(), 0.3)
	# maybe we could add a test to compare alg.get_output() when < upper bound is 
	# the same as alg2.get_output() and otherwise 0.3
    
class TestSPDHG(unittest.TestCase):

    @unittest.skipIf(astra_not_available, "ccpi-astra not available")
    def test_SPDHG_vs_PDHG_implicit(self):
        from ccpi.astra.operators import AstraProjectorSimple
        from ccpi.framework import BlockDataContainer, AcquisitionData, AcquisitionGeometry, ImageData, ImageGeometry
        from ccpi.optimisation.operators import BlockOperator, Gradient
        from ccpi.optimisation.functions import BlockFunction, KullbackLeibler, MixedL21Norm, IndicatorBox
        from ccpi.optimisation.algorithms import SPDHG, PDHG
        # Fast Gradient Projection algorithm for Total Variation(TV)
        from ccpi.optimisation.functions import TotalVariation
<<<<<<< HEAD
        loader = TestData()
        data = loader.load(TestData.SIMPLE_PHANTOM_2D, size=(128,128))
=======
        data = dataexample.SIMPLE_PHANTOM_2D.get(size=(128,128))
>>>>>>> 6db70e48
        ig = data.geometry
        ig.voxel_size_x = 0.1
        ig.voxel_size_y = 0.1
            
        detectors = ig.shape[0]
        angles = np.linspace(0, np.pi, 90)
        ag = AcquisitionGeometry('parallel','2D',angles, detectors, pixel_size_h = 0.1, angle_unit='radian')
        # Select device
        dev = 'cpu'
    
        Aop = AstraProjectorSimple(ig, ag, dev)
        
        sin = Aop.direct(data)
        # Create noisy data. Apply Gaussian noise
        noises = ['gaussian', 'poisson']
        noise = noises[1]
        noisy_data = ag.allocate()
        if noise == 'poisson':
            np.random.seed(10)
            scale = 20
            eta = 0
            noisy_data.fill(np.random.poisson(scale * (eta + sin.as_array()))/scale)
        elif noise == 'gaussian':
            np.random.seed(10)
            n1 = np.random.normal(0, 0.1, size = ag.shape)
            noisy_data.fill(n1 + sin.as_array())
            
        else:
            raise ValueError('Unsupported Noise ', noise)
    
           
        # Create BlockOperator
        operator = Aop 
        f = KullbackLeibler(b=noisy_data)        
        alpha = 0.005
        g =  TotalVariation(alpha, 50, 1e-4, lower=0)   
        normK = operator.norm()
            
        #% 'implicit' PDHG, preconditioned step-sizes
        tau_tmp = 1.
        sigma_tmp = 1.
        tau = sigma_tmp / operator.adjoint(tau_tmp * operator.range_geometry().allocate(1.))
        sigma = tau_tmp / operator.direct(sigma_tmp * operator.domain_geometry().allocate(1.))
    #    x_init = operator.domain_geometry().allocate()
    
    #    # Setup and run the PDHG algorithm
        pdhg = PDHG(f=f,g=g,operator=operator, tau=tau, sigma=sigma,
                    max_iteration = 1000,
                    update_objective_interval = 500)
        pdhg.run(very_verbose = True)
           
        subsets = 10
        size_of_subsets = int(len(angles)/subsets)
        # take angles and create uniform subsets in uniform+sequential setting
        list_angles = [angles[i:i+size_of_subsets] for i in range(0, len(angles), size_of_subsets)]
        # create acquisitioin geometries for each the interval of splitting angles
        list_geoms = [AcquisitionGeometry('parallel','2D',list_angles[i], detectors, pixel_size_h = 0.1, angle_unit='radian') 
                        for i in range(len(list_angles))]
        # create with operators as many as the subsets
        A = BlockOperator(*[AstraProjectorSimple(ig, list_geoms[i], dev) for i in range(subsets)])
        ## number of subsets
        #(sub2ind, ind2sub) = divide_1Darray_equally(range(len(A)), subsets)
        #
        ## acquisisiton data
        g = BlockDataContainer(*[AcquisitionData(noisy_data.as_array()[i:i+size_of_subsets,:])
                                    for i in range(0, len(angles), size_of_subsets)])
        ## block function
        F = BlockFunction(*[KullbackLeibler(b=g[i]) for i in range(subsets)]) 
        G = TotalVariation(alpha, 50, 1e-4, lower=0) 
    
        prob = [1/len(A)]*len(A)
        spdhg = SPDHG(f=F,g=G,operator=A, 
                    max_iteration = 1000,
                    update_objective_interval=200, prob = prob)
        spdhg.run(1000, very_verbose = True)
        from ccpi.utilities.quality_measures import mae, mse, psnr
        qm = (mae(spdhg.get_output(), pdhg.get_output()),
            mse(spdhg.get_output(), pdhg.get_output()),
            psnr(spdhg.get_output(), pdhg.get_output())
            )
        print ("Quality measures", qm)
            
        np.testing.assert_almost_equal( mae(spdhg.get_output(), pdhg.get_output()), 
                                            0.000335, decimal=3)
        np.testing.assert_almost_equal( mse(spdhg.get_output(), pdhg.get_output()), 
                                            5.51141e-06, decimal=3) 
        
    @unittest.skipIf(astra_not_available, "ccpi-astra not available")
    def test_SPDHG_vs_PDHG_explicit(self):
        from ccpi.astra.operators import AstraProjectorSimple
        from ccpi.framework import BlockDataContainer, AcquisitionData, AcquisitionGeometry, ImageData, ImageGeometry
        from ccpi.optimisation.operators import BlockOperator, Gradient
        from ccpi.optimisation.functions import BlockFunction, KullbackLeibler, MixedL21Norm, IndicatorBox
        from ccpi.optimisation.algorithms import SPDHG, PDHG
        data = dataexample.SIMPLE_PHANTOM_2D.get(size=(128,128))
        print ("here")
        ig = data.geometry
        ig.voxel_size_x = 0.1
        ig.voxel_size_y = 0.1
            
        detectors = ig.shape[0]
        angles = np.linspace(0, np.pi, 180)
        ag = AcquisitionGeometry('parallel','2D',angles, detectors, pixel_size_h = 0.1, angle_unit='radian')
        # Select device
        dev = 'cpu'

        Aop = AstraProjectorSimple(ig, ag, dev)
        
        sin = Aop.direct(data)
        # Create noisy data. Apply Gaussian noise
        noises = ['gaussian', 'poisson']
        noise = noises[1]
        if noise == 'poisson':
            scale = 5
            noisy_data = scale * applynoise.poisson(sin/scale, seed=10)
            # np.random.seed(10)
            # scale = 5
            # eta = 0
            # noisy_data = AcquisitionData(np.random.poisson( scale * (eta + sin.as_array()))/scale, ag)
        elif noise == 'gaussian':
            noisy_data = noise.gaussian(sin, var=0.1, seed=10)
            # np.random.seed(10)
            # n1 = np.random.normal(0, 0.1, size = ag.shape)
            # noisy_data = AcquisitionData(n1 + sin.as_array(), ag)
            
        else:
            raise ValueError('Unsupported Noise ', noise)
        
        #%% 'explicit' SPDHG, scalar step-sizes
        subsets = 10
        size_of_subsets = int(len(angles)/subsets)
        # create Gradient operator
        op1 = Gradient(ig)
        # take angles and create uniform subsets in uniform+sequential setting
        list_angles = [angles[i:i+size_of_subsets] for i in range(0, len(angles), size_of_subsets)]
        # create acquisitioin geometries for each the interval of splitting angles
        list_geoms = [AcquisitionGeometry('parallel','2D',list_angles[i], detectors, pixel_size_h = 0.1, angle_unit='radian') 
        for i in range(len(list_angles))]
        # create with operators as many as the subsets
        A = BlockOperator(*[AstraProjectorSimple(ig, list_geoms[i], dev) for i in range(subsets)] + [op1])
        ## number of subsets
        #(sub2ind, ind2sub) = divide_1Darray_equally(range(len(A)), subsets)
        #
        ## acquisisiton data
        g = BlockDataContainer(*[AcquisitionData(noisy_data.as_array()[i:i+size_of_subsets,:]) for i in range(0, len(angles), size_of_subsets)])
        alpha = 0.5
        ## block function
        F = BlockFunction(*[*[KullbackLeibler(b=g[i]) for i in range(subsets)] + [alpha * MixedL21Norm()]]) 
        G = IndicatorBox(lower=0)
        print ("here")
        prob = [1/(2*subsets)]*(len(A)-1) + [1/2]
        spdhg = SPDHG(f=F,g=G,operator=A, 
                    max_iteration = 1000,
                    update_objective_interval=200, prob = prob)
        spdhg.run(1000, very_verbose = True)

        #%% 'explicit' PDHG, scalar step-sizes
        op1 = Gradient(ig)
        op2 = Aop
        # Create BlockOperator
        operator = BlockOperator(op1, op2, shape=(2,1) ) 
        f2 = KullbackLeibler(b=noisy_data)  
        g =  IndicatorBox(lower=0)    
        normK = operator.norm()
        sigma = 1/normK
        tau = 1/normK
            
        f1 = alpha * MixedL21Norm() 
        f = BlockFunction(f1, f2)   
        # Setup and run the PDHG algorithm
        pdhg = PDHG(f=f,g=g,operator=operator, tau=tau, sigma=sigma)
        pdhg.max_iteration = 1000
        pdhg.update_objective_interval = 200
        pdhg.run(1000, very_verbose = True)

        #%% show diff between PDHG and SPDHG
        # plt.imshow(spdhg.get_output().as_array() -pdhg.get_output().as_array())
        # plt.colorbar()
        # plt.show()

        from ccpi.utilities.quality_measures import mae, mse, psnr
        qm = (mae(spdhg.get_output(), pdhg.get_output()),
            mse(spdhg.get_output(), pdhg.get_output()),
            psnr(spdhg.get_output(), pdhg.get_output())
            )
        print ("Quality measures", qm)
        np.testing.assert_almost_equal( mae(spdhg.get_output(), pdhg.get_output()),
         0.00150 , decimal=3)
        np.testing.assert_almost_equal( mse(spdhg.get_output(), pdhg.get_output()), 
        1.68590e-05, decimal=3)
    
    @unittest.skipIf(astra_not_available, "ccpi-astra not available")
    def test_SPDHG_vs_SPDHG_explicit_axpby(self):
        from ccpi.astra.operators import AstraProjectorSimple
        from ccpi.framework import BlockDataContainer, AcquisitionData, AcquisitionGeometry, ImageData, ImageGeometry
        from ccpi.optimisation.operators import BlockOperator, Gradient
        from ccpi.optimisation.functions import BlockFunction, KullbackLeibler, MixedL21Norm, IndicatorBox
        from ccpi.optimisation.algorithms import SPDHG, PDHG
        data = dataexample.SIMPLE_PHANTOM_2D.get(size=(128,128))
        print ("test_SPDHG_vs_SPDHG_explicit_axpby here")
        ig = data.geometry
        ig.voxel_size_x = 0.1
        ig.voxel_size_y = 0.1
            
        detectors = ig.shape[0]
        angles = np.linspace(0, np.pi, 180)
        ag = AcquisitionGeometry('parallel','2D',angles, detectors, pixel_size_h = 0.1, angle_unit='radian')
        # Select device
        # device = input('Available device: GPU==1 / CPU==0 ')
        # if device=='1':
        #     dev = 'gpu'
        # else:
        #     dev = 'cpu'
        dev = 'cpu'

        Aop = AstraProjectorSimple(ig, ag, dev)
        
        sin = Aop.direct(data)
        # Create noisy data. Apply Gaussian noise
        noises = ['gaussian', 'poisson']
        noise = noises[1]
        if noise == 'poisson':
            np.random.seed(10)
            scale = 5
            eta = 0
            noisy_data = AcquisitionData(np.random.poisson( scale * (eta + sin.as_array()))/scale, ag)
        elif noise == 'gaussian':
            np.random.seed(10)
            n1 = np.random.normal(0, 0.1, size = ag.shape)
            noisy_data = AcquisitionData(n1 + sin.as_array(), ag)
            
        else:
            raise ValueError('Unsupported Noise ', noise)
        
        #%% 'explicit' SPDHG, scalar step-sizes
        subsets = 10
        size_of_subsets = int(len(angles)/subsets)
        # create Gradient operator
        op1 = Gradient(ig)
        # take angles and create uniform subsets in uniform+sequential setting
        list_angles = [angles[i:i+size_of_subsets] for i in range(0, len(angles), size_of_subsets)]
        # create acquisitioin geometries for each the interval of splitting angles
        list_geoms = [AcquisitionGeometry('parallel','2D',list_angles[i], detectors, pixel_size_h = 0.1, angle_unit='radian') 
        for i in range(len(list_angles))]
        # create with operators as many as the subsets
        A = BlockOperator(*[AstraProjectorSimple(ig, list_geoms[i], dev) for i in range(subsets)] + [op1])
        ## number of subsets
        #(sub2ind, ind2sub) = divide_1Darray_equally(range(len(A)), subsets)
        #
        ## acquisisiton data
        g = BlockDataContainer(*[AcquisitionData(noisy_data.as_array()[i:i+size_of_subsets,:]) for i in range(0, len(angles), size_of_subsets)])
        alpha = 0.5
        ## block function
        F = BlockFunction(*[*[KullbackLeibler(b=g[i]) for i in range(subsets)] + [alpha * MixedL21Norm()]]) 
        G = IndicatorBox(lower=0)
        print ("here")
        prob = [1/(2*subsets)]*(len(A)-1) + [1/2]
        algos = []
        algos.append( SPDHG(f=F,g=G,operator=A, 
                    max_iteration = 1000,
                    update_objective_interval=200, prob = prob.copy(), use_axpby=True)
        )
        algos[0].run(1000, very_verbose = True)

        algos.append( SPDHG(f=F,g=G,operator=A, 
                    max_iteration = 1000,
                    update_objective_interval=200, prob = prob.copy(), use_axpby=False)
        )
        algos[1].run(1000, very_verbose = True)
        

        # np.testing.assert_array_almost_equal(algos[0].get_output().as_array(), algos[1].get_output().as_array())
        from ccpi.utilities.quality_measures import mae, mse, psnr
        qm = (mae(algos[0].get_output(), algos[1].get_output()),
            mse(algos[0].get_output(), algos[1].get_output()),
            psnr(algos[0].get_output(), algos[1].get_output())
            )
        print ("Quality measures", qm)
        assert qm[0] < 0.005
        assert qm[1] < 3.e-05

    
    
    @unittest.skipIf(astra_not_available, "ccpi-astra not available")
    def test_PDHG_vs_PDHG_explicit_axpby(self):
        from ccpi.astra.operators import AstraProjectorSimple
        from ccpi.framework import BlockDataContainer, AcquisitionData, AcquisitionGeometry, ImageData, ImageGeometry
        from ccpi.optimisation.operators import BlockOperator, Gradient
        from ccpi.optimisation.functions import BlockFunction, KullbackLeibler, MixedL21Norm, IndicatorBox
        from ccpi.optimisation.algorithms import PDHG
        data = dataexample.SIMPLE_PHANTOM_2D.get(size=(128,128))
        print ("test_PDHG_vs_PDHG_explicit_axpby here")
        ig = data.geometry
        ig.voxel_size_x = 0.1
        ig.voxel_size_y = 0.1
            
        detectors = ig.shape[0]
        angles = np.linspace(0, np.pi, 180)
        ag = AcquisitionGeometry('parallel','2D',angles, detectors, pixel_size_h = 0.1, angle_unit='radian')
        
        dev = 'cpu'

        Aop = AstraProjectorSimple(ig, ag, dev)
        
        sin = Aop.direct(data)
        # Create noisy data. Apply Gaussian noise
        noises = ['gaussian', 'poisson']
        noise = noises[1]
        if noise == 'poisson':
            np.random.seed(10)
            scale = 5
            eta = 0
            noisy_data = AcquisitionData(np.random.poisson( scale * (eta + sin.as_array()))/scale, ag)
        elif noise == 'gaussian':
            np.random.seed(10)
            n1 = np.random.normal(0, 0.1, size = ag.shape)
            noisy_data = AcquisitionData(n1 + sin.as_array(), ag)
            
        else:
            raise ValueError('Unsupported Noise ', noise)
         
        
        alpha = 0.5
        op1 = Gradient(ig)
        op2 = Aop
        # Create BlockOperator
        operator = BlockOperator(op1, op2, shape=(2,1) ) 
        f2 = KullbackLeibler(b=noisy_data)  
        g =  IndicatorBox(lower=0)    
        normK = operator.norm()
        sigma = 1./normK
        tau = 1./normK
            
        f1 = alpha * MixedL21Norm() 
        f = BlockFunction(f1, f2)   
        # Setup and run the PDHG algorithm
        
        algos = []
        algos.append( PDHG(f=f,g=g,operator=operator, tau=tau, sigma=sigma,  
                    max_iteration = 1000,
                    update_objective_interval=200, use_axpby=True)
        )
        algos[0].run(1000, very_verbose = True)

        algos.append( PDHG(f=f,g=g,operator=operator, tau=tau, sigma=sigma,  
                    max_iteration = 1000,
                    update_objective_interval=200, use_axpby=False)
        )
        algos[1].run(1000, very_verbose = True)
        

        from ccpi.utilities.quality_measures import mae, mse, psnr
        qm = (mae(algos[0].get_output(), algos[1].get_output()),
            mse(algos[0].get_output(), algos[1].get_output()),
            psnr(algos[0].get_output(), algos[1].get_output())
            )
        print ("Quality measures", qm)
        np.testing.assert_array_less( qm[0], 0.005 )
        np.testing.assert_array_less( qm[1], 3e-05)
        
<<<<<<< HEAD
=======


class PrintAlgo(Algorithm):
    def __init__(self, **kwargs):

        super(PrintAlgo, self).__init__(**kwargs)
        # self.update_objective()
        self.configured = True

    def update(self):
        self.x = - self.iteration
        time.sleep(0.1)
    
    def update_objective(self):
        self.loss.append(self.iteration * self.iteration)

class TestPrint(unittest.TestCase):
    def test_print(self):
        def callback (iteration, objective, solution):
            print("I am being called ", iteration)
        algo = PrintAlgo(update_objective_interval = 10, max_iteration = 1000)

        algo.run(20, verbose=2, print_interval = 2)
        # it 0
        # it 10 
        # it 20
        # --- stop
        algo.run(3, verbose=1, print_interval = 2)
        # it 20
        # --- stop

        algo.run(20, verbose = 1, print_interval = 7)
        # it 20
        # it 30
        # -- stop

        algo.run(20, verbose=True, very_verbose=False)
        algo.run(20, verbose=True, very_verbose=True, print_interval=7, callback=callback)
        print (algo._iteration)
        print (algo.objective)
        np.testing.assert_array_equal([0, 10, 20, 30, 40, 50, 60, 70, 80], algo.iterations)
        np.testing.assert_array_equal([0, 100, 400, 900, 1600, 2500, 3600, 4900, 6400], algo.objective)
>>>>>>> 6db70e48
<|MERGE_RESOLUTION|>--- conflicted
+++ resolved
@@ -472,12 +472,7 @@
         from ccpi.optimisation.algorithms import SPDHG, PDHG
         # Fast Gradient Projection algorithm for Total Variation(TV)
         from ccpi.optimisation.functions import TotalVariation
-<<<<<<< HEAD
-        loader = TestData()
-        data = loader.load(TestData.SIMPLE_PHANTOM_2D, size=(128,128))
-=======
         data = dataexample.SIMPLE_PHANTOM_2D.get(size=(128,128))
->>>>>>> 6db70e48
         ig = data.geometry
         ig.voxel_size_x = 0.1
         ig.voxel_size_y = 0.1
@@ -838,8 +833,6 @@
         np.testing.assert_array_less( qm[0], 0.005 )
         np.testing.assert_array_less( qm[1], 3e-05)
         
-<<<<<<< HEAD
-=======
 
 
 class PrintAlgo(Algorithm):
@@ -881,5 +874,4 @@
         print (algo._iteration)
         print (algo.objective)
         np.testing.assert_array_equal([0, 10, 20, 30, 40, 50, 60, 70, 80], algo.iterations)
-        np.testing.assert_array_equal([0, 100, 400, 900, 1600, 2500, 3600, 4900, 6400], algo.objective)
->>>>>>> 6db70e48
+        np.testing.assert_array_equal([0, 100, 400, 900, 1600, 2500, 3600, 4900, 6400], algo.objective)