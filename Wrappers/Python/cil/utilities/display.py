--- conflicted
+++ resolved
@@ -126,17 +126,11 @@
     line_styles : {"-","--","-.",":"}, list of {"-","--","-.",":"}, default=None
         Overrides the default line style(s) for each line plot. Must be a list of styles equal to the number of datasets.
     axis_labels : tuple of str, list of tuples, optional
-<<<<<<< HEAD
-        Overides the default axis labels in the form (x_axis_label, y_axis_label). Must be a single tuple or a list of tuples equal to the number of plots.
+        Overrides the default axis labels in the form (x_axis_label, y_axis_label). Must be a single tuple or a list of tuples equal to the number of plots.
     size : tuple, default=(8,3)
         The size of each sub-plot in the figure.
 
 
-=======
-        Overrides the default axis labels in the form (x_axis_label, y_axis_label). Must be a single tuple or a list of tuples equal to the number of plots.
-    plot_size : tuple, default=(8,5)
-        The size of the figure.
->>>>>>> 1953aa15
     Returns
     -------
     matplotlib.figure.Figure
