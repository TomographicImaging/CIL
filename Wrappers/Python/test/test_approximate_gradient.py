# -*- coding: utf-8 -*-
#  Copyright 2023 United Kingdom Research and Innovation
#  Copyright 2023 The University of Manchester
#
#  Licensed under the Apache License, Version 2.0 (the "License");
#  you may not use this file except in compliance with the License.
#  You may obtain a copy of the License at
#
#      http://www.apache.org/licenses/LICENSE-2.0
#
#  Unless required by applicable law or agreed to in writing, software
#  distributed under the License is distributed on an "AS IS" BASIS,
#  WITHOUT WARRANTIES OR CONDITIONS OF ANY KIND, either express or implied.
#  See the License for the specific language governing permissions and
#  limitations under the License.
#
# Authors:
# CIL Developers, listed at: https://github.com/TomographicImaging/CIL/blob/master/NOTICE.txt

import unittest
from utils import initialise_tests

import numpy as np

from cil.framework import VectorData


from cil.utilities import dataexample
from cil.optimisation.functions import LeastSquares
from cil.optimisation.functions import ApproximateGradientSumFunction
from cil.optimisation.functions import SGFunction
from cil.optimisation.functions import SVRGFunction, LSVRGFunction
from cil.optimisation.operators import MatrixOperator
from cil.optimisation.algorithms import GD
from cil.framework import VectorData
from cil.optimisation.utilities import Sampler, SamplerRandom

from testclass import CCPiTestClass
from utils import has_astra

initialise_tests()

if has_astra:
    from cil.plugins.astra import ProjectionOperator


class TestApproximateGradientSumFunction(CCPiTestClass):

    def setUp(self):
        self.sampler = Sampler.random_with_replacement(5)
        self.initial = VectorData(np.zeros(10))
        self.b = VectorData(np.random.normal(0, 1, 10))
        self.functions = []
        for i in range(5):
            diagonal = np.zeros(10)
            diagonal[2*i:2*(i+1)] = 1
            A = MatrixOperator(np.diag(diagonal))
            self.functions.append(LeastSquares(A, A.direct(self.b)))
            if i == 0:
                self.objective = LeastSquares(A, A.direct(self.b))
            else:
                self.objective += LeastSquares(A, A.direct(self.b))

    def test_ABC(self):
        with self.assertRaises(TypeError):
            self.stochastic_objective = ApproximateGradientSumFunction(
                self.functions, self.sampler)


class TestSGD(CCPiTestClass):
    @unittest.skipUnless(has_astra, "Requires ASTRA")
    def setUp(self):
        self.sampler = Sampler.random_with_replacement(5)
        self.data = dataexample.SIMULATED_PARALLEL_BEAM_DATA.get()
        self.data.reorder('astra')
        self.data2d = self.data.get_slice(vertical='centre')
        ag2D = self.data2d.geometry
        ag2D.set_angles(ag2D.angles, initial_angle=0.2, angle_unit='radian')
        ig2D = ag2D.get_ImageGeometry()
        self.A = ProjectionOperator(ig2D, ag2D, device="cpu")
        self.n_subsets = 5
        self.partitioned_data = self.data2d.partition(
            self.n_subsets, 'sequential')
        self.A_partitioned = ProjectionOperator(
            ig2D, self.partitioned_data.geometry, device="cpu")
        self.f_subsets = []
        for i in range(self.n_subsets):
            fi = LeastSquares(
                self.A_partitioned.operators[i], self. partitioned_data[i])
            self.f_subsets.append(fi)
        self.f = LeastSquares(self.A, self.data2d)
        self.f_stochastic = SGFunction(self.f_subsets, self.sampler)
        self.initial = ig2D.allocate()

    @unittest.skipUnless(has_astra, "Requires ASTRA")
    # Test when we the approximate gradient is not equal to the full gradient
    def test_approximate_gradient(self):
        self.assertFalse((self.f_stochastic.full_gradient(
            self.initial) == self.f_stochastic.gradient(self.initial).array).all())

    @unittest.skipUnless(has_astra, "Requires ASTRA")
    def test_sampler(self):
        self.assertTrue(isinstance(self.f_stochastic.sampler, SamplerRandom))
        f = SGFunction(self.f_subsets)
        self.assertTrue(isinstance(f.sampler, SamplerRandom))
        self.assertEqual(f.sampler._type, 'random_with_replacement')

    @unittest.skipUnless(has_astra, "Requires ASTRA")
    def test_direct(self):
        self.assertAlmostEqual(self.f_stochastic(
            self.initial), self.f(self.initial), 1)

    @unittest.skipUnless(has_astra, "Requires ASTRA")
    def test_full_gradient(self):
        self.assertNumpyArrayAlmostEqual(self.f_stochastic.full_gradient(
            self.initial).array, self.f.gradient(self.initial).array, 2)

    @unittest.skipUnless(has_astra, "Requires ASTRA")
    def test_value_error_with_only_one_function(self):
        with self.assertRaises(ValueError):
            SGFunction([self.f], self.sampler)
            pass

    @unittest.skipUnless(has_astra, "Requires ASTRA")
    def test_type_error_if_functions_not_a_list(self):
        with self.assertRaises(TypeError):
            SGFunction(self.f, self.sampler)

    @unittest.skipUnless(has_astra, "Requires ASTRA")
    def test_sampler_without_next(self):
        class bad_Sampler():
            def init(self):
                pass
        bad_sampler = bad_Sampler()
        with self.assertRaises(ValueError):
            SGFunction([self.f, self.f], bad_sampler)

    @unittest.skipUnless(has_astra, "Requires ASTRA")
    def test_sampler_out_of_range(self):
        bad_sampler = Sampler.sequential(10)
        f = SGFunction([self.f, self.f], bad_sampler)
        with self.assertRaises(IndexError):
            f.gradient(self.initial)
            f.gradient(self.initial)
            f.gradient(self.initial)

    @unittest.skipUnless(has_astra, "Requires ASTRA")
    def test_SGD_simulated_parallel_beam_data(self):

        alg = GD(initial=self.initial,
                 objective_function=self.f, update_objective_interval=500, alpha=1e8)
        alg.max_iteration = 200
        alg.run(verbose=0)

        objective = self.f_stochastic
        alg_stochastic = GD(initial=self.initial,
                            objective_function=objective, update_objective_interval=500,
                            step_size=1e-7, max_iteration=5000)
        alg_stochastic.run(self.n_subsets*50, verbose=0)
        self.assertAlmostEqual(objective.data_passes[-1], self.n_subsets*50/5)
<<<<<<< HEAD
=======
        self.assertListEqual(objective.data_passes_indices[-1], [objective.function_num])
>>>>>>> e1019a39
        self.assertNumpyArrayAlmostEqual(
            alg_stochastic.x.as_array(), alg.x.as_array(), 3)

    def test_SGD_toy_example(self):
        sampler = Sampler.random_with_replacement(5)
        initial = VectorData(np.zeros(25))
        b = VectorData(np.random.normal(0, 1, 25))
        functions = []
        for i in range(5):
            diagonal = np.zeros(25)
            diagonal[5*i:5*(i+1)] = 1
            A = MatrixOperator(np.diag(diagonal))
            functions.append(LeastSquares(A, A.direct(b)))
            if i == 0:
                objective = LeastSquares(A, A.direct(b))
            else:
                objective += LeastSquares(A, A.direct(b))

        alg = GD(initial=initial,
                 objective_function=objective, update_objective_interval=1000, atol=1e-9, rtol=1e-6)
        alg.max_iteration = 600
        alg.run(verbose=0)
        self.assertNumpyArrayAlmostEqual(alg.x.as_array(), b.as_array())
<<<<<<< HEAD

        stochastic_objective = SGFunction(functions, sampler)
        self.assertAlmostEqual(
            stochastic_objective(initial), objective(initial))
        self.assertNumpyArrayAlmostEqual(stochastic_objective.full_gradient(
            initial).array, objective.gradient(initial).array)

        alg_stochastic = GD(initial=initial,
                            objective_function=stochastic_objective, update_objective_interval=1000,
                            step_size=0.01, max_iteration=5000)
        alg_stochastic.run(600, verbose=0)
        self.assertAlmostEqual(stochastic_objective.data_passes[-1], 600/5)
        self.assertNumpyArrayAlmostEqual(
            alg_stochastic.x.as_array(), alg.x.as_array(), 3)
        self.assertNumpyArrayAlmostEqual(
            alg_stochastic.x.as_array(), b.as_array(), 3)


class TestSVRG(CCPiTestClass):

    @unittest.skipUnless(has_astra, "Requires ASTRA")
    def setUp(self):
        self.sampler = Sampler.random_with_replacement(5, seed=1)
        self.data = dataexample.SIMULATED_PARALLEL_BEAM_DATA.get()
        self.data.reorder('astra')
        self.data2d = self.data.get_slice(vertical='centre')
        ag2D = self.data2d.geometry
        ig2D = ag2D.get_ImageGeometry()
        self.A = ProjectionOperator(ig2D, ag2D, device="cpu")
        self.n_subsets = 5
        self.partitioned_data = self.data2d.partition(
            self.n_subsets, 'sequential')
        self.A_partitioned = ProjectionOperator(
            ig2D, self.partitioned_data.geometry, device="cpu")
        self.f_subsets = []
        for i in range(self.n_subsets):
            fi = LeastSquares(
                self.A_partitioned.operators[i], self. partitioned_data[i])
            self.f_subsets.append(fi)
        self.f = LeastSquares(self.A, self.data2d)
        self.f_stochastic = SVRGFunction(self.f_subsets, self.sampler)
        self.initial = ig2D.allocate()

    @unittest.skipUnless(has_astra, "Requires ASTRA")
    def test_sampler(self):
        self.assertTrue(isinstance(self.f_stochastic.sampler, SamplerRandom))
        f = SVRGFunction(self.f_subsets)
        self.assertTrue(isinstance(f.sampler, SamplerRandom))
        self.assertEqual(f.sampler._type, 'random_with_replacement')

    @unittest.skipUnless(has_astra, "Requires ASTRA")
    def test_direct(self):
        self.assertAlmostEqual(self.f_stochastic(
            self.initial), self.f(self.initial), 1)

    @unittest.skipUnless(has_astra, "Requires ASTRA")
    def test_full_gradient(self):
        self.assertNumpyArrayAlmostEqual(self.f_stochastic.full_gradient(
            self.initial).array, self.f.gradient(self.initial).array, 2)

    @unittest.skipUnless(has_astra, "Requires ASTRA")
    def test_value_error_with_only_one_function(self):
        with self.assertRaises(ValueError):
            SVRGFunction([self.f], self.sampler)
            pass

    @unittest.skipUnless(has_astra, "Requires ASTRA")
    def test_type_error_if_functions_not_a_list(self):
        with self.assertRaises(TypeError):
            SVRGFunction(self.f, self.sampler)

    @unittest.skipUnless(has_astra, "Requires ASTRA")
    def test_sampler_without_next(self):
        class bad_Sampler():
            def init(self):
                pass
        bad_sampler = bad_Sampler()
        with self.assertRaises(ValueError):
            SVRGFunction([self.f, self.f], bad_sampler)

    @unittest.skipUnless(has_astra, "Requires ASTRA")
    def test_SVRG_init(self):
        self.assertEqual(self.f_stochastic.update_frequency,
                         2*self.f_stochastic.num_functions)
        self.assertListEqual(self.f_stochastic.data_passes, [])
        self.assertEqual(self.f_stochastic.store_gradients, False)
        f2 = SVRGFunction(self.f_subsets, update_frequency=2,
                          store_gradients=True)
        self.assertEqual(f2.update_frequency, 2)
        self.assertListEqual(f2.data_passes, [])
        self.assertEqual(f2.store_gradients, True)

    @unittest.skipUnless(has_astra, "Requires ASTRA")
    def test_SVRG_update_frequency_and_data_passes(self):
        objective = SVRGFunction(self.f_subsets, self.sampler)
        alg_stochastic = GD(initial=self.initial,
                            objective_function=objective, update_objective_interval=500,
                            step_size=5e-8, max_iteration=5000)
        alg_stochastic.run(2, verbose=0)
        self.assertNumpyArrayAlmostEqual(
            np.array(objective.data_passes), np.array([1., 6./5]))
        alg_stochastic.run(2, verbose=0)
        self.assertNumpyArrayAlmostEqual(
            np.array(objective.data_passes), np.array([1., 6./5, 7./5, 8./5]))
        alg_stochastic.run(2, verbose=0)
        self.assertNumpyArrayAlmostEqual(np.array(objective.data_passes), np.array([
                                         1., 6./5, 7./5, 8./5, 9./5, 10./5]))
        alg_stochastic.run(2, verbose=0)
        self.assertNumpyArrayAlmostEqual(np.array(objective.data_passes), np.array(
            [1., 6./5, 7./5, 8./5, 9./5, 10./5, 11./5, 12./5]))
        alg_stochastic.run(2, verbose=0)
        self.assertNumpyArrayAlmostEqual(np.array(objective.data_passes), np.array(
            [1., 6./5, 7./5, 8./5, 9./5, 10./5, 11./5, 12./5, 13./5, 14./5]))
        alg_stochastic.run(2, verbose=0)
        self.assertNumpyArrayAlmostEqual(np.array(objective.data_passes), np.array(
            [1., 6./5, 7./5, 8./5, 9./5, 10./5, 11./5, 12./5, 13./5, 14./5, 19./5, 20./5]))
        objective = SVRGFunction(
            self.f_subsets, self.sampler, update_frequency=3)
        alg_stochastic = GD(initial=self.initial,
                            objective_function=objective, update_objective_interval=500,
                            step_size=5e-8, max_iteration=5000)
        alg_stochastic.run(2, verbose=0)
        self.assertNumpyArrayAlmostEqual(
            np.array(objective.data_passes), np.array([1., 6./5]))
        alg_stochastic.run(2, verbose=0)
        self.assertNumpyArrayAlmostEqual(
            np.array(objective.data_passes), np.array([1., 6./5, 7./5, 12./5]))
        alg_stochastic.run(2, verbose=0)
        self.assertNumpyArrayAlmostEqual(np.array(objective.data_passes), np.array([
                                         1., 6./5, 7./5, 12./5, 13./5, 14./5]))
        alg_stochastic.run(2, verbose=0)

    @unittest.skipUnless(has_astra, "Requires ASTRA")
    def test_SVRG_store_gradients(self):
        objective = SVRGFunction(self.f_subsets, self.sampler)
        with self.assertRaises(AttributeError):
            objective._list_stored_gradients
        objective.gradient(self.initial)
        with self.assertRaises(AttributeError):
            objective._list_stored_gradients

        objective = SVRGFunction(
            self.f_subsets, self.sampler, store_gradients=True)
        with self.assertRaises(AttributeError):
            objective._list_stored_gradients
        objective.gradient(self.initial)
        self.assertNumpyArrayAlmostEqual(
            objective._list_stored_gradients[0].array, self.f_subsets[0].gradient(self.initial).array)
        self.assertNumpyArrayAlmostEqual(
            objective._list_stored_gradients[1].array, self.f_subsets[1].gradient(self.initial).array)

    @unittest.skipUnless(has_astra, "Requires ASTRA")
    def test_SVRG_simulated_parallel_beam_data(self):

        alg = GD(initial=self.initial,
                 objective_function=self.f, update_objective_interval=500, alpha=1e8)
        alg.max_iteration = 200
        alg.run(verbose=0)

        objective = self.f_stochastic
        alg_stochastic = GD(initial=self.initial,
                            objective_function=objective, update_objective_interval=500,
                            step_size=5e-8, max_iteration=5000)
        alg_stochastic.run(self.n_subsets*25, verbose=0)
        self.assertNumpyArrayAlmostEqual(
            alg_stochastic.x.as_array(), alg.x.as_array(), 3)

    def test_SVRG_toy_example_and_data_passes(self):
        sampler = Sampler.random_with_replacement(3, seed=1)
        initial = VectorData(np.zeros(15))
        np.random.seed(4)
        b = VectorData(np.random.normal(0, 3, 15))
        functions = []
        for i in range(3):
            diagonal = np.zeros(15)
            diagonal[5*i:5*(i+1)] = 1
            A = MatrixOperator(np.diag(diagonal))
            functions.append(LeastSquares(A, A.direct(b)))
            if i == 0:
                objective = LeastSquares(A, A.direct(b))
            else:
                objective += LeastSquares(A, A.direct(b))

        alg = GD(initial=initial,
                 objective_function=objective, update_objective_interval=1000, atol=1e-9, rtol=1e-6)
        alg.max_iteration = 80
        alg.run(verbose=0)
        self.assertNumpyArrayAlmostEqual(alg.x.as_array(), b.as_array())

        stochastic_objective = SVRGFunction(functions, sampler)
        self.assertAlmostEqual(
            stochastic_objective(initial), objective(initial))
        self.assertNumpyArrayAlmostEqual(stochastic_objective.full_gradient(
            initial).array, objective.gradient(initial).array)

        alg_stochastic = GD(initial=initial,
                            objective_function=stochastic_objective, update_objective_interval=1000,
                            step_size=0.05, max_iteration=5000)

        alg_stochastic.run(14, verbose=0)
        self.assertNumpyArrayAlmostEqual(np.array(stochastic_objective.data_passes), np.array(
            [1.]+[4./3, 5./3, 6./3, 7./3, 8./3, 11./3, 12./3, 13./3, 14./3, 15./3., 16./3, 19./3, 20./3]))

        alg_stochastic.run(100, verbose=0)
        self.assertNumpyArrayAlmostEqual(
            alg_stochastic.x.as_array(), alg.x.as_array(), 3)
        self.assertNumpyArrayAlmostEqual(
            alg_stochastic.x.as_array(), b.as_array(), 3)

    def test_SVRG_toy_example_store_gradients(self):
        sampler = Sampler.random_with_replacement(3, seed=1)
        initial = VectorData(np.zeros(15))
        np.random.seed(4)
        b = VectorData(np.random.normal(0, 3, 15))
        functions = []
        for i in range(3):
            diagonal = np.zeros(15)
            diagonal[5*i:5*(i+1)] = 1
            A = MatrixOperator(np.diag(diagonal))
            functions.append(LeastSquares(A, A.direct(b)))
            if i == 0:
                objective = LeastSquares(A, A.direct(b))
            else:
                objective += LeastSquares(A, A.direct(b))

        alg = GD(initial=initial,
                 objective_function=objective, update_objective_interval=1000, atol=1e-9, rtol=1e-6)

        alg.max_iteration = 80
        alg.run(verbose=0)
        self.assertNumpyArrayAlmostEqual(alg.x.as_array(), b.as_array())

        stochastic_objective = SVRGFunction(
            functions, sampler, store_gradients=True)
        self.assertAlmostEqual(
            stochastic_objective(initial), objective(initial))
        self.assertNumpyArrayAlmostEqual(stochastic_objective.full_gradient(
            initial).array, objective.gradient(initial).array)

        alg_stochastic = GD(initial=initial,
                            objective_function=stochastic_objective, update_objective_interval=1000,
                            step_size=0.05, max_iteration=5000)
        alg_stochastic.run(10, verbose=0)
        self.assertNumpyArrayAlmostEqual(np.array(stochastic_objective.data_passes), np.array(
            [1.]+[4./3, 5./3, 6./3, 7./3,  8./3, 11./3, 12./3, 13./3, 14./3]))

        alg_stochastic.run(100, verbose=0)
        self.assertNumpyArrayAlmostEqual(
            alg_stochastic.x.as_array(), alg.x.as_array(), 3)
        self.assertNumpyArrayAlmostEqual(
            alg_stochastic.x.as_array(), b.as_array(), 3)


class TestLSVRG(CCPiTestClass):

    @unittest.skipUnless(has_astra, "Requires ASTRA")
    def setUp(self):
        self.sampler = Sampler.random_with_replacement(5, seed=1)
        self.data = dataexample.SIMULATED_PARALLEL_BEAM_DATA.get()
        self.data.reorder('astra')
        self.data2d = self.data.get_slice(vertical='centre')
        ag2D = self.data2d.geometry
        ig2D = ag2D.get_ImageGeometry()
        self.A = ProjectionOperator(ig2D, ag2D, device="cpu")
        self.n_subsets = 5
        self.partitioned_data = self.data2d.partition(
            self.n_subsets, 'sequential')
        self.A_partitioned = ProjectionOperator(
            ig2D, self.partitioned_data.geometry, device="cpu")
        self.f_subsets = []
        for i in range(self.n_subsets):
            fi = LeastSquares(
                self.A_partitioned.operators[i], self. partitioned_data[i])
            self.f_subsets.append(fi)
        self.f = LeastSquares(self.A, self.data2d)
        self.f_stochastic = LSVRGFunction(self.f_subsets, self.sampler, seed=1)
        self.initial = ig2D.allocate()

    @unittest.skipUnless(has_astra, "Requires ASTRA")
    def test_sampler(self):
        self.assertTrue(isinstance(self.f_stochastic.sampler, SamplerRandom))
        f = LSVRGFunction(self.f_subsets)
        self.assertTrue(isinstance(f.sampler, SamplerRandom))
        self.assertEqual(f.sampler._type, 'random_with_replacement')

    @unittest.skipUnless(has_astra, "Requires ASTRA")
    def test_direct(self):
        self.assertAlmostEqual(self.f_stochastic(
            self.initial), self.f(self.initial), 1)

    @unittest.skipUnless(has_astra, "Requires ASTRA")
    def test_full_gradient(self):
        self.assertNumpyArrayAlmostEqual(self.f_stochastic.full_gradient(
            self.initial).array, self.f.gradient(self.initial).array, 2)

    @unittest.skipUnless(has_astra, "Requires ASTRA")
    def test_value_error_with_only_one_function(self):
        with self.assertRaises(ValueError):
            LSVRGFunction([self.f], self.sampler)
            pass

    @unittest.skipUnless(has_astra, "Requires ASTRA")
    def test_type_error_if_functions_not_a_list(self):
        with self.assertRaises(TypeError):
            LSVRGFunction(self.f, self.sampler)

    @unittest.skipUnless(has_astra, "Requires ASTRA")
    def test_LSVRG_init(self):
        self.assertEqual(self.f_stochastic.update_prob, 1/5)
        self.assertListEqual(self.f_stochastic.data_passes, [])
        self.assertEqual(self.f_stochastic.store_gradients, False)

        f2 = LSVRGFunction(self.f_subsets, update_prob=1 /
                           2, store_gradients=True, seed=1)
        self.assertEqual(f2.update_prob, 1/2)
        self.assertListEqual(f2.data_passes, [])
        self.assertEqual(f2.store_gradients, True)

    @unittest.skipUnless(has_astra, "Requires ASTRA")
    def test_LSVRG_data_passes_and_update_prob_and_seed(self):
        objective = LSVRGFunction(self.f_subsets, self.sampler, update_prob=1)
        alg_stochastic = GD(initial=self.initial,  update_objective_interval=500,
                            objective_function=objective,                               step_size=5e-8, max_iteration=5000)
        alg_stochastic.run(2, verbose=0)
        self.assertNumpyArrayAlmostEqual(
            np.array(objective.data_passes), np.array([1., 2,]))
        alg_stochastic.run(2, verbose=0)
        self.assertNumpyArrayAlmostEqual(
            np.array(objective.data_passes), np.array([1., 2., 3., 4.]))

        objective = LSVRGFunction(self.f_subsets, self.sampler, seed=3)
        alg_stochastic = GD(initial=self.initial,
                            objective_function=objective, update_objective_interval=500,
                            step_size=5e-8, max_iteration=5000)
        alg_stochastic.run(10, verbose=0)
        self.assertNumpyArrayAlmostEqual(np.array(objective.data_passes), np.array(
            [1., 2., 2.2, 2.4, 2.6, 3.6, 3.8, 4., 5., 5.2]))

    @unittest.skipUnless(has_astra, "Requires ASTRA")
    def test_LSVRG_store_gradients(self):
        objective = LSVRGFunction(self.f_subsets, self.sampler)
        with self.assertRaises(AttributeError):
            objective._list_stored_gradients
        objective.gradient(self.initial)
        with self.assertRaises(AttributeError):
            objective._list_stored_gradients

        objective = LSVRGFunction(
            self.f_subsets, self.sampler, store_gradients=True)
        with self.assertRaises(AttributeError):
            objective._list_stored_gradients
        objective.gradient(self.initial)
        self.assertNumpyArrayAlmostEqual(
            objective._list_stored_gradients[0].array, self.f_subsets[0].gradient(self.initial).array)
        self.assertNumpyArrayAlmostEqual(
            objective._list_stored_gradients[1].array, self.f_subsets[1].gradient(self.initial).array)

    @unittest.skipUnless(has_astra, "Requires ASTRA")
    def test_sampler_without_next(self):
        class bad_Sampler():
            def init(self):
                pass
        bad_sampler = bad_Sampler()
        with self.assertRaises(ValueError):
            SVRGFunction([self.f, self.f], bad_sampler)

    @unittest.skipUnless(has_astra, "Requires ASTRA")
    def test_LSVRG_simulated_parallel_beam_data(self):

        alg = GD(initial=self.initial,
                 objective_function=self.f, update_objective_interval=500, alpha=1e8)
        alg.max_iteration = 200
        alg.run(verbose=0)

        objective = self.f_stochastic
        alg_stochastic = GD(initial=self.initial,
                            objective_function=objective, update_objective_interval=500,
                            step_size=5e-8, max_iteration=5000)
        alg_stochastic.run(self.n_subsets*25, verbose=0)
        self.assertNumpyArrayAlmostEqual(
            alg_stochastic.x.as_array(), alg.x.as_array(), 3)

    def test_LSVRG_toy_example(self):
        sampler = Sampler.random_with_replacement(3, seed=1)
        initial = VectorData(np.zeros(15))
        np.random.seed(4)
        b = VectorData(np.random.normal(0, 3, 15))
        functions = []
        for i in range(3):
            diagonal = np.zeros(15)
            diagonal[5*i:5*(i+1)] = 1
            A = MatrixOperator(np.diag(diagonal))
            functions.append(LeastSquares(A, A.direct(b)))
            if i == 0:
                objective = LeastSquares(A, A.direct(b))
            else:
                objective += LeastSquares(A, A.direct(b))

        alg = GD(initial=initial,
                 objective_function=objective, update_objective_interval=1000, atol=1e-9, rtol=1e-6)
        alg.max_iteration = 80
        alg.run(verbose=0)
        self.assertNumpyArrayAlmostEqual(alg.x.as_array(), b.as_array())

        stochastic_objective = LSVRGFunction(functions, sampler, seed=4)
        self.assertAlmostEqual(
            stochastic_objective(initial), objective(initial))
        self.assertNumpyArrayAlmostEqual(stochastic_objective.full_gradient(
            initial).array, objective.gradient(initial).array)

        alg_stochastic = GD(initial=initial,
                            objective_function=stochastic_objective, update_objective_interval=1000,
                            step_size=0.05, max_iteration=5000)
        alg_stochastic.run(120, verbose=0)
        self.assertNumpyArrayAlmostEqual(
            alg_stochastic.x.as_array(), alg.x.as_array(), 3)
        self.assertNumpyArrayAlmostEqual(
            alg_stochastic.x.as_array(), b.as_array(), 3)

    def test_LSVRG_toy_example_store_gradients(self):
        sampler = Sampler.random_with_replacement(3, seed=1)
        initial = VectorData(np.zeros(15))
        np.random.seed(4)
        b = VectorData(np.random.normal(0, 3, 15))
        functions = []
        for i in range(3):
            diagonal = np.zeros(15)
            diagonal[5*i:5*(i+1)] = 1
            A = MatrixOperator(np.diag(diagonal))
            functions.append(LeastSquares(A, A.direct(b)))
            if i == 0:
                objective = LeastSquares(A, A.direct(b))
            else:
                objective += LeastSquares(A, A.direct(b))

        alg = GD(initial=initial,
                 objective_function=objective, update_objective_interval=1000, atol=1e-9, rtol=1e-6)
        alg.max_iteration = 80
        alg.run(verbose=0)
        self.assertNumpyArrayAlmostEqual(alg.x.as_array(), b.as_array())

        stochastic_objective = LSVRGFunction(
            functions, sampler, store_gradients=True, seed=3)
=======

        stochastic_objective = SGFunction(functions, sampler)
>>>>>>> e1019a39
        self.assertAlmostEqual(
            stochastic_objective(initial), objective(initial))
        self.assertNumpyArrayAlmostEqual(stochastic_objective.full_gradient(
            initial).array, objective.gradient(initial).array)

        alg_stochastic = GD(initial=initial,
                            objective_function=stochastic_objective, update_objective_interval=1000,
<<<<<<< HEAD
                            step_size=0.05, max_iteration=5000)
        alg_stochastic.run(100, verbose=0)
=======
                            step_size=0.01, max_iteration=5000)
        alg_stochastic.run(600, verbose=0)
        self.assertAlmostEqual(stochastic_objective.data_passes[-1], 600/5)
        self.assertListEqual(stochastic_objective.data_passes_indices[-1], [stochastic_objective.function_num])
>>>>>>> e1019a39
        self.assertNumpyArrayAlmostEqual(
            alg_stochastic.x.as_array(), alg.x.as_array(), 3)
        self.assertNumpyArrayAlmostEqual(
            alg_stochastic.x.as_array(), b.as_array(), 3)<|MERGE_RESOLUTION|>--- conflicted
+++ resolved
@@ -158,10 +158,7 @@
                             step_size=1e-7, max_iteration=5000)
         alg_stochastic.run(self.n_subsets*50, verbose=0)
         self.assertAlmostEqual(objective.data_passes[-1], self.n_subsets*50/5)
-<<<<<<< HEAD
-=======
         self.assertListEqual(objective.data_passes_indices[-1], [objective.function_num])
->>>>>>> e1019a39
         self.assertNumpyArrayAlmostEqual(
             alg_stochastic.x.as_array(), alg.x.as_array(), 3)
 
@@ -185,7 +182,6 @@
         alg.max_iteration = 600
         alg.run(verbose=0)
         self.assertNumpyArrayAlmostEqual(alg.x.as_array(), b.as_array())
-<<<<<<< HEAD
 
         stochastic_objective = SGFunction(functions, sampler)
         self.assertAlmostEqual(
@@ -198,10 +194,13 @@
                             step_size=0.01, max_iteration=5000)
         alg_stochastic.run(600, verbose=0)
         self.assertAlmostEqual(stochastic_objective.data_passes[-1], 600/5)
+        self.assertListEqual(stochastic_objective.data_passes_indices[-1], [stochastic_objective.function_num])
         self.assertNumpyArrayAlmostEqual(
             alg_stochastic.x.as_array(), alg.x.as_array(), 3)
         self.assertNumpyArrayAlmostEqual(
             alg_stochastic.x.as_array(), b.as_array(), 3)
+        
+
 
 
 class TestSVRG(CCPiTestClass):
@@ -629,10 +628,6 @@
 
         stochastic_objective = LSVRGFunction(
             functions, sampler, store_gradients=True, seed=3)
-=======
-
-        stochastic_objective = SGFunction(functions, sampler)
->>>>>>> e1019a39
         self.assertAlmostEqual(
             stochastic_objective(initial), objective(initial))
         self.assertNumpyArrayAlmostEqual(stochastic_objective.full_gradient(
@@ -640,16 +635,6 @@
 
         alg_stochastic = GD(initial=initial,
                             objective_function=stochastic_objective, update_objective_interval=1000,
-<<<<<<< HEAD
                             step_size=0.05, max_iteration=5000)
         alg_stochastic.run(100, verbose=0)
-=======
-                            step_size=0.01, max_iteration=5000)
-        alg_stochastic.run(600, verbose=0)
-        self.assertAlmostEqual(stochastic_objective.data_passes[-1], 600/5)
-        self.assertListEqual(stochastic_objective.data_passes_indices[-1], [stochastic_objective.function_num])
->>>>>>> e1019a39
-        self.assertNumpyArrayAlmostEqual(
-            alg_stochastic.x.as_array(), alg.x.as_array(), 3)
-        self.assertNumpyArrayAlmostEqual(
-            alg_stochastic.x.as_array(), b.as_array(), 3)+
