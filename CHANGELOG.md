* 24.x.x
- Bug fixes:
  - Fix bug with 'median' and 'mean' methods in Masker averaging over the wrong axes.
  - `SPDHG` `gamma` parameter is now applied correctly so that the product of the dual and primal step sizes remains constant as `gamma` varies (#1644)
<<<<<<< HEAD
  - Make Paganin Processor work with AcquistionData with one angle (#1920)
=======
  - Allow MaskGenerator to be run on DataContainers (#2001)
>>>>>>> 3d06757e
- Enhancements:
  - Removed multiple exits from numba implementation of KullbackLeibler divergence (#1901)
  - Updated the `SPDHG` algorithm to take a stochastic `Sampler`(#1644)
  - Updated the `SPDHG` algorithm to include setters for step sizes (#1644)
- Dependencies:
  - Added scikit-image to CIL-Demos conda install command as needed for new Callbacks notebook.
- Changes that break backwards compatibility:
    - Deprecated `norms` and `prob` in the `SPDHG` algorithm to be set in the `BlockOperator` and `Sampler` respectively (#1644)
    - The `run` method in the cil algorithm class will no longer run if a number of iterations is not passed (#1940)


* 24.2.0
  - New Features:
    - Added SVRG and LSVRG stochastic functions (#1625)
    - Added SAG and SAGA stochastic functions (#1624)
    - Allow `SumFunction` with 1 item (#1857)
    - Added  PD3O algorithm (#1834)
    - Added Barzilai-Borwein step size rule to work with GD, ISTA, FISTA (#1859)
    - Added callback `optimisation.utilities.callbacks.EarlyStoppingObjectiveValue` which stops iterations if an algorithm objective changes less than a provided threshold (#1892)
    - Added callback `optimisation.utilities.callbacks.CGLSEarlyStopping` which replicates the automatic behaviour of CGLS in CIL versions <=24. (#1892)
    - Added `labels` module with `ImageDimension`, `AcquisitionDimension`, `AcquisitionType`, `AngleUnit`, `FillType` (#1692)
  - Enhancements:
    - Use ravel instead of flat in KullbackLeibler numba backend (#1874)
    - Upgrade Python wrapper (#1873, #1875)
    - Updated the documentation for the algorithm base class (#1809)
    - Add checks on out argument passed to processors to ensure correct dtype and size (#1805)
    - Internal refactor: Replaced string-based label checks with enum-based checks for improved type safety and consistency (#1692)
    - Internal refactor: Separate framework into multiple files (#1692)
    - Allow the SIRT algorithm to take `initial=None` (#1906)
    - Add checks on equality method of `AcquisitionData` and `ImageData` for equality of data type and geometry (#1919)
    - Add check on equality method of `AcquisitionGeometry` for equality of dimension labels (#1919)
  - Testing:
    - New unit tests for operators and functions to check for in place errors and the behaviour of `out` (#1805)
    - Updates in SPDHG vs PDHG unit test to reduce test time and adjustments to parameters (#1898)
    - Drop Jenkins in favour of GHA for conda builds (#1914)
    - New unit tests for `DataContainer`, `AcquisitionData` and `ImageData` to check equality method (`__eq__`) behaves as expected (#1919)
  - Bug fixes:
    - `ImageData` removes dimensions of size 1 from the input array. This fixes an issue where single slice reconstructions from 3D data would fail due to shape mismatches (#1885)
    - Make Binner accept accelerated=False (#1887)
    - Added checks on memory allocations within `FiniteDifferenceLibrary.cpp` and verified the status of the return in `GradientOperator` (#1929)
    - Build release version of `cilacc.dll` for Windows. Previously was defaulting to the debug build (#1928)
    - Armijo step size rule now by default initialises the search for a step size from the previously calculated step size (#1934)
  - Changes that break backwards compatibility:
    - CGLS will no longer automatically stop iterations once a default tolerance is reached. The option to pass `tolerance` will be deprecated to be replaced by `optimisation.utilities.callbacks` (#1892)

* 24.1.0
  - New Features:
    - Added method to plot filter in `GenericFilteredBackProjection` (#1667)
    - Added wavelet operator, wrapping PyWavelets operator as a CIL operator (#1615)
    - Added PaganinProcessor processor, to perform phase retrieval from phase contrast images (#1737)
    - Added L1Sparsity function, allowing calculations of `|Ax-b|_1` and its proximal, in the case of orthogonal operators, `A` (#1618)
    - Options in algorithms GD, ISTA and FISTA to pass a `cil.optimisation.utilities.StepSizeRule` or a `cil.optimisation.utilities.Preconditioner`(#1768)
    - an implementation of the Armijo Rule as a child class of  `cil.optimisation.utilities.StepSizeRule` (#1768)
    - Sensitivity preconditioners added as child classes of `cil.optimisation.utilities.Preconditioner`(#1768)
  - Enhancements:
    - Added `geometry` property to `BlockDataContainer`. Adds `__eq__` to `BlockGeometry` (#1799)
    - Raises error in `BlockDataContainer.pnorm` if the shape of the containers is not the same (#1799)
    - Operators and functions now also return when out is specified (#1742)
    - The CIL function class now has a `__neg__` function, so you can write `-YourFunction(x)` rather than `-1*YourFunction(x)` (#1808)
    - Added documentation for the Partitioner to `framework.rst` (#1828)
    - Added CIL vs SIRF tests comparing preconditioned ISTA in CIL and MLEM in SIRF (#1823)
    - Update to CCPi-Regularisation toolkit v24.0.1 (#1868)
  - Bug fixes:
    - gradient descent `update_objective` called twice on the initial point.(#1789)
    - ProjectionMap operator bug fix in adjoint and added documentation (#1743)
    - BlockOperator that would return a BlockDataContainer of shape (1,1) now returns the appropriate DataContainer. BlockDataContainer direct and adjoint methods accept DataContainer as parameter (#1802).
    - BlurringOperator: remove check for geometry class (old SIRF integration bug) (#1807)
    - The `ZeroFunction` and `ConstantFunction` now have a Lipschitz constant of 1. (#1768)
    - Update dataexample remote data download to work with windows and use zenodo_get for data download (#1774)
  - Changes that break backwards compatibility:
    - Merged the files `BlockGeometry.py` and `BlockDataContainer.py` in `framework` to one file `block.py`. Please use `from cil.framework import BlockGeometry, BlockDataContainer` as before (#1799)
    - Bug fix in `FGP_TV` function to set the default behaviour not to enforce non-negativity (#1826).

* 24.0.0
  - Update to new CCPi-Regularisation toolkit v24.0.0. This is a backward incompatible release of the toolkit.
  - CIL plugin support for TIGRE version v2.6
  - CIL plugin support for ASTRA-TOOLBOX version v2.1
  - Dropped support for python 3.8 and 3.9
  - Added support for python 3.11 and 3.12
  - Dropped support for numpy 1.21 and 1.22
  - Added support for numpy 1.25 and 1.26
  - Set CMake Policy CMP0148 to OLD to avoid warnings in CMake 3.27
  - AcquisitionGeometry prints the first and last 10 angles, or all if there are 30 or less, rather than the first 20
  - Added a weight argument to the L1Norm function
  - Allow reduction methods on the DataContainer class to accept axis argument as string which matches values in dimension_labels
  - Added the functions `set_norms` and `get_norms` to the `BlockOperator` class
  - Internal variable name change in BlockOperator to aid understanding
  - Fixed formatting errors in the L2NormSquared and LeastSquares documentation
  - Bug fix for BlockDataContainer as iterator
  - Dropped support for IPP versions older than 2021.10 due to header changes
  - Fix build include directories
  - Proximal of MixedL21Norm with numpy backend now accepts numpy ndarray, DataContainer and float as tau parameter
  - ZeroOperator no longer relies on the default of allocate
  - Bug fix in SIRF TotalVariation unit tests with warm_start
  - Allow show2D to be used with 3D `DataContainer` instances
  - Added the a `Sampler` class as a CIL optimisation utility
  - Update documentation for symmetrised gradient
  - Added documentation for CompositionOperator and SumOperator
  - Updated FISTA and ISTA algorithms to allow input functions to be None
  - Bug fix in the adjoint of the Diagonal Operator for complex values
  - Update conda build action to v2 for 2.5x quicker builds
  - Add docker image, test & push to [`ghcr.io/tomographicimaging/cil`](https://github.com/TomographicImaging/CIL/pkgs/container/cil)
  - Quality metrics have added mask option
  - Bug fix for norm of CompositionOperator
  - Functions updated to use sapyb
  - Fix KullbackLeibler numba gradient ignoring mask
  - show1D slice_list parameter can now be of type tuple
  - Deprecated `Algorithm`'s `max_iteration`, `log_file`, `**kwargs`, `max_iteration_stop_criterion`, `objective_to_string`, `verbose_output`, `verbose_header`, `run(print_interval)`
  - Added `optimisation.utilities.callbacks`
    - Added `Callback` (abstract base class), `ProgressCallback`, `TextProgressCallback`, `LogfileCallback`
    - Deprecated `Algorithm.run(callback: Callable)`
    - Added `Algorithm.run(callbacks: list[Callback])`
  - Allow `CentreOfRotationCorrector.xcorrelation` to accept a list of two values in `projection_index` to use for the correlation
  - Bug fix in `CentreOfRotationCorrector.xcorrelation` finding correlation angles for limited angle data
  - New unit tests have been implemented for operators and functions to check for in place errors and the behaviour of `out`.
  - Bug fix for missing factor of 1/2 in SIRT update objective and catch in place errors in the SIRT constraint
  - Bug fix to allow safe in place calculation for the soft shrinkage algorithm
  - Allow Masker to take integer arrays in addition to boolean
  - Add remote data class to example data to enable download of relevant datasets from remote repositories
  - Improved import error/warning messages
  - New adjoint operator
  - Bug fix for complex matrix adjoint
  - Removed the following code which was deprecated since v22.0.0:
    - `info` parameter in `cil.optimisation.functions.TotalVariation`
    - `sinogram_geometry` and `volume_geometry` parameters in `cil.plugins.astra.processors.FBP` and in `cil.plugins.tigre.processors.FBP`
    - `aquisition_geometry` (misspelled) parameter in `cil.plugins.tigre.processors.ProjectionOperator`
    - `FBP` kwarg (and thus all kwargs) in `cil.processors.CentreOfRotationCorrector` and `cil.processors.CofR_image_sharpness`
    - `TXRMDataReader`
  - Added the ApproximateGradientSumFunction and SGFunction to allow for stochastic gradient algorithms to be created using functions with an approximate gradient and deterministic algorithms

* 23.1.0
  - Fix bug in IndicatorBox proximal_conjugate
  - Allow CCPi Regulariser functions for non CIL object
  - Add norm for CompositionOperator
  - Refactor SIRT algorithm to make it more computationally and memory efficient
  - Optimisation in L2NormSquared
  - Added support for partitioner, when partitions have size 1
  - Fix for show_geometry bug for 2D data
  - FBP split processing bug fix - now respects panel origin set in geometry
  - Binner/Padder/Slicer bug fix - now respects panel origin set in geometry
  - Added warmstart capability to proximal evaluation of the CIL TotalVariation function.
  - Bug fix in the LinearOperator norm with an additional flag for the algorithm linearOperator.PowerMethod
  - Tidied up documentation in the framework folder

* 23.0.1
  - Fix bug with NikonReader requiring ROI to be set in constructor.

* 23.0.0
  - Partitioner is now able to create batches even if angle is not the outer dimension
  - Renamed `max_iteration_stop_cryterion` method in the Algorithm class to `max_iteration_stop_criterion`
  - Removed (previously deprecated) `very_verbose` parameter in `Algorithm`'s run method.
  - Removed (previously deprecated) `axpby` method in DataContainer.
  - Deprecate use of integer compression in NEXUSDataWriter.
  - Improved and tidied up documentation for all readers and writers, including hiding special members.
  - Use arguments instead of kwargs in all readers and writers with multiple kwargs, making documentation easier.
  - Update Apache2 License Headers.

* 22.2.0
  - BlockGeometry is iterable
  - Added `partition` to `AcquisitionData` to partition the data with 3 methods: `sequential`, `staggered` and `random_permutation`
  - TIGRE and ASTRA `ProjectionOperator` now support `BlockGeometry` as `acquisition_geometry` parameter, returning a `BlockOperator`
  - Added pre-set filters for `recon.FBP` and `recon.FDK`. Filters now include ram-lak, hamming, hann, cosine, shepp-logan.
  - Added RAWFileWriter to export data containers to raw files
  - Extended IndicatorBox to behave as IndicatorBoxPixelwise by passing masks in lower and upper bounds
  - Implemented IndicatorBox in numba and numpy
  - Dropped support for Python 3.6 and NumPy 1.15
  - Jenkins PR tests on Python 3.8 and NumPy 1.20
  - added yml file to create test environment
  - LeastSquares fixed docstring and unified gradient code when out is passed or not.
  - Add compression to 8bit and 16bit to TIFFWriter
  - Added convenience centre of rotation methods to `AcquisitionGeometry` class.
    - `get_centre_of_rotation()` calculates the centre of rotation of the system
    - `set_centre_of_rotation()` sets the system centre of rotation with an offset and angle
    - `set_centre_of_rotation_by_slice()` sets the system centre of rotation with offsets from two slices
  - Binner processor reworked:
    - Significant speed increase available via the C++ backend
    - Returned geometry is correctly offset where binning/cropping moves the origin
  - Slicer refactoring
    - Returned geometry is correctly offset where slicing/cropping moves the origin
  - Padder refactoring
    - Returned geometry is correctly offset where padding moves the origin
  - Github Actions:
    - update test python and numpy versions to 3.9 and 1.22
    - Update conda build action to v1.4.4
    - Fixes actions to run on ubuntu-20.04
    - Update version of upload_artifact github action to version 3.1.1
    - Update version of download_artifact github action to version 3.0.1
    - Update version of checkout github action to version 3.1.0
    - Update build-sphinx action to version 0.1.3
  - `io.utilities.HDF5_utilities` Added utility functions to browse hdf5 files and read datasets into numpy array
  - Implemented the analytical norm for GradientOperator
  - Added `ImageData.apply_circular_mask` method to mask out detector edge artefacts on reconstructed volumes
  - ROI selection, aspect ratio toggle and Play widget added to islicer
  - Add show1D display utility

* 22.1.0
  - use assert_allclose in test_DataContainer
  - added multiple colormaps to show2D
  - Fix segfault in GradientOperator due to parameter overflows on windows systems
  - Fix angle display precision and matplotlib warning for sinograms with show2D

* 22.0.0
  - Strongly convex functionality in TotalVariation and FGP_TV Functions
  - Refactored KullbackLeibler function class. Fix bug on gradient method for SIRF objects
  - Numba added as a CIL requirement
  - Simplify initialisation of `CentreOfRotation.ImageSharpness` with new parameter `backend`
  - Added ISTA algorithm. Improve inheritance of proximal gradient algorithms
  - Updated interface to `plugins.tigre`/`plugins.astra` `FBP` and `ProjectionOperator` classes
  - Update NikonDataReader to parse and set up geometry with: `ObjectTilt` `CentreOfRotationTop` and `CentreOfRotationBottom`
  - Cleaned up unit test structure and output
  - Removal of deprecated code:
    - AcquisitionGeometry `__init__` no longer returns a configured geometry, use factory `create` methods instead
    - `subset` method removed, use `get_slice` or `reorder` methods
    - NikonDataReader `normalize` kwarg removed, use `normalise`
    - Algorithms initialisation `x_init` kwarg removed, use `initial`
    - Removed deprecated numpy calls
  - DataProcessors use weak-reference to input data
  - Merged CIL-ASTRA code in to CIL repository simplifying test, build and install procedures
    - Modules not moved should be considered deprecated
    - CIL remains licensed as APACHE-2.0
    - Minor bug fixes to the CPU 2D Parallel-beam FBP
  - Add ndim property for DataContainer class
  - Fixes show_geometry compatibility issue with matplotlib 3.5
  - Added ZEISSDataReader with cone/parallel beam, slicing, TXM Functionality
  - Raise exception if filename or data haven't been set in NexusDataWriter
  - Fixes error when update_objective_interval is set to 0 in an algorithm run
  - Deprecated:
    - TXRMDataReader is deprecated in favour of ZEISSDataReader
  - GitHub Actions:
    - Update to version 0.1.1 of lauramurgatroyd/build-sphinx-action for building the documentation - ensures docs are always built from cil master

* 21.4.1
  - Removed prints from unittests and cleanup of unittest code.
  - CMake:
    - install script re-allows selection of non default install directory ([#1246](https://github.com/TomographicImaging/CIL/issues/1246))
  - TIFF writer uses logging
  - Added unittests for TIFF functionality

* 21.4.0
  - PEP 440 compliant version
  - CMake fix due to use of pip install.
  - Recon.FBP allows 'astra' backend
  - Fixed PowerMethod for square/non-square, complex/float matrices with stopping criterion.
  - CofR image_sharpness improved for large datasets
  - Geometry alignment fix for 2D datasets
  - CGLS update for sapyb to enable complex data, bugfix in use of initial
  - added sapyb and deprecated axpby. All algorithm updated to use sapyb.
  - Allow use of square brackets in file paths to TIFF and Nikon datasets

* 21.3.1
  - Added matplotlib version dependency to conda recipe
  - Fixed TIGRE wrappers for geometry with a virtual detector
  - Fixed TIGRE wrappers for cone-beam geometry with tilted rotation axis

* 21.3.0
  - Accelerated PDHG which handles strong convexity of functions
  - TotalVariation Function handles SIRF ImageData
  - Simulated datasets and volume added to DataExamples
  - TIGRE wrappers for parallel-beam geometry added
  - NEXUSWriter and NEXUSReader offer (8bit and 16bit) compression of data
  - show2D show_geom now return an object that can be saved with a `save` method
  - GradientOperator can be now used with SIRF DataContainers, both PET and MR
  - Add anisotropy in TotalVariation function
  - CCPi Regularisation plugin is refactored, only FGP_TV, FGP_dTV, TGV and TNV are exposed. Docstrings and functionality unit tests are added. Tests of the functions are meant to be in the CCPi-Regularisation toolkit itself.
  - Add dtype for ImageGeometry, AcquisitionGeometry, VectorGeometry, BlockGeometry
  - Fix GradientOperator to handle pseudo 2D CIL geometries
  - Created recon module with FBP and FDK using fast filtering library and TIGRE backprojectors
  - Added Intel IPP based library for filtering step of FBP
  - PDHG memory optimisation
  - ScaledFunction memory Optimisation
  - The github actions are merged into one action with multiple jobs
  - The conda build job uploads an artifact of the build tar.bz file which is later used by the documentation build job - which installs the package into a miniconda environment.
  - Documentation pages for recon, astra and cil-plugins are published.

* 21.2.0
  - add version string from git describe
  - add CCPi-Regularisation toolkit in unittests
  - show_geometry implemented to display AcquisitionGeometry objects, can be imported from utilities.display
  - CentreOfRotationCorrector.image_sharpness implemented which finds the rotation axis offset by maximising sharpness of a single slice reconstruction
  - Renamed CentreOfRotationCorrector.xcorr to CentreOfRotationCorrector.xcorrelation
  - Implemented Padder processor

* 21.1.0
  - Added TomoPhantom plugin to create 2D/3D + channel ImageData phantoms based on the TomoPhantom model library
  - Fixed bug in Zeiss reader geometry direction of rotation

* 21.0.0
  - Show2D now takes 4D datasets and slice information as input
  - TIGRE reconstruction package wrapped for cone-beam tomography
  - Datacontainers have get_slice method which returns a dataset with a single slice of the data
  - Datacontainers have reorder method which reorders the data in memory as requested, or for use with 'astra' or 'tigre'
  - Subset method has been deprecated
  - AcquisitionData and ImageData enforce requirement for a geometry on creation
  - New processors AbsorptionTransmissionConverter and TransmissionAbsorptionConverter to convert between Absorption and Transmission
  - Implemented Binner and Slicer processors
  - Implemented MaskGenerator and Masker processors

* 20.11.2
  - fixed windows build
  - NikonDataReader converts Nikon geometry to CIL geometry from xtekct file including detector and centre-or-rotation offsets
  - NexusdataReader supports files written with old versions of NexusDataWriter

* 20.11
  - python module renamed to cil
  - renamed Identity->IdentityOperator, Gradient->GradientOperator, SymmetrisedGradient->SymmetrisedGradientOperator

* 20.09.1
  - FiniteDifferenceOperator takes into consideration voxel size
  - Added CentreOfRotationCorrector
  - Removed CenterOfRotationFinder
  - moved TestData to utilities and renamed as dataexample
  - verbosity of Algorithms is independent of the update_objective_interval
  - added unittests
  - renamed
    - GradientDescent to GD
    - SparseFiniteDiff to SparseFiniteDifferenceOperator
    - LinearOperatorMatrix to MatrixOperator
  - bugfix update_objective of SPDHG

* 20.09
  - added SPDHG algorithm
  - added TotalVariation function
  - Redesign of the AcquisitionGeometry class allowing more general acquisition trajectories than currently possible.
  - Added ZEISS reader

* 20.04
  - Significant upgrades to the operator and function classes to allow more flexible definition of optimisation problems
  - Added multithreaded C library for calculation of finite difference and some data processing
  - Added Gradient operator using C library and numpy backends

* 19.10
  - Improved usability with reader/writers and plotting utilities
  - Substantially improved test coverage

* 19.07
  - Introduction of BlockFramework
  - major revision and restructuring of the whole code
  - rewritten io package

* 19.02
  - introduction of Algorithm class
  - unit test expanded and moved to test directory
  - unified build system on Jenkins based on CCPi-VirtualMachine repo
  - switched to calendar versioning YY.0M.

* 0.10.0

* 0.9.4
  - Initial release<|MERGE_RESOLUTION|>--- conflicted
+++ resolved
@@ -2,11 +2,8 @@
 - Bug fixes:
   - Fix bug with 'median' and 'mean' methods in Masker averaging over the wrong axes.
   - `SPDHG` `gamma` parameter is now applied correctly so that the product of the dual and primal step sizes remains constant as `gamma` varies (#1644)
-<<<<<<< HEAD
+  - Allow MaskGenerator to be run on DataContainers (#2001)
   - Make Paganin Processor work with AcquistionData with one angle (#1920)
-=======
-  - Allow MaskGenerator to be run on DataContainers (#2001)
->>>>>>> 3d06757e
 - Enhancements:
   - Removed multiple exits from numba implementation of KullbackLeibler divergence (#1901)
   - Updated the `SPDHG` algorithm to take a stochastic `Sampler`(#1644)
