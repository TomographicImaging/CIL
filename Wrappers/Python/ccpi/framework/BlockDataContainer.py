    # -*- coding: utf-8 -*-
"""
Created on Tue Mar  5 16:04:45 2019

@author: ofn77899
"""
from __future__ import absolute_import
from __future__ import division
from __future__ import print_function
from __future__ import unicode_literals

import numpy
from numbers import Number
import functools
from ccpi.framework import DataContainer
#from ccpi.framework import AcquisitionData, ImageData
#from ccpi.optimisation.operators import Operator, LinearOperator
 
class BlockDataContainer(object):
    '''Class to hold DataContainers as column vector'''
    __array_priority__ = 1
    def __init__(self, *args, **kwargs):
        ''''''
        self.containers = args
        self.index = 0
        shape = kwargs.get('shape', None)
        if shape is None:
           shape = (len(args),1)
#        shape = (len(args),1)
        self.shape = shape

        n_elements = functools.reduce(lambda x,y: x*y, shape, 1)
        if len(args) != n_elements:
            raise ValueError(
                    'Dimension and size do not match: expected {} got {}'
                    .format(n_elements, len(args)))

        
    def __iter__(self):
        '''BlockDataContainer is Iterable'''
        return self
    def next(self):
        '''python2 backwards compatibility'''
        return self.__next__()
    def __next__(self):
        try:
            out = self[self.index]
        except IndexError as ie:
            raise StopIteration()
        self.index+=1
        return out
    
    def is_compatible(self, other):
        '''basic check if the size of the 2 objects fit'''
        
        for i in range(len(self.containers)):
            if type(self.containers[i])==type(self):
                self = self.containers[i]
        
        if isinstance(other, Number):
            return True   
        elif isinstance(other, list):
            for ot in other:
                if not isinstance(ot, (Number,\
                                 numpy.int, numpy.int8, numpy.int16, numpy.int32, numpy.int64,\
                                 numpy.float, numpy.float16, numpy.float32, numpy.float64, \
                                 numpy.complex)):
                    raise ValueError('List/ numpy array can only contain numbers {}'\
                                     .format(type(ot)))
            return len(self.containers) == len(other)
        elif isinstance(other, numpy.ndarray):
            return len(self.containers) == len(other)
        elif issubclass(other.__class__, DataContainer):
            return self.get_item(0).shape == other.shape
        return len(self.containers) == len(other.containers)

    def get_item(self, row):
        if row > self.shape[0]:
            raise ValueError('Requested row {} > max {}'.format(row, self.shape[0]))
        return self.containers[row]

    def __getitem__(self, row):
        return self.get_item(row)
                
    def add(self, other, *args, **kwargs):
        if not self.is_compatible(other):
            raise ValueError('Incompatible for add')
        out = kwargs.get('out', None)
        #print ("args" , *args)
        if isinstance(other, Number):
            return type(self)(*[ el.add(other, *args, **kwargs) for el in self.containers], shape=self.shape)
        elif isinstance(other, list) or isinstance(other, numpy.ndarray):
            return type(self)(*[ el.add(ot, *args, **kwargs) for el,ot in zip(self.containers,other)], shape=self.shape)
        elif issubclass(other.__class__, DataContainer):
            # try to do algebra with one DataContainer. Will raise error if not compatible
            return type(self)(*[ el.add(other, *args, **kwargs) for el in self.containers], shape=self.shape)
        
        return type(self)(
            *[ el.add(ot, *args, **kwargs) for el,ot in zip(self.containers,other.containers)],
            shape=self.shape)
        
    def subtract(self, other, *args, **kwargs):
        if not self.is_compatible(other):
            raise ValueError('Incompatible for subtract')
        out = kwargs.get('out', None)
        if isinstance(other, Number):
            return type(self)(*[ el.subtract(other,  *args, **kwargs) for el in self.containers], shape=self.shape)
        elif isinstance(other, list) or isinstance(other, numpy.ndarray):
            return type(self)(*[ el.subtract(ot,  *args, **kwargs) for el,ot in zip(self.containers,other)], shape=self.shape)
        elif issubclass(other.__class__, DataContainer):
            # try to do algebra with one DataContainer. Will raise error if not compatible
            return type(self)(*[ el.subtract(other, *args, **kwargs) for el in self.containers], shape=self.shape)
        return type(self)(*[ el.subtract(ot,  *args, **kwargs) for el,ot in zip(self.containers,other.containers)],
                          shape=self.shape)

    def multiply(self, other, *args, **kwargs):
        if not self.is_compatible(other):
            raise ValueError('{} Incompatible for multiply'.format(other))
        out = kwargs.get('out', None)
        if isinstance(other, Number):
            return type(self)(*[ el.multiply(other, *args, **kwargs) for el in self.containers], shape=self.shape)
        elif isinstance(other, list):
            return type(self)(*[ el.multiply(ot, *args, **kwargs) for el,ot in zip(self.containers,other)], shape=self.shape)
        elif isinstance(other, numpy.ndarray):           
            return type(self)(*[ el.multiply(ot, *args, **kwargs) for el,ot in zip(self.containers,other)], shape=self.shape)
        elif issubclass(other.__class__, DataContainer):
            # try to do algebra with one DataContainer. Will raise error if not compatible
            return type(self)(*[ el.multiply(other, *args, **kwargs) for el in self.containers], shape=self.shape)
        return type(self)(*[ el.multiply(ot, *args, **kwargs) for el,ot in zip(self.containers,other.containers)],
                          shape=self.shape)
    
    def divide(self, other, *args, **kwargs):
        if not self.is_compatible(other):
            raise ValueError('Incompatible for divide')
        out = kwargs.get('out', None)
        if isinstance(other, Number):
            return type(self)(*[ el.divide(other, *args, **kwargs) for el in self.containers], shape=self.shape)
        elif isinstance(other, list) or isinstance(other, numpy.ndarray):
            return type(self)(*[ el.divide(ot, *args, **kwargs) for el,ot in zip(self.containers,other)], shape=self.shape)
        elif issubclass(other.__class__, DataContainer):
            # try to do algebra with one DataContainer. Will raise error if not compatible
            return type(self)(*[ el.divide(other, *args, **kwargs) for el in self.containers], shape=self.shape)
        return type(self)(*[ el.divide(ot, *args, **kwargs) for el,ot in zip(self.containers,other.containers)],
                          shape=self.shape)
    
    def power(self, other, *args, **kwargs):
        if not self.is_compatible(other):
            raise ValueError('Incompatible for power')
        out = kwargs.get('out', None)
        if isinstance(other, Number):
            return type(self)(*[ el.power(other, *args, **kwargs) for el in self.containers], shape=self.shape)
        elif isinstance(other, list) or isinstance(other, numpy.ndarray):
            return type(self)(*[ el.power(ot, *args, **kwargs) for el,ot in zip(self.containers,other)], shape=self.shape)
        return type(self)(*[ el.power(ot, *args, **kwargs) for el,ot in zip(self.containers,other.containers)], shape=self.shape)
    
    def maximum(self,other, *args, **kwargs):
        if not self.is_compatible(other):
            raise ValueError('Incompatible for maximum')
        out = kwargs.get('out', None)
        if isinstance(other, Number):
            return type(self)(*[ el.maximum(other, *args, **kwargs) for el in self.containers], shape=self.shape)
        elif isinstance(other, list) or isinstance(other, numpy.ndarray):
            return type(self)(*[ el.maximum(ot, *args, **kwargs) for el,ot in zip(self.containers,other)], shape=self.shape)
        return type(self)(*[ el.maximum(ot, *args, **kwargs) for el,ot in zip(self.containers,other.containers)], shape=self.shape)
    
    ## unary operations    
    def abs(self, *args,  **kwargs):
        return type(self)(*[ el.abs(*args, **kwargs) for el in self.containers], shape=self.shape)
    def sign(self, *args,  **kwargs):
        return type(self)(*[ el.sign(*args, **kwargs) for el in self.containers], shape=self.shape)
    def sqrt(self, *args,  **kwargs):
        return type(self)(*[ el.sqrt(*args, **kwargs) for el in self.containers], shape=self.shape)
    def conjugate(self, out=None):
        return type(self)(*[el.conjugate() for el in self.containers], shape=self.shape)
    
    ## reductions
    def sum(self, *args, **kwargs):
        return numpy.sum([ el.sum(*args, **kwargs) for el in self.containers])
    def squared_norm(self):
        y = numpy.asarray([el.squared_norm() for el in self.containers])
        return y.sum() 
    def norm(self):
        return numpy.sqrt(self.squared_norm())    
    def copy(self):
        '''alias of clone'''    
        return self.clone()
    def clone(self):
        return type(self)(*[el.copy() for el in self.containers], shape=self.shape)
<<<<<<< HEAD
    def fill(self, x):
        for el,ot in zip(self.containers, x.containers):
            el.fill(ot)
=======
    def fill(self, other):
        if isinstance (other, BlockDataContainer):
            if not self.is_compatible(other):
                raise ValueError('Incompatible containers')
            for el,ot in zip(self.containers, other.containers):
                el.fill(ot)
        else:
            return ValueError('Cannot fill with object provided {}'.format(type(other)))
>>>>>>> a7bb88da
    
    def __add__(self, other):
        return self.add( other )
    # __radd__
    
    def __sub__(self, other):
        return self.subtract( other )
    # __rsub__
    
    def __mul__(self, other):
        return self.multiply(other)
    # __rmul__
    
    def __div__(self, other):
        return self.divide(other)
    # __rdiv__
    def __truediv__(self, other):
        return self.divide(other)
    
    def __pow__(self, other):
        return self.power(other)
    # reverse operand
    def __radd__(self, other):
        '''Reverse addition
        
        to make sure that this method is called rather than the __mul__ of a numpy array
        the class constant __array_priority__ must be set > 0
        https://docs.scipy.org/doc/numpy-1.15.1/reference/arrays.classes.html#numpy.class.__array_priority__
        '''
        return self + other
    # __radd__
    
    def __rsub__(self, other):
        '''Reverse subtraction
        
        to make sure that this method is called rather than the __mul__ of a numpy array
        the class constant __array_priority__ must be set > 0
        https://docs.scipy.org/doc/numpy-1.15.1/reference/arrays.classes.html#numpy.class.__array_priority__
        '''
        return (-1 * self) + other
    # __rsub__
    
    def __rmul__(self, other):
        '''Reverse multiplication
        
        to make sure that this method is called rather than the __mul__ of a numpy array
        the class constant __array_priority__ must be set > 0
        https://docs.scipy.org/doc/numpy-1.15.1/reference/arrays.classes.html#numpy.class.__array_priority__
        '''
        return self * other
    # __rmul__
    
    def __rdiv__(self, other):
        '''Reverse division
        
        to make sure that this method is called rather than the __mul__ of a numpy array
        the class constant __array_priority__ must be set > 0
        https://docs.scipy.org/doc/numpy-1.15.1/reference/arrays.classes.html#numpy.class.__array_priority__
        '''
        return pow(self / other, -1)
    # __rdiv__
    def __rtruediv__(self, other):
        '''Reverse truedivision
        
        to make sure that this method is called rather than the __mul__ of a numpy array
        the class constant __array_priority__ must be set > 0
        https://docs.scipy.org/doc/numpy-1.15.1/reference/arrays.classes.html#numpy.class.__array_priority__
        '''
        return self.__rdiv__(other)
    
    def __rpow__(self, other):
        '''Reverse power
        
        to make sure that this method is called rather than the __mul__ of a numpy array
        the class constant __array_priority__ must be set > 0
        https://docs.scipy.org/doc/numpy-1.15.1/reference/arrays.classes.html#numpy.class.__array_priority__
        '''
        return other.power(self)
    
    def __iadd__(self, other):
        '''Inline addition'''
        if isinstance (other, BlockDataContainer):
            for el,ot in zip(self.containers, other.containers):
                el += ot
        elif isinstance(other, Number):
            for el in self.containers:
                el += other
        elif isinstance(other, list) or isinstance(other, numpy.ndarray):
            if not self.is_compatible(other):
                raise ValueError('Incompatible for __iadd__')
            for el,ot in zip(self.containers, other):
                el += ot
        return self
    # __iadd__
    
    def __isub__(self, other):
        '''Inline subtraction'''
        if isinstance (other, BlockDataContainer):
            for el,ot in zip(self.containers, other.containers):
                el -= ot
        elif isinstance(other, Number):
            for el in self.containers:
                el -= other
        elif isinstance(other, list) or isinstance(other, numpy.ndarray):
            if not self.is_compatible(other):
                raise ValueError('Incompatible for __isub__')
            for el,ot in zip(self.containers, other):
                el -= ot
        return self
    # __isub__
    
    def __imul__(self, other):
        '''Inline multiplication'''
        if isinstance (other, BlockDataContainer):
            for el,ot in zip(self.containers, other.containers):
                el *= ot
        elif isinstance(other, Number):
            for el in self.containers:
                el *= other
        elif isinstance(other, list) or isinstance(other, numpy.ndarray):
            if not self.is_compatible(other):
                raise ValueError('Incompatible for __imul__')
            for el,ot in zip(self.containers, other):
                el *= ot
        return self
    # __imul__
    
    def __idiv__(self, other):
        '''Inline division'''
        if isinstance (other, BlockDataContainer):
            for el,ot in zip(self.containers, other.containers):
                el /= ot
        elif isinstance(other, Number):
            for el in self.containers:
                el /= other
        elif isinstance(other, list) or isinstance(other, numpy.ndarray):
            if not self.is_compatible(other):
                raise ValueError('Incompatible for __idiv__')
            for el,ot in zip(self.containers, other):
                el /= ot
        return self
    # __rdiv__
    def __itruediv__(self, other):
        '''Inline truedivision'''
        return self.__idiv__(other)

<|MERGE_RESOLUTION|>--- conflicted
+++ resolved
@@ -1,348 +1,343 @@
-    # -*- coding: utf-8 -*-
-"""
-Created on Tue Mar  5 16:04:45 2019
-
-@author: ofn77899
-"""
-from __future__ import absolute_import
-from __future__ import division
-from __future__ import print_function
-from __future__ import unicode_literals
-
-import numpy
-from numbers import Number
-import functools
-from ccpi.framework import DataContainer
-#from ccpi.framework import AcquisitionData, ImageData
-#from ccpi.optimisation.operators import Operator, LinearOperator
- 
-class BlockDataContainer(object):
-    '''Class to hold DataContainers as column vector'''
-    __array_priority__ = 1
-    def __init__(self, *args, **kwargs):
-        ''''''
-        self.containers = args
-        self.index = 0
-        shape = kwargs.get('shape', None)
-        if shape is None:
-           shape = (len(args),1)
-#        shape = (len(args),1)
-        self.shape = shape
-
-        n_elements = functools.reduce(lambda x,y: x*y, shape, 1)
-        if len(args) != n_elements:
-            raise ValueError(
-                    'Dimension and size do not match: expected {} got {}'
-                    .format(n_elements, len(args)))
-
-        
-    def __iter__(self):
-        '''BlockDataContainer is Iterable'''
-        return self
-    def next(self):
-        '''python2 backwards compatibility'''
-        return self.__next__()
-    def __next__(self):
-        try:
-            out = self[self.index]
-        except IndexError as ie:
-            raise StopIteration()
-        self.index+=1
-        return out
-    
-    def is_compatible(self, other):
-        '''basic check if the size of the 2 objects fit'''
-        
-        for i in range(len(self.containers)):
-            if type(self.containers[i])==type(self):
-                self = self.containers[i]
-        
-        if isinstance(other, Number):
-            return True   
-        elif isinstance(other, list):
-            for ot in other:
-                if not isinstance(ot, (Number,\
-                                 numpy.int, numpy.int8, numpy.int16, numpy.int32, numpy.int64,\
-                                 numpy.float, numpy.float16, numpy.float32, numpy.float64, \
-                                 numpy.complex)):
-                    raise ValueError('List/ numpy array can only contain numbers {}'\
-                                     .format(type(ot)))
-            return len(self.containers) == len(other)
-        elif isinstance(other, numpy.ndarray):
-            return len(self.containers) == len(other)
-        elif issubclass(other.__class__, DataContainer):
-            return self.get_item(0).shape == other.shape
-        return len(self.containers) == len(other.containers)
-
-    def get_item(self, row):
-        if row > self.shape[0]:
-            raise ValueError('Requested row {} > max {}'.format(row, self.shape[0]))
-        return self.containers[row]
-
-    def __getitem__(self, row):
-        return self.get_item(row)
-                
-    def add(self, other, *args, **kwargs):
-        if not self.is_compatible(other):
-            raise ValueError('Incompatible for add')
-        out = kwargs.get('out', None)
-        #print ("args" , *args)
-        if isinstance(other, Number):
-            return type(self)(*[ el.add(other, *args, **kwargs) for el in self.containers], shape=self.shape)
-        elif isinstance(other, list) or isinstance(other, numpy.ndarray):
-            return type(self)(*[ el.add(ot, *args, **kwargs) for el,ot in zip(self.containers,other)], shape=self.shape)
-        elif issubclass(other.__class__, DataContainer):
-            # try to do algebra with one DataContainer. Will raise error if not compatible
-            return type(self)(*[ el.add(other, *args, **kwargs) for el in self.containers], shape=self.shape)
-        
-        return type(self)(
-            *[ el.add(ot, *args, **kwargs) for el,ot in zip(self.containers,other.containers)],
-            shape=self.shape)
-        
-    def subtract(self, other, *args, **kwargs):
-        if not self.is_compatible(other):
-            raise ValueError('Incompatible for subtract')
-        out = kwargs.get('out', None)
-        if isinstance(other, Number):
-            return type(self)(*[ el.subtract(other,  *args, **kwargs) for el in self.containers], shape=self.shape)
-        elif isinstance(other, list) or isinstance(other, numpy.ndarray):
-            return type(self)(*[ el.subtract(ot,  *args, **kwargs) for el,ot in zip(self.containers,other)], shape=self.shape)
-        elif issubclass(other.__class__, DataContainer):
-            # try to do algebra with one DataContainer. Will raise error if not compatible
-            return type(self)(*[ el.subtract(other, *args, **kwargs) for el in self.containers], shape=self.shape)
-        return type(self)(*[ el.subtract(ot,  *args, **kwargs) for el,ot in zip(self.containers,other.containers)],
-                          shape=self.shape)
-
-    def multiply(self, other, *args, **kwargs):
-        if not self.is_compatible(other):
-            raise ValueError('{} Incompatible for multiply'.format(other))
-        out = kwargs.get('out', None)
-        if isinstance(other, Number):
-            return type(self)(*[ el.multiply(other, *args, **kwargs) for el in self.containers], shape=self.shape)
-        elif isinstance(other, list):
-            return type(self)(*[ el.multiply(ot, *args, **kwargs) for el,ot in zip(self.containers,other)], shape=self.shape)
-        elif isinstance(other, numpy.ndarray):           
-            return type(self)(*[ el.multiply(ot, *args, **kwargs) for el,ot in zip(self.containers,other)], shape=self.shape)
-        elif issubclass(other.__class__, DataContainer):
-            # try to do algebra with one DataContainer. Will raise error if not compatible
-            return type(self)(*[ el.multiply(other, *args, **kwargs) for el in self.containers], shape=self.shape)
-        return type(self)(*[ el.multiply(ot, *args, **kwargs) for el,ot in zip(self.containers,other.containers)],
-                          shape=self.shape)
-    
-    def divide(self, other, *args, **kwargs):
-        if not self.is_compatible(other):
-            raise ValueError('Incompatible for divide')
-        out = kwargs.get('out', None)
-        if isinstance(other, Number):
-            return type(self)(*[ el.divide(other, *args, **kwargs) for el in self.containers], shape=self.shape)
-        elif isinstance(other, list) or isinstance(other, numpy.ndarray):
-            return type(self)(*[ el.divide(ot, *args, **kwargs) for el,ot in zip(self.containers,other)], shape=self.shape)
-        elif issubclass(other.__class__, DataContainer):
-            # try to do algebra with one DataContainer. Will raise error if not compatible
-            return type(self)(*[ el.divide(other, *args, **kwargs) for el in self.containers], shape=self.shape)
-        return type(self)(*[ el.divide(ot, *args, **kwargs) for el,ot in zip(self.containers,other.containers)],
-                          shape=self.shape)
-    
-    def power(self, other, *args, **kwargs):
-        if not self.is_compatible(other):
-            raise ValueError('Incompatible for power')
-        out = kwargs.get('out', None)
-        if isinstance(other, Number):
-            return type(self)(*[ el.power(other, *args, **kwargs) for el in self.containers], shape=self.shape)
-        elif isinstance(other, list) or isinstance(other, numpy.ndarray):
-            return type(self)(*[ el.power(ot, *args, **kwargs) for el,ot in zip(self.containers,other)], shape=self.shape)
-        return type(self)(*[ el.power(ot, *args, **kwargs) for el,ot in zip(self.containers,other.containers)], shape=self.shape)
-    
-    def maximum(self,other, *args, **kwargs):
-        if not self.is_compatible(other):
-            raise ValueError('Incompatible for maximum')
-        out = kwargs.get('out', None)
-        if isinstance(other, Number):
-            return type(self)(*[ el.maximum(other, *args, **kwargs) for el in self.containers], shape=self.shape)
-        elif isinstance(other, list) or isinstance(other, numpy.ndarray):
-            return type(self)(*[ el.maximum(ot, *args, **kwargs) for el,ot in zip(self.containers,other)], shape=self.shape)
-        return type(self)(*[ el.maximum(ot, *args, **kwargs) for el,ot in zip(self.containers,other.containers)], shape=self.shape)
-    
-    ## unary operations    
-    def abs(self, *args,  **kwargs):
-        return type(self)(*[ el.abs(*args, **kwargs) for el in self.containers], shape=self.shape)
-    def sign(self, *args,  **kwargs):
-        return type(self)(*[ el.sign(*args, **kwargs) for el in self.containers], shape=self.shape)
-    def sqrt(self, *args,  **kwargs):
-        return type(self)(*[ el.sqrt(*args, **kwargs) for el in self.containers], shape=self.shape)
-    def conjugate(self, out=None):
-        return type(self)(*[el.conjugate() for el in self.containers], shape=self.shape)
-    
-    ## reductions
-    def sum(self, *args, **kwargs):
-        return numpy.sum([ el.sum(*args, **kwargs) for el in self.containers])
-    def squared_norm(self):
-        y = numpy.asarray([el.squared_norm() for el in self.containers])
-        return y.sum() 
-    def norm(self):
-        return numpy.sqrt(self.squared_norm())    
-    def copy(self):
-        '''alias of clone'''    
-        return self.clone()
-    def clone(self):
-        return type(self)(*[el.copy() for el in self.containers], shape=self.shape)
-<<<<<<< HEAD
-    def fill(self, x):
-        for el,ot in zip(self.containers, x.containers):
-            el.fill(ot)
-=======
-    def fill(self, other):
-        if isinstance (other, BlockDataContainer):
-            if not self.is_compatible(other):
-                raise ValueError('Incompatible containers')
-            for el,ot in zip(self.containers, other.containers):
-                el.fill(ot)
-        else:
-            return ValueError('Cannot fill with object provided {}'.format(type(other)))
->>>>>>> a7bb88da
-    
-    def __add__(self, other):
-        return self.add( other )
-    # __radd__
-    
-    def __sub__(self, other):
-        return self.subtract( other )
-    # __rsub__
-    
-    def __mul__(self, other):
-        return self.multiply(other)
-    # __rmul__
-    
-    def __div__(self, other):
-        return self.divide(other)
-    # __rdiv__
-    def __truediv__(self, other):
-        return self.divide(other)
-    
-    def __pow__(self, other):
-        return self.power(other)
-    # reverse operand
-    def __radd__(self, other):
-        '''Reverse addition
-        
-        to make sure that this method is called rather than the __mul__ of a numpy array
-        the class constant __array_priority__ must be set > 0
-        https://docs.scipy.org/doc/numpy-1.15.1/reference/arrays.classes.html#numpy.class.__array_priority__
-        '''
-        return self + other
-    # __radd__
-    
-    def __rsub__(self, other):
-        '''Reverse subtraction
-        
-        to make sure that this method is called rather than the __mul__ of a numpy array
-        the class constant __array_priority__ must be set > 0
-        https://docs.scipy.org/doc/numpy-1.15.1/reference/arrays.classes.html#numpy.class.__array_priority__
-        '''
-        return (-1 * self) + other
-    # __rsub__
-    
-    def __rmul__(self, other):
-        '''Reverse multiplication
-        
-        to make sure that this method is called rather than the __mul__ of a numpy array
-        the class constant __array_priority__ must be set > 0
-        https://docs.scipy.org/doc/numpy-1.15.1/reference/arrays.classes.html#numpy.class.__array_priority__
-        '''
-        return self * other
-    # __rmul__
-    
-    def __rdiv__(self, other):
-        '''Reverse division
-        
-        to make sure that this method is called rather than the __mul__ of a numpy array
-        the class constant __array_priority__ must be set > 0
-        https://docs.scipy.org/doc/numpy-1.15.1/reference/arrays.classes.html#numpy.class.__array_priority__
-        '''
-        return pow(self / other, -1)
-    # __rdiv__
-    def __rtruediv__(self, other):
-        '''Reverse truedivision
-        
-        to make sure that this method is called rather than the __mul__ of a numpy array
-        the class constant __array_priority__ must be set > 0
-        https://docs.scipy.org/doc/numpy-1.15.1/reference/arrays.classes.html#numpy.class.__array_priority__
-        '''
-        return self.__rdiv__(other)
-    
-    def __rpow__(self, other):
-        '''Reverse power
-        
-        to make sure that this method is called rather than the __mul__ of a numpy array
-        the class constant __array_priority__ must be set > 0
-        https://docs.scipy.org/doc/numpy-1.15.1/reference/arrays.classes.html#numpy.class.__array_priority__
-        '''
-        return other.power(self)
-    
-    def __iadd__(self, other):
-        '''Inline addition'''
-        if isinstance (other, BlockDataContainer):
-            for el,ot in zip(self.containers, other.containers):
-                el += ot
-        elif isinstance(other, Number):
-            for el in self.containers:
-                el += other
-        elif isinstance(other, list) or isinstance(other, numpy.ndarray):
-            if not self.is_compatible(other):
-                raise ValueError('Incompatible for __iadd__')
-            for el,ot in zip(self.containers, other):
-                el += ot
-        return self
-    # __iadd__
-    
-    def __isub__(self, other):
-        '''Inline subtraction'''
-        if isinstance (other, BlockDataContainer):
-            for el,ot in zip(self.containers, other.containers):
-                el -= ot
-        elif isinstance(other, Number):
-            for el in self.containers:
-                el -= other
-        elif isinstance(other, list) or isinstance(other, numpy.ndarray):
-            if not self.is_compatible(other):
-                raise ValueError('Incompatible for __isub__')
-            for el,ot in zip(self.containers, other):
-                el -= ot
-        return self
-    # __isub__
-    
-    def __imul__(self, other):
-        '''Inline multiplication'''
-        if isinstance (other, BlockDataContainer):
-            for el,ot in zip(self.containers, other.containers):
-                el *= ot
-        elif isinstance(other, Number):
-            for el in self.containers:
-                el *= other
-        elif isinstance(other, list) or isinstance(other, numpy.ndarray):
-            if not self.is_compatible(other):
-                raise ValueError('Incompatible for __imul__')
-            for el,ot in zip(self.containers, other):
-                el *= ot
-        return self
-    # __imul__
-    
-    def __idiv__(self, other):
-        '''Inline division'''
-        if isinstance (other, BlockDataContainer):
-            for el,ot in zip(self.containers, other.containers):
-                el /= ot
-        elif isinstance(other, Number):
-            for el in self.containers:
-                el /= other
-        elif isinstance(other, list) or isinstance(other, numpy.ndarray):
-            if not self.is_compatible(other):
-                raise ValueError('Incompatible for __idiv__')
-            for el,ot in zip(self.containers, other):
-                el /= ot
-        return self
-    # __rdiv__
-    def __itruediv__(self, other):
-        '''Inline truedivision'''
-        return self.__idiv__(other)
-
+    # -*- coding: utf-8 -*-
+"""
+Created on Tue Mar  5 16:04:45 2019
+
+@author: ofn77899
+"""
+from __future__ import absolute_import
+from __future__ import division
+from __future__ import print_function
+from __future__ import unicode_literals
+
+import numpy
+from numbers import Number
+import functools
+from ccpi.framework import DataContainer
+#from ccpi.framework import AcquisitionData, ImageData
+#from ccpi.optimisation.operators import Operator, LinearOperator
+ 
+class BlockDataContainer(object):
+    '''Class to hold DataContainers as column vector'''
+    __array_priority__ = 1
+    def __init__(self, *args, **kwargs):
+        ''''''
+        self.containers = args
+        self.index = 0
+        shape = kwargs.get('shape', None)
+        if shape is None:
+           shape = (len(args),1)
+#        shape = (len(args),1)
+        self.shape = shape
+
+        n_elements = functools.reduce(lambda x,y: x*y, shape, 1)
+        if len(args) != n_elements:
+            raise ValueError(
+                    'Dimension and size do not match: expected {} got {}'
+                    .format(n_elements, len(args)))
+
+        
+    def __iter__(self):
+        '''BlockDataContainer is Iterable'''
+        return self
+    def next(self):
+        '''python2 backwards compatibility'''
+        return self.__next__()
+    def __next__(self):
+        try:
+            out = self[self.index]
+        except IndexError as ie:
+            raise StopIteration()
+        self.index+=1
+        return out
+    
+    def is_compatible(self, other):
+        '''basic check if the size of the 2 objects fit'''
+        
+        for i in range(len(self.containers)):
+            if type(self.containers[i])==type(self):
+                self = self.containers[i]
+        
+        if isinstance(other, Number):
+            return True   
+        elif isinstance(other, list):
+            for ot in other:
+                if not isinstance(ot, (Number,\
+                                 numpy.int, numpy.int8, numpy.int16, numpy.int32, numpy.int64,\
+                                 numpy.float, numpy.float16, numpy.float32, numpy.float64, \
+                                 numpy.complex)):
+                    raise ValueError('List/ numpy array can only contain numbers {}'\
+                                     .format(type(ot)))
+            return len(self.containers) == len(other)
+        elif isinstance(other, numpy.ndarray):
+            return len(self.containers) == len(other)
+        elif issubclass(other.__class__, DataContainer):
+            return self.get_item(0).shape == other.shape
+        return len(self.containers) == len(other.containers)
+
+    def get_item(self, row):
+        if row > self.shape[0]:
+            raise ValueError('Requested row {} > max {}'.format(row, self.shape[0]))
+        return self.containers[row]
+
+    def __getitem__(self, row):
+        return self.get_item(row)
+                
+    def add(self, other, *args, **kwargs):
+        if not self.is_compatible(other):
+            raise ValueError('Incompatible for add')
+        out = kwargs.get('out', None)
+        #print ("args" , *args)
+        if isinstance(other, Number):
+            return type(self)(*[ el.add(other, *args, **kwargs) for el in self.containers], shape=self.shape)
+        elif isinstance(other, list) or isinstance(other, numpy.ndarray):
+            return type(self)(*[ el.add(ot, *args, **kwargs) for el,ot in zip(self.containers,other)], shape=self.shape)
+        elif issubclass(other.__class__, DataContainer):
+            # try to do algebra with one DataContainer. Will raise error if not compatible
+            return type(self)(*[ el.add(other, *args, **kwargs) for el in self.containers], shape=self.shape)
+        
+        return type(self)(
+            *[ el.add(ot, *args, **kwargs) for el,ot in zip(self.containers,other.containers)],
+            shape=self.shape)
+        
+    def subtract(self, other, *args, **kwargs):
+        if not self.is_compatible(other):
+            raise ValueError('Incompatible for subtract')
+        out = kwargs.get('out', None)
+        if isinstance(other, Number):
+            return type(self)(*[ el.subtract(other,  *args, **kwargs) for el in self.containers], shape=self.shape)
+        elif isinstance(other, list) or isinstance(other, numpy.ndarray):
+            return type(self)(*[ el.subtract(ot,  *args, **kwargs) for el,ot in zip(self.containers,other)], shape=self.shape)
+        elif issubclass(other.__class__, DataContainer):
+            # try to do algebra with one DataContainer. Will raise error if not compatible
+            return type(self)(*[ el.subtract(other, *args, **kwargs) for el in self.containers], shape=self.shape)
+        return type(self)(*[ el.subtract(ot,  *args, **kwargs) for el,ot in zip(self.containers,other.containers)],
+                          shape=self.shape)
+
+    def multiply(self, other, *args, **kwargs):
+        if not self.is_compatible(other):
+            raise ValueError('{} Incompatible for multiply'.format(other))
+        out = kwargs.get('out', None)
+        if isinstance(other, Number):
+            return type(self)(*[ el.multiply(other, *args, **kwargs) for el in self.containers], shape=self.shape)
+        elif isinstance(other, list):
+            return type(self)(*[ el.multiply(ot, *args, **kwargs) for el,ot in zip(self.containers,other)], shape=self.shape)
+        elif isinstance(other, numpy.ndarray):           
+            return type(self)(*[ el.multiply(ot, *args, **kwargs) for el,ot in zip(self.containers,other)], shape=self.shape)
+        elif issubclass(other.__class__, DataContainer):
+            # try to do algebra with one DataContainer. Will raise error if not compatible
+            return type(self)(*[ el.multiply(other, *args, **kwargs) for el in self.containers], shape=self.shape)
+        return type(self)(*[ el.multiply(ot, *args, **kwargs) for el,ot in zip(self.containers,other.containers)],
+                          shape=self.shape)
+    
+    def divide(self, other, *args, **kwargs):
+        if not self.is_compatible(other):
+            raise ValueError('Incompatible for divide')
+        out = kwargs.get('out', None)
+        if isinstance(other, Number):
+            return type(self)(*[ el.divide(other, *args, **kwargs) for el in self.containers], shape=self.shape)
+        elif isinstance(other, list) or isinstance(other, numpy.ndarray):
+            return type(self)(*[ el.divide(ot, *args, **kwargs) for el,ot in zip(self.containers,other)], shape=self.shape)
+        elif issubclass(other.__class__, DataContainer):
+            # try to do algebra with one DataContainer. Will raise error if not compatible
+            return type(self)(*[ el.divide(other, *args, **kwargs) for el in self.containers], shape=self.shape)
+        return type(self)(*[ el.divide(ot, *args, **kwargs) for el,ot in zip(self.containers,other.containers)],
+                          shape=self.shape)
+    
+    def power(self, other, *args, **kwargs):
+        if not self.is_compatible(other):
+            raise ValueError('Incompatible for power')
+        out = kwargs.get('out', None)
+        if isinstance(other, Number):
+            return type(self)(*[ el.power(other, *args, **kwargs) for el in self.containers], shape=self.shape)
+        elif isinstance(other, list) or isinstance(other, numpy.ndarray):
+            return type(self)(*[ el.power(ot, *args, **kwargs) for el,ot in zip(self.containers,other)], shape=self.shape)
+        return type(self)(*[ el.power(ot, *args, **kwargs) for el,ot in zip(self.containers,other.containers)], shape=self.shape)
+    
+    def maximum(self,other, *args, **kwargs):
+        if not self.is_compatible(other):
+            raise ValueError('Incompatible for maximum')
+        out = kwargs.get('out', None)
+        if isinstance(other, Number):
+            return type(self)(*[ el.maximum(other, *args, **kwargs) for el in self.containers], shape=self.shape)
+        elif isinstance(other, list) or isinstance(other, numpy.ndarray):
+            return type(self)(*[ el.maximum(ot, *args, **kwargs) for el,ot in zip(self.containers,other)], shape=self.shape)
+        return type(self)(*[ el.maximum(ot, *args, **kwargs) for el,ot in zip(self.containers,other.containers)], shape=self.shape)
+    
+    ## unary operations    
+    def abs(self, *args,  **kwargs):
+        return type(self)(*[ el.abs(*args, **kwargs) for el in self.containers], shape=self.shape)
+    def sign(self, *args,  **kwargs):
+        return type(self)(*[ el.sign(*args, **kwargs) for el in self.containers], shape=self.shape)
+    def sqrt(self, *args,  **kwargs):
+        return type(self)(*[ el.sqrt(*args, **kwargs) for el in self.containers], shape=self.shape)
+    def conjugate(self, out=None):
+        return type(self)(*[el.conjugate() for el in self.containers], shape=self.shape)
+    
+    ## reductions
+    def sum(self, *args, **kwargs):
+        return numpy.sum([ el.sum(*args, **kwargs) for el in self.containers])
+    def squared_norm(self):
+        y = numpy.asarray([el.squared_norm() for el in self.containers])
+        return y.sum() 
+    def norm(self):
+        return numpy.sqrt(self.squared_norm())    
+    def copy(self):
+        '''alias of clone'''    
+        return self.clone()
+    def clone(self):
+        return type(self)(*[el.copy() for el in self.containers], shape=self.shape)
+
+    def fill(self, other):
+        if isinstance (other, BlockDataContainer):
+            if not self.is_compatible(other):
+                raise ValueError('Incompatible containers')
+            for el,ot in zip(self.containers, other.containers):
+                el.fill(ot)
+        else:
+            return ValueError('Cannot fill with object provided {}'.format(type(other)))
+    
+    def __add__(self, other):
+        return self.add( other )
+    # __radd__
+    
+    def __sub__(self, other):
+        return self.subtract( other )
+    # __rsub__
+    
+    def __mul__(self, other):
+        return self.multiply(other)
+    # __rmul__
+    
+    def __div__(self, other):
+        return self.divide(other)
+    # __rdiv__
+    def __truediv__(self, other):
+        return self.divide(other)
+    
+    def __pow__(self, other):
+        return self.power(other)
+    # reverse operand
+    def __radd__(self, other):
+        '''Reverse addition
+        
+        to make sure that this method is called rather than the __mul__ of a numpy array
+        the class constant __array_priority__ must be set > 0
+        https://docs.scipy.org/doc/numpy-1.15.1/reference/arrays.classes.html#numpy.class.__array_priority__
+        '''
+        return self + other
+    # __radd__
+    
+    def __rsub__(self, other):
+        '''Reverse subtraction
+        
+        to make sure that this method is called rather than the __mul__ of a numpy array
+        the class constant __array_priority__ must be set > 0
+        https://docs.scipy.org/doc/numpy-1.15.1/reference/arrays.classes.html#numpy.class.__array_priority__
+        '''
+        return (-1 * self) + other
+    # __rsub__
+    
+    def __rmul__(self, other):
+        '''Reverse multiplication
+        
+        to make sure that this method is called rather than the __mul__ of a numpy array
+        the class constant __array_priority__ must be set > 0
+        https://docs.scipy.org/doc/numpy-1.15.1/reference/arrays.classes.html#numpy.class.__array_priority__
+        '''
+        return self * other
+    # __rmul__
+    
+    def __rdiv__(self, other):
+        '''Reverse division
+        
+        to make sure that this method is called rather than the __mul__ of a numpy array
+        the class constant __array_priority__ must be set > 0
+        https://docs.scipy.org/doc/numpy-1.15.1/reference/arrays.classes.html#numpy.class.__array_priority__
+        '''
+        return pow(self / other, -1)
+    # __rdiv__
+    def __rtruediv__(self, other):
+        '''Reverse truedivision
+        
+        to make sure that this method is called rather than the __mul__ of a numpy array
+        the class constant __array_priority__ must be set > 0
+        https://docs.scipy.org/doc/numpy-1.15.1/reference/arrays.classes.html#numpy.class.__array_priority__
+        '''
+        return self.__rdiv__(other)
+    
+    def __rpow__(self, other):
+        '''Reverse power
+        
+        to make sure that this method is called rather than the __mul__ of a numpy array
+        the class constant __array_priority__ must be set > 0
+        https://docs.scipy.org/doc/numpy-1.15.1/reference/arrays.classes.html#numpy.class.__array_priority__
+        '''
+        return other.power(self)
+    
+    def __iadd__(self, other):
+        '''Inline addition'''
+        if isinstance (other, BlockDataContainer):
+            for el,ot in zip(self.containers, other.containers):
+                el += ot
+        elif isinstance(other, Number):
+            for el in self.containers:
+                el += other
+        elif isinstance(other, list) or isinstance(other, numpy.ndarray):
+            if not self.is_compatible(other):
+                raise ValueError('Incompatible for __iadd__')
+            for el,ot in zip(self.containers, other):
+                el += ot
+        return self
+    # __iadd__
+    
+    def __isub__(self, other):
+        '''Inline subtraction'''
+        if isinstance (other, BlockDataContainer):
+            for el,ot in zip(self.containers, other.containers):
+                el -= ot
+        elif isinstance(other, Number):
+            for el in self.containers:
+                el -= other
+        elif isinstance(other, list) or isinstance(other, numpy.ndarray):
+            if not self.is_compatible(other):
+                raise ValueError('Incompatible for __isub__')
+            for el,ot in zip(self.containers, other):
+                el -= ot
+        return self
+    # __isub__
+    
+    def __imul__(self, other):
+        '''Inline multiplication'''
+        if isinstance (other, BlockDataContainer):
+            for el,ot in zip(self.containers, other.containers):
+                el *= ot
+        elif isinstance(other, Number):
+            for el in self.containers:
+                el *= other
+        elif isinstance(other, list) or isinstance(other, numpy.ndarray):
+            if not self.is_compatible(other):
+                raise ValueError('Incompatible for __imul__')
+            for el,ot in zip(self.containers, other):
+                el *= ot
+        return self
+    # __imul__
+    
+    def __idiv__(self, other):
+        '''Inline division'''
+        if isinstance (other, BlockDataContainer):
+            for el,ot in zip(self.containers, other.containers):
+                el /= ot
+        elif isinstance(other, Number):
+            for el in self.containers:
+                el /= other
+        elif isinstance(other, list) or isinstance(other, numpy.ndarray):
+            if not self.is_compatible(other):
+                raise ValueError('Incompatible for __idiv__')
+            for el,ot in zip(self.containers, other):
+                el /= ot
+        return self
+    # __rdiv__
+    def __itruediv__(self, other):
+        '''Inline truedivision'''
+        return self.__idiv__(other)
+