--- conflicted
+++ resolved
@@ -1,13 +1,10 @@
 * 22.0.0
-<<<<<<< HEAD
   - Added ISTA algorithm. Improve inheritance of proximal gradient algoritms.
-=======
   - Merged CIL-ASTRA code in to CIL repository simplifying test, build and install procedures
     - Modules not moved should be considered deprecated
     - CIL remains licenced as APACHE-2.0
     - Minor bug fixes to the CPU 2D Parallel-beam FBP
   - Add ndim property for DataContainer class.
->>>>>>> acf3ddf5
   - Fixes show_geometry compatibility issue with matplotlib 3.5
   - Added ZEISSDataReader with cone/parallel beam, slicing, TXM Functionality.
   - Deprecated:
