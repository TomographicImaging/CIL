--- conflicted
+++ resolved
@@ -201,14 +201,10 @@
     def check_input(self, data):
         if not isinstance(data, (AcquisitionData)):
             raise TypeError('Processor only supports AcquisitionData')
-<<<<<<< HEAD
-
-=======
         
         if data.dtype!=np.float32:
             raise TypeError('Processor only support dtype=float32')
     
->>>>>>> bd21df32
         return True
 
     def process(self, out=None):
@@ -249,14 +245,10 @@
             pass
         else:
             raise(ValueError('Data must be 2D or 3D per channel'))
-<<<<<<< HEAD
-
-=======
         
         if len(out.shape) == 2:
             out.array = np.expand_dims(out.array, len(out.shape))
         
->>>>>>> bd21df32
         # create a filter based on the shape of the data
         filter_shape = np.shape(data_proj)
         self.filter_Nx = filter_shape[0]+self.pad*2
@@ -267,13 +259,8 @@
         scaling_factor = -(1/self.mu)
 
         # allocate padded buffer
-<<<<<<< HEAD
-        padded_buffer = np.zeros(tuple(x+self.pad*2 for x in data_proj.shape))
-
-=======
         padded_buffer = np.zeros(tuple(x+self.pad*2 for x in data_proj.shape), dtype=data.dtype)
         
->>>>>>> bd21df32
         # make slice indices to unpad the data
         if self.pad>0:
             slice_pad = tuple([slice(self.pad,-self.pad)]
@@ -286,13 +273,8 @@
             if channel_axis is not None:
                 slice_proj[channel_axis] = j
             # loop over the projections
-<<<<<<< HEAD
-            for i in tqdm(range(len(out.geometry.angles))):
-
-=======
             for i in tqdm(range(len(data.geometry.angles))):
                 
->>>>>>> bd21df32
                 slice_proj[angle_axis] = i
                 padded_buffer.fill(0)
                 padded_buffer[slice_pad] = data.array[(tuple(slice_proj))]
@@ -312,11 +294,7 @@
                     padded_buffer[:] = ifft2(fI*self.filter).real
 
                 if data.geometry.channels>1:
-<<<<<<< HEAD
-                    out.fill(np.squeeze(padded_buffer[slice_pad]), angle = i,
-=======
                     out.fill(padded_buffer[slice_pad], angle = i, 
->>>>>>> bd21df32
                              channel=j)
                 else:
                     out.fill(padded_buffer[slice_pad], angle = i)
