--- conflicted
+++ resolved
@@ -2,16 +2,11 @@
   - Allow reduction methods on the DataContainer class to accept axis argument as string which matches values in dimension_labels
   - Added the functions `set_norms` and `get_norms` to the `BlockOperator` class 
   - Internal variable name change in BlockOperator to aid understanding 
-<<<<<<< HEAD
-  - bugfixes:
-    - proximal of MixedL21Norm with numpy backend now accepts numpy ndarray, DataContainer and float as tau parameter
-=======
   - Bug fix for BlockDataContainer as iterator
   - Dropped support for IPP versions older than 2021.10 due to header changes
   - Fix build include directories
->>>>>>> be57697c
-
-
+  - proximal of MixedL21Norm with numpy backend now accepts numpy ndarray, DataContainer and float as tau parameter
+  
 * 23.1.0
   - Fix bug in IndicatorBox proximal_conjugate
   - Allow CCPi Regulariser functions for non CIL object
