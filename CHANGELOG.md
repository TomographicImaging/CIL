* 24.x.x
  - New Features:
<<<<<<< HEAD
    - Added SAG and SAGA stochastic functions (#1624) 
    - Added SVRG and LSVRG stochastic functions (#1625)
  
=======
    - Added SAG and SAGA stochastic functions (#1624)
    - Allow `SumFunction` with 1 item (#1857)
  - Enhancements:
    - Use ravel instead of flat in KullbackLeibler numba backend (#1874)
    - Upgrade Python wrapper (#1873, #1875)

>>>>>>> eb254e0b
* 24.1.0
  - New Features:
    - Added method to plot filter in `GenericFilteredBackProjection` (#1667)
    - Added wavelet operator, wrapping PyWavelets operator as a CIL operator (#1615)
    - Added PaganinProcessor processor, to perform phase retrieval from phase contrast images (#1737)
    - Added L1Sparsity function, allowing calculations of `|Ax-b|_1` and its proximal, in the case of orthogonal operators, `A` (#1618)
    - Options in algorithms GD, ISTA and FISTA to pass a `cil.optimisation.utilities.StepSizeRule` or a `cil.optimisation.utilities.Preconditioner`(#1768)
    - an implementation of the Armijo Rule as a child class of  `cil.optimisation.utilities.StepSizeRule` (#1768)
    - Sensitivity preconditioners added as child classes of `cil.optimisation.utilities.Preconditioner`(#1768)
  - Enhancements:
    - Added `geometry` property to `BlockDataContainer`. Adds `__eq__` to `BlockGeometry` (#1799)
    - Raises error in `BlockDataContainer.pnorm` if the shape of the containers is not the same (#1799)
    - Operators and functions now also return when out is specified (#1742)
    - The CIL function class now has a `__neg__` function, so you can write `-YourFunction(x)` rather than `-1*YourFunction(x)` (#1808)
    - Added documentation for the Partitioner to `framework.rst` (#1828)
    - Added CIL vs SIRF tests comparing preconditioned ISTA in CIL and MLEM in SIRF (#1823)
    - Update to CCPi-Regularisation toolkit v24.0.1 (#1868)
  - Bug fixes:
    - gradient descent `update_objective` called twice on the initial point.(#1789)
    - ProjectionMap operator bug fix in adjoint and added documentation (#1743)
    - BlockOperator that would return a BlockDataContainer of shape (1,1) now returns the appropriate DataContainer. BlockDataContainer direct and adjoint methods accept DataContainer as parameter (#1802).
    - BlurringOperator: remove check for geometry class (old SIRF integration bug) (#1807)
    - The `ZeroFunction` and `ConstantFunction` now have a Lipschitz constant of 1. (#1768)
  - Changes that break backwards compatibility:
    - Merged the files `BlockGeometry.py` and `BlockDataContainer.py` in `framework` to one file `block.py`. Please use `from cil.framework import BlockGeometry, BlockDataContainer` as before (#1799)
    - Bug fix in `FGP_TV` function to set the default behaviour not to enforce non-negativity (#1826).




* 24.0.0
  - Update to new CCPi-Regularisation toolkit v24.0.0. This is a backward incompatible release of the toolkit.
  - CIL plugin support for TIGRE version v2.6
  - CIL plugin support for ASTRA-TOOLBOX version v2.1
  - Dropped support for python 3.8 and 3.9
  - Added support for python 3.11 and 3.12
  - Dropped support for numpy 1.21 and 1.22
  - Added support for numpy 1.25 and 1.26
  - Set CMake Policy CMP0148 to OLD to avoid warnings in CMake 3.27
  - AcquisitionGeometry prints the first and last 10 angles, or all if there are 30 or less, rather than the first 20
  - Added a weight argument to the L1Norm function
  - Allow reduction methods on the DataContainer class to accept axis argument as string which matches values in dimension_labels
  - Added the functions `set_norms` and `get_norms` to the `BlockOperator` class
  - Internal variable name change in BlockOperator to aid understanding
  - Fixed formatting errors in the L2NormSquared and LeastSquares documentation
  - Bug fix for BlockDataContainer as iterator
  - Dropped support for IPP versions older than 2021.10 due to header changes
  - Fix build include directories
  - Proximal of MixedL21Norm with numpy backend now accepts numpy ndarray, DataContainer and float as tau parameter
  - ZeroOperator no longer relies on the default of allocate
  - Bug fix in SIRF TotalVariation unit tests with warm_start
  - Allow show2D to be used with 3D `DataContainer` instances
  - Added the a `Sampler` class as a CIL optimisation utility
  - Update documentation for symmetrised gradient
  - Added documentation for CompositionOperator and SumOperator
  - Updated FISTA and ISTA algorithms to allow input functions to be None
  - Bug fix in the adjoint of the Diagonal Operator for complex values
  - Update conda build action to v2 for 2.5x quicker builds
  - Add docker image, test & push to [`ghcr.io/tomographicimaging/cil`](https://github.com/TomographicImaging/CIL/pkgs/container/cil)
  - Quality metrics have added mask option
  - Bug fix for norm of CompositionOperator
  - Functions updated to use sapyb
  - Fix KullbackLeibler numba gradient ignoring mask
  - show1D slice_list parameter can now be of type tuple
  - Deprecated `Algorithm`'s `max_iteration`, `log_file`, `**kwargs`, `max_iteration_stop_criterion`, `objective_to_string`, `verbose_output`, `verbose_header`, `run(print_interval)`
  - Added `optimisation.utilities.callbacks`
    - Added `Callback` (abstract base class), `ProgressCallback`, `TextProgressCallback`, `LogfileCallback`
    - Deprecated `Algorithm.run(callback: Callable)`
    - Added `Algorithm.run(callbacks: list[Callback])`
  - Allow `CentreOfRotationCorrector.xcorrelation` to accept a list of two values in `projection_index` to use for the correlation
  - Bug fix in `CentreOfRotationCorrector.xcorrelation` finding correlation angles for limited angle data
  - New unit tests have been implemented for operators and functions to check for in place errors and the behaviour of `out`.
  - Bug fix for missing factor of 1/2 in SIRT update objective and catch in place errors in the SIRT constraint
  - Bug fix to allow safe in place calculation for the soft shrinkage algorithm
  - Allow Masker to take integer arrays in addition to boolean
  - Add remote data class to example data to enable download of relevant datasets from remote repositories
  - Improved import error/warning messages
  - New adjoint operator
  - Bug fix for complex matrix adjoint
  - Removed the following code which was deprecated since v22.0.0:
    - `info` parameter in `cil.optimisation.functions.TotalVariation`
    - `sinogram_geometry` and `volume_geometry` parameters in `cil.plugins.astra.processors.FBP` and in `cil.plugins.tigre.processors.FBP`
    - `aquisition_geometry` (misspelled) parameter in `cil.plugins.tigre.processors.ProjectionOperator`
    - `FBP` kwarg (and thus all kwargs) in `cil.processors.CentreOfRotationCorrector` and `cil.processors.CofR_image_sharpness`
    - `TXRMDataReader`
  - Added the ApproximateGradientSumFunction and SGFunction to allow for stochastic gradient algorithms to be created using functions with an approximate gradient and deterministic algorithms

* 23.1.0
  - Fix bug in IndicatorBox proximal_conjugate
  - Allow CCPi Regulariser functions for non CIL object
  - Add norm for CompositionOperator
  - Refactor SIRT algorithm to make it more computationally and memory efficient
  - Optimisation in L2NormSquared
  - Added support for partitioner, when partitions have size 1
  - Fix for show_geometry bug for 2D data
  - FBP split processing bug fix - now respects panel origin set in geometry
  - Binner/Padder/Slicer bug fix - now respects panel origin set in geometry
  - Added warmstart capability to proximal evaluation of the CIL TotalVariation function.
  - Bug fix in the LinearOperator norm with an additional flag for the algorithm linearOperator.PowerMethod
  - Tidied up documentation in the framework folder

* 23.0.1
  - Fix bug with NikonReader requiring ROI to be set in constructor.

* 23.0.0
  - Partitioner is now able to create batches even if angle is not the outer dimension
  - Renamed `max_iteration_stop_cryterion` method in the Algorithm class to `max_iteration_stop_criterion`
  - Removed (previously deprecated) `very_verbose` parameter in `Algorithm`'s run method.
  - Removed (previously deprecated) `axpby` method in DataContainer.
  - Deprecate use of integer compression in NEXUSDataWriter.
  - Improved and tidied up documentation for all readers and writers, including hiding special members.
  - Use arguments instead of kwargs in all readers and writers with multiple kwargs, making documentation easier.
  - Update Apache2 License Headers.

* 22.2.0
  - BlockGeometry is iterable
  - Added `partition` to `AcquisitionData` to partition the data with 3 methods: `sequential`, `staggered` and `random_permutation`
  - TIGRE and ASTRA `ProjectionOperator` now support `BlockGeometry` as `acquisition_geometry` parameter, returning a `BlockOperator`
  - Added pre-set filters for `recon.FBP` and `recon.FDK`. Filters now include ram-lak, hamming, hann, cosine, shepp-logan.
  - Added RAWFileWriter to export data containers to raw files
  - Extended IndicatorBox to behave as IndicatorBoxPixelwise by passing masks in lower and upper bounds
  - Implemented IndicatorBox in numba and numpy
  - Dropped support for Python 3.6 and NumPy 1.15
  - Jenkins PR tests on Python 3.8 and NumPy 1.20
  - added yml file to create test environment
  - LeastSquares fixed docstring and unified gradient code when out is passed or not.
  - Add compression to 8bit and 16bit to TIFFWriter
  - Added convenience centre of rotation methods to `AcquisitionGeometry` class.
    - `get_centre_of_rotation()` calculates the centre of rotation of the system
    - `set_centre_of_rotation()` sets the system centre of rotation with an offset and angle
    - `set_centre_of_rotation_by_slice()` sets the system centre of rotation with offsets from two slices
  - Binner processor reworked:
    - Significant speed increase available via the C++ backend
    - Returned geometry is correctly offset where binning/cropping moves the origin
  - Slicer refactoring
    - Returned geometry is correctly offset where slicing/cropping moves the origin
  - Padder refactoring
    - Returned geometry is correctly offset where padding moves the origin
  - Github Actions:
    - update test python and numpy versions to 3.9 and 1.22
    - Update conda build action to v1.4.4
    - Fixes actions to run on ubuntu-20.04
    - Update version of upload_artifact github action to version 3.1.1
    - Update version of download_artifact github action to version 3.0.1
    - Update version of checkout github action to version 3.1.0
    - Update build-sphinx action to version 0.1.3
  - `io.utilities.HDF5_utilities` Added utility functions to browse hdf5 files and read datasets into numpy array
  - Implemented the analytical norm for GradientOperator
  - Added `ImageData.apply_circular_mask` method to mask out detector edge artefacts on reconstructed volumes
  - ROI selection, aspect ratio toggle and Play widget added to islicer
  - Add show1D display utility

* 22.1.0
  - use assert_allclose in test_DataContainer
  - added multiple colormaps to show2D
  - Fix segfault in GradientOperator due to parameter overflows on windows systems
  - Fix angle display precision and matplotlib warning for sinograms with show2D

* 22.0.0
  - Strongly convex functionality in TotalVariation and FGP_TV Functions
  - Refactored KullbackLeibler function class. Fix bug on gradient method for SIRF objects
  - Numba added as a CIL requirement
  - Simplify initialisation of `CentreOfRotation.ImageSharpness` with new parameter `backend`
  - Added ISTA algorithm. Improve inheritance of proximal gradient algorithms
  - Updated interface to `plugins.tigre`/`plugins.astra` `FBP` and `ProjectionOperator` classes
  - Update NikonDataReader to parse and set up geometry with: `ObjectTilt` `CentreOfRotationTop` and `CentreOfRotationBottom`
  - Cleaned up unit test structure and output
  - Removal of deprecated code:
    - AcquisitionGeometry `__init__` no longer returns a configured geometry, use factory `create` methods instead
    - `subset` method removed, use `get_slice` or `reorder` methods
    - NikonDataReader `normalize` kwarg removed, use `normalise`
    - Algorithms initialisation `x_init` kwarg removed, use `initial`
    - Removed deprecated numpy calls
  - DataProcessors use weak-reference to input data
  - Merged CIL-ASTRA code in to CIL repository simplifying test, build and install procedures
    - Modules not moved should be considered deprecated
    - CIL remains licensed as APACHE-2.0
    - Minor bug fixes to the CPU 2D Parallel-beam FBP
  - Add ndim property for DataContainer class
  - Fixes show_geometry compatibility issue with matplotlib 3.5
  - Added ZEISSDataReader with cone/parallel beam, slicing, TXM Functionality
  - Raise exception if filename or data haven't been set in NexusDataWriter
  - Fixes error when update_objective_interval is set to 0 in an algorithm run
  - Deprecated:
    - TXRMDataReader is deprecated in favour of ZEISSDataReader
  - GitHub Actions:
    - Update to version 0.1.1 of lauramurgatroyd/build-sphinx-action for building the documentation - ensures docs are always built from cil master

* 21.4.1
  - Removed prints from unittests and cleanup of unittest code.
  - CMake:
    - install script re-allows selection of non default install directory ([#1246](https://github.com/TomographicImaging/CIL/issues/1246))
  - TIFF writer uses logging
  - Added unittests for TIFF functionality

* 21.4.0
  - PEP 440 compliant version
  - CMake fix due to use of pip install.
  - Recon.FBP allows 'astra' backend
  - Fixed PowerMethod for square/non-square, complex/float matrices with stopping criterion.
  - CofR image_sharpness improved for large datasets
  - Geometry alignment fix for 2D datasets
  - CGLS update for sapyb to enable complex data, bugfix in use of initial
  - added sapyb and deprecated axpby. All algorithm updated to use sapyb.
  - Allow use of square brackets in file paths to TIFF and Nikon datasets

* 21.3.1
  - Added matplotlib version dependency to conda recipe
  - Fixed TIGRE wrappers for geometry with a virtual detector
  - Fixed TIGRE wrappers for cone-beam geometry with tilted rotation axis

* 21.3.0
  - Accelerated PDHG which handles strong convexity of functions
  - TotalVariation Function handles SIRF ImageData
  - Simulated datasets and volume added to DataExamples
  - TIGRE wrappers for parallel-beam geometry added
  - NEXUSWriter and NEXUSReader offer (8bit and 16bit) compression of data
  - show2D show_geom now return an object that can be saved with a `save` method
  - GradientOperator can be now used with SIRF DataContainers, both PET and MR
  - Add anisotropy in TotalVariation function
  - CCPi Regularisation plugin is refactored, only FGP_TV, FGP_dTV, TGV and TNV are exposed. Docstrings and functionality unit tests are added. Tests of the functions are meant to be in the CCPi-Regularisation toolkit itself.
  - Add dtype for ImageGeometry, AcquisitionGeometry, VectorGeometry, BlockGeometry
  - Fix GradientOperator to handle pseudo 2D CIL geometries
  - Created recon module with FBP and FDK using fast filtering library and TIGRE backprojectors
  - Added Intel IPP based library for filtering step of FBP
  - PDHG memory optimisation
  - ScaledFunction memory Optimisation
  - The github actions are merged into one action with multiple jobs
  - The conda build job uploads an artifact of the build tar.bz file which is later used by the documentation build job - which installs the package into a miniconda environment.
  - Documentation pages for recon, astra and cil-plugins are published.

* 21.2.0
  - add version string from git describe
  - add CCPi-Regularisation toolkit in unittests
  - show_geometry implemented to display AcquisitionGeometry objects, can be imported from utilities.display
  - CentreOfRotationCorrector.image_sharpness implemented which finds the rotation axis offset by maximising sharpness of a single slice reconstruction
  - Renamed CentreOfRotationCorrector.xcorr to CentreOfRotationCorrector.xcorrelation
  - Implemented Padder processor

* 21.1.0
  - Added TomoPhantom plugin to create 2D/3D + channel ImageData phantoms based on the TomoPhantom model library
  - Fixed bug in Zeiss reader geometry direction of rotation

* 21.0.0
  - Show2D now takes 4D datasets and slice information as input
  - TIGRE reconstruction package wrapped for cone-beam tomography
  - Datacontainers have get_slice method which returns a dataset with a single slice of the data
  - Datacontainers have reorder method which reorders the data in memory as requested, or for use with 'astra' or 'tigre'
  - Subset method has been deprecated
  - AcquisitionData and ImageData enforce requirement for a geometry on creation
  - New processors AbsorptionTransmissionConverter and TransmissionAbsorptionConverter to convert between Absorption and Transmission
  - Implemented Binner and Slicer processors
  - Implemented MaskGenerator and Masker processors

* 20.11.2
  - fixed windows build
  - NikonDataReader converts Nikon geometry to CIL geometry from xtekct file including detector and centre-or-rotation offsets
  - NexusdataReader supports files written with old versions of NexusDataWriter

* 20.11
  - python module renamed to cil
  - renamed Identity->IdentityOperator, Gradient->GradientOperator, SymmetrisedGradient->SymmetrisedGradientOperator

* 20.09.1
  - FiniteDifferenceOperator takes into consideration voxel size
  - Added CentreOfRotationCorrector
  - Removed CenterOfRotationFinder
  - moved TestData to utilities and renamed as dataexample
  - verbosity of Algorithms is independent of the update_objective_interval
  - added unittests
  - renamed
    - GradientDescent to GD
    - SparseFiniteDiff to SparseFiniteDifferenceOperator
    - LinearOperatorMatrix to MatrixOperator
  - bugfix update_objective of SPDHG

* 20.09
  - added SPDHG algorithm
  - added TotalVariation function
  - Redesign of the AcquisitionGeometry class allowing more general acquisition trajectories than currently possible.
  - Added ZEISS reader

* 20.04
  - Significant upgrades to the operator and function classes to allow more flexible definition of optimisation problems
  - Added multithreaded C library for calculation of finite difference and some data processing
  - Added Gradient operator using C library and numpy backends

* 19.10
  - Improved usability with reader/writers and plotting utilities
  - Substantially improved test coverage

* 19.07
  - Introduction of BlockFramework
  - major revision and restructuring of the whole code
  - rewritten io package

* 19.02
  - introduction of Algorithm class
  - unit test expanded and moved to test directory
  - unified build system on Jenkins based on CCPi-VirtualMachine repo
  - switched to calendar versioning YY.0M.

* 0.10.0

* 0.9.4
  - Initial release<|MERGE_RESOLUTION|>--- conflicted
+++ resolved
@@ -1,17 +1,13 @@
 * 24.x.x
   - New Features:
-<<<<<<< HEAD
     - Added SAG and SAGA stochastic functions (#1624) 
     - Added SVRG and LSVRG stochastic functions (#1625)
-  
-=======
     - Added SAG and SAGA stochastic functions (#1624)
     - Allow `SumFunction` with 1 item (#1857)
   - Enhancements:
     - Use ravel instead of flat in KullbackLeibler numba backend (#1874)
     - Upgrade Python wrapper (#1873, #1875)
 
->>>>>>> eb254e0b
 * 24.1.0
   - New Features:
     - Added method to plot filter in `GenericFilteredBackProjection` (#1667)
