--- conflicted
+++ resolved
@@ -337,30 +337,13 @@
         if out is not None and id(x)==id(out):
             raise InPlaceError
 
-<<<<<<< HEAD
-        if out is None:
-            for i,f in enumerate(self.functions):
-
-                if i == 0:
-                    ret = f.gradient(x)
-                else:
-                    ret += f.gradient(x)
-            return ret
-        else:
-            for i, f in enumerate(self.functions):
-                if i == 0:
-                    f.gradient(x, out=out)
-                else:
-                    out += f.gradient(x)
-            return out 
-=======
         for i, f in enumerate(self.functions):
             if i == 0:
                 ret = f.gradient(x, out=out)
             else:
                 ret += f.gradient(x)
         return ret
->>>>>>> 168715a5
+
 
     def __add__(self, other):
         """ Addition for the SumFunction.
