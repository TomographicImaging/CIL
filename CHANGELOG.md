--- conflicted
+++ resolved
@@ -1,9 +1,6 @@
 * 22.0.0
-<<<<<<< HEAD
- - TIFF writer uses logging
- - Added unittests for TIFF functionality
- - Adds dask delayed computation of binary and unary methods of non-nested BlockDataContainer
-=======
+  - Added numba implementation of MixedL21Norm proximal and proximal_conjugate
+  - Adds dask delayed computation of binary and unary methods of non-nested BlockDataContainer
   - Merged CIL-ASTRA code in to CIL repository simplifying test, build and install procedures
     - Modules not moved should be considered deprecated
     - CIL remains licenced as APACHE-2.0
@@ -22,7 +19,6 @@
     - install script re-allows selection of non default install directory ([#1246](https://github.com/TomographicImaging/CIL/issues/1246))
   - TIFF writer uses logging
   - Added unittests for TIFF functionality
->>>>>>> acf3ddf5
 
 * 21.4.0
   - PEP 440 compliant version
