# -*- coding: utf-8 -*-
#========================================================================
# Copyright 2019 Science Technology Facilities Council
# Copyright 2019 University of Manchester
#
# This work is part of the Core Imaging Library developed by Science Technology
# Facilities Council and University of Manchester
#
# Licensed under the Apache License, Version 2.0 (the "License");
# you may not use this file except in compliance with the License.
# You may obtain a copy of the License at
#
#         http://www.apache.org/licenses/LICENSE-2.0.txt
#
# Unless required by applicable law or agreed to in writing, software
# distributed under the License is distributed on an "AS IS" BASIS,
# WITHOUT WARRANTIES OR CONDITIONS OF ANY KIND, either express or implied.
# See the License for the specific language governing permissions and
# limitations under the License.
#
#=========================================================================

from __future__ import absolute_import
from __future__ import division
from __future__ import print_function

from ccpi.optimisation.functions import Function
from ccpi.framework import BlockDataContainer
from numbers import Number

class BlockFunction(Function):
    
    r""" BlockFunction represents a *separable sum* function :math:`F` defined as
    
    .. math:: F:X_{1}\times X_{2}\cdots\times X_{m} \rightarrow (-\infty, \infty]
    
    where :math:`F` is the separable sum of functions :math:`(f_{i})_{i=1}^{m}`,
    
    .. math:: F(x_{1}, x_{2}, \cdots, x_{m}) = \overset{m}{\underset{i=1}{\sum}}f_{i}(x_{i}), \mbox{ with } f_{i}: X_{i} \rightarrow (-\infty, \infty].
    
    A nice property (due to it's separability structure) is that the proximal operator 
    can be decomposed along the proximal operators of each function :math:`f_{i}`.
    
    .. math:: \mathrm{prox}_{\tau F}(x) = ( \mathrm{prox}_{\tau f_{i}}(x_{i}) )_{i=1}^{m}
    
    In addition, if :math:`\tau := (\tau_{1},\dots,\tau_{m})`, then 
    
    .. math:: \mathrm{prox}_{\tau F}(x) = ( \mathrm{prox}_{\tau_{i} f_{i}}(x_{i}) )_{i=1}^{m}
    
    """
    
    def __init__(self, *functions):
                
        super(BlockFunction, self).__init__()
        self.functions = functions      
        self.length = len(self.functions)
                                
    def __call__(self, x):
        
        r""" Returns the value of the BlockFunction :math:`F`
        
        .. math:: F(x) = \overset{m}{\underset{i=1}{\sum}}f_{i}(x_{i}), \mbox{ where } x = (x_{1}, x_{2}, \cdots, x_{m}), \quad i = 1,2,\dots,m
                
        Parameter:
            
            x : BlockDataContainer and must have as many rows as self.length

<<<<<<< HEAD
=======
            returns ..math:: \sum(f_i(x_i))
>>>>>>> 4dcc906b
            
        """
        
        if self.length != x.shape[0]:
            raise ValueError('BlockFunction and BlockDataContainer have incompatible size')
        t = 0                
        for i in range(x.shape[0]):
            t += self.functions[i](x.get_item(i))
        return t
    
    def convex_conjugate(self, x):
        
        r"""Returns the value of the convex conjugate of the BlockFunction at :math:`x^{*}`.       
        
<<<<<<< HEAD
            .. math:: F^{*}(x^{*}) = \overset{m}{\underset{i=1}{\sum}}f_{i}^{*}(x^{*}_{i})
            
            Parameter:
            
                x : BlockDataContainer and must have as many rows as self.length            
=======
            .. math:: returns \sum(f_i^{*}(x_i))
>>>>>>> 4dcc906b
        
        """     
        
        if self.length != x.shape[0]:
            raise ValueError('BlockFunction and BlockDataContainer have incompatible size')
        t = 0              
        for i in range(x.shape[0]):
            t += self.functions[i].convex_conjugate(x.get_item(i))
        return t  
    
<<<<<<< HEAD
    def proximal(self, x, tau, out = None):
=======
    
    def proximal_conjugate(self, x, tau, out = None):
        
        r'''Proximal operator of BlockFunction at x: 
                 
                 .. math:: prox_{tau*f}(x) = \sum_{i} prox_{tau*f_{i}}(x_{i}) 
>>>>>>> 4dcc906b
        
        r"""Proximal operator of the BlockFunction at x:
        
            .. math:: \mathrm{prox}_{\tau F}(x) =  (\mathrm{prox}_{\tau f_{i}}(x_{i}))_{i=1}^{m}
            
            Parameter:
            
                x : BlockDataContainer and must have as many rows as self.length            
        """
        
<<<<<<< HEAD
        if self.length != x.shape[0]:
            raise ValueError('BlockFunction and BlockDataContainer have incompatible size')        
=======
        r'''Proximal operator of the convex conjugate of BlockFunction at x:
        
            .. math:: prox_{tau*f^{*}}(x) = \sum_{i} prox_{tau*f^{*}_{i}}(x_{i}) 
        '''
>>>>>>> 4dcc906b
        
        if out is None:
                
            out = [None]*self.length
            if isinstance(tau, Number):
                for i in range(self.length):
                    out[i] = self.functions[i].proximal(x.get_item(i), tau)
            else:
                for i in range(self.length):
                    out[i] = self.functions[i].proximal(x.get_item(i), tau.get_item(i))                        
            
            return BlockDataContainer(*out)  
        
        else:
            if isinstance(tau, Number):
                for i in range(self.length):
                    self.functions[i].proximal(x.get_item(i), tau, out[i])
            else:
                for i in range(self.length):
                    self.functions[i].proximal(x.get_item(i), tau.get_item(i), out[i])
            
            
    
    def gradient(self, x, out=None):
        
        r"""Returns the value of the gradient of the BlockFunction function at x.
        
        .. math:: F'(x) = [f_{1}'(x_{1}), ... , f_{m}'(x_{m})]        
        
        Parameter:
            
            x : BlockDataContainer and must have as many rows as self.length
                
        """        
        
        if self.length != x.shape[0]:
            raise ValueError('BlockFunction and BlockDataContainer have incompatible size')        
        
        out = [None]*self.length
        for i in range(self.length):
            out[i] = self.functions[i].gradient(x.get_item(i))
            
        return  BlockDataContainer(*out)     

    def proximal_conjugate(self, x, tau, out = None):
        
        r"""Proximal operator of the convex conjugate of BlockFunction at x:
        
            .. math:: \mathrm{prox}_{\tau F^{*}}(x) = (\mathrm{prox}_{\tau f^{*}_{i}}(x^{*}_{i}))_{i=1}^{m}
            
            Parameter:
            
                x : BlockDataContainer and must have as many rows as self.length            
        """

        if self.length != x.shape[0]:
            raise ValueError('BlockFunction and BlockDataContainer have incompatible size')

        if out is not None:
            if isinstance(tau, Number):
                for i in range(self.length):
                    self.functions[i].proximal_conjugate(x.get_item(i), tau, out=out.get_item(i))
            else:
                for i in range(self.length):
                    self.functions[i].proximal_conjugate(x.get_item(i), tau.get_item(i),out=out.get_item(i))
            
        else:
                
            out = [None]*self.length
            if isinstance(tau, Number):
                for i in range(self.length):
                    out[i] = self.functions[i].proximal_conjugate(x.get_item(i), tau)
            else:
                for i in range(self.length):
                    out[i] = self.functions[i].proximal_conjugate(x.get_item(i), tau.get_item(i))
            
            return BlockDataContainer(*out)       
                            
    
    
if __name__ == '__main__':
    
    M, N, K = 20,30,50
    
    from ccpi.optimisation.functions import L2NormSquared, MixedL21Norm, L1Norm
    from ccpi.framework import ImageGeometry, BlockGeometry
    from ccpi.optimisation.operators import Gradient, Identity, BlockOperator
    import numpy
    import numpy as np
    
    
    ig = ImageGeometry(M, N)
    BG = BlockGeometry(ig, ig)
    
    u = ig.allocate('random_int')
    B = BlockOperator( Gradient(ig), Identity(ig) )
    
    U = B.direct(u)
    b = ig.allocate('random_int')
    
    f1 =  10 * MixedL21Norm()
    f2 =  0.5 * L2NormSquared(b=b)    
    
    f = BlockFunction(f1, f2)
    tau = 0.3
    
    print( " without out " )
    res_no_out = f.proximal_conjugate( U, tau)
    res_out = B.range_geometry().allocate()
    f.proximal_conjugate( U, tau, out = res_out)
    
    numpy.testing.assert_array_almost_equal(res_no_out[0][0].as_array(), \
                                            res_out[0][0].as_array(), decimal=4) 
    
    numpy.testing.assert_array_almost_equal(res_no_out[0][1].as_array(), \
                                            res_out[0][1].as_array(), decimal=4) 

    numpy.testing.assert_array_almost_equal(res_no_out[1].as_array(), \
                                            res_out[1].as_array(), decimal=4)     
    
    

    ig1 = ImageGeometry(M, N)               
    ig2 = ImageGeometry(2*M, N)
    ig3 = ImageGeometry(3*M, 4*N)
    
    bg = BlockGeometry(ig1,ig2,ig3)
    
    z = bg.allocate('random_int')
    
    f1 = L1Norm()
    f2 = 5 * L2NormSquared()
    
    f = BlockFunction(f2, f2, f2 + 5, f1 - 4, f1)
    
    res = f.convex_conjugate(z)
    
    ##########################################################################
    
    
    
    
    
    
    
#    zzz = B.range_geometry().allocate('random_int')
#    www = B.range_geometry().allocate()
#    www.fill(zzz)
    
#    res[0].fill(z)
    
    
    
    
#    f.proximal_conjugate(z, sigma, out = res)
    
#    print(z1[0][0].as_array())    
#    print(res[0][0].as_array())
    
    
    
    
#    U = BG.allocate('random_int')
#    RES = BG.allocate()
#    f = BlockFunction(f1, f2)
#    
#    z = f.proximal_conjugate(U, 0.2)
#    f.proximal_conjugate(U, 0.2, out = RES)
#    
#    print(z[0].as_array())
#    print(RES[0].as_array())
#    
#    print(z[1].as_array())
#    print(RES[1].as_array())    
    
    
    
    
    


    <|MERGE_RESOLUTION|>--- conflicted
+++ resolved
@@ -65,10 +65,7 @@
             
             x : BlockDataContainer and must have as many rows as self.length
 
-<<<<<<< HEAD
-=======
             returns ..math:: \sum(f_i(x_i))
->>>>>>> 4dcc906b
             
         """
         
@@ -83,15 +80,11 @@
         
         r"""Returns the value of the convex conjugate of the BlockFunction at :math:`x^{*}`.       
         
-<<<<<<< HEAD
             .. math:: F^{*}(x^{*}) = \overset{m}{\underset{i=1}{\sum}}f_{i}^{*}(x^{*}_{i})
             
             Parameter:
             
                 x : BlockDataContainer and must have as many rows as self.length            
-=======
-            .. math:: returns \sum(f_i^{*}(x_i))
->>>>>>> 4dcc906b
         
         """     
         
@@ -102,16 +95,7 @@
             t += self.functions[i].convex_conjugate(x.get_item(i))
         return t  
     
-<<<<<<< HEAD
     def proximal(self, x, tau, out = None):
-=======
-    
-    def proximal_conjugate(self, x, tau, out = None):
-        
-        r'''Proximal operator of BlockFunction at x: 
-                 
-                 .. math:: prox_{tau*f}(x) = \sum_{i} prox_{tau*f_{i}}(x_{i}) 
->>>>>>> 4dcc906b
         
         r"""Proximal operator of the BlockFunction at x:
         
@@ -122,15 +106,8 @@
                 x : BlockDataContainer and must have as many rows as self.length            
         """
         
-<<<<<<< HEAD
         if self.length != x.shape[0]:
             raise ValueError('BlockFunction and BlockDataContainer have incompatible size')        
-=======
-        r'''Proximal operator of the convex conjugate of BlockFunction at x:
-        
-            .. math:: prox_{tau*f^{*}}(x) = \sum_{i} prox_{tau*f^{*}_{i}}(x_{i}) 
-        '''
->>>>>>> 4dcc906b
         
         if out is None:
                 
