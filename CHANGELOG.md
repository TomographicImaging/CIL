* XX.X
  - Bug fixes:
      - Fix deprecation warning for rtol and atol in GD (#2056)
      - Removed the deprecated usage of run method in test_SIRF.py (#2070)
      - Ensured CIL forward and back projectors always return, even when `out` is passed (#2059)
      - Made ProjectionOperator `device` input case-insensitive (#1990)
<<<<<<< HEAD
      - Ensured the same approximate gradient is used within each iteration for PD3O with a stochastic function `f` (#2043)
  - Documentation
=======
      - Fix `recon.FBP` `split_processing` methods for `ASTRA` backend (#2114)
      - Copy geometry in the creation of a DataContainer (#2108)
  - Documentation:
>>>>>>> 967f0947
      - Updated documentation for the ChannelWiseOperator including new example (#2096)
      - Updated documentation for LADMM (#2015)
      - Updated Contributor's Guide to include an example of parametrized tests, using `unittest-parametrize` (#1990)
  - Enhancements:
      - Add accelerated version to TransmissionAbsorption processor, controlled by `accelerated` parameter, default is True (#2036)
      - Made the call to next() in algorithm iteration loop explicit (#2069)
      - Added option for a random seed in the power method in the linear operator (#1585)
      - Improved efficiency of `Normaliser` processor. Reduced memory use and increased speed (#2111)
      - Extra functionality for sampler: `get_previous_samples()` and `get_current_sample()` (#2079)
      - Renamed Sampler's `get_samples` to `view_samples` (deprecating `get_samples`) #2128 
      - PDHG 'check_convergence' updated for new literature (#2084)
      - Make install local env script work on windows (#2144)
  - Testing:
      - Developers can now add `#all-tests` to their commit message on a PR to run the full matrix of GitHub actions tests (#2081)
      - Added tests for ProjectionOperator inputs that use `unittest-parametrize` module (#1990)
      - Added tests for Normaliser processor
      - Update minimum cmake version to 3.5
  - Dependencies:
      - matplotlib-base is an optional dependency, instead of required (#2093)
      - `unittest-parametrize has been added as a dependency for tests (#1990)
      - zenodo_get is an optional dependency, instead of required (#2146)
      - `FindIPP.cmake` fallback (#2148)
        - enable `find_package` using `*_ROOT` hints
        - simplified `cilacc` build logic for optional dependencies


* 24.3.0
  - New features:
    - Added `FluxNormaliser` processor (#1878)
  - Bug fixes:
    - Fix bug with 'median' and 'mean' methods in Masker averaging over the wrong axes (#1548)
    - `SPDHG` `gamma` parameter is now applied correctly so that the product of the dual and primal step sizes remains constant as `gamma` varies (#1644)
    - Allow MaskGenerator to be run on DataContainers (#2001)
    - Make `PaganinProcessor` work with `AcquistionData` with one angle (#1920)
    - Fix bug passing `kwargs` to PDHG (#2010)
    - `show1D` correctly applies slices to N-dimensional data (#2022)
    - `BlockOperator` direct and adjoint methods: can pass out as a `DataContainer` instead of a (1,1) `BlockDataContainer` where geometry permits (#1926)
    - Add path to python executable to cmake commands to fix issue with cmake retrieving wrong python (#2044)
  - Enhancements:
    - Removed multiple exits from numba implementation of `KullbackLeibler` divergence (#1901)
    - Updated the `SPDHG` algorithm to take a stochastic `Sampler`(#1644)
    - Updated the `SPDHG` algorithm to include setters for step sizes (#1644)
    - SAPBY for the `BlockDataContainer` now does not require an `out` to be passed (#2008)
    - Fixed the rendering of the SAG/SAGA documentation (#2011)
    - Set aliases: ISTA=PGD, FISTA=APGD (#2007)
  - Dependencies:
    - Added scikit-image to CIL-Demos conda install command as needed for new Callbacks notebook (#1955)
    - Replaced matplotlib dependency with matplotlib-base (#2031)
    - Remove CIL-Data from build requirements, update version to >=22 in run requirements (#2046)
  - Changes that break backwards compatibility:
    - `show1D` argument renamed `label`->`dataset_labels`, default plot size has changed. (#2022)
    - `show1D` Default behaviour for displaying and labeling multiple plots has changed. Each slice requested will be displayed on a new subplot comparing all datasets at that position. (#2022)
    - The `run` method in the cil algorithm class will no longer run if a number of iterations is not passed (#1940)
    - Paganin processor now requires the CIL data order (#1920)
    - The gradient descent algorithm now takes `f` instead of `objective_function` to match with ISTA and FISTA (#2006)
  - Deprecated code
    - Deprecated `norms` and `prob` in the `SPDHG` algorithm to be set in the `BlockOperator` and `Sampler` respectively (#1644)
    - Deprecated `rtol` and `atol` from GD so that it does not stop iterating automatically - for this functionality users should use a callback (#1944)
  - Testing
    - Added a new test file `test_algorithm_convergence` that will hold our algorithm tests that run to convergence (#2019)
    - Update random array in test_stepsizes.TestStepSizeBB.test_bb_converge to fix tests on windows (#2052)

* 24.2.0
  - New Features:
    - Added SVRG and LSVRG stochastic functions (#1625)
    - Added SAG and SAGA stochastic functions (#1624)
    - Allow `SumFunction` with 1 item (#1857)
    - Added  PD3O algorithm (#1834)
    - Added Barzilai-Borwein step size rule to work with GD, ISTA, FISTA (#1859)
    - Added callback `optimisation.utilities.callbacks.EarlyStoppingObjectiveValue` which stops iterations if an algorithm objective changes less than a provided threshold (#1892)
    - Added callback `optimisation.utilities.callbacks.CGLSEarlyStopping` which replicates the automatic behaviour of CGLS in CIL versions <=24. (#1892)
    - Added `labels` module with `ImageDimension`, `AcquisitionDimension`, `AcquisitionType`, `AngleUnit`, `FillType` (#1692)
  - Enhancements:
    - Use ravel instead of flat in KullbackLeibler numba backend (#1874)
    - Upgrade Python wrapper (#1873, #1875)
    - Updated the documentation for the algorithm base class (#1809)
    - Add checks on out argument passed to processors to ensure correct dtype and size (#1805)
    - Internal refactor: Replaced string-based label checks with enum-based checks for improved type safety and consistency (#1692)
    - Internal refactor: Separate framework into multiple files (#1692)
    - Allow the SIRT algorithm to take `initial=None` (#1906)
    - Add checks on equality method of `AcquisitionData` and `ImageData` for equality of data type and geometry (#1919)
    - Add check on equality method of `AcquisitionGeometry` for equality of dimension labels (#1919)
  - Testing:
    - New unit tests for operators and functions to check for in place errors and the behaviour of `out` (#1805)
    - Updates in SPDHG vs PDHG unit test to reduce test time and adjustments to parameters (#1898)
    - Drop Jenkins in favour of GHA for conda builds (#1914)
    - New unit tests for `DataContainer`, `AcquisitionData` and `ImageData` to check equality method (`__eq__`) behaves as expected (#1919)
  - Bug fixes:
    - `ImageData` removes dimensions of size 1 from the input array. This fixes an issue where single slice reconstructions from 3D data would fail due to shape mismatches (#1885)
    - Make Binner accept accelerated=False (#1887)
    - Added checks on memory allocations within `FiniteDifferenceLibrary.cpp` and verified the status of the return in `GradientOperator` (#1929)
    - Build release version of `cilacc.dll` for Windows. Previously was defaulting to the debug build (#1928)
    - Armijo step size rule now by default initialises the search for a step size from the previously calculated step size (#1934)
  - Changes that break backwards compatibility:
    - CGLS will no longer automatically stop iterations once a default tolerance is reached. The option to pass `tolerance` will be deprecated to be replaced by `optimisation.utilities.callbacks` (#1892)

* 24.1.0
  - New Features:
    - Added method to plot filter in `GenericFilteredBackProjection` (#1667)
    - Added wavelet operator, wrapping PyWavelets operator as a CIL operator (#1615)
    - Added PaganinProcessor processor, to perform phase retrieval from phase contrast images (#1737)
    - Added L1Sparsity function, allowing calculations of `|Ax-b|_1` and its proximal, in the case of orthogonal operators, `A` (#1618)
    - Options in algorithms GD, ISTA and FISTA to pass a `cil.optimisation.utilities.StepSizeRule` or a `cil.optimisation.utilities.Preconditioner`(#1768)
    - an implementation of the Armijo Rule as a child class of  `cil.optimisation.utilities.StepSizeRule` (#1768)
    - Sensitivity preconditioners added as child classes of `cil.optimisation.utilities.Preconditioner`(#1768)
  - Enhancements:
    - Added `geometry` property to `BlockDataContainer`. Adds `__eq__` to `BlockGeometry` (#1799)
    - Raises error in `BlockDataContainer.pnorm` if the shape of the containers is not the same (#1799)
    - Operators and functions now also return when out is specified (#1742)
    - The CIL function class now has a `__neg__` function, so you can write `-YourFunction(x)` rather than `-1*YourFunction(x)` (#1808)
    - Added documentation for the Partitioner to `framework.rst` (#1828)
    - Added CIL vs SIRF tests comparing preconditioned ISTA in CIL and MLEM in SIRF (#1823)
    - Update to CCPi-Regularisation toolkit v24.0.1 (#1868)
  - Bug fixes:
    - gradient descent `update_objective` called twice on the initial point.(#1789)
    - ProjectionMap operator bug fix in adjoint and added documentation (#1743)
    - BlockOperator that would return a BlockDataContainer of shape (1,1) now returns the appropriate DataContainer. BlockDataContainer direct and adjoint methods accept DataContainer as parameter (#1802).
    - BlurringOperator: remove check for geometry class (old SIRF integration bug) (#1807)
    - The `ZeroFunction` and `ConstantFunction` now have a Lipschitz constant of 1. (#1768)
    - Update dataexample remote data download to work with windows and use zenodo_get for data download (#1774)
  - Changes that break backwards compatibility:
    - Merged the files `BlockGeometry.py` and `BlockDataContainer.py` in `framework` to one file `block.py`. Please use `from cil.framework import BlockGeometry, BlockDataContainer` as before (#1799)
    - Bug fix in `FGP_TV` function to set the default behaviour not to enforce non-negativity (#1826).

* 24.0.0
  - Update to new CCPi-Regularisation toolkit v24.0.0. This is a backward incompatible release of the toolkit.
  - CIL plugin support for TIGRE version v2.6
  - CIL plugin support for ASTRA-TOOLBOX version v2.1
  - Dropped support for python 3.8 and 3.9
  - Added support for python 3.11 and 3.12
  - Dropped support for numpy 1.21 and 1.22
  - Added support for numpy 1.25 and 1.26
  - Set CMake Policy CMP0148 to OLD to avoid warnings in CMake 3.27
  - AcquisitionGeometry prints the first and last 10 angles, or all if there are 30 or less, rather than the first 20
  - Added a weight argument to the L1Norm function
  - Allow reduction methods on the DataContainer class to accept axis argument as string which matches values in dimension_labels
  - Added the functions `set_norms` and `get_norms` to the `BlockOperator` class
  - Internal variable name change in BlockOperator to aid understanding
  - Fixed formatting errors in the L2NormSquared and LeastSquares documentation
  - Bug fix for BlockDataContainer as iterator
  - Dropped support for IPP versions older than 2021.10 due to header changes
  - Fix build include directories
  - Proximal of MixedL21Norm with numpy backend now accepts numpy ndarray, DataContainer and float as tau parameter
  - ZeroOperator no longer relies on the default of allocate
  - Bug fix in SIRF TotalVariation unit tests with warm_start
  - Allow show2D to be used with 3D `DataContainer` instances
  - Added the a `Sampler` class as a CIL optimisation utility
  - Update documentation for symmetrised gradient
  - Added documentation for CompositionOperator and SumOperator
  - Updated FISTA and ISTA algorithms to allow input functions to be None
  - Bug fix in the adjoint of the Diagonal Operator for complex values
  - Update conda build action to v2 for 2.5x quicker builds
  - Add docker image, test & push to [`ghcr.io/tomographicimaging/cil`](https://github.com/TomographicImaging/CIL/pkgs/container/cil)
  - Quality metrics have added mask option
  - Bug fix for norm of CompositionOperator
  - Functions updated to use sapyb
  - Fix KullbackLeibler numba gradient ignoring mask
  - show1D slice_list parameter can now be of type tuple
  - Deprecated `Algorithm`'s `max_iteration`, `log_file`, `**kwargs`, `max_iteration_stop_criterion`, `objective_to_string`, `verbose_output`, `verbose_header`, `run(print_interval)`
  - Added `optimisation.utilities.callbacks`
    - Added `Callback` (abstract base class), `ProgressCallback`, `TextProgressCallback`, `LogfileCallback`
    - Deprecated `Algorithm.run(callback: Callable)`
    - Added `Algorithm.run(callbacks: list[Callback])`
  - Allow `CentreOfRotationCorrector.xcorrelation` to accept a list of two values in `projection_index` to use for the correlation
  - Bug fix in `CentreOfRotationCorrector.xcorrelation` finding correlation angles for limited angle data
  - New unit tests have been implemented for operators and functions to check for in place errors and the behaviour of `out`.
  - Bug fix for missing factor of 1/2 in SIRT update objective and catch in place errors in the SIRT constraint
  - Bug fix to allow safe in place calculation for the soft shrinkage algorithm
  - Allow Masker to take integer arrays in addition to boolean
  - Add remote data class to example data to enable download of relevant datasets from remote repositories
  - Improved import error/warning messages
  - New adjoint operator
  - Bug fix for complex matrix adjoint
  - Removed the following code which was deprecated since v22.0.0:
    - `info` parameter in `cil.optimisation.functions.TotalVariation`
    - `sinogram_geometry` and `volume_geometry` parameters in `cil.plugins.astra.processors.FBP` and in `cil.plugins.tigre.processors.FBP`
    - `aquisition_geometry` (misspelled) parameter in `cil.plugins.tigre.processors.ProjectionOperator`
    - `FBP` kwarg (and thus all kwargs) in `cil.processors.CentreOfRotationCorrector` and `cil.processors.CofR_image_sharpness`
    - `TXRMDataReader`
  - Added the ApproximateGradientSumFunction and SGFunction to allow for stochastic gradient algorithms to be created using functions with an approximate gradient and deterministic algorithms

* 23.1.0
  - Fix bug in IndicatorBox proximal_conjugate
  - Allow CCPi Regulariser functions for non CIL object
  - Add norm for CompositionOperator
  - Refactor SIRT algorithm to make it more computationally and memory efficient
  - Optimisation in L2NormSquared
  - Added support for partitioner, when partitions have size 1
  - Fix for show_geometry bug for 2D data
  - FBP split processing bug fix - now respects panel origin set in geometry
  - Binner/Padder/Slicer bug fix - now respects panel origin set in geometry
  - Added warmstart capability to proximal evaluation of the CIL TotalVariation function.
  - Bug fix in the LinearOperator norm with an additional flag for the algorithm linearOperator.PowerMethod
  - Tidied up documentation in the framework folder

* 23.0.1
  - Fix bug with NikonReader requiring ROI to be set in constructor.

* 23.0.0
  - Partitioner is now able to create batches even if angle is not the outer dimension
  - Renamed `max_iteration_stop_cryterion` method in the Algorithm class to `max_iteration_stop_criterion`
  - Removed (previously deprecated) `very_verbose` parameter in `Algorithm`'s run method.
  - Removed (previously deprecated) `axpby` method in DataContainer.
  - Deprecate use of integer compression in NEXUSDataWriter.
  - Improved and tidied up documentation for all readers and writers, including hiding special members.
  - Use arguments instead of kwargs in all readers and writers with multiple kwargs, making documentation easier.
  - Update Apache2 License Headers.

* 22.2.0
  - BlockGeometry is iterable
  - Added `partition` to `AcquisitionData` to partition the data with 3 methods: `sequential`, `staggered` and `random_permutation`
  - TIGRE and ASTRA `ProjectionOperator` now support `BlockGeometry` as `acquisition_geometry` parameter, returning a `BlockOperator`
  - Added pre-set filters for `recon.FBP` and `recon.FDK`. Filters now include ram-lak, hamming, hann, cosine, shepp-logan.
  - Added RAWFileWriter to export data containers to raw files
  - Extended IndicatorBox to behave as IndicatorBoxPixelwise by passing masks in lower and upper bounds
  - Implemented IndicatorBox in numba and numpy
  - Dropped support for Python 3.6 and NumPy 1.15
  - Jenkins PR tests on Python 3.8 and NumPy 1.20
  - added yml file to create test environment
  - LeastSquares fixed docstring and unified gradient code when out is passed or not.
  - Add compression to 8bit and 16bit to TIFFWriter
  - Added convenience centre of rotation methods to `AcquisitionGeometry` class.
    - `get_centre_of_rotation()` calculates the centre of rotation of the system
    - `set_centre_of_rotation()` sets the system centre of rotation with an offset and angle
    - `set_centre_of_rotation_by_slice()` sets the system centre of rotation with offsets from two slices
  - Binner processor reworked:
    - Significant speed increase available via the C++ backend
    - Returned geometry is correctly offset where binning/cropping moves the origin
  - Slicer refactoring
    - Returned geometry is correctly offset where slicing/cropping moves the origin
  - Padder refactoring
    - Returned geometry is correctly offset where padding moves the origin
  - Github Actions:
    - update test python and numpy versions to 3.9 and 1.22
    - Update conda build action to v1.4.4
    - Fixes actions to run on ubuntu-20.04
    - Update version of upload_artifact github action to version 3.1.1
    - Update version of download_artifact github action to version 3.0.1
    - Update version of checkout github action to version 3.1.0
    - Update build-sphinx action to version 0.1.3
  - `io.utilities.HDF5_utilities` Added utility functions to browse hdf5 files and read datasets into numpy array
  - Implemented the analytical norm for GradientOperator
  - Added `ImageData.apply_circular_mask` method to mask out detector edge artefacts on reconstructed volumes
  - ROI selection, aspect ratio toggle and Play widget added to islicer
  - Add show1D display utility

* 22.1.0
  - use assert_allclose in test_DataContainer
  - added multiple colormaps to show2D
  - Fix segfault in GradientOperator due to parameter overflows on windows systems
  - Fix angle display precision and matplotlib warning for sinograms with show2D

* 22.0.0
  - Strongly convex functionality in TotalVariation and FGP_TV Functions
  - Refactored KullbackLeibler function class. Fix bug on gradient method for SIRF objects
  - Numba added as a CIL requirement
  - Simplify initialisation of `CentreOfRotation.ImageSharpness` with new parameter `backend`
  - Added ISTA algorithm. Improve inheritance of proximal gradient algorithms
  - Updated interface to `plugins.tigre`/`plugins.astra` `FBP` and `ProjectionOperator` classes
  - Update NikonDataReader to parse and set up geometry with: `ObjectTilt` `CentreOfRotationTop` and `CentreOfRotationBottom`
  - Cleaned up unit test structure and output
  - Removal of deprecated code:
    - AcquisitionGeometry `__init__` no longer returns a configured geometry, use factory `create` methods instead
    - `subset` method removed, use `get_slice` or `reorder` methods
    - NikonDataReader `normalize` kwarg removed, use `normalise`
    - Algorithms initialisation `x_init` kwarg removed, use `initial`
    - Removed deprecated numpy calls
  - DataProcessors use weak-reference to input data
  - Merged CIL-ASTRA code in to CIL repository simplifying test, build and install procedures
    - Modules not moved should be considered deprecated
    - CIL remains licensed as APACHE-2.0
    - Minor bug fixes to the CPU 2D Parallel-beam FBP
  - Add ndim property for DataContainer class
  - Fixes show_geometry compatibility issue with matplotlib 3.5
  - Added ZEISSDataReader with cone/parallel beam, slicing, TXM Functionality
  - Raise exception if filename or data haven't been set in NexusDataWriter
  - Fixes error when update_objective_interval is set to 0 in an algorithm run
  - Deprecated:
    - TXRMDataReader is deprecated in favour of ZEISSDataReader
  - GitHub Actions:
    - Update to version 0.1.1 of lauramurgatroyd/build-sphinx-action for building the documentation - ensures docs are always built from cil master

* 21.4.1
  - Removed prints from unittests and cleanup of unittest code.
  - CMake:
    - install script re-allows selection of non default install directory ([#1246](https://github.com/TomographicImaging/CIL/issues/1246))
  - TIFF writer uses logging
  - Added unittests for TIFF functionality

* 21.4.0
  - PEP 440 compliant version
  - CMake fix due to use of pip install.
  - Recon.FBP allows 'astra' backend
  - Fixed PowerMethod for square/non-square, complex/float matrices with stopping criterion.
  - CofR image_sharpness improved for large datasets
  - Geometry alignment fix for 2D datasets
  - CGLS update for sapyb to enable complex data, bugfix in use of initial
  - added sapyb and deprecated axpby. All algorithm updated to use sapyb.
  - Allow use of square brackets in file paths to TIFF and Nikon datasets

* 21.3.1
  - Added matplotlib version dependency to conda recipe
  - Fixed TIGRE wrappers for geometry with a virtual detector
  - Fixed TIGRE wrappers for cone-beam geometry with tilted rotation axis

* 21.3.0
  - Accelerated PDHG which handles strong convexity of functions
  - TotalVariation Function handles SIRF ImageData
  - Simulated datasets and volume added to DataExamples
  - TIGRE wrappers for parallel-beam geometry added
  - NEXUSWriter and NEXUSReader offer (8bit and 16bit) compression of data
  - show2D show_geom now return an object that can be saved with a `save` method
  - GradientOperator can be now used with SIRF DataContainers, both PET and MR
  - Add anisotropy in TotalVariation function
  - CCPi Regularisation plugin is refactored, only FGP_TV, FGP_dTV, TGV and TNV are exposed. Docstrings and functionality unit tests are added. Tests of the functions are meant to be in the CCPi-Regularisation toolkit itself.
  - Add dtype for ImageGeometry, AcquisitionGeometry, VectorGeometry, BlockGeometry
  - Fix GradientOperator to handle pseudo 2D CIL geometries
  - Created recon module with FBP and FDK using fast filtering library and TIGRE backprojectors
  - Added Intel IPP based library for filtering step of FBP
  - PDHG memory optimisation
  - ScaledFunction memory Optimisation
  - The github actions are merged into one action with multiple jobs
  - The conda build job uploads an artifact of the build tar.bz file which is later used by the documentation build job - which installs the package into a miniconda environment.
  - Documentation pages for recon, astra and cil-plugins are published.

* 21.2.0
  - add version string from git describe
  - add CCPi-Regularisation toolkit in unittests
  - show_geometry implemented to display AcquisitionGeometry objects, can be imported from utilities.display
  - CentreOfRotationCorrector.image_sharpness implemented which finds the rotation axis offset by maximising sharpness of a single slice reconstruction
  - Renamed CentreOfRotationCorrector.xcorr to CentreOfRotationCorrector.xcorrelation
  - Implemented Padder processor

* 21.1.0
  - Added TomoPhantom plugin to create 2D/3D + channel ImageData phantoms based on the TomoPhantom model library
  - Fixed bug in Zeiss reader geometry direction of rotation

* 21.0.0
  - Show2D now takes 4D datasets and slice information as input
  - TIGRE reconstruction package wrapped for cone-beam tomography
  - Datacontainers have get_slice method which returns a dataset with a single slice of the data
  - Datacontainers have reorder method which reorders the data in memory as requested, or for use with 'astra' or 'tigre'
  - Subset method has been deprecated
  - AcquisitionData and ImageData enforce requirement for a geometry on creation
  - New processors AbsorptionTransmissionConverter and TransmissionAbsorptionConverter to convert between Absorption and Transmission
  - Implemented Binner and Slicer processors
  - Implemented MaskGenerator and Masker processors

* 20.11.2
  - fixed windows build
  - NikonDataReader converts Nikon geometry to CIL geometry from xtekct file including detector and centre-or-rotation offsets
  - NexusdataReader supports files written with old versions of NexusDataWriter

* 20.11
  - python module renamed to cil
  - renamed Identity->IdentityOperator, Gradient->GradientOperator, SymmetrisedGradient->SymmetrisedGradientOperator

* 20.09.1
  - FiniteDifferenceOperator takes into consideration voxel size
  - Added CentreOfRotationCorrector
  - Removed CenterOfRotationFinder
  - moved TestData to utilities and renamed as dataexample
  - verbosity of Algorithms is independent of the update_objective_interval
  - added unittests
  - renamed
    - GradientDescent to GD
    - SparseFiniteDiff to SparseFiniteDifferenceOperator
    - LinearOperatorMatrix to MatrixOperator
  - bugfix update_objective of SPDHG

* 20.09
  - added SPDHG algorithm
  - added TotalVariation function
  - Redesign of the AcquisitionGeometry class allowing more general acquisition trajectories than currently possible.
  - Added ZEISS reader

* 20.04
  - Significant upgrades to the operator and function classes to allow more flexible definition of optimisation problems
  - Added multithreaded C library for calculation of finite difference and some data processing
  - Added Gradient operator using C library and numpy backends

* 19.10
  - Improved usability with reader/writers and plotting utilities
  - Substantially improved test coverage

* 19.07
  - Introduction of BlockFramework
  - major revision and restructuring of the whole code
  - rewritten io package

* 19.02
  - introduction of Algorithm class
  - unit test expanded and moved to test directory
  - unified build system on Jenkins based on CCPi-VirtualMachine repo
  - switched to calendar versioning YY.0M.

* 0.10.0

* 0.9.4
  - Initial release<|MERGE_RESOLUTION|>--- conflicted
+++ resolved
@@ -4,14 +4,10 @@
       - Removed the deprecated usage of run method in test_SIRF.py (#2070)
       - Ensured CIL forward and back projectors always return, even when `out` is passed (#2059)
       - Made ProjectionOperator `device` input case-insensitive (#1990)
-<<<<<<< HEAD
       - Ensured the same approximate gradient is used within each iteration for PD3O with a stochastic function `f` (#2043)
-  - Documentation
-=======
       - Fix `recon.FBP` `split_processing` methods for `ASTRA` backend (#2114)
       - Copy geometry in the creation of a DataContainer (#2108)
   - Documentation:
->>>>>>> 967f0947
       - Updated documentation for the ChannelWiseOperator including new example (#2096)
       - Updated documentation for LADMM (#2015)
       - Updated Contributor's Guide to include an example of parametrized tests, using `unittest-parametrize` (#1990)
