#  Copyright 2019 United Kingdom Research and Innovation
#  Copyright 2019 The University of Manchester
#
#  Licensed under the Apache License, Version 2.0 (the "License");
#  you may not use this file except in compliance with the License.
#  You may obtain a copy of the License at
#
#      http://www.apache.org/licenses/LICENSE-2.0
#
#  Unless required by applicable law or agreed to in writing, software
#  distributed under the License is distributed on an "AS IS" BASIS,
#  WITHOUT WARRANTIES OR CONDITIONS OF ANY KIND, either express or implied.
#  See the License for the specific language governing permissions and
#  limitations under the License.
#
# Authors:
# CIL Developers, listed at: https://github.com/TomographicImaging/CIL/blob/master/NOTICE.txt
from numbers import Integral
from typing import Optional
from warnings import warn

import numpy as np

from cil.optimisation.utilities.callbacks import Callback, LogfileCallback, _OldCallback, ProgressCallback


class Algorithm:
    '''Base class for iterative algorithms

      provides the minimal infrastructure.

      Algorithms are iterables so can be easily run in a for loop. They will
      stop as soon as the stop criterion is met.
      The user is required to implement the :code:`set_up`, :code:`__init__`, :code:`update` and
      and :code:`update_objective` methods

      A courtesy method :code:`run` is available to run :code:`n` iterations. The method accepts
      a :code:`callbacks` list of callables, each of which receive the current Algorithm object
      (which in turn contains the iteration number and the actual objective value)
      and can be used to trigger print to screens and other user interactions. The :code:`run`
      method will stop when the stopping criterion is met or `StopIteration` is raised.
   '''

<<<<<<< HEAD
    def __init__(self, max_iteration=0, update_objective_interval=1, **kwargs):
        '''Set the minimal number of parameters:

        :param max_iteration: maximum number of iterations
        :type max_iteration: int, optional, default 0
=======
    def __init__(self, max_iteration=None, update_objective_interval=1, **kwargs):
        '''Set the minimal number of parameters:

>>>>>>> 177aded0
        :param update_objective_interval: the interval every which we would save the current\
                                       objective. 1 means every iteration, 2 every 2 iteration\
                                       and so forth. This is by default 1 and should be increased\
                                       when evaluating the objective is computationally expensive.
        :type update_objective_interval: int, optional, default 1
        '''
        self.iteration = -1
<<<<<<< HEAD
        self.__max_iteration = max_iteration
=======
        if max_iteration is None:
            self.__max_iteration = 1
        else:
            warn("use `Algorithm.run(iterations)` instead of `Algorithm(max_iteration)`", DeprecationWarning, stacklevel=2)
            self.__max_iteration = max_iteration
>>>>>>> 177aded0
        self.__loss = []
        self.memopt = False
        self.configured = False
        self._iteration = []
        self.update_objective_interval = update_objective_interval
        # self.x = None
        self.iter_string = 'Iter'
        if 'log_file' in kwargs:
            warn("use `run(callbacks=[LogfileCallback(log_file)])` instead of `log_file`",
                 DeprecationWarning, stacklevel=2)
            self.__log_file = kwargs['log_file']

    def set_up(self, *args, **kwargs):
        '''Set up the algorithm'''
        raise NotImplementedError
    def update(self):
        '''A single iteration of the algorithm'''
        raise NotImplementedError

    def should_stop(self):
        '''default stopping criterion: number of iterations

        The user can change this in concrete implementation of iterative algorithms.'''
<<<<<<< HEAD
        return self.max_iteration_stop_criterion()
=======
        return self.iteration > self.max_iteration
>>>>>>> 177aded0

    def __set_up_logger(self, *_, **__):
        warn("use `run(callbacks=[LogfileCallback(log_file)])` instead", DeprecationWarning, stacklevel=2)

    def max_iteration_stop_criterion(self):
        warn("use `should_stop()` instead of `max_iteration_stop_criterion()`", DeprecationWarning, stacklevel=2)
        return self.iteration > self.max_iteration

    def __iter__(self):
        '''Algorithm is an iterable'''
        return self

    def __next__(self):
        '''Algorithm is an iterable

        This method triggers :code:`update()` and :code:`update_objective()`
        '''
        if self.should_stop():
            raise StopIteration
        if self.iteration == -1 and self.update_objective_interval > 0:
            self._iteration.append(self.iteration)
            self.update_objective()
            self.iteration += 1
            return self.iteration
        if not self.configured:
            raise ValueError('Algorithm not configured correctly. Please run set_up.')
        self.update()
        self.iteration += 1

        self._update_previous_solution()

        if self.iteration >= 0 and self.update_objective_interval > 0 and\
            self.iteration % self.update_objective_interval == 0:

            self._iteration.append(self.iteration)
            self.update_objective()
        return self.iteration

    def _update_previous_solution(self):
        """ Update the previous solution with the current one

        The concrete algorithm calls update_previous_solution. Normally this would
        entail the swapping of pointers:

        .. highlight:: python
        .. code-block:: python

            tmp = self.x_old
            self.x_old = self.x
            self.x = tmp

        """
        pass

    def get_output(self):
        " Returns the current solution. "
        return self.x

    def _provable_convergence_condition(self):
        raise NotImplementedError(" Convergence criterion is not implemented for this algorithm. ")

    def is_provably_convergent(self):
        """ Check if the algorithm is convergent based on the provable convergence criterion.
        """
        return self._provable_convergence_condition()

    @property
    def solution(self):
        return self.get_output()

    def get_last_loss(self, return_all=False):
        '''Returns the last stored value of the loss function

        if update_objective_interval is 1 it is the value of the objective at the current
        iteration. If update_objective_interval > 1 it is the last stored value.
        '''
        try:
            objective = self.__loss[-1]
        except IndexError:
            objective = np.nan
        if isinstance(objective, list):
            return objective if return_all else objective[0]
        return [objective, np.nan, np.nan] if return_all else objective

    get_last_objective = get_last_loss # alias

    def update_objective(self):
        '''calculates the objective with the current solution'''
        raise NotImplementedError

    @property
    def iterations(self):
        '''returns the iterations at which the objective has been evaluated'''
        return self._iteration
    @property
    def loss(self):
        '''returns the list of the values of the objective during the iteration

        The length of this list may be shorter than the number of iterations run when
        the update_objective_interval > 1
        '''
        return self.__loss

    objective = loss # alias

    @property
    def max_iteration(self):
        '''gets the maximum number of iterations'''
        return self.__max_iteration

    @max_iteration.setter
    def max_iteration(self, value):
        '''sets the maximum number of iterations'''
        assert isinstance(value, Integral)
        self.__max_iteration = value

    @property
    def update_objective_interval(self):
        return self.__update_objective_interval

    @update_objective_interval.setter
    def update_objective_interval(self, value):
        if not isinstance(value, Integral) or value < 0:
            raise ValueError('interval must be an integer >= 0')
        self.__update_objective_interval = value

    def run(self, iterations=None, callbacks: Optional[list[Callback]]=None, verbose=1, **kwargs):
        '''run upto :code:`iterations` with callbacks/logging.

        :param iterations: number of iterations to run. If not set the algorithm will
<<<<<<< HEAD
          run until :code:`max_iteration` or until stop criterion is reached
=======
          run until :code:`should_stop()` is reached
>>>>>>> 177aded0
        :param verbose: 0=quiet, 1=info, 2=debug
        :param callbacks: list of callables which are passed the current Algorithm
          object each iteration. Defaults to :code:`[ProgressCallback(verbose)]`.
        '''
        if 'print_interval' in kwargs:
            warn("use `TextProgressCallback(miniters)` instead of `run(print_interval)`",
                 DeprecationWarning, stacklevel=2)
        if callbacks is None:
            callbacks = [ProgressCallback(verbose=verbose)]
        # transform old-style callbacks into new
        callback = kwargs.get('callback', None)
        if callback is not None:
            callbacks.append(_OldCallback(callback, verbose=verbose))
        if hasattr(self, '__log_file'):
            callbacks.append(LogfileCallback(self.__log_file, verbose=verbose))

        if self.should_stop():
            print("Stop criterion has been reached.")
        if iterations is None:
<<<<<<< HEAD
=======
            warn("`run()` missing `iterations`", DeprecationWarning, stacklevel=2)
>>>>>>> 177aded0
            iterations = self.max_iteration

        if self.iteration == -1 and self.update_objective_interval>0:
            iterations+=1

<<<<<<< HEAD
        # call `__next__` upto `iteration` times or until `StopIteration` is raised
        for _ in zip(range(iterations), self):
=======
        # call `__next__` upto `iterations` times or until `StopIteration` is raised
        self.max_iteration = self.iteration + iterations
        for _ in zip(range(self.iteration, self.iteration + iterations), self):
>>>>>>> 177aded0
            try:
                for callback in callbacks:
                    callback(self)
            except StopIteration:
                break

    def objective_to_dict(self, verbose=False):
        obj = self.get_last_objective(return_all=verbose)
        if isinstance(obj, list) and len(obj) == 3:
            if not np.isnan(obj[1:]).all():
                return {'primal': obj[0], 'dual': obj[1], 'primal_dual': obj[2]}
            obj = obj[0]
        return {'objective': obj}

    def objective_to_string(self, verbose=False):
        warn("consider using `run(callbacks=[LogfileCallback(log_file)])` instead", DeprecationWarning, stacklevel=2)
        return str(self.objective_to_dict(verbose=verbose))

    def verbose_output(self, *_, **__):
        warn("use `run(callbacks=[ProgressCallback()])` instead", DeprecationWarning, stacklevel=2)

    def verbose_header(self, *_, **__):
        warn("consider using `run(callbacks=[LogfileCallback(log_file)])` instead", DeprecationWarning, stacklevel=2)<|MERGE_RESOLUTION|>--- conflicted
+++ resolved
@@ -41,17 +41,9 @@
       method will stop when the stopping criterion is met or `StopIteration` is raised.
    '''
 
-<<<<<<< HEAD
-    def __init__(self, max_iteration=0, update_objective_interval=1, **kwargs):
-        '''Set the minimal number of parameters:
-
-        :param max_iteration: maximum number of iterations
-        :type max_iteration: int, optional, default 0
-=======
     def __init__(self, max_iteration=None, update_objective_interval=1, **kwargs):
         '''Set the minimal number of parameters:
 
->>>>>>> 177aded0
         :param update_objective_interval: the interval every which we would save the current\
                                        objective. 1 means every iteration, 2 every 2 iteration\
                                        and so forth. This is by default 1 and should be increased\
@@ -59,15 +51,11 @@
         :type update_objective_interval: int, optional, default 1
         '''
         self.iteration = -1
-<<<<<<< HEAD
-        self.__max_iteration = max_iteration
-=======
         if max_iteration is None:
             self.__max_iteration = 1
         else:
             warn("use `Algorithm.run(iterations)` instead of `Algorithm(max_iteration)`", DeprecationWarning, stacklevel=2)
             self.__max_iteration = max_iteration
->>>>>>> 177aded0
         self.__loss = []
         self.memopt = False
         self.configured = False
@@ -91,11 +79,7 @@
         '''default stopping criterion: number of iterations
 
         The user can change this in concrete implementation of iterative algorithms.'''
-<<<<<<< HEAD
-        return self.max_iteration_stop_criterion()
-=======
         return self.iteration > self.max_iteration
->>>>>>> 177aded0
 
     def __set_up_logger(self, *_, **__):
         warn("use `run(callbacks=[LogfileCallback(log_file)])` instead", DeprecationWarning, stacklevel=2)
@@ -226,11 +210,7 @@
         '''run upto :code:`iterations` with callbacks/logging.
 
         :param iterations: number of iterations to run. If not set the algorithm will
-<<<<<<< HEAD
-          run until :code:`max_iteration` or until stop criterion is reached
-=======
           run until :code:`should_stop()` is reached
->>>>>>> 177aded0
         :param verbose: 0=quiet, 1=info, 2=debug
         :param callbacks: list of callables which are passed the current Algorithm
           object each iteration. Defaults to :code:`[ProgressCallback(verbose)]`.
@@ -250,23 +230,15 @@
         if self.should_stop():
             print("Stop criterion has been reached.")
         if iterations is None:
-<<<<<<< HEAD
-=======
             warn("`run()` missing `iterations`", DeprecationWarning, stacklevel=2)
->>>>>>> 177aded0
             iterations = self.max_iteration
 
         if self.iteration == -1 and self.update_objective_interval>0:
             iterations+=1
 
-<<<<<<< HEAD
-        # call `__next__` upto `iteration` times or until `StopIteration` is raised
-        for _ in zip(range(iterations), self):
-=======
         # call `__next__` upto `iterations` times or until `StopIteration` is raised
         self.max_iteration = self.iteration + iterations
         for _ in zip(range(self.iteration, self.iteration + iterations), self):
->>>>>>> 177aded0
             try:
                 for callback in callbacks:
                     callback(self)
