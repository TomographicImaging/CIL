#  Copyright 2018 United Kingdom Research and Innovation
#  Copyright 2018 The University of Manchester
#
#  Licensed under the Apache License, Version 2.0 (the "License");
#  you may not use this file except in compliance with the License.
#  You may obtain a copy of the License at
#
#      http://www.apache.org/licenses/LICENSE-2.0
#
#  Unless required by applicable law or agreed to in writing, software
#  distributed under the License is distributed on an "AS IS" BASIS,
#  WITHOUT WARRANTIES OR CONDITIONS OF ANY KIND, either express or implied.
#  See the License for the specific language governing permissions and
#  limitations under the License.
#
# Authors:
# CIL Developers, listed at: https://github.com/TomographicImaging/CIL/blob/master/NOTICE.txt
import copy
import warnings
from numbers import Number

import numpy

from .image_data import ImageData
from .labels import ImageDimension, FillType

class ImageGeometry:
    @property
    def CHANNEL(self):
        warnings.warn("use ImageDimension.CHANNEL instead", DeprecationWarning, stacklevel=2)
        return ImageDimension.CHANNEL

    @property
    def HORIZONTAL_X(self):
        warnings.warn("use ImageDimension.HORIZONTAL_X instead", DeprecationWarning, stacklevel=2)
        return ImageDimension.HORIZONTAL_X

    @property
    def HORIZONTAL_Y(self):
        warnings.warn("use ImageDimension.HORIZONTAL_Y instead", DeprecationWarning, stacklevel=2)
        return ImageDimension.HORIZONTAL_Y

    @property
    def RANDOM(self):
        warnings.warn("use FillType.RANDOM instead", DeprecationWarning, stacklevel=2)
        return FillType.RANDOM
    @property
    def RANDOM_INT(self):
        warnings.warn("use FillType.RANDOM_INT instead", DeprecationWarning, stacklevel=2)
        return FillType.RANDOM_INT

    @property
    def VERTICAL(self):
        warnings.warn("use ImageDimension.VERTICAL instead", DeprecationWarning, stacklevel=2)
        return ImageDimension.VERTICAL

    @property
    def shape(self):
        shape_dict = {ImageDimension.CHANNEL: self.channels,
                      ImageDimension.VERTICAL: self.voxel_num_z,
                      ImageDimension.HORIZONTAL_Y: self.voxel_num_y,
                      ImageDimension.HORIZONTAL_X: self.voxel_num_x}
        return tuple(shape_dict[label] for label in self.dimension_labels)

    @property
    def spacing(self):
        spacing_dict = {ImageDimension.CHANNEL: self.channel_spacing,
                        ImageDimension.VERTICAL: self.voxel_size_z,
                        ImageDimension.HORIZONTAL_Y: self.voxel_size_y,
                        ImageDimension.HORIZONTAL_X: self.voxel_size_x}
        return tuple(spacing_dict[label] for label in self.dimension_labels)

    @property
    def length(self):
        return len(self.dimension_labels)

    @property
    def ndim(self):
        return len(self.dimension_labels)

    @property
    def dimension_labels(self):

        labels_default = ImageDimension.get_order_for_engine("cil")

        shape_default = [   self.channels,
                            self.voxel_num_z,
                            self.voxel_num_y,
                            self.voxel_num_x]

        try:
            labels = self._dimension_labels
        except AttributeError:
            labels = labels_default
        labels = list(labels)

        for i, x in enumerate(shape_default):
            if x == 0 or x==1:
                try:
                    labels.remove(labels_default[i])
                except ValueError:
                    pass #if not in custom list carry on
        return tuple(labels)

    @dimension_labels.setter
    def dimension_labels(self, val):
        self.set_labels(val)

    def set_labels(self, labels):
        if labels is not None:
            self._dimension_labels = tuple(map(ImageDimension, labels))

    def __eq__(self, other):
        if not isinstance(other, self.__class__):
            return False

        if self.voxel_num_x == other.voxel_num_x \
            and self.voxel_num_y == other.voxel_num_y \
            and self.voxel_num_z == other.voxel_num_z \
            and self.voxel_size_x == other.voxel_size_x \
            and self.voxel_size_y == other.voxel_size_y \
            and self.voxel_size_z == other.voxel_size_z \
            and self.center_x == other.center_x \
            and self.center_y == other.center_y \
            and self.center_z == other.center_z \
            and self.channels == other.channels \
            and self.channel_spacing == other.channel_spacing \
            and self.dimension_labels == other.dimension_labels:

            return True

        return False

    @property
    def dtype(self):
        return self._dtype

    @dtype.setter
    def dtype(self, val):
        self._dtype = val

    def __init__(self,
                 voxel_num_x=0,
                 voxel_num_y=0,
                 voxel_num_z=0,
                 voxel_size_x=1,
                 voxel_size_y=1,
                 voxel_size_z=1,
                 center_x=0,
                 center_y=0,
                 center_z=0,
                 channels=1,
                 **kwargs):

        self.voxel_num_x = int(voxel_num_x)
        self.voxel_num_y = int(voxel_num_y)
        self.voxel_num_z = int(voxel_num_z)
        self.voxel_size_x = float(voxel_size_x)
        self.voxel_size_y = float(voxel_size_y)
        self.voxel_size_z = float(voxel_size_z)
        self.center_x = center_x
        self.center_y = center_y
        self.center_z = center_z
        self.channels = channels
        self.channel_labels = None
        self.channel_spacing = 1.0
        self.dimension_labels = kwargs.get('dimension_labels', None)
        self.dtype = kwargs.get('dtype', numpy.float32)


    def get_slice(self,channel=None, vertical=None, horizontal_x=None, horizontal_y=None):
        '''
        Returns a new ImageGeometry of a single slice of in the requested direction.
        '''
        geometry_new = self.copy()
        if channel is not None:
            geometry_new.channels = 1

            try:
                geometry_new.channel_labels = [self.channel_labels[channel]]
            except:
                geometry_new.channel_labels = None

        if vertical is not None:
            geometry_new.voxel_num_z = 0

        if horizontal_y is not None:
            geometry_new.voxel_num_y = 0

        if horizontal_x is not None:
            geometry_new.voxel_num_x = 0

        return geometry_new

    def get_order_by_label(self, dimension_labels, default_dimension_labels):
        order = []
        for i, el in enumerate(default_dimension_labels):
            for j, ek in enumerate(dimension_labels):
                if el == ek:
                    order.append(j)
                    break
        return order

    def get_min_x(self):
        return self.center_x - 0.5*self.voxel_num_x*self.voxel_size_x

    def get_max_x(self):
        return self.center_x + 0.5*self.voxel_num_x*self.voxel_size_x

    def get_min_y(self):
        return self.center_y - 0.5*self.voxel_num_y*self.voxel_size_y

    def get_max_y(self):
        return self.center_y + 0.5*self.voxel_num_y*self.voxel_size_y

    def get_min_z(self):
        if not self.voxel_num_z == 0:
            return self.center_z - 0.5*self.voxel_num_z*self.voxel_size_z
        else:
            return 0

    def get_max_z(self):
        if not self.voxel_num_z == 0:
            return self.center_z + 0.5*self.voxel_num_z*self.voxel_size_z
        else:
            return 0

    def clone(self):
        '''returns a copy of the ImageGeometry'''
        return copy.deepcopy(self)

    def copy(self):
        '''alias of clone'''
        return self.clone()

    def __str__ (self):
        repres = ""
        repres += "Number of channels: {0}\n".format(self.channels)
        repres += "channel_spacing: {0}\n".format(self.channel_spacing)

        if self.voxel_num_z > 0:
            repres += "voxel_num : x{0},y{1},z{2}\n".format(self.voxel_num_x, self.voxel_num_y, self.voxel_num_z)
            repres += "voxel_size : x{0},y{1},z{2}\n".format(self.voxel_size_x, self.voxel_size_y, self.voxel_size_z)
            repres += "center : x{0},y{1},z{2}\n".format(self.center_x, self.center_y, self.center_z)
        else:
            repres += "voxel_num : x{0},y{1}\n".format(self.voxel_num_x, self.voxel_num_y)
            repres += "voxel_size : x{0},y{1}\n".format(self.voxel_size_x, self.voxel_size_y)
            repres += "center : x{0},y{1}\n".format(self.center_x, self.center_y)

        return repres
    def allocate(self, value=0, **kwargs):
        '''Allocates an ImageData according to the geometry

        Parameters
        ----------
        value : number or string, default=0
            The value to allocate. Accepts a number to allocate a uniform array, 
            None to allocate an empty memory block, or a string to create a random 
            array: 'random' allocates floats between 0 and 1, 'random_int' by default
            allocates integers between 0 and 100  or between provided `min_value` and 
            `max_value`
        
        **kwargs:
            dtype : numpy data type, optional
                The data type to allocate if different from the geometry data type. 
                Default None allocates an array with the geometry data type.

            seed : int, optional
                A random seed to fix reproducibility, only used if `value` is a random
                method. Default is `None`.

            min_value : int, optional
                The minimum value random integer to generate, only used if `value` 
                is 'random_int'. New since version 25.0.0. Default is 0.
            
            max_value : int, optional
                The maximum value random integer to generate, only used if `value` 
                is 'random_int'. Default is 100.

        Note
        ----
            Since v25.0.0 the methods used by 'random' or 'random_int' use `numpy.random.default_rng`. 
            This method does not use the global numpy.random.seed() so if a seed is 
            required it should be passed directly as a kwarg.
            To allocate random numbers using the earlier behaviour use `value='random_deprecated'` 
            or `value='random_int_deprecated'` 

        '''
        dtype = kwargs.pop('dtype', self.dtype)

<<<<<<< HEAD
        dtype = kwargs.get('dtype', self.dtype)

        if kwargs.get('dimension_labels', None) is not None:
            raise ValueError("Deprecated: 'dimension_labels' cannot be set with 'allocate()'. Use 'geometry.set_labels()' to modify the geometry before using allocate.")

        out = ImageData(geometry=self.copy(),
                            dtype=dtype)

        if isinstance(value, Number):
            # it's created empty, so we make it 0
            out.array.fill(value)
        elif value in FillType:
            if value == FillType.RANDOM:
                seed = kwargs.get('seed', None)
                if seed is not None:
                    numpy.random.seed(seed)
                if numpy.iscomplexobj(out.array):
                    r = numpy.random.random_sample(self.shape) + 1j * numpy.random.random_sample(self.shape)
                    out.fill(r)
                else:
                    out.fill(numpy.random.random_sample(self.shape))

            elif value == FillType.RANDOM_INT:
                seed = kwargs.get('seed', None)
                if seed is not None:
                    numpy.random.seed(seed)
                max_value = kwargs.get('max_value', 100)
                if numpy.iscomplexobj(out.array):
                    out.fill(numpy.random.randint(max_value,size=self.shape, dtype=numpy.int32) + 1.j*numpy.random.randint(max_value,size=self.shape, dtype=numpy.int32))
                else:
                    out.fill(numpy.random.randint(max_value,size=self.shape, dtype=numpy.int32))
        elif value is None:
            pass
        else:
            raise ValueError(f'Value {value} unknown')
=======

        out = ImageData(geometry=self.copy(), dtype=dtype)
        if value is not None:
            out.fill(value, **kwargs)
        
>>>>>>> c7da0cdd
        return out<|MERGE_RESOLUTION|>--- conflicted
+++ resolved
@@ -288,47 +288,8 @@
         '''
         dtype = kwargs.pop('dtype', self.dtype)
 
-<<<<<<< HEAD
-        dtype = kwargs.get('dtype', self.dtype)
-
-        if kwargs.get('dimension_labels', None) is not None:
-            raise ValueError("Deprecated: 'dimension_labels' cannot be set with 'allocate()'. Use 'geometry.set_labels()' to modify the geometry before using allocate.")
-
-        out = ImageData(geometry=self.copy(),
-                            dtype=dtype)
-
-        if isinstance(value, Number):
-            # it's created empty, so we make it 0
-            out.array.fill(value)
-        elif value in FillType:
-            if value == FillType.RANDOM:
-                seed = kwargs.get('seed', None)
-                if seed is not None:
-                    numpy.random.seed(seed)
-                if numpy.iscomplexobj(out.array):
-                    r = numpy.random.random_sample(self.shape) + 1j * numpy.random.random_sample(self.shape)
-                    out.fill(r)
-                else:
-                    out.fill(numpy.random.random_sample(self.shape))
-
-            elif value == FillType.RANDOM_INT:
-                seed = kwargs.get('seed', None)
-                if seed is not None:
-                    numpy.random.seed(seed)
-                max_value = kwargs.get('max_value', 100)
-                if numpy.iscomplexobj(out.array):
-                    out.fill(numpy.random.randint(max_value,size=self.shape, dtype=numpy.int32) + 1.j*numpy.random.randint(max_value,size=self.shape, dtype=numpy.int32))
-                else:
-                    out.fill(numpy.random.randint(max_value,size=self.shape, dtype=numpy.int32))
-        elif value is None:
-            pass
-        else:
-            raise ValueError(f'Value {value} unknown')
-=======
-
         out = ImageData(geometry=self.copy(), dtype=dtype)
         if value is not None:
             out.fill(value, **kwargs)
-        
->>>>>>> c7da0cdd
+
         return out