# -*- coding: utf-8 -*-
#  CCP in Tomographic Imaging (CCPi) Core Imaging Library (CIL).

#   Copyright 2017 UKRI-STFC
#   Copyright 2017 University of Manchester

#   Licensed under the Apache License, Version 2.0 (the "License");
#   you may not use this file except in compliance with the License.
#   You may obtain a copy of the License at

#   http://www.apache.org/licenses/LICENSE-2.0

#   Unless required by applicable law or agreed to in writing, software
#   distributed under the License is distributed on an "AS IS" BASIS,
#   WITHOUT WARRANTIES OR CONDITIONS OF ANY KIND, either express or implied.
#   See the License for the specific language governing permissions and
#   limitations under the License.

import unittest
has_wget = True
try:
    import wget
except ImportError as ie:
    has_wget = False
import os
from ccpi.io.reader import NexusReader
import numpy


class TestNexusReader(unittest.TestCase):

    def setUp(self):
        if has_wget:
            wget.download('https://github.com/DiamondLightSource/Savu/raw/master/test_data/data/24737_fd.nxs')
            self.filename = '24737_fd.nxs'

    def tearDown(self):
        if has_wget:
            os.remove(self.filename)

    def testAll(self):
<<<<<<< HEAD
    # def testGetDimensions(self):
        nr = NexusReader(self.filename)
        self.assertEqual(nr.get_sinogram_dimensions(), (135, 91, 160), "Sinogram dimensions are not correct")
        
    # def testGetProjectionDimensions(self):
        nr = NexusReader(self.filename)
        self.assertEqual(nr.get_projection_dimensions(), (91,135,160), "Projection dimensions are not correct")        
        
    # def testLoadProjectionWithoutDimensions(self):
        nr = NexusReader(self.filename)
        projections = nr.load_projection()        
        self.assertEqual(projections.shape, (91,135,160), "Loaded projection data dimensions are not correct")        

    # def testLoadProjectionWithDimensions(self):
        nr = NexusReader(self.filename)
        projections = nr.load_projection((slice(0,1), slice(0,135), slice(0,160)))        
        self.assertEqual(projections.shape, (1,135,160), "Loaded projection data dimensions are not correct")        
            
    # def testLoadProjectionCompareSingle(self):
        nr = NexusReader(self.filename)
        projections_full = nr.load_projection()
        projections_part = nr.load_projection((slice(0,1), slice(0,135), slice(0,160))) 
        numpy.testing.assert_array_equal(projections_part, projections_full[0:1,:,:])
        
    # def testLoadProjectionCompareMulti(self):
        nr = NexusReader(self.filename)
        projections_full = nr.load_projection()
        projections_part = nr.load_projection((slice(0,3), slice(0,135), slice(0,160))) 
        numpy.testing.assert_array_equal(projections_part, projections_full[0:3,:,:])
        
    # def testLoadProjectionCompareRandom(self):
        nr = NexusReader(self.filename)
        projections_full = nr.load_projection()
        projections_part = nr.load_projection((slice(1,8), slice(5,10), slice(8,20))) 
        numpy.testing.assert_array_equal(projections_part, projections_full[1:8,5:10,8:20])                
        
    # def testLoadProjectionCompareFull(self):
        nr = NexusReader(self.filename)
        projections_full = nr.load_projection()
        projections_part = nr.load_projection((slice(None,None), slice(None,None), slice(None,None))) 
        numpy.testing.assert_array_equal(projections_part, projections_full[:,:,:])
        
    # def testLoadFlatCompareFull(self):
        nr = NexusReader(self.filename)
        flats_full = nr.load_flat()
        flats_part = nr.load_flat((slice(None,None), slice(None,None), slice(None,None))) 
        numpy.testing.assert_array_equal(flats_part, flats_full[:,:,:])
        
    # def testLoadDarkCompareFull(self):
        nr = NexusReader(self.filename)
        darks_full = nr.load_dark()
        darks_part = nr.load_dark((slice(None,None), slice(None,None), slice(None,None))) 
        numpy.testing.assert_array_equal(darks_part, darks_full[:,:,:])
        
    # def testProjectionAngles(self):
        nr = NexusReader(self.filename)
        angles = nr.get_projection_angles()
        self.assertEqual(angles.shape, (91,), "Loaded projection number of angles are not correct")        
        
    # def test_get_acquisition_data_subset(self):
        nr = NexusReader(self.filename)
        key = nr.get_image_keys()
        sl = nr.get_acquisition_data_subset(0,10)
        data = nr.get_acquisition_data()
        print (data.geometry)
        print (data.geometry.dimension_labels)
        print (data.dimension_labels)
        rdata = data.subset(channel=0)
        
        #
        
        self.assertTrue(sl.shape , (10,rdata.shape[1]))

        try:
            data.subset(['vertical','horizontal'])
            self.assertTrue(False)
        except ValueError as ve:
            print ("Exception catched", ve)
            self.assertTrue(True)
=======
        if has_wget:
        # def testGetDimensions(self):
            nr = NexusReader(self.filename)
            self.assertEqual(nr.get_sinogram_dimensions(), (135, 91, 160), "Sinogram dimensions are not correct")
>>>>>>> e86e4e1e

        # def testGetProjectionDimensions(self):
            nr = NexusReader(self.filename)
            self.assertEqual(nr.get_projection_dimensions(), (91,135,160), "Projection dimensions are not correct")        

        # def testLoadProjectionWithoutDimensions(self):
            nr = NexusReader(self.filename)
            projections = nr.load_projection()        
            self.assertEqual(projections.shape, (91,135,160), "Loaded projection data dimensions are not correct")        

        # def testLoadProjectionWithDimensions(self):
            nr = NexusReader(self.filename)
            projections = nr.load_projection((slice(0,1), slice(0,135), slice(0,160)))        
            self.assertEqual(projections.shape, (1,135,160), "Loaded projection data dimensions are not correct")        

        # def testLoadProjectionCompareSingle(self):
            nr = NexusReader(self.filename)
            projections_full = nr.load_projection()
            projections_part = nr.load_projection((slice(0,1), slice(0,135), slice(0,160))) 
            numpy.testing.assert_array_equal(projections_part, projections_full[0:1,:,:])

        # def testLoadProjectionCompareMulti(self):
            nr = NexusReader(self.filename)
            projections_full = nr.load_projection()
            projections_part = nr.load_projection((slice(0,3), slice(0,135), slice(0,160))) 
            numpy.testing.assert_array_equal(projections_part, projections_full[0:3,:,:])

        # def testLoadProjectionCompareRandom(self):
            nr = NexusReader(self.filename)
            projections_full = nr.load_projection()
            projections_part = nr.load_projection((slice(1,8), slice(5,10), slice(8,20))) 
            numpy.testing.assert_array_equal(projections_part, projections_full[1:8,5:10,8:20])                

        # def testLoadProjectionCompareFull(self):
            nr = NexusReader(self.filename)
            projections_full = nr.load_projection()
            projections_part = nr.load_projection((slice(None,None), slice(None,None), slice(None,None))) 
            numpy.testing.assert_array_equal(projections_part, projections_full[:,:,:])

        # def testLoadFlatCompareFull(self):
            nr = NexusReader(self.filename)
            flats_full = nr.load_flat()
            flats_part = nr.load_flat((slice(None,None), slice(None,None), slice(None,None))) 
            numpy.testing.assert_array_equal(flats_part, flats_full[:,:,:])

        # def testLoadDarkCompareFull(self):
            nr = NexusReader(self.filename)
            darks_full = nr.load_dark()
            darks_part = nr.load_dark((slice(None,None), slice(None,None), slice(None,None))) 
            numpy.testing.assert_array_equal(darks_part, darks_full[:,:,:])

        # def testProjectionAngles(self):
            nr = NexusReader(self.filename)
            angles = nr.get_projection_angles()
            self.assertEqual(angles.shape, (91,), "Loaded projection number of angles are not correct")        

        # def test_get_acquisition_data_subset(self):
            nr = NexusReader(self.filename)
            key = nr.get_image_keys()
            sl = nr.get_acquisition_data_subset(0,10)
            data = nr.get_acquisition_data().subset(['vertical','horizontal'])

            self.assertTrue(sl.shape , (10,data.shape[1]))
        else:
            # skips all tests if module wget is not present
            self.assertFalse(has_wget)


if __name__ == '__main__':
    unittest.main()
    <|MERGE_RESOLUTION|>--- conflicted
+++ resolved
@@ -39,92 +39,10 @@
             os.remove(self.filename)
 
     def testAll(self):
-<<<<<<< HEAD
-    # def testGetDimensions(self):
-        nr = NexusReader(self.filename)
-        self.assertEqual(nr.get_sinogram_dimensions(), (135, 91, 160), "Sinogram dimensions are not correct")
-        
-    # def testGetProjectionDimensions(self):
-        nr = NexusReader(self.filename)
-        self.assertEqual(nr.get_projection_dimensions(), (91,135,160), "Projection dimensions are not correct")        
-        
-    # def testLoadProjectionWithoutDimensions(self):
-        nr = NexusReader(self.filename)
-        projections = nr.load_projection()        
-        self.assertEqual(projections.shape, (91,135,160), "Loaded projection data dimensions are not correct")        
-
-    # def testLoadProjectionWithDimensions(self):
-        nr = NexusReader(self.filename)
-        projections = nr.load_projection((slice(0,1), slice(0,135), slice(0,160)))        
-        self.assertEqual(projections.shape, (1,135,160), "Loaded projection data dimensions are not correct")        
-            
-    # def testLoadProjectionCompareSingle(self):
-        nr = NexusReader(self.filename)
-        projections_full = nr.load_projection()
-        projections_part = nr.load_projection((slice(0,1), slice(0,135), slice(0,160))) 
-        numpy.testing.assert_array_equal(projections_part, projections_full[0:1,:,:])
-        
-    # def testLoadProjectionCompareMulti(self):
-        nr = NexusReader(self.filename)
-        projections_full = nr.load_projection()
-        projections_part = nr.load_projection((slice(0,3), slice(0,135), slice(0,160))) 
-        numpy.testing.assert_array_equal(projections_part, projections_full[0:3,:,:])
-        
-    # def testLoadProjectionCompareRandom(self):
-        nr = NexusReader(self.filename)
-        projections_full = nr.load_projection()
-        projections_part = nr.load_projection((slice(1,8), slice(5,10), slice(8,20))) 
-        numpy.testing.assert_array_equal(projections_part, projections_full[1:8,5:10,8:20])                
-        
-    # def testLoadProjectionCompareFull(self):
-        nr = NexusReader(self.filename)
-        projections_full = nr.load_projection()
-        projections_part = nr.load_projection((slice(None,None), slice(None,None), slice(None,None))) 
-        numpy.testing.assert_array_equal(projections_part, projections_full[:,:,:])
-        
-    # def testLoadFlatCompareFull(self):
-        nr = NexusReader(self.filename)
-        flats_full = nr.load_flat()
-        flats_part = nr.load_flat((slice(None,None), slice(None,None), slice(None,None))) 
-        numpy.testing.assert_array_equal(flats_part, flats_full[:,:,:])
-        
-    # def testLoadDarkCompareFull(self):
-        nr = NexusReader(self.filename)
-        darks_full = nr.load_dark()
-        darks_part = nr.load_dark((slice(None,None), slice(None,None), slice(None,None))) 
-        numpy.testing.assert_array_equal(darks_part, darks_full[:,:,:])
-        
-    # def testProjectionAngles(self):
-        nr = NexusReader(self.filename)
-        angles = nr.get_projection_angles()
-        self.assertEqual(angles.shape, (91,), "Loaded projection number of angles are not correct")        
-        
-    # def test_get_acquisition_data_subset(self):
-        nr = NexusReader(self.filename)
-        key = nr.get_image_keys()
-        sl = nr.get_acquisition_data_subset(0,10)
-        data = nr.get_acquisition_data()
-        print (data.geometry)
-        print (data.geometry.dimension_labels)
-        print (data.dimension_labels)
-        rdata = data.subset(channel=0)
-        
-        #
-        
-        self.assertTrue(sl.shape , (10,rdata.shape[1]))
-
-        try:
-            data.subset(['vertical','horizontal'])
-            self.assertTrue(False)
-        except ValueError as ve:
-            print ("Exception catched", ve)
-            self.assertTrue(True)
-=======
         if has_wget:
         # def testGetDimensions(self):
             nr = NexusReader(self.filename)
             self.assertEqual(nr.get_sinogram_dimensions(), (135, 91, 160), "Sinogram dimensions are not correct")
->>>>>>> e86e4e1e
 
         # def testGetProjectionDimensions(self):
             nr = NexusReader(self.filename)
@@ -185,9 +103,22 @@
             nr = NexusReader(self.filename)
             key = nr.get_image_keys()
             sl = nr.get_acquisition_data_subset(0,10)
-            data = nr.get_acquisition_data().subset(['vertical','horizontal'])
+            data = nr.get_acquisition_data()
+            print (data.geometry)
+            print (data.geometry.dimension_labels)
+            print (data.dimension_labels)
+            rdata = data.subset(channel=0)
+            
+            #
+            
+            self.assertTrue(sl.shape , (10,rdata.shape[1]))
 
-            self.assertTrue(sl.shape , (10,data.shape[1]))
+            try:
+                data.subset(['vertical','horizontal'])
+                self.assertTrue(False)
+            except ValueError as ve:
+                print ("Exception catched", ve)
+                self.assertTrue(True)
         else:
             # skips all tests if module wget is not present
             self.assertFalse(has_wget)
