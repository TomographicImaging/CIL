--- conflicted
+++ resolved
@@ -3,15 +3,11 @@
 
   - New Features:
     - Added wavelet operator, wrapping PyWavelets operator as a CIL operator (#1618)
-<<<<<<< HEAD
-    - Added L1Sparsity function, allowing calculations of `|Ax-b|_1` and it's proximal, in the case of orthogonal operators, `A` (#1618)
     - Added PaganinProcessor processor, to perform phase retrieval from phase contrast images (#1737)
-=======
     - Added L1Sparsity function, allowing calculations of `|Ax-b|_1` and its proximal, in the case of orthogonal operators, `A` (#1618)
     - Options in algorithms GD, ISTA and FISTA to pass a `cil.optimisation.utilities.StepSizeRule` or a `cil.optimisation.utilities.Preconditioner`(#1768)
     - an implementation of the Armijo Rule as a child class of  `cil.optimisation.utilities.StepSizeRule` (#1768)
     - Sensitivity preconditioners added as child classes of `cil.optimisation.utilities.Preconditioner`(#1768)
->>>>>>> ccf17f39
   - Enhancements:
     - Added `geometry` property to `BlockDataContainer`. Adds `__eq__` to `BlockGeometry` (#1799)
     - Raises error in `BlockDataContainer.pnorm` if the shape of the containers is not the same (#1799)
