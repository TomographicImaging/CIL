<<<<<<< HEAD
#========================================================================
# Copyright 2019 Science Technology Facilities Council
# Copyright 2019 University of Manchester
#
# This work is part of the Core Imaging Library developed by Science Technology
# Facilities Council and University of Manchester
#
# Licensed under the Apache License, Version 2.0 (the "License");
# you may not use this file except in compliance with the License.
# You may obtain a copy of the License at
#
#         http://www.apache.org/licenses/LICENSE-2.0.txt
#
# Unless required by applicable law or agreed to in writing, software
# distributed under the License is distributed on an "AS IS" BASIS,
# WITHOUT WARRANTIES OR CONDITIONS OF ANY KIND, either express or implied.
# See the License for the specific language governing permissions and
# limitations under the License.
#
#=========================================================================
=======
# -*- coding: utf-8 -*-
#  CCP in Tomographic Imaging (CCPi) Core Imaging Library (CIL).

#   Copyright 2017 UKRI-STFC
#   Copyright 2017 University of Manchester

#   Licensed under the Apache License, Version 2.0 (the "License");
#   you may not use this file except in compliance with the License.
#   You may obtain a copy of the License at

#   http://www.apache.org/licenses/LICENSE-2.0

#   Unless required by applicable law or agreed to in writing, software
#   distributed under the License is distributed on an "AS IS" BASIS,
#   WITHOUT WARRANTIES OR CONDITIONS OF ANY KIND, either express or implied.
#   See the License for the specific language governing permissions and
#   limitations under the License.
>>>>>>> 47621de1

from ccpi.optimisation.functions import Function
from ccpi.optimisation.functions.ScaledFunction import ScaledFunction

class L2NormSquared(Function):
    
    '''
    
        L2NormSquared function: 
            
            Cases considered (with/without data):            
                a) f(x) = \|x\|^{2}_{2} 
                b) f(x) = \|\|x - b\|\|^{2}_{2}
                                
    '''    
    
    def __init__(self, **kwargs):
                                
        super(L2NormSquared, self).__init__()
        self.b = kwargs.get('b',None) 
        
        # Lipschitz constant
        self.L = 2

    def __call__(self, x):
        
        '''  
        
            Evaluates L2NormSquared at x             
            
        '''
            
        y = x
        if self.b is not None: 
            y = x - self.b
        try:
            return y.squared_norm()
        except AttributeError as ae:
            # added for compatibility with SIRF 
            return (y.norm()**2)
                
    def gradient(self, x, out=None):        
        
        ''' 
        
            Evaluates gradient of L2NormSquared at x
            
        '''
                
        if out is not None:
            
            out.fill(x)
            if self.b is not None:
                out -= self.b
            out *= 2
            
        else:
            
            y = x
            if self.b is not None:
                y = x - self.b
            return 2*y
        
                                                       
    def convex_conjugate(self, x):
        
        ''' 
        
            Convex conjugate of L2NormSquared at x
            
        '''
        
        tmp = 0
        
        if self.b is not None:
            tmp = x.dot(self.b) #(x * self.b).sum()
            
        return (1./4.) * x.squared_norm() + tmp


    def proximal(self, x, tau, out = None):

        '''
        
            Proximal operator of L2NormSquared at x
                prox_{\tau * f}(x)
                
        '''          
        
        if out is None:
            
            if self.b is None:
                return x/(1+2*tau)
            else:
                tmp = x.subtract(self.b)
                tmp /= (1+2*tau)
                tmp += self.b
                return tmp

        else:
            if self.b is not None:
                x.subtract(self.b, out=out)
                out /= (1+2*tau)
                out += self.b
            else:
                x.divide((1+2*tau), out=out)

    
    def proximal_conjugate(self, x, tau, out=None):
        
        '''
        
            Proximal operator of the convex conjugate of L2NormSquared at x:
                prox_{\tau * f^{*}}(x)
                
        '''        
        
        if out is None:
            if self.b is not None:
                return (x - tau*self.b)/(1 + tau/2) 
            else:
                return x/(1 + tau/2)
        else:
            if self.b is not None:
                x.subtract(tau*self.b, out=out)
                out.divide(1+tau/2, out=out)
            else:
                x.divide(1 + tau/2, out=out)
                                        
    def __rmul__(self, scalar):
        
        ''' 
        
            Multiplication of L2NormSquared with a scalar        
            Returns: ScaledFunction
             
        '''
        
        return ScaledFunction(self, scalar)  



if __name__ == '__main__':
    
    from ccpi.framework import ImageGeometry
    import numpy
    # TESTS for L2 and scalar * L2
    
    M, N, K = 20,30,50
    ig = ImageGeometry(voxel_num_x=M, voxel_num_y = N, voxel_num_z = K)
    u = ig.allocate('random_int')
    b = ig.allocate('random_int') 
    
    # check grad/call no data
    f = L2NormSquared()
    a1 = f.gradient(u)
    a2 = 2 * u
    numpy.testing.assert_array_almost_equal(a1.as_array(), a2.as_array(), decimal=4)
    numpy.testing.assert_equal(f(u), u.squared_norm())

    # check grad/call with data
    f1 = L2NormSquared(b=b)
    b1 = f1.gradient(u)
    b2 = 2 * (u-b)
        
    numpy.testing.assert_array_almost_equal(b1.as_array(), b2.as_array(), decimal=4)
    numpy.testing.assert_equal(f1(u), (u-b).squared_norm())
    
    #check convex conjuagate no data
    c1 = f.convex_conjugate(u)
    c2 = 1/4 * u.squared_norm()
    numpy.testing.assert_equal(c1, c2)
    
    #check convex conjuagate with data
    d1 = f1.convex_conjugate(u)
    d2 = (1/4) * u.squared_norm() + u.dot(b)
    numpy.testing.assert_equal(d1, d2)  
    
    # check proximal no data
    tau = 5
    e1 = f.proximal(u, tau)
    e2 = u/(1+2*tau)
    numpy.testing.assert_array_almost_equal(e1.as_array(), e2.as_array(), decimal=4)
    
    # check proximal with data
    tau = 5
    h1 = f1.proximal(u, tau)
    h2 = (u-b)/(1+2*tau) + b
    numpy.testing.assert_array_almost_equal(h1.as_array(), h2.as_array(), decimal=4)    
    
    # check proximal conjugate no data
    tau = 0.2
    k1 = f.proximal_conjugate(u, tau)
    k2 = u/(1 + tau/2 )
    numpy.testing.assert_array_almost_equal(k1.as_array(), k2.as_array(), decimal=4) 
    
    # check proximal conjugate with data
    l1 = f1.proximal_conjugate(u, tau)
    l2 = (u - tau * b)/(1 + tau/2 )
    numpy.testing.assert_array_almost_equal(l1.as_array(), l2.as_array(), decimal=4)     
    
        
    # check scaled function properties
    
    # scalar 
    scalar = 100
    f_scaled_no_data = scalar * L2NormSquared()
    f_scaled_data = scalar * L2NormSquared(b=b)
    
    # call
    numpy.testing.assert_equal(f_scaled_no_data(u), scalar*f(u))
    numpy.testing.assert_equal(f_scaled_data(u), scalar*f1(u))
    
    # grad
    numpy.testing.assert_array_almost_equal(f_scaled_no_data.gradient(u).as_array(), scalar*f.gradient(u).as_array(), decimal=4)
    numpy.testing.assert_array_almost_equal(f_scaled_data.gradient(u).as_array(), scalar*f1.gradient(u).as_array(), decimal=4)
    
    # conj
    numpy.testing.assert_almost_equal(f_scaled_no_data.convex_conjugate(u), \
                               f.convex_conjugate(u/scalar) * scalar, decimal=4)
    
    numpy.testing.assert_almost_equal(f_scaled_data.convex_conjugate(u), \
                               scalar * f1.convex_conjugate(u/scalar), decimal=4)
    
    # proximal
    numpy.testing.assert_array_almost_equal(f_scaled_no_data.proximal(u, tau).as_array(), \
                                            f.proximal(u, tau*scalar).as_array())
    
    
    numpy.testing.assert_array_almost_equal(f_scaled_data.proximal(u, tau).as_array(), \
                                            f1.proximal(u, tau*scalar).as_array())
                               
    
    # proximal conjugate
    numpy.testing.assert_array_almost_equal(f_scaled_no_data.proximal_conjugate(u, tau).as_array(), \
                                            (u/(1 + tau/(2*scalar) )).as_array(), decimal=4)
    
    numpy.testing.assert_array_almost_equal(f_scaled_data.proximal_conjugate(u, tau).as_array(), \
                                            ((u - tau * b)/(1 + tau/(2*scalar) )).as_array(), decimal=4)   
    
    
    
    print( " ####### check without out ######### " )
          
          
    u_out_no_out = ig.allocate('random_int')         
    res_no_out = f_scaled_data.proximal_conjugate(u_out_no_out, 0.5)          
    print(res_no_out.as_array())
    
    print( " ####### check with out ######### " ) 
          
    res_out = ig.allocate()        
    f_scaled_data.proximal_conjugate(u_out_no_out, 0.5, out = res_out)
    
    print(res_out.as_array())   

    numpy.testing.assert_array_almost_equal(res_no_out.as_array(), \
                                            res_out.as_array(), decimal=4)  
    
    
    
    ig1 = ImageGeometry(2,3)
    
    tau = 0.1
    
    u = ig1.allocate('random_int')
    b = ig1.allocate('random_int')
    
    scalar = 0.5
    f_scaled = scalar * L2NormSquared(b=b)
    f_noscaled = L2NormSquared(b=b)
    
    
    res1 = f_scaled.proximal(u, tau)
    res2 = f_noscaled.proximal(u, tau*scalar)
    
#    res2 = (u + tau*b)/(1+tau)
    
    numpy.testing.assert_array_almost_equal(res1.as_array(), \
                                            res2.as_array(), decimal=4)
                                            <|MERGE_RESOLUTION|>--- conflicted
+++ resolved
@@ -1,5 +1,4 @@
-<<<<<<< HEAD
-#========================================================================
+# -*- coding: utf-8 -*-
 # Copyright 2019 Science Technology Facilities Council
 # Copyright 2019 University of Manchester
 #
@@ -17,40 +16,18 @@
 # WITHOUT WARRANTIES OR CONDITIONS OF ANY KIND, either express or implied.
 # See the License for the specific language governing permissions and
 # limitations under the License.
-#
-#=========================================================================
-=======
-# -*- coding: utf-8 -*-
-#  CCP in Tomographic Imaging (CCPi) Core Imaging Library (CIL).
-
-#   Copyright 2017 UKRI-STFC
-#   Copyright 2017 University of Manchester
-
-#   Licensed under the Apache License, Version 2.0 (the "License");
-#   you may not use this file except in compliance with the License.
-#   You may obtain a copy of the License at
-
-#   http://www.apache.org/licenses/LICENSE-2.0
-
-#   Unless required by applicable law or agreed to in writing, software
-#   distributed under the License is distributed on an "AS IS" BASIS,
-#   WITHOUT WARRANTIES OR CONDITIONS OF ANY KIND, either express or implied.
-#   See the License for the specific language governing permissions and
-#   limitations under the License.
->>>>>>> 47621de1
+
 
 from ccpi.optimisation.functions import Function
 from ccpi.optimisation.functions.ScaledFunction import ScaledFunction
 
 class L2NormSquared(Function):
     
-    '''
-    
-        L2NormSquared function: 
+    '''L2NormSquared function: 
             
             Cases considered (with/without data):            
-                a) f(x) = \|x\|^{2}_{2} 
-                b) f(x) = \|\|x - b\|\|^{2}_{2}
+                a) .. math:: f(x) = \|x\|^{2}_{2} 
+                b) .. math:: f(x) = \|\|x - b\|\|^{2}_{2}
                                 
     '''    
     
@@ -64,11 +41,7 @@
 
     def __call__(self, x):
         
-        '''  
-        
-            Evaluates L2NormSquared at x             
-            
-        '''
+        '''Evaluates L2NormSquared at x'''
             
         y = x
         if self.b is not None: 
@@ -81,11 +54,7 @@
                 
     def gradient(self, x, out=None):        
         
-        ''' 
-        
-            Evaluates gradient of L2NormSquared at x
-            
-        '''
+        '''Evaluates gradient of L2NormSquared at x'''
                 
         if out is not None:
             
@@ -104,11 +73,7 @@
                                                        
     def convex_conjugate(self, x):
         
-        ''' 
-        
-            Convex conjugate of L2NormSquared at x
-            
-        '''
+        '''Convex conjugate of L2NormSquared at x'''
         
         tmp = 0
         
@@ -120,11 +85,9 @@
 
     def proximal(self, x, tau, out = None):
 
-        '''
-        
-            Proximal operator of L2NormSquared at x
-                prox_{\tau * f}(x)
-                
+        '''Proximal operator of L2NormSquared at x
+            
+            .. math:: prox_{\tau * f}(x)
         '''          
         
         if out is None:
@@ -148,12 +111,9 @@
     
     def proximal_conjugate(self, x, tau, out=None):
         
-        '''
-        
-            Proximal operator of the convex conjugate of L2NormSquared at x:
-                prox_{\tau * f^{*}}(x)
-                
-        '''        
+        '''Proximal operator of the convex conjugate of L2NormSquared at x:
+           
+           .. math::  prox_{\tau * f^{*}}(x)'''
         
         if out is None:
             if self.b is not None:
@@ -169,12 +129,9 @@
                                         
     def __rmul__(self, scalar):
         
-        ''' 
-        
-            Multiplication of L2NormSquared with a scalar        
-            Returns: ScaledFunction
-             
-        '''
+        '''Multiplication of L2NormSquared with a scalar        
+           
+           Returns: ScaledFunction'''
         
         return ScaledFunction(self, scalar)  
 
