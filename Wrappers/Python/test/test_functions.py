# -*- coding: utf-8 -*-
#  CCP in Tomographic Imaging (CCPi) Core Imaging Library (CIL).

#   Copyright 2017 UKRI-STFC
#   Copyright 2017 University of Manchester

#   Licensed under the Apache License, Version 2.0 (the "License");
#   you may not use this file except in compliance with the License.
#   You may obtain a copy of the License at
#   http://www.apache.org/licenses/LICENSE-2.0

#   Unless required by applicable law or agreed to in writing, software
#   distributed under the License is distributed on an "AS IS" BASIS,
#   WITHOUT WARRANTIES OR CONDITIONS OF ANY KIND, either express or implied.
#   See the License for the specific language governing permissions and
#   limitations under the License.

from __future__ import absolute_import, division

import numpy as np

from ccpi.framework import DataContainer, ImageGeometry, \
    VectorGeometry, VectorData, BlockDataContainer
from ccpi.optimisation.operators import Identity, LinearOperatorMatrix, CompositionOperator, DiagonalOperator, BlockOperator
from ccpi.optimisation.functions import Function, KullbackLeibler
from ccpi.optimisation.operators import Gradient

from ccpi.optimisation.functions import Function, KullbackLeibler, WeightedL2NormSquared, L2NormSquared,\
                                         L1Norm, MixedL21Norm, LeastSquares, \
                                         ZeroFunction, FunctionOperatorComposition,\
                                         Rosenbrock, IndicatorBox                                     

import unittest
import numpy
import scipy.special

from ccpi.framework import ImageGeometry
from ccpi.optimisation.functions import TranslateFunction
from timeit import default_timer as timer


                    
class TestFunction(unittest.TestCase):
    def assertBlockDataContainerEqual(self, container1, container2):
        print ("assert Block Data Container Equal")
        self.assertTrue(issubclass(container1.__class__, container2.__class__))
        for col in range(container1.shape[0]):
            if issubclass(container1.get_item(col).__class__, DataContainer):
                print ("Checking col ", col)
                self.assertNumpyArrayEqual(
                    container1.get_item(col).as_array(), 
                    container2.get_item(col).as_array()
                    )
            else:
                self.assertBlockDataContainerEqual(container1.get_item(col),container2.get_item(col))
    def assertBlockDataContainerAlmostEqual(self, container1, container2, decimal=7):
        print ("assert Block Data Container Equal")
        self.assertTrue(issubclass(container1.__class__, container2.__class__))
        for col in range(container1.shape[0]):
            if issubclass(container1.get_item(col).__class__, DataContainer):
                print ("Checking col ", col)
                self.assertNumpyArrayAlmostEqual(
                    container1.get_item(col).as_array(), 
                    container2.get_item(col).as_array(), 
                    decimal = decimal
                    )
            else:
                self.assertBlockDataContainerEqual(container1.get_item(col),
                container2.get_item(col), decimal=decimal)
    
    def assertNumpyArrayEqual(self, first, second):
        res = True
        try:
            numpy.testing.assert_array_equal(first, second)
        except AssertionError as err:
            res = False
            print(err)
        self.assertTrue(res)

    def assertNumpyArrayAlmostEqual(self, first, second, decimal=6):
        res = True
        try:
            numpy.testing.assert_array_almost_equal(first, second, decimal)
        except AssertionError as err:
            res = False
            print(err)
            print("expected " , second)
            print("actual " , first)

        self.assertTrue(res)
    def test_Function(self):
    
        numpy.random.seed(10)
        N = 3
        ig = ImageGeometry(N,N)
        ag = ig       
        op1 = Gradient(ig)
        op2 = Identity(ig, ag)

        # Form Composite Operator
        operator = BlockOperator(op1, op2 , shape=(2,1) )
        
        # Create functions
        noisy_data = ag.allocate(ImageGeometry.RANDOM)
        
        d = ag.allocate(ImageGeometry.RANDOM)
        alpha = 0.5
        # scaled function
        g = alpha * L2NormSquared(b=noisy_data)
        
        # Compare call of g
        a2 = alpha*(d - noisy_data).power(2).sum()
        #print(a2, g(d)) 
        self.assertEqual(a2, g(d))
        
        # Compare convex conjugate of g
        a3 = 0.5 * d.squared_norm() + d.dot(noisy_data)
        self.assertAlmostEqual(a3, g.convex_conjugate(d), places=7)
        #print( a3, g.convex_conjugate(d))

        #test proximal conjugate

    
    def test_L2NormSquared(self):
        # TESTS for L2 and scalar * L2
        print ("Test L2NormSquared")
        numpy.random.seed(1)
        M, N, K = 2,3,5
        ig = ImageGeometry(voxel_num_x=M, voxel_num_y = N, voxel_num_z = K)
        u = ig.allocate(ImageGeometry.RANDOM)
        b = ig.allocate(ImageGeometry.RANDOM) 
        
        # check grad/call no data
        f = L2NormSquared()
        a1 = f.gradient(u)
        a2 = 2 * u
        numpy.testing.assert_array_almost_equal(a1.as_array(), a2.as_array(), decimal=4)
        numpy.testing.assert_equal(f(u), u.squared_norm())

        # check grad/call with data
        f1 = L2NormSquared(b=b)
        b1 = f1.gradient(u)
        b2 = 2 * (u-b)
            
        numpy.testing.assert_array_almost_equal(b1.as_array(), b2.as_array(), decimal=4)
        numpy.testing.assert_equal(f1(u), (u-b).squared_norm())
        
        #check convex conjuagate no data
        c1 = f.convex_conjugate(u)
        c2 = 1/4. * u.squared_norm()
        numpy.testing.assert_equal(c1, c2)
        
        #check convex conjugate with data
        d1 = f1.convex_conjugate(u)
        d2 = (1./4.) * u.squared_norm() + (u*b).sum()
        numpy.testing.assert_almost_equal(d1, d2, decimal=6)  
        
        # check proximal no data
        tau = 5
        e1 = f.proximal(u, tau)
        e2 = u/(1+2*tau)
        numpy.testing.assert_array_almost_equal(e1.as_array(), e2.as_array(), decimal=4)
        
        # check proximal with data
        tau = 5
        h1 = f1.proximal(u, tau)
        h2 = (u-b)/(1+2*tau) + b
        numpy.testing.assert_array_almost_equal(h1.as_array(), h2.as_array(), decimal=4)    
        
        # check proximal conjugate no data
        tau = 0.2
        k1 = f.proximal_conjugate(u, tau)
        k2 = u/(1 + tau/2 )
        numpy.testing.assert_array_almost_equal(k1.as_array(), k2.as_array(), decimal=4) 
        
        # check proximal conjugate with data
        l1 = f1.proximal_conjugate(u, tau)
        l2 = (u - tau * b)/(1 + tau/2 )
        numpy.testing.assert_array_almost_equal(l1.as_array(), l2.as_array(), decimal=4)     

        # check scaled function properties

        # scalar 
        scalar = 100
        f_scaled_no_data = scalar * L2NormSquared()
        f_scaled_data = scalar * L2NormSquared(b=b)
        
        # call
        numpy.testing.assert_equal(f_scaled_no_data(u), scalar*f(u))
        numpy.testing.assert_equal(f_scaled_data(u), scalar*f1(u))
        
        # grad
        numpy.testing.assert_array_almost_equal(f_scaled_no_data.gradient(u).as_array(), scalar*f.gradient(u).as_array(), decimal=4)
        numpy.testing.assert_array_almost_equal(f_scaled_data.gradient(u).as_array(), scalar*f1.gradient(u).as_array(), decimal=4)
        
        # conj
        numpy.testing.assert_almost_equal(f_scaled_no_data.convex_conjugate(u), \
                                f.convex_conjugate(u/scalar) * scalar, decimal=4)
        
        numpy.testing.assert_almost_equal(f_scaled_data.convex_conjugate(u), \
                                scalar * f1.convex_conjugate(u/scalar), decimal=4)
        
        # proximal
        numpy.testing.assert_array_almost_equal(f_scaled_no_data.proximal(u, tau).as_array(), \
                                                f.proximal(u, tau*scalar).as_array())
        
        
        numpy.testing.assert_array_almost_equal(f_scaled_data.proximal(u, tau).as_array(), \
                                                f1.proximal(u, tau*scalar).as_array())
                                
        
        # proximal conjugate
        numpy.testing.assert_array_almost_equal(f_scaled_no_data.proximal_conjugate(u, tau).as_array(), \
                                                (u/(1 + tau/(2*scalar) )).as_array(), decimal=4)
        
        numpy.testing.assert_array_almost_equal(f_scaled_data.proximal_conjugate(u, tau).as_array(), \
                                                ((u - tau * b)/(1 + tau/(2*scalar) )).as_array(), decimal=4)    
        
    def test_L2NormSquaredOut(self):
        # TESTS for L2 and scalar * L2
    
        M, N, K = 2,3,5
        ig = ImageGeometry(voxel_num_x=M, voxel_num_y = N, voxel_num_z = K)
        u = ig.allocate(ImageGeometry.RANDOM, seed=1)
        b = ig.allocate(ImageGeometry.RANDOM, seed=2) 
        
        # check grad/call no data
        f = L2NormSquared()
        a1 = f.gradient(u)
        a2 = a1 * 0.
        f.gradient(u, out=a2)
        numpy.testing.assert_array_almost_equal(a1.as_array(), a2.as_array(), decimal=4)
        #numpy.testing.assert_equal(f(u), u.squared_norm())

        # check grad/call with data
        f1 = L2NormSquared(b=b)
        b1 = f1.gradient(u)
        b2 = b1 * 0.
        f1.gradient(u, out=b2)
            
        numpy.testing.assert_array_almost_equal(b1.as_array(), b2.as_array(), decimal=4)
        #numpy.testing.assert_equal(f1(u), (u-b).squared_norm())
        
        # check proximal no data
        tau = 5
        e1 = f.proximal(u, tau)
        e2 = e1 * 0.
        f.proximal(u, tau, out=e2)
        numpy.testing.assert_array_almost_equal(e1.as_array(), e2.as_array(), decimal=4)
        
        # check proximal with data
        tau = 5
        h1 = f1.proximal(u, tau)
        h2 = h1 * 0.
        f1.proximal(u, tau, out=h2)
        numpy.testing.assert_array_almost_equal(h1.as_array(), h2.as_array(), decimal=4)    
        
        # check proximal conjugate no data
        tau = 0.2
        k1 = f.proximal_conjugate(u, tau)
        k2 = k1 * 0.
        f.proximal_conjugate(u, tau, out=k2)

        numpy.testing.assert_array_almost_equal(k1.as_array(), k2.as_array(), decimal=4) 
        
        # check proximal conjugate with data
        l1 = f1.proximal_conjugate(u, tau)
        l2 = l1 * 0.
        f1.proximal_conjugate(u, tau, out=l2)
        numpy.testing.assert_array_almost_equal(l1.as_array(), l2.as_array(), decimal=4)     

        # check scaled function properties

        # scalar 
        scalar = 100
        f_scaled_no_data = scalar * L2NormSquared()
        f_scaled_data = scalar * L2NormSquared(b=b)
        
        # grad
        w = f_scaled_no_data.gradient(u)
        ww = w * 0
        f_scaled_no_data.gradient(u, out=ww)

        numpy.testing.assert_array_almost_equal(w.as_array(), 
            ww.as_array(), decimal=4)

        # numpy.testing.assert_array_almost_equal(f_scaled_data.gradient(u).as_array(), scalar*f1.gradient(u).as_array(), decimal=4)
        
        # # conj
        # numpy.testing.assert_almost_equal(f_scaled_no_data.convex_conjugate(u), \
        #                         f.convex_conjugate(u/scalar) * scalar, decimal=4)
        
        # numpy.testing.assert_almost_equal(f_scaled_data.convex_conjugate(u), \
        #                         scalar * f1.convex_conjugate(u/scalar), decimal=4)
        
        # # proximal
        w = f_scaled_no_data.proximal(u, tau)
        ww = w * 0
        f_scaled_no_data.proximal(u, tau, out=ww)
        numpy.testing.assert_array_almost_equal(w.as_array(), \
                                                ww.as_array())
        
        
        # numpy.testing.assert_array_almost_equal(f_scaled_data.proximal(u, tau).as_array(), \
        #                                         f1.proximal(u, tau*scalar).as_array())
                                
        
        # proximal conjugate
        w = f_scaled_no_data.proximal_conjugate(u, tau)
        ww = w * 0
        f_scaled_no_data.proximal_conjugate(u, tau, out=ww)
        numpy.testing.assert_array_almost_equal(w.as_array(), \
                                                ww.as_array(), decimal=4)
        
        # numpy.testing.assert_array_almost_equal(f_scaled_data.proximal_conjugate(u, tau).as_array(), \
        #                                         ((u - tau * b)/(1 + tau/(2*scalar) )).as_array(), decimal=4)    
           
    def test_Norm2sq_as_FunctionOperatorComposition(self):
        
        print('Test for FunctionOperatorComposition')         
            
        M, N = 50, 50
        ig = ImageGeometry(voxel_num_x=M, voxel_num_y = N)
        b = ig.allocate('random', seed=1)
        
        print('Check call with Identity operator... OK\n')
        operator = 3 * Identity(ig)
            
        u = ig.allocate('random', seed = 50)
        
        func1 = FunctionOperatorComposition(0.5 * L2NormSquared(b = b), operator)
        func2 = LeastSquares(operator, b, 0.5)
        print("func1.L {}, func2.L {}, operator norm {}".format(func1.L, func2.L, operator.norm()))
            
        self.assertNumpyArrayAlmostEqual(func1(u), func2(u))
        
        
        print('Check gradient with Identity operator... OK\n')
        
        tmp1 = ig.allocate()
        tmp2 = ig.allocate()
        res_gradient1 = func1.gradient(u)
        res_gradient2 = func2.gradient(u)    
        func1.gradient(u, out = tmp1)
        func2.gradient(u, out = tmp2)
            
        self.assertNumpyArrayAlmostEqual(res_gradient1.as_array(), res_gradient2.as_array())
        self.assertNumpyArrayAlmostEqual(tmp1.as_array(), tmp2.as_array())
       
        
        print('Check call with LinearOperatorMatrix... OK\n')  
        mat = np.random.randn(M, N)
        operator = LinearOperatorMatrix(mat)   
        vg = VectorGeometry(N)
        b = vg.allocate('random')    
        u = vg.allocate('random')
          
        func1 = FunctionOperatorComposition(0.5 * L2NormSquared(b = b), operator)
        func2 = LeastSquares(operator, b, 0.5)
         
        self.assertNumpyArrayAlmostEqual(func1(u), func2(u))       
        numpy.testing.assert_almost_equal(func1.L, func2.L) 
        
<<<<<<< HEAD
=======
        np.testing.assert_approx_equal(func1.L, func2.L)
>>>>>>> 10a7c3f7
            
    def test_mixedL12Norm(self):
        numpy.random.seed(1)
        M, N, K = 2,3,5
        ig = ImageGeometry(voxel_num_x=M, voxel_num_y = N)
        u1 = ig.allocate('random')
        u2 = ig.allocate('random')
        
        U = BlockDataContainer(u1, u2, shape=(2,1))
        
        # Define no scale and scaled
        f_no_scaled = MixedL21Norm() 
        f_scaled = 1 * MixedL21Norm()  
        
        # call
        
        a1 = f_no_scaled(U)
        a2 = f_scaled(U)
        self.assertNumpyArrayAlmostEqual(a1,a2)
        
        
        tmp = [ el**2 for el in U.containers ]
        self.assertBlockDataContainerEqual(BlockDataContainer(*tmp),
                                           U.power(2))
        
        z1 = f_no_scaled.proximal_conjugate(U, 1)
        u3 = ig.allocate('random')
        u4 = ig.allocate('random')
        
        z3 = BlockDataContainer(u3, u4, shape=(2,1))
        
        
        f_no_scaled.proximal_conjugate(U, 1, out=z3)
        self.assertBlockDataContainerAlmostEqual(z3,z1, decimal=5)

    def test_KullbackLeibler(self):
        print ("test_KullbackLeibler")
        #numpy.random.seed(1)
        M, N, K =  2, 3, 4
        ig = ImageGeometry(N, M, K)
        
        u1 = ig.allocate('random', seed = 500)    
        g1 = ig.allocate('random', seed = 100)
        b1 = ig.allocate('random', seed = 1000)
        
        # with no data
        try:
            f = KullbackLeibler()   
        except ValueError:
            print('Give data b=...\n')
            
        print('With negative data, no background\n')   
        try:        
            f = KullbackLeibler(b=-1*g1)
        except ValueError:
            print('We have negative data\n') 
            
        f = KullbackLeibler(b=g1)        
            
        print('Check KullbackLeibler(x,x)=0\n') 
        self.assertNumpyArrayAlmostEqual(0.0, f(g1))
                
        print('Check gradient .... is OK \n')
        res_gradient = f.gradient(u1)
        res_gradient_out = u1.geometry.allocate()
        f.gradient(u1, out = res_gradient_out) 
        self.assertNumpyArrayAlmostEqual(res_gradient.as_array(), \
                                                res_gradient_out.as_array(),decimal = 4)  
        
        print('Check proximal ... is OK\n')        
        tau = 400.4
        res_proximal = f.proximal(u1, tau)
        res_proximal_out = u1.geometry.allocate()   
        f.proximal(u1, tau, out = res_proximal_out)
        self.assertNumpyArrayAlmostEqual(res_proximal.as_array(), \
                                                res_proximal_out.as_array(), decimal =5)  
        
        print('Check conjugate ... is OK\n')  
        
        if (1 - u1.as_array()).all():
            print('If 1-x<=0, Convex conjugate returns 0.0')
        u2 = u1 * 0 + 2.
        self.assertNumpyArrayAlmostEqual(0.0, f.convex_conjugate(u2))   


        print('Check KullbackLeibler with background\n')      
        eta = b1
        
        f1 = KullbackLeibler(b=g1, eta=b1) 
            
        tmp_sum = (u1 + eta).as_array()
        ind = tmp_sum >= 0
        tmp = scipy.special.kl_div(f1.b.as_array()[ind], tmp_sum[ind])                 
        self.assertNumpyArrayAlmostEqual(f1(u1), numpy.sum(tmp) )          
        
        res_proximal_conj_out = u1.geometry.allocate()
        proxc = f.proximal_conjugate(u1,tau)
        f.proximal_conjugate(u1, tau, out=res_proximal_conj_out)
        print(res_proximal_conj_out.as_array())
        print(proxc.as_array())
        numpy.testing.assert_array_almost_equal(proxc.as_array(), res_proximal_conj_out.as_array())

    def test_Rosenbrock(self):
        f = Rosenbrock (alpha = 1, beta=100)
        x = VectorData(numpy.asarray([1,1]))
        assert f(x) == 0.
        numpy.testing.assert_array_almost_equal( f.gradient(x).as_array(), numpy.zeros(shape=(2,), dtype=numpy.float32))
    def test_IndicatorBox(self):
        ig = ImageGeometry(10,10)
        im = ig.allocate(-1)
        ib = IndicatorBox(lower=0)
        a = ib(im)
        numpy.testing.assert_equal(a, numpy.inf)
        ib = IndicatorBox(lower=-2)
        a = ib(im)
        numpy.testing.assert_array_equal(0, a)
        ib = IndicatorBox(lower=-5, upper=-2)
        a = ib(im)
        numpy.testing.assert_equal(a, numpy.inf)
        
    def tests_for_L2NormSq_and_weighted(self):

        M, N, K = 2,3,1
        ig = ImageGeometry(voxel_num_x=M, voxel_num_y = N, voxel_num_z = K)
        u = ig.allocate('random')
        b = ig.allocate('random') 
        
        # check grad/call no data
        f = L2NormSquared()
        a1 = f.gradient(u)
        a2 = 2 * u
        numpy.testing.assert_array_almost_equal(a1.as_array(), a2.as_array(), decimal=4)
        numpy.testing.assert_equal(f(u), u.squared_norm())
    
        # check grad/call with data
        
#        igggg = ImageGeometry(4,4)
        f1 = L2NormSquared(b=b)
        b1 = f1.gradient(u)
        b2 = 2 * (u-b)
            
        numpy.testing.assert_array_almost_equal(b1.as_array(), b2.as_array(), decimal=4)
        numpy.testing.assert_equal(f1(u), ((u-b)).squared_norm())
        
        #check convex conjuagate no data
        c1 = f.convex_conjugate(u)
        c2 = 1/4 * u.squared_norm()
        numpy.testing.assert_equal(c1, c2)
        
        #check convex conjuagate with data
        d1 = f1.convex_conjugate(u)
        d2 = (1/4) * u.squared_norm() + u.dot(b)
        numpy.testing.assert_equal(d1, d2)  
        
        # check proximal no data
        tau = 5
        e1 = f.proximal(u, tau)
        e2 = u/(1+2*tau)
        numpy.testing.assert_array_almost_equal(e1.as_array(), e2.as_array(), decimal=4)
        
        # check proximal with data
        tau = 5
        h1 = f1.proximal(u, tau)
        h2 = (u-b)/(1+2*tau) + b
        numpy.testing.assert_array_almost_equal(h1.as_array(), h2.as_array(), decimal=4)    
        
        # check proximal conjugate no data
        tau = 0.2
        k1 = f.proximal_conjugate(u, tau)
        k2 = u/(1 + tau/2 )
        numpy.testing.assert_array_almost_equal(k1.as_array(), k2.as_array(), decimal=4) 
        
        # check proximal conjugate with data
        l1 = f1.proximal_conjugate(u, tau)
        l2 = (u - tau * b)/(1 + tau/2 )
        numpy.testing.assert_array_almost_equal(l1.as_array(), l2.as_array(), decimal=4)     
        
            
        # check scaled function properties
        
        # scalar 
        scalar = 100
        f_scaled_no_data = scalar * L2NormSquared()
        f_scaled_data = scalar * L2NormSquared(b=b)
        
        # call
        numpy.testing.assert_equal(f_scaled_no_data(u), scalar*f(u))
        numpy.testing.assert_equal(f_scaled_data(u), scalar*f1(u))
        
        # grad
        numpy.testing.assert_array_almost_equal(f_scaled_no_data.gradient(u).as_array(), scalar*f.gradient(u).as_array(), decimal=4)
        numpy.testing.assert_array_almost_equal(f_scaled_data.gradient(u).as_array(), scalar*f1.gradient(u).as_array(), decimal=4)
        
        # conj
        numpy.testing.assert_almost_equal(f_scaled_no_data.convex_conjugate(u), \
                                   f.convex_conjugate(u/scalar) * scalar, decimal=4)
        
        numpy.testing.assert_almost_equal(f_scaled_data.convex_conjugate(u), \
                                   scalar * f1.convex_conjugate(u/scalar), decimal=4)
        
        # proximal
        numpy.testing.assert_array_almost_equal(f_scaled_no_data.proximal(u, tau).as_array(), \
                                                f.proximal(u, tau*scalar).as_array())
        
        
        numpy.testing.assert_array_almost_equal(f_scaled_data.proximal(u, tau).as_array(), \
                                                f1.proximal(u, tau*scalar).as_array())
                                   
        
        # proximal conjugate
        numpy.testing.assert_array_almost_equal(f_scaled_no_data.proximal_conjugate(u, tau).as_array(), \
                                                (u/(1 + tau/(2*scalar) )).as_array(), decimal=4)
        
        numpy.testing.assert_array_almost_equal(f_scaled_data.proximal_conjugate(u, tau).as_array(), \
                                                ((u - tau * b)/(1 + tau/(2*scalar) )).as_array(), decimal=4)   
        
        
        
        print( " ####### check without out ######### " )
              
              
        u_out_no_out = ig.allocate('random_int')         
        res_no_out = f_scaled_data.proximal_conjugate(u_out_no_out, 0.5)          
        print(res_no_out.as_array())
        
        print( " ####### check with out ######### " ) 
              
        res_out = ig.allocate()        
        f_scaled_data.proximal_conjugate(u_out_no_out, 0.5, out = res_out)
        
        print(res_out.as_array())   
    
        numpy.testing.assert_array_almost_equal(res_no_out.as_array(), \
                                                res_out.as_array(), decimal=4)  
        
        
        
        ig1 = ImageGeometry(2,3)
        
        tau = 0.1
        
        u = ig1.allocate('random')
        b = ig1.allocate('random')
        
        scalar = 0.5
        f_scaled = scalar * L2NormSquared(b=b)
        f_noscaled = L2NormSquared(b=b)
        
        
        res1 = f_scaled.proximal(u, tau)
        res2 = f_noscaled.proximal(u, tau*scalar)
        
    #    res2 = (u + tau*b)/(1+tau)
        
        numpy.testing.assert_array_almost_equal(res1.as_array(), \
                                                res2.as_array(), decimal=4)
        
                    
        print("Checks for WeightedL2NormSquared")

        
        # Tests for weighted L2NormSquared
        ig = ImageGeometry(voxel_num_x = 3, voxel_num_y = 3)
        weight = ig.allocate('random')
        
        f = WeightedL2NormSquared(weight=weight)                                              
        x = ig.allocate(0.4)
        
        res1 = f(x)
        res2 = (weight * (x**2)).sum()
        numpy.testing.assert_almost_equal(res1, res2, decimal=4)
        
        print("Call of WeightedL2NormSquared is ... ok")
        
        # gradient for weighted L2NormSquared    
        res1 = f.gradient(x)
        res2 = 2*weight*x
        out = ig.allocate()
        f.gradient(x, out = out)
        numpy.testing.assert_array_almost_equal(res1.as_array(), \
                                                out.as_array(), decimal=4)  
        numpy.testing.assert_array_almost_equal(res2.as_array(), \
                                                out.as_array(), decimal=4)  
        
        print("Gradient of WeightedL2NormSquared is ... ok")    
        
        # convex conjugate for weighted L2NormSquared       
        res1 = f.convex_conjugate(x)
        res2 = 1/4 * (x/weight.sqrt()).squared_norm()
        numpy.testing.assert_array_almost_equal(res1, \
                                                res2, decimal=4)   
        
        print("Convex conjugate of WeightedL2NormSquared is ... ok")        
        
        # proximal for weighted L2NormSquared       
        tau = 0.3
        out = ig.allocate()
        res1 = f.proximal(x, tau)
        f.proximal(x, tau, out = out)
        res2 = x/(1+2*tau*weight)
        numpy.testing.assert_array_almost_equal(res1.as_array(), \
                                                res2.as_array(), decimal=4)  
        
        print("Proximal of WeightedL2NormSquared is ... ok")  
        
        
        tau = 0.3
        out = ig.allocate()
        res1 = f.proximal_conjugate(x, tau)   
        res2 = x/(1 + tau/(2*weight))    
        numpy.testing.assert_array_almost_equal(res1.as_array(), \
                                                res2.as_array(), decimal=4)  
        
        print("Proximal conjugate of WeightedL2NormSquared is ... ok")  
    
    
        b = ig.allocate('random')
        f1 = TranslateFunction(WeightedL2NormSquared(weight=weight), b) 
        f2 = WeightedL2NormSquared(weight = weight, b=b)
        res1 = f1(x)
        res2 = f2(x)
        numpy.testing.assert_almost_equal(res1, res2, decimal=4)
        
        print("Call of WeightedL2NormSquared vs TranslateFunction is ... ok") 
        
        f1 = WeightedL2NormSquared(b=b)
        f2 = L2NormSquared(b=b)
        
        numpy.testing.assert_almost_equal(f1.L, f2.L, decimal=4)
        numpy.testing.assert_almost_equal(f1.L, 2, decimal=4)
        numpy.testing.assert_almost_equal(f2.L, 2, decimal=4)
        
        print("Check Lip constants ... ok")          
        


    def tests_for_LS_weightedLS(self):
                        
        ig = ImageGeometry(40,30)
        
        A = Identity(ig)
        b = ig.allocate('random')
        x = ig.allocate('random')
        c = 0.3
        
        weight = ig.allocate('random') 
        
        D = DiagonalOperator(weight)
        norm_weight = D.norm()
        
        f1 = LeastSquares(A, b, c, weight) 
        f2 = LeastSquares(A, b, c)
        
        print("Check LS vs wLS")        
        
        # check Lipshitz    
        numpy.testing.assert_almost_equal(f2.L, 2 * c * A.norm()**2)   
        numpy.testing.assert_almost_equal(f1.L, 2 * c * norm_weight * A.norm()**2) 
        print("Lipschitz is ... OK")
            
        # check call with weight                   
        res1 = c * (A.direct(x)-b).dot(weight * (A.direct(x) - b))
        res2 = f1(x)    
        numpy.testing.assert_almost_equal(res1, res2)
        print("Call is ... OK")        
        
        # check call without weight                  
        res1 = c * (A.direct(x)-b).dot((A.direct(x) - b))
        res2 = f2(x)    
        numpy.testing.assert_almost_equal(res1, res2) 
        print("Call without weight is ... OK")        
        
        # check gradient with weight             
        out = ig.allocate()
        res1 = f1.gradient(x)
        f1.gradient(x, out = out)
        res2 = 2 * c * A.adjoint(weight*(A.direct(x)-b))
        numpy.testing.assert_array_almost_equal(res1.as_array(), res2.as_array())
        numpy.testing.assert_array_almost_equal(out.as_array(), res2.as_array())
        print("Gradient is ... OK")          
        
        # check gradient without weight             
        out = ig.allocate()
        res1 = f2.gradient(x)
        f2.gradient(x, out = out)
        res2 = 2*c*A.adjoint(A.direct(x)-b)
        numpy.testing.assert_array_almost_equal(res1.as_array(), res2.as_array())
        numpy.testing.assert_array_almost_equal(out.as_array(), res2.as_array())
        
        print("Gradient without weight is ... OK")   


        print("Compare Least Squares with DiagonalOperator + CompositionOperator")
        
        ig2 = ImageGeometry(100,100,100)
        A = Identity(ig2)
        b = ig2.allocate('random')
        x = ig2.allocate('random')
        c = 0.3
        
        weight = ig2.allocate('random')     
        
        weight_operator = DiagonalOperator(weight.sqrt())
        tmp_A = CompositionOperator(weight_operator, A)
        tmp_b = weight_operator.direct(b)
    
        f1 = LeastSquares(tmp_A, tmp_b, c)    
        f2 = LeastSquares(A, b, c, weight)
        
        t0 = timer()
        res1 = f1(x)
        t1 = timer()
        print("Time with Composition+Diagonal is {}".format(t1-t0))
        
        t2 = timer()
        res2 = f2(x)
        t3 = timer()
        print("Time with LS + weight is {}".format(t3-t2))
        
        numpy.testing.assert_almost_equal(res1, res2, decimal=2)          

if __name__ == '__main__':
    
    d = TestFunction()
    d.test_KullbackLeibler()
    d.tests_for_L2NormSq_and_weighted()
    d.tests_for_LS_weightedLS()
    d.test_Norm2sq_as_FunctionOperatorComposition()    <|MERGE_RESOLUTION|>--- conflicted
+++ resolved
@@ -359,12 +359,7 @@
         func2 = LeastSquares(operator, b, 0.5)
          
         self.assertNumpyArrayAlmostEqual(func1(u), func2(u))       
-        numpy.testing.assert_almost_equal(func1.L, func2.L) 
-        
-<<<<<<< HEAD
-=======
-        np.testing.assert_approx_equal(func1.L, func2.L)
->>>>>>> 10a7c3f7
+        numpy.testing.assert_almost_equal(func1.L, func2.L)         
             
     def test_mixedL12Norm(self):
         numpy.random.seed(1)
