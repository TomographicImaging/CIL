* 21.4.1
<<<<<<< HEAD
 - Strong convexity functionality in TotalVariation and FGP_TV
=======
 - Strongly convex functionality in TotalVariation and FGP_TV Functions
>>>>>>> b3375059
 - Removed prints from unittests and cleanup of unittest code.
 - CMake: 
   - install script re-allows selection of non default install directory ([#1246](https://github.com/TomographicImaging/CIL/issues/1246))
 - TIFF writer uses logging
 - Added unittests for TIFF functionality

* 21.4.0
  - PEP 440 compliant version
  - CMake fix due to use of pip install. 
  - Recon.FBP allows 'astra' backend 
  - Fixed PowerMethod for square/non-square, complex/float matrices with stopping criterion.
  - CofR image_sharpness improved for large datasets
  - Geometry alignmentment fix for 2D datasets
  - CGLS update for sapyb to enable complex data, bugfix in use of initial 
  - added sapyb and deprecated axpby. All algorithm updated to use sapyb.
  - Allow use of square brackets in file paths to TIFF and Nikon datasets

* 21.3.1
  - Added matplotlib version dependency to conda recipe
  - Fixed TIGRE wrappers for geometry with a virtual detector
  - Fixed TIGRE wrappers for cone-beam geometry with tilted rotation axis

* 21.3.0
  - Accelerated PDHG which handles strong convexity of functions
  - TotalVariation Function handles SIRF ImageData
  - Simulated datasets and volume added to DataExamples
  - TIGRE wrappers for parallel-beam geometry added
  - NEXUSWriter and NEXUSReader offer (8bit and 16bit) compression of data
  - show2D show_geom now return an object that can be saved with a `save` method
  - GradientOperator can be now used with SIRF DataContainers, both PET and MR
  - Add anisotropy in TotalVariation function
  - CCPi Regularisation plugin is refactored, only FGP_TV, FGP_dTV, TGV and TNV are exposed. Docstrings and functionality unit tests are added. Tests of the functions are meant to be in the CCPi-Regularisation toolkit itself.
  - Add dtype for ImageGeometry, AcquisitionGeometry, VectorGeometry, BlockGeometry
  - Fix GradientOperator to handle pseudo 2D CIL geometries
  - Created recon module with FBP and FDK using fast filtering library and TIGRE backprojectors
  - Added Intel IPP based library for filtering step of FBP
  - PDHG memory optimisation
  - ScaledFunction memory Optimisation
  - The github actions are merged into one action with multiple jobs
  - The conda build job uploads an artifact of the build tar.bz file which is later used by the documentation build job - which installs the package into a miniconda environment.
  - Documentation pages for recon, astra and cil-plugins are published.

* 21.2.0
  - add version string from git describe
  - add CCPi-Regularisation toolkit in unittests
  - show_geometry implemented to display AcquisitionGeometry objects, can be imported from utilities.display
  - CentreOfRotationCorrector.image_sharpness implemented which finds the rotation axis offset by maximising sharpness of a single slice reconstruction
  - Renamed CentreOfRotationCorrector.xcorr to CentreOfRotationCorrector.xcorrelation
  - Implemented Padder processor

* 21.1.0
  - Added TomoPhantom plugin to create 2D/3D + channel ImageData phantoms based on the TomoPhantom model library
  - Fixed bug in Zeiss reader geometry direction of rotation
  
* 21.0.0
  - Show2D now takes 4D datasets and slice infomation as input
  - TIGRE reconstruction package wrapped for cone-beam tomography
  - Datacontainers have get_slice method which returns a dataset with a single slice of the data
  - Datacontainers have reorder method which reorders the data in memory as requested, or for use with 'astra' or 'tigre'
  - Subset method has been deprecated
  - AcquisitionData and ImageData enforce requirement for a geometry on creation
  - New processors AbsorptionTransmissionConverter and TransmissionAbsorptionConverter to convert between Absorption and Transmission
  - Implemented Binner and Slicer processors
  - Implemented MaskGenerator and Masker processors

* 20.11.2
  - fixed windows build
  - NikonDataReader converts Nikon geometry to CIL geometry from xtekct file including detector and centre-or-rotation offsets
  - NexusdataReader supports files written with old versions of NexusDataWriter

* 20.11
  - python module renamed to cil
  - renamed Identity->IdentityOperator, Gradient->GradientOperator, SymmetrisedGradient->SymmetrisedGradientOperator

* 20.09.1
  - FiniteDifferenceOperator takes into consideration voxel size
  - Added CentreOfRotationCorrector
  - Removed CenterOfRotationFinder
  - moved TestData to utilities and renamed as dataexample
  - verbosity of Algorithms is independent of the update_objective_interval
  - added unittests
  - renamed
    - GradientDescent to GD
    - SparseFiniteDiff to SparseFiniteDifferenceOperator
    - LinearOperatorMatrix to MatrixOperator
  - bugfix update_objective of SPDHG 

* 20.09
  - added SPDHG algorithm
  - added TotalVariation function
  - Redesign of the AcquisitionGeometry class allowing more general acquisition trajectories than currently possible.
  - Added ZEISS reader

* 20.04
  - Significant upgrades to the operator and function classes to allow more flexible definition of optimisation problems
  - Added multithreaded C library for calculation of finite difference and some data processing
  - Added Gradient operator using C library and numpy backends

* 19.10
  - Improved usability with reader/writers and plotting utilities
  - Substantially improved test coverage

* 19.07
  - Introduction of BlockFramework
  - major revision and restructuring of the whole code
  - rewritten io package

* 19.02
  - introduction of Algorithm class
  - unit test expanded and moved to test directory
  - unified build system on Jenkins based on CCPi-VirtualMachine repo
 - switched to calendar versioning YY.0M.

* 0.10.0

* 0.9.4
  - Initial release<|MERGE_RESOLUTION|>--- conflicted
+++ resolved
@@ -1,9 +1,5 @@
 * 21.4.1
-<<<<<<< HEAD
- - Strong convexity functionality in TotalVariation and FGP_TV
-=======
- - Strongly convex functionality in TotalVariation and FGP_TV Functions
->>>>>>> b3375059
+ - Strongly convex functionality in TotalVariation and FGP_TV Functions.
  - Removed prints from unittests and cleanup of unittest code.
  - CMake: 
    - install script re-allows selection of non default install directory ([#1246](https://github.com/TomographicImaging/CIL/issues/1246))
