* 24.x.x
  - New Features:
    - Added SVRG and LSVRG stochastic functions (#1625)
    - Added SAG and SAGA stochastic functions (#1624)
    - Allow `SumFunction` with 1 item (#1857)
    - Added  PD3O algorithm (#1834)
    - Added Barzilai-Borwein step size rule to work with GD, ISTA, FISTA (#1859)
    - Added callback `optimisation.utilities.callbacks.EarlyStoppingObjectiveValue` which stops iterations if an algorithm objective changes less than a provided threshold (#1892)
    - Added callback `optimisation.utilities.callbacks.CGLSEarlyStopping` which replicates the automatic behaviour of CGLS in CIL versions <=24. (#1892)
    - Added `labels` module with `ImageDimension`, `AcquisitionDimension`, `AcquisitionType`, `AngleUnit`, `FillType` (#1692)
  - Enhancements:
    - Use ravel instead of flat in KullbackLeibler numba backend (#1874)
    - Upgrade Python wrapper (#1873, #1875)
<<<<<<< HEAD
    - Add FluxNormaliser processor (#1878)
=======
    - Updated the documentation for the algorithm base class (#1809)
    - Add checks on out argument passed to processors to ensure corrrect dtype and size (#1805)
    - Internal refactor: Replaced string-based label checks with enum-based checks for improved type safety and consistency (#1692)
    - Internal refactor: Separate framework into multiple files (#1692)
    - Allow the SIRT algorithm to take `initial=None` (#1906)
  - Testing:
    - New unit tests for operators and functions to check for in place errors and the behaviour of `out` (#1805)
    - Updates in SPDHG vs PDHG unit test to reduce test time and adjustments to parameters (#1898)
    - Drop Jenkins in favour of GHA for conda builds (#1914)
>>>>>>> f8b513b5
  - Bug fixes:
    - `ImageData` removes dimensions of size 1 from the input array. This fixes an issue where single slice reconstructions from 3D data would fail due to shape mismatches (#1885)
    - Make Binner accept accelerated=False (#1887)
  - Changes that break backwards compatibility:
    - CGLS will no longer automatically stop iterations once a default tolerance is reached. The option to pass `tolerance` will be deprecated to be replaced by `optimisation.utilities.callbacks` (#1892)

* 24.1.0
  - New Features:
    - Added method to plot filter in `GenericFilteredBackProjection` (#1667)
    - Added wavelet operator, wrapping PyWavelets operator as a CIL operator (#1615)
    - Added PaganinProcessor processor, to perform phase retrieval from phase contrast images (#1737)
    - Added L1Sparsity function, allowing calculations of `|Ax-b|_1` and its proximal, in the case of orthogonal operators, `A` (#1618)
    - Options in algorithms GD, ISTA and FISTA to pass a `cil.optimisation.utilities.StepSizeRule` or a `cil.optimisation.utilities.Preconditioner`(#1768)
    - an implementation of the Armijo Rule as a child class of  `cil.optimisation.utilities.StepSizeRule` (#1768)
    - Sensitivity preconditioners added as child classes of `cil.optimisation.utilities.Preconditioner`(#1768)
  - Enhancements:
    - Added `geometry` property to `BlockDataContainer`. Adds `__eq__` to `BlockGeometry` (#1799)
    - Raises error in `BlockDataContainer.pnorm` if the shape of the containers is not the same (#1799)
    - Operators and functions now also return when out is specified (#1742)
    - The CIL function class now has a `__neg__` function, so you can write `-YourFunction(x)` rather than `-1*YourFunction(x)` (#1808)
    - Added documentation for the Partitioner to `framework.rst` (#1828)
    - Added CIL vs SIRF tests comparing preconditioned ISTA in CIL and MLEM in SIRF (#1823)
    - Update to CCPi-Regularisation toolkit v24.0.1 (#1868)
  - Bug fixes:
    - gradient descent `update_objective` called twice on the initial point.(#1789)
    - ProjectionMap operator bug fix in adjoint and added documentation (#1743)
    - BlockOperator that would return a BlockDataContainer of shape (1,1) now returns the appropriate DataContainer. BlockDataContainer direct and adjoint methods accept DataContainer as parameter (#1802).
    - BlurringOperator: remove check for geometry class (old SIRF integration bug) (#1807)
    - The `ZeroFunction` and `ConstantFunction` now have a Lipschitz constant of 1. (#1768)
  - Changes that break backwards compatibility:
    - Merged the files `BlockGeometry.py` and `BlockDataContainer.py` in `framework` to one file `block.py`. Please use `from cil.framework import BlockGeometry, BlockDataContainer` as before (#1799)
    - Bug fix in `FGP_TV` function to set the default behaviour not to enforce non-negativity (#1826).

* 24.0.0
  - Update to new CCPi-Regularisation toolkit v24.0.0. This is a backward incompatible release of the toolkit.
  - CIL plugin support for TIGRE version v2.6
  - CIL plugin support for ASTRA-TOOLBOX version v2.1
  - Dropped support for python 3.8 and 3.9
  - Added support for python 3.11 and 3.12
  - Dropped support for numpy 1.21 and 1.22
  - Added support for numpy 1.25 and 1.26
  - Set CMake Policy CMP0148 to OLD to avoid warnings in CMake 3.27
  - AcquisitionGeometry prints the first and last 10 angles, or all if there are 30 or less, rather than the first 20
  - Added a weight argument to the L1Norm function
  - Allow reduction methods on the DataContainer class to accept axis argument as string which matches values in dimension_labels
  - Added the functions `set_norms` and `get_norms` to the `BlockOperator` class
  - Internal variable name change in BlockOperator to aid understanding
  - Fixed formatting errors in the L2NormSquared and LeastSquares documentation
  - Bug fix for BlockDataContainer as iterator
  - Dropped support for IPP versions older than 2021.10 due to header changes
  - Fix build include directories
  - Proximal of MixedL21Norm with numpy backend now accepts numpy ndarray, DataContainer and float as tau parameter
  - ZeroOperator no longer relies on the default of allocate
  - Bug fix in SIRF TotalVariation unit tests with warm_start
  - Allow show2D to be used with 3D `DataContainer` instances
  - Added the a `Sampler` class as a CIL optimisation utility
  - Update documentation for symmetrised gradient
  - Added documentation for CompositionOperator and SumOperator
  - Updated FISTA and ISTA algorithms to allow input functions to be None
  - Bug fix in the adjoint of the Diagonal Operator for complex values
  - Update conda build action to v2 for 2.5x quicker builds
  - Add docker image, test & push to [`ghcr.io/tomographicimaging/cil`](https://github.com/TomographicImaging/CIL/pkgs/container/cil)
  - Quality metrics have added mask option
  - Bug fix for norm of CompositionOperator
  - Functions updated to use sapyb
  - Fix KullbackLeibler numba gradient ignoring mask
  - show1D slice_list parameter can now be of type tuple
  - Deprecated `Algorithm`'s `max_iteration`, `log_file`, `**kwargs`, `max_iteration_stop_criterion`, `objective_to_string`, `verbose_output`, `verbose_header`, `run(print_interval)`
  - Added `optimisation.utilities.callbacks`
    - Added `Callback` (abstract base class), `ProgressCallback`, `TextProgressCallback`, `LogfileCallback`
    - Deprecated `Algorithm.run(callback: Callable)`
    - Added `Algorithm.run(callbacks: list[Callback])`
  - Allow `CentreOfRotationCorrector.xcorrelation` to accept a list of two values in `projection_index` to use for the correlation
  - Bug fix in `CentreOfRotationCorrector.xcorrelation` finding correlation angles for limited angle data
  - New unit tests have been implemented for operators and functions to check for in place errors and the behaviour of `out`.
  - Bug fix for missing factor of 1/2 in SIRT update objective and catch in place errors in the SIRT constraint
  - Bug fix to allow safe in place calculation for the soft shrinkage algorithm
  - Allow Masker to take integer arrays in addition to boolean
  - Add remote data class to example data to enable download of relevant datasets from remote repositories
  - Improved import error/warning messages
  - New adjoint operator
  - Bug fix for complex matrix adjoint
  - Removed the following code which was deprecated since v22.0.0:
    - `info` parameter in `cil.optimisation.functions.TotalVariation`
    - `sinogram_geometry` and `volume_geometry` parameters in `cil.plugins.astra.processors.FBP` and in `cil.plugins.tigre.processors.FBP`
    - `aquisition_geometry` (misspelled) parameter in `cil.plugins.tigre.processors.ProjectionOperator`
    - `FBP` kwarg (and thus all kwargs) in `cil.processors.CentreOfRotationCorrector` and `cil.processors.CofR_image_sharpness`
    - `TXRMDataReader`
  - Added the ApproximateGradientSumFunction and SGFunction to allow for stochastic gradient algorithms to be created using functions with an approximate gradient and deterministic algorithms

* 23.1.0
  - Fix bug in IndicatorBox proximal_conjugate
  - Allow CCPi Regulariser functions for non CIL object
  - Add norm for CompositionOperator
  - Refactor SIRT algorithm to make it more computationally and memory efficient
  - Optimisation in L2NormSquared
  - Added support for partitioner, when partitions have size 1
  - Fix for show_geometry bug for 2D data
  - FBP split processing bug fix - now respects panel origin set in geometry
  - Binner/Padder/Slicer bug fix - now respects panel origin set in geometry
  - Added warmstart capability to proximal evaluation of the CIL TotalVariation function.
  - Bug fix in the LinearOperator norm with an additional flag for the algorithm linearOperator.PowerMethod
  - Tidied up documentation in the framework folder

* 23.0.1
  - Fix bug with NikonReader requiring ROI to be set in constructor.

* 23.0.0
  - Partitioner is now able to create batches even if angle is not the outer dimension
  - Renamed `max_iteration_stop_cryterion` method in the Algorithm class to `max_iteration_stop_criterion`
  - Removed (previously deprecated) `very_verbose` parameter in `Algorithm`'s run method.
  - Removed (previously deprecated) `axpby` method in DataContainer.
  - Deprecate use of integer compression in NEXUSDataWriter.
  - Improved and tidied up documentation for all readers and writers, including hiding special members.
  - Use arguments instead of kwargs in all readers and writers with multiple kwargs, making documentation easier.
  - Update Apache2 License Headers.

* 22.2.0
  - BlockGeometry is iterable
  - Added `partition` to `AcquisitionData` to partition the data with 3 methods: `sequential`, `staggered` and `random_permutation`
  - TIGRE and ASTRA `ProjectionOperator` now support `BlockGeometry` as `acquisition_geometry` parameter, returning a `BlockOperator`
  - Added pre-set filters for `recon.FBP` and `recon.FDK`. Filters now include ram-lak, hamming, hann, cosine, shepp-logan.
  - Added RAWFileWriter to export data containers to raw files
  - Extended IndicatorBox to behave as IndicatorBoxPixelwise by passing masks in lower and upper bounds
  - Implemented IndicatorBox in numba and numpy
  - Dropped support for Python 3.6 and NumPy 1.15
  - Jenkins PR tests on Python 3.8 and NumPy 1.20
  - added yml file to create test environment
  - LeastSquares fixed docstring and unified gradient code when out is passed or not.
  - Add compression to 8bit and 16bit to TIFFWriter
  - Added convenience centre of rotation methods to `AcquisitionGeometry` class.
    - `get_centre_of_rotation()` calculates the centre of rotation of the system
    - `set_centre_of_rotation()` sets the system centre of rotation with an offset and angle
    - `set_centre_of_rotation_by_slice()` sets the system centre of rotation with offsets from two slices
  - Binner processor reworked:
    - Significant speed increase available via the C++ backend
    - Returned geometry is correctly offset where binning/cropping moves the origin
  - Slicer refactoring
    - Returned geometry is correctly offset where slicing/cropping moves the origin
  - Padder refactoring
    - Returned geometry is correctly offset where padding moves the origin
  - Github Actions:
    - update test python and numpy versions to 3.9 and 1.22
    - Update conda build action to v1.4.4
    - Fixes actions to run on ubuntu-20.04
    - Update version of upload_artifact github action to version 3.1.1
    - Update version of download_artifact github action to version 3.0.1
    - Update version of checkout github action to version 3.1.0
    - Update build-sphinx action to version 0.1.3
  - `io.utilities.HDF5_utilities` Added utility functions to browse hdf5 files and read datasets into numpy array
  - Implemented the analytical norm for GradientOperator
  - Added `ImageData.apply_circular_mask` method to mask out detector edge artefacts on reconstructed volumes
  - ROI selection, aspect ratio toggle and Play widget added to islicer
  - Add show1D display utility

* 22.1.0
  - use assert_allclose in test_DataContainer
  - added multiple colormaps to show2D
  - Fix segfault in GradientOperator due to parameter overflows on windows systems
  - Fix angle display precision and matplotlib warning for sinograms with show2D

* 22.0.0
  - Strongly convex functionality in TotalVariation and FGP_TV Functions
  - Refactored KullbackLeibler function class. Fix bug on gradient method for SIRF objects
  - Numba added as a CIL requirement
  - Simplify initialisation of `CentreOfRotation.ImageSharpness` with new parameter `backend`
  - Added ISTA algorithm. Improve inheritance of proximal gradient algorithms
  - Updated interface to `plugins.tigre`/`plugins.astra` `FBP` and `ProjectionOperator` classes
  - Update NikonDataReader to parse and set up geometry with: `ObjectTilt` `CentreOfRotationTop` and `CentreOfRotationBottom`
  - Cleaned up unit test structure and output
  - Removal of deprecated code:
    - AcquisitionGeometry `__init__` no longer returns a configured geometry, use factory `create` methods instead
    - `subset` method removed, use `get_slice` or `reorder` methods
    - NikonDataReader `normalize` kwarg removed, use `normalise`
    - Algorithms initialisation `x_init` kwarg removed, use `initial`
    - Removed deprecated numpy calls
  - DataProcessors use weak-reference to input data
  - Merged CIL-ASTRA code in to CIL repository simplifying test, build and install procedures
    - Modules not moved should be considered deprecated
    - CIL remains licensed as APACHE-2.0
    - Minor bug fixes to the CPU 2D Parallel-beam FBP
  - Add ndim property for DataContainer class
  - Fixes show_geometry compatibility issue with matplotlib 3.5
  - Added ZEISSDataReader with cone/parallel beam, slicing, TXM Functionality
  - Raise exception if filename or data haven't been set in NexusDataWriter
  - Fixes error when update_objective_interval is set to 0 in an algorithm run
  - Deprecated:
    - TXRMDataReader is deprecated in favour of ZEISSDataReader
  - GitHub Actions:
    - Update to version 0.1.1 of lauramurgatroyd/build-sphinx-action for building the documentation - ensures docs are always built from cil master

* 21.4.1
  - Removed prints from unittests and cleanup of unittest code.
  - CMake:
    - install script re-allows selection of non default install directory ([#1246](https://github.com/TomographicImaging/CIL/issues/1246))
  - TIFF writer uses logging
  - Added unittests for TIFF functionality

* 21.4.0
  - PEP 440 compliant version
  - CMake fix due to use of pip install.
  - Recon.FBP allows 'astra' backend
  - Fixed PowerMethod for square/non-square, complex/float matrices with stopping criterion.
  - CofR image_sharpness improved for large datasets
  - Geometry alignment fix for 2D datasets
  - CGLS update for sapyb to enable complex data, bugfix in use of initial
  - added sapyb and deprecated axpby. All algorithm updated to use sapyb.
  - Allow use of square brackets in file paths to TIFF and Nikon datasets

* 21.3.1
  - Added matplotlib version dependency to conda recipe
  - Fixed TIGRE wrappers for geometry with a virtual detector
  - Fixed TIGRE wrappers for cone-beam geometry with tilted rotation axis

* 21.3.0
  - Accelerated PDHG which handles strong convexity of functions
  - TotalVariation Function handles SIRF ImageData
  - Simulated datasets and volume added to DataExamples
  - TIGRE wrappers for parallel-beam geometry added
  - NEXUSWriter and NEXUSReader offer (8bit and 16bit) compression of data
  - show2D show_geom now return an object that can be saved with a `save` method
  - GradientOperator can be now used with SIRF DataContainers, both PET and MR
  - Add anisotropy in TotalVariation function
  - CCPi Regularisation plugin is refactored, only FGP_TV, FGP_dTV, TGV and TNV are exposed. Docstrings and functionality unit tests are added. Tests of the functions are meant to be in the CCPi-Regularisation toolkit itself.
  - Add dtype for ImageGeometry, AcquisitionGeometry, VectorGeometry, BlockGeometry
  - Fix GradientOperator to handle pseudo 2D CIL geometries
  - Created recon module with FBP and FDK using fast filtering library and TIGRE backprojectors
  - Added Intel IPP based library for filtering step of FBP
  - PDHG memory optimisation
  - ScaledFunction memory Optimisation
  - The github actions are merged into one action with multiple jobs
  - The conda build job uploads an artifact of the build tar.bz file which is later used by the documentation build job - which installs the package into a miniconda environment.
  - Documentation pages for recon, astra and cil-plugins are published.

* 21.2.0
  - add version string from git describe
  - add CCPi-Regularisation toolkit in unittests
  - show_geometry implemented to display AcquisitionGeometry objects, can be imported from utilities.display
  - CentreOfRotationCorrector.image_sharpness implemented which finds the rotation axis offset by maximising sharpness of a single slice reconstruction
  - Renamed CentreOfRotationCorrector.xcorr to CentreOfRotationCorrector.xcorrelation
  - Implemented Padder processor

* 21.1.0
  - Added TomoPhantom plugin to create 2D/3D + channel ImageData phantoms based on the TomoPhantom model library
  - Fixed bug in Zeiss reader geometry direction of rotation

* 21.0.0
  - Show2D now takes 4D datasets and slice information as input
  - TIGRE reconstruction package wrapped for cone-beam tomography
  - Datacontainers have get_slice method which returns a dataset with a single slice of the data
  - Datacontainers have reorder method which reorders the data in memory as requested, or for use with 'astra' or 'tigre'
  - Subset method has been deprecated
  - AcquisitionData and ImageData enforce requirement for a geometry on creation
  - New processors AbsorptionTransmissionConverter and TransmissionAbsorptionConverter to convert between Absorption and Transmission
  - Implemented Binner and Slicer processors
  - Implemented MaskGenerator and Masker processors

* 20.11.2
  - fixed windows build
  - NikonDataReader converts Nikon geometry to CIL geometry from xtekct file including detector and centre-or-rotation offsets
  - NexusdataReader supports files written with old versions of NexusDataWriter

* 20.11
  - python module renamed to cil
  - renamed Identity->IdentityOperator, Gradient->GradientOperator, SymmetrisedGradient->SymmetrisedGradientOperator

* 20.09.1
  - FiniteDifferenceOperator takes into consideration voxel size
  - Added CentreOfRotationCorrector
  - Removed CenterOfRotationFinder
  - moved TestData to utilities and renamed as dataexample
  - verbosity of Algorithms is independent of the update_objective_interval
  - added unittests
  - renamed
    - GradientDescent to GD
    - SparseFiniteDiff to SparseFiniteDifferenceOperator
    - LinearOperatorMatrix to MatrixOperator
  - bugfix update_objective of SPDHG

* 20.09
  - added SPDHG algorithm
  - added TotalVariation function
  - Redesign of the AcquisitionGeometry class allowing more general acquisition trajectories than currently possible.
  - Added ZEISS reader

* 20.04
  - Significant upgrades to the operator and function classes to allow more flexible definition of optimisation problems
  - Added multithreaded C library for calculation of finite difference and some data processing
  - Added Gradient operator using C library and numpy backends

* 19.10
  - Improved usability with reader/writers and plotting utilities
  - Substantially improved test coverage

* 19.07
  - Introduction of BlockFramework
  - major revision and restructuring of the whole code
  - rewritten io package

* 19.02
  - introduction of Algorithm class
  - unit test expanded and moved to test directory
  - unified build system on Jenkins based on CCPi-VirtualMachine repo
  - switched to calendar versioning YY.0M.

* 0.10.0

* 0.9.4
  - Initial release<|MERGE_RESOLUTION|>--- conflicted
+++ resolved
@@ -11,19 +11,16 @@
   - Enhancements:
     - Use ravel instead of flat in KullbackLeibler numba backend (#1874)
     - Upgrade Python wrapper (#1873, #1875)
-<<<<<<< HEAD
-    - Add FluxNormaliser processor (#1878)
-=======
     - Updated the documentation for the algorithm base class (#1809)
     - Add checks on out argument passed to processors to ensure corrrect dtype and size (#1805)
     - Internal refactor: Replaced string-based label checks with enum-based checks for improved type safety and consistency (#1692)
     - Internal refactor: Separate framework into multiple files (#1692)
     - Allow the SIRT algorithm to take `initial=None` (#1906)
+    - Add FluxNormaliser processor (#1878)
   - Testing:
     - New unit tests for operators and functions to check for in place errors and the behaviour of `out` (#1805)
     - Updates in SPDHG vs PDHG unit test to reduce test time and adjustments to parameters (#1898)
     - Drop Jenkins in favour of GHA for conda builds (#1914)
->>>>>>> f8b513b5
   - Bug fixes:
     - `ImageData` removes dimensions of size 1 from the input array. This fixes an issue where single slice reconstructions from 3D data would fail due to shape mismatches (#1885)
     - Make Binner accept accelerated=False (#1887)
