# -*- coding: utf-8 -*-
# Copyright 2020 Science Technology Facilities Council
# Copyright 2020 University of Manchester
# Copyright 2020 University of Bath
#
# This work is part of the Core Imaging Library developed by Science Technology
# Facilities Council and University of Manchester
#
# Licensed under the Apache License, Version 2.0 (the "License");
# you may not use this file except in compliance with the License.
# You may obtain a copy of the License at
#
#         http://www.apache.org/licenses/LICENSE-2.0.txt
#
# Unless required by applicable law or agreed to in writing, software
# distributed under the License is distributed on an "AS IS" BASIS,
# WITHOUT WARRANTIES OR CONDITIONS OF ANY KIND, either express or implied.
# See the License for the specific language governing permissions and
# limitations under the License.

from scipy.fftpack import fftshift, ifftshift, fft, ifft
import numpy as np
import pywt
from ccpi.framework import DataProcessor, ImageData, AcquisitionData

class RingRemover(DataProcessor):
    
    '''
        RingRemover Processor: Removes vertical stripes from a DataContainer(ImageData/AcquisitionData) 
        the algorithm in https://doi.org/10.1364/OE.17.008567

    '''
        
    def __init__(self, decNum, wname, sigma, info = True):
        
        '''
    
        Parameters
        ----------
        decNum : number of wavelet decompositions
        
        wname : (str) name of wavelet filter from pywt 
            Example: 'db1' -- 'db35', 'haar'
    
        sigma : Damping parameter in Fourier space.
        
        info : Prints ring remover end message 
        
        Returns
        -------
        Corrected ImageData/AcquisitionData 2D, 3D,
                multi-spectral 2D, multi-spectral 3D    
        '''             
        
        kwargs = {'decNum': decNum,
                  'wname': wname,
                  'sigma': sigma,
                  'info': info}
    
        super(RingRemover, self).__init__(**kwargs)            
                          
        
    def check_input(self, dataset):
        if not ((isinstance(dataset, ImageData)) or 
                (isinstance(dataset, AcquisitionData))):
            raise Exception('Processor supports only following data types:\n' +
                            ' - ImageData\n - AcquisitionData')
        elif (dataset.geometry == None):
            raise Exception('Geometry is not defined.')
        else:
            return True        
                               
    def process(self, out = None):
<<<<<<< HEAD

           data = self.get_input()                
           decNum = self.decNum
           wname = self.wname
           sigma = self.sigma
           info = self.info

           # acquisition geometry from sinogram
           geom = data.geometry

           # get channels, vertical info
           channels =  geom.channels    
           vertical = geom.pixel_num_v

           # allocate datacontainer space                
           out = 0.*data

          # for non multichannel data
           if channels == 1:        

               # for 3D data
               if vertical>0:

                   for i in range(vertical):
                       tmp_corrected = self.xRemoveStripesVertical(data.subset(vertical=i).as_array(), decNum, wname, sigma) 
                       out.fill(tmp_corrected, vertical = i)  

               # for 2D data
               else:
                   tmp_corrected = self.xRemoveStripesVertical(data.as_array(), decNum, wname, sigma)
                   out.fill(tmp_corrected)        

           # for multichannel data        
           else:

               # for 3D data
               if vertical>0:

                    for i in range(5):
                        out_ch_i = out.subset(channel=i)
                        data_ch_i = data.subset(channel=i)
                        for j in range(vertical):
                            tmp_corrected = self.xRemoveStripesVertical(data_ch_i.subset(vertical=j).as_array(), decNum, wname, sigma)
                            out_ch_i.fill(tmp_corrected, vertical = j)
                        out.fill(out_ch_i, channel=i)                

               # for 2D data                        
               else:
                   for i in range(channels):
                           tmp_corrected = self.xRemoveStripesVertical(data.subset(channel=i).as_array(), decNum, wname, sigma)
                           out.fill(tmp_corrected, channel = i)
                           if info:
                               print("Finish channel {}".format(i))
           if info:
               print("Finish Ring Remover") 

           return out
    
=======
        
#        sinogram = self.get_input()                
#        decNum = self.decNum
#        wname = self.wname
#        sigma = self.sigma
#        info = self.info        
#        
#        # acquisition geometry from sinogram
#        geom = sinogram.geometry
#        
#        # channels, vertical 
#        channels =  geom.channels    
#        vertical = geom.pixel_num_v
#        
#        # allocate datacontainer space
#        corrected_sinogram = 0.*sinogram 
#        
#        # allocate numpy space
#        tmp_sinogram_array = corrected_sinogram.as_array()
#        
#        # sinogram numpy array
#        sinogram_array = sinogram.as_array()
#        
#        if channels == 1:        
#            if vertical>0:
#                for i in range(vertical):
#                    J = self.xRemoveStripesVertical(sinogram_array[i], decNum, wname, sigma)
#                    tmp_sinogram_array[i] = J                
#    #                 corrected_sinogram.fill(J, vertical = i)
#            else:
#                J = self.xRemoveStripesVertical(sinogram_array, decNum, wname, sigma)
#                tmp_sinogram_array = J
#    #             corrected_sinogram.fill(J)           
#        else:
#            if vertical>0:
#                for i in range(channels):
#                    for j in range(vertical):
#                        J = self.xRemoveStripesVertical(sinogram_array[i,j], decNum, wname, sigma)
#                        tmp_sinogram_array[i,j] = J
#    #                     corrected_sinogram.fill(J, channel=i, vertical = j)
#                    if info:
#                        print("Finish channel {}".format(i))                    
#            else:
#                for i in range(channels):
#                        J = self.xRemoveStripesVertical(sinogram_array[i], decNum, wname, sigma)
#                        tmp_sinogram_array[i] = J
#    #                     corrected_sinogram.fill(J, channel=i)
#                        if info:
#                            print("Finish channel {}".format(i))
#        if info:
#            print("Finish Removal vertical stripes") 
#            
#        corrected_sinogram.fill(tmp_sinogram_array)
#                  
#            
#    #     if vertical==0:
#    #         vertical = 1
#        
#    #     corrected_sinogram = 0*sinogram
#        
#    #     sinogram_array = sinogram.as_array() 
#        
#    #     if sinogram.shape ==2
#            
#    #     for i in range(channels):
#    #         for j in range(vertical):
#                      
#    # #             sinogram_array = sinogram.subset(channel=i, vertical=j).as_array()  
#    #             J = xRemoveStripesVertical(sinogram_array[, decNum, wname, sigma)            
#    #             corrected_sinogram.fill(J, channel = i, vertical = j)
#                
#    #         if info:
#    #             print("Finish channel {}".format(i))
#                
#        return corrected_sinogram  
        
        
# This is the old approach with fill
        
        data = self.get_input()                
        decNum = self.decNum
        wname = self.wname
        sigma = self.sigma
        info = self.info
        
        # acquisition geometry from sinogram
        geom = data.geometry
        
        # get channels, vertical info
        channels =  geom.channels    
        vertical = geom.pixel_num_v
        
        # allocate datacontainer space
        out = 0.*data
        
        # for non multichannel data
        if channels == 1:        
            
            # for 3D data
            if vertical>0:
                
                for i in range(vertical):
                    tmp_corrected = self.xRemoveStripesVertical(data.subset(vertical=i).as_array(), decNum, wname, sigma) 
                    out.fill(tmp_corrected, vertical = i)  
            
            # for 2D data
            else:
                tmp_corrected = self.xRemoveStripesVertical(data.as_array(), decNum, wname, sigma)
                out.fill(tmp_corrected)        
        
        # for multichannel data        
        else:
            
           # for 3D data
            if vertical>0:
                for i in range(channels):
                    
                    out_ch_i = out.subset(channel=i)
                    data_ch_i = data.subset(channel=i)
                    
                    for j in range(vertical):
                        tmp_corrected = self.xRemoveStripesVertical(data_ch_i.subset(vertical=j).as_array(), decNum, wname, sigma)
                        out_ch_i.fill(tmp_corrected, vertical = j)
                        
                    out.fill(out_ch_i.as_array(), channel=i) 
                    
                    if info:
                        print("Finish channel {}".format(i))                    
            
            
#            if vertical>0:
#                
#                for i in range(channels):
#                    for j in range(vertical):
#                        tmp_corrected = self.xRemoveStripesVertical(data.subset(vertical=j, channel=i).as_array(), decNum, wname, sigma)
#                        out.fill(tmp_corrected, vertical = j, channel = i)
#                    
#                    # prints info for every channel
#                    if info:
#                        print("Finish channel {}".format(i))                    
                        
            # for 2D data                        
            else:
                for i in range(channels):
                        tmp_corrected = self.xRemoveStripesVertical(data.subset(channel=i).as_array(), decNum, wname, sigma)
                        out.fill(tmp_corrected, channel = i)
                        if info:
                            print("Finish channel {}".format(i))
        if info:
            print("Finish Ring Remover") 
                    
        return out
>>>>>>> 6046f709
          
    def xRemoveStripesVertical(self,ima, decNum, wname, sigma):
        
        ''' Code from https://doi.org/10.1364/OE.17.008567 
            translated in Python
                            
        Returns
        -------
        Corrected 2D sinogram data (Numpy Array)
        
        '''              
                            
        # allocate cH, cV, cD
        Ch = [None]*decNum
        Cv = [None]*decNum
        Cd = [None]*decNum
            
        # wavelets decomposition
        for i in range(decNum):
            ima, (Ch[i], Cv[i], Cd[i]) = pywt.dwt2(ima,wname) 
    
        # FFT transform of horizontal frequency bands
        for i in range(decNum):
            
            # use to axis=0, which correspond to the angles direction
            fCv = fftshift(fft(Cv[i], axis=0))
            my, mx = fCv.shape
            
            # damping of vertical stripe information
            damp = 1 - np.exp(-np.array([range(-int(np.floor(my/2)),-int(np.floor(my/2))+my)])**2/(2*sigma**2))
            fCv *= damp.T
             
            # inverse FFT          
            Cv[i] = np.real(ifft(ifftshift(fCv), axis=0))
                                                                    
        # wavelet reconstruction
        nima = ima
        for i in range(decNum-1,-1,-1):
            nima = nima[0:Ch[i].shape[0],0:Ch[i].shape[1]]
            nima = pywt.idwt2((nima,(Ch[i],Cv[i],Cd[i])),wname)
            
        return nima      
<|MERGE_RESOLUTION|>--- conflicted
+++ resolved
@@ -71,144 +71,6 @@
             return True        
                                
     def process(self, out = None):
-<<<<<<< HEAD
-
-           data = self.get_input()                
-           decNum = self.decNum
-           wname = self.wname
-           sigma = self.sigma
-           info = self.info
-
-           # acquisition geometry from sinogram
-           geom = data.geometry
-
-           # get channels, vertical info
-           channels =  geom.channels    
-           vertical = geom.pixel_num_v
-
-           # allocate datacontainer space                
-           out = 0.*data
-
-          # for non multichannel data
-           if channels == 1:        
-
-               # for 3D data
-               if vertical>0:
-
-                   for i in range(vertical):
-                       tmp_corrected = self.xRemoveStripesVertical(data.subset(vertical=i).as_array(), decNum, wname, sigma) 
-                       out.fill(tmp_corrected, vertical = i)  
-
-               # for 2D data
-               else:
-                   tmp_corrected = self.xRemoveStripesVertical(data.as_array(), decNum, wname, sigma)
-                   out.fill(tmp_corrected)        
-
-           # for multichannel data        
-           else:
-
-               # for 3D data
-               if vertical>0:
-
-                    for i in range(5):
-                        out_ch_i = out.subset(channel=i)
-                        data_ch_i = data.subset(channel=i)
-                        for j in range(vertical):
-                            tmp_corrected = self.xRemoveStripesVertical(data_ch_i.subset(vertical=j).as_array(), decNum, wname, sigma)
-                            out_ch_i.fill(tmp_corrected, vertical = j)
-                        out.fill(out_ch_i, channel=i)                
-
-               # for 2D data                        
-               else:
-                   for i in range(channels):
-                           tmp_corrected = self.xRemoveStripesVertical(data.subset(channel=i).as_array(), decNum, wname, sigma)
-                           out.fill(tmp_corrected, channel = i)
-                           if info:
-                               print("Finish channel {}".format(i))
-           if info:
-               print("Finish Ring Remover") 
-
-           return out
-    
-=======
-        
-#        sinogram = self.get_input()                
-#        decNum = self.decNum
-#        wname = self.wname
-#        sigma = self.sigma
-#        info = self.info        
-#        
-#        # acquisition geometry from sinogram
-#        geom = sinogram.geometry
-#        
-#        # channels, vertical 
-#        channels =  geom.channels    
-#        vertical = geom.pixel_num_v
-#        
-#        # allocate datacontainer space
-#        corrected_sinogram = 0.*sinogram 
-#        
-#        # allocate numpy space
-#        tmp_sinogram_array = corrected_sinogram.as_array()
-#        
-#        # sinogram numpy array
-#        sinogram_array = sinogram.as_array()
-#        
-#        if channels == 1:        
-#            if vertical>0:
-#                for i in range(vertical):
-#                    J = self.xRemoveStripesVertical(sinogram_array[i], decNum, wname, sigma)
-#                    tmp_sinogram_array[i] = J                
-#    #                 corrected_sinogram.fill(J, vertical = i)
-#            else:
-#                J = self.xRemoveStripesVertical(sinogram_array, decNum, wname, sigma)
-#                tmp_sinogram_array = J
-#    #             corrected_sinogram.fill(J)           
-#        else:
-#            if vertical>0:
-#                for i in range(channels):
-#                    for j in range(vertical):
-#                        J = self.xRemoveStripesVertical(sinogram_array[i,j], decNum, wname, sigma)
-#                        tmp_sinogram_array[i,j] = J
-#    #                     corrected_sinogram.fill(J, channel=i, vertical = j)
-#                    if info:
-#                        print("Finish channel {}".format(i))                    
-#            else:
-#                for i in range(channels):
-#                        J = self.xRemoveStripesVertical(sinogram_array[i], decNum, wname, sigma)
-#                        tmp_sinogram_array[i] = J
-#    #                     corrected_sinogram.fill(J, channel=i)
-#                        if info:
-#                            print("Finish channel {}".format(i))
-#        if info:
-#            print("Finish Removal vertical stripes") 
-#            
-#        corrected_sinogram.fill(tmp_sinogram_array)
-#                  
-#            
-#    #     if vertical==0:
-#    #         vertical = 1
-#        
-#    #     corrected_sinogram = 0*sinogram
-#        
-#    #     sinogram_array = sinogram.as_array() 
-#        
-#    #     if sinogram.shape ==2
-#            
-#    #     for i in range(channels):
-#    #         for j in range(vertical):
-#                      
-#    # #             sinogram_array = sinogram.subset(channel=i, vertical=j).as_array()  
-#    #             J = xRemoveStripesVertical(sinogram_array[, decNum, wname, sigma)            
-#    #             corrected_sinogram.fill(J, channel = i, vertical = j)
-#                
-#    #         if info:
-#    #             print("Finish channel {}".format(i))
-#                
-#        return corrected_sinogram  
-        
-        
-# This is the old approach with fill
         
         data = self.get_input()                
         decNum = self.decNum
@@ -259,19 +121,7 @@
                     
                     if info:
                         print("Finish channel {}".format(i))                    
-            
-            
-#            if vertical>0:
-#                
-#                for i in range(channels):
-#                    for j in range(vertical):
-#                        tmp_corrected = self.xRemoveStripesVertical(data.subset(vertical=j, channel=i).as_array(), decNum, wname, sigma)
-#                        out.fill(tmp_corrected, vertical = j, channel = i)
-#                    
-#                    # prints info for every channel
-#                    if info:
-#                        print("Finish channel {}".format(i))                    
-                        
+                                       
             # for 2D data                        
             else:
                 for i in range(channels):
@@ -283,7 +133,7 @@
             print("Finish Ring Remover") 
                     
         return out
->>>>>>> 6046f709
+
           
     def xRemoveStripesVertical(self,ima, decNum, wname, sigma):
         
