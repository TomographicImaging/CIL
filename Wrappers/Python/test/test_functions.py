#  Copyright 2019 United Kingdom Research and Innovation
#  Copyright 2019 The University of Manchester
#
#  Licensed under the Apache License, Version 2.0 (the "License");
#  you may not use this file except in compliance with the License.
#  You may obtain a copy of the License at
#
#      http://www.apache.org/licenses/LICENSE-2.0
#
#  Unless required by applicable law or agreed to in writing, software
#  distributed under the License is distributed on an "AS IS" BASIS,
#  WITHOUT WARRANTIES OR CONDITIONS OF ANY KIND, either express or implied.
#  See the License for the specific language governing permissions and
#  limitations under the License.
#
# Authors:
# CIL Developers, listed at: https://github.com/TomographicImaging/CIL/blob/master/NOTICE.txt

import unittest

from cil.optimisation.functions.Function import ScaledFunction
import numpy as np

<<<<<<< HEAD
from cil.framework import VectorGeometry, VectorData, BlockDataContainer, DataContainer, image_labels, ImageGeometry, \
    AcquisitionGeometry
=======
from cil.utilities.errors import InPlaceError
from cil.framework import ImageGeometry, \
    VectorGeometry, VectorData, BlockDataContainer, DataContainer, AcquisitionGeometry
>>>>>>> ac752157
from cil.optimisation.operators import IdentityOperator, MatrixOperator, CompositionOperator, DiagonalOperator, BlockOperator
from cil.optimisation.functions import Function, KullbackLeibler, ConstantFunction, TranslateFunction, soft_shrinkage
from cil.optimisation.operators import GradientOperator

from cil.optimisation.functions import Function, KullbackLeibler, WeightedL2NormSquared, L2NormSquared,\
                                         L1Norm, MixedL21Norm, LeastSquares, \
                                         SmoothMixedL21Norm, OperatorCompositionFunction,\
                                         Rosenbrock, IndicatorBox, TotalVariation, ScaledFunction, SumFunction, SumScalarFunction, \
                                         WeightedL2NormSquared, MixedL11Norm, ZeroFunction
from cil.optimisation.functions import BlockFunction

import numpy
import scipy.special

from cil.framework import BlockGeometry
from cil.optimisation.functions import TranslateFunction
from timeit import default_timer as timer

import numpy as np
from cil.utilities import dataexample
from cil.utilities import noise
from testclass import CCPiTestClass
from cil.utilities.quality_measures import mae
import cil.utilities.multiprocessing as cilmp

from utils import has_ccpi_regularisation, has_tomophantom, has_numba, initialise_tests
import numba
from numbers import Number

initialise_tests()

if has_ccpi_regularisation:
    from cil.plugins.ccpi_regularisation.functions import FGP_TV

if has_tomophantom:
    from cil.plugins import TomoPhantom

if has_numba:
    from cil.optimisation.functions.MixedL21Norm import _proximal_step_numba, _proximal_step_numpy


class TestFunction(CCPiTestClass):

    def test_Function(self):
        numpy.random.seed(10)
        N = 3
        ig = ImageGeometry(N, N)
        ag = ig
        op1 = GradientOperator(ig)
        op2 = IdentityOperator(ig, ag)

        # Form Composite Operator
        operator = BlockOperator(op1, op2, shape=(2, 1))

        # Create functions
        noisy_data = ag.allocate(image_labels["RANDOM"], dtype=numpy.float64)

        d = ag.allocate(image_labels["RANDOM"], dtype=numpy.float64)
        alpha = 0.5

        # scaled function
        g = alpha * L2NormSquared(b=noisy_data)

        # Compare call of g
        a2 = alpha * (d - noisy_data).power(2).sum()

        self.assertAlmostEqual(a2, g(d))

        # Compare convex conjugate of g
        a3 = 0.5 * d.squared_norm() + d.dot(noisy_data)
        self.assertAlmostEqual(a3, g.convex_conjugate(d), places=7)



    def test_L2NormSquared(self):
        # TESTS for L2 and scalar * L2
        numpy.random.seed(1)
        M, N, K = 2, 3, 5
        ig = ImageGeometry(voxel_num_x=M, voxel_num_y=N, voxel_num_z=K)
        u = ig.allocate(image_labels["RANDOM"])
        b = ig.allocate(image_labels["RANDOM"])

        # check grad/call no data
        f = L2NormSquared()
        a1 = f.gradient(u)
        a2 = 2 * u
        numpy.testing.assert_array_almost_equal(a1.as_array(),
                                                a2.as_array(),
                                                decimal=4)
        numpy.testing.assert_equal(f(u), u.squared_norm())

        # check grad/call with data
        f1 = L2NormSquared(b=b)
        b1 = f1.gradient(u)
        b2 = 2 * (u - b)

        numpy.testing.assert_array_almost_equal(b1.as_array(),
                                                b2.as_array(),
                                                decimal=4)
        numpy.testing.assert_equal(f1(u), (u - b).squared_norm())

        #check convex conjuagate no data
        c1 = f.convex_conjugate(u)
        c2 = 1 / 4. * u.squared_norm()
        numpy.testing.assert_equal(c1, c2)

        #check convex conjugate with data
        d1 = f1.convex_conjugate(u)
        d2 = (1. / 4.) * u.squared_norm() + (u * b).sum()
        numpy.testing.assert_almost_equal(d1, d2, decimal=6)

        # check proximal no data
        tau = 5
        e1 = f.proximal(u, tau)
        e2 = u / (1 + 2 * tau)
        numpy.testing.assert_array_almost_equal(e1.as_array(),
                                                e2.as_array(),
                                                decimal=4)

        # check proximal with data
        tau = 5
        h1 = f1.proximal(u, tau)
        h2 = (u - b) / (1 + 2 * tau) + b
        numpy.testing.assert_array_almost_equal(h1.as_array(),
                                                h2.as_array(),
                                                decimal=4)

        # check proximal conjugate no data
        tau = 0.2
        k1 = f.proximal_conjugate(u, tau)
        k2 = u / (1 + tau / 2)
        numpy.testing.assert_array_almost_equal(k1.as_array(),
                                                k2.as_array(),
                                                decimal=4)

        # check proximal conjugate with data
        l1 = f1.proximal_conjugate(u, tau)
        l2 = (u - tau * b) / (1 + tau / 2)
        numpy.testing.assert_array_almost_equal(l1.as_array(),
                                                l2.as_array(),
                                                decimal=4)

        # check scaled function properties

        # scalar
        scalar = 100
        f_scaled_no_data = scalar * L2NormSquared()
        f_scaled_data = scalar * L2NormSquared(b=b)

        # call
        numpy.testing.assert_equal(f_scaled_no_data(u), scalar * f(u))
        numpy.testing.assert_equal(f_scaled_data(u), scalar * f1(u))

        # grad
        numpy.testing.assert_array_almost_equal(
            f_scaled_no_data.gradient(u).as_array(),
            scalar * f.gradient(u).as_array(),
            decimal=4)
        numpy.testing.assert_array_almost_equal(
            f_scaled_data.gradient(u).as_array(),
            scalar * f1.gradient(u).as_array(),
            decimal=4)

        # conj
        numpy.testing.assert_almost_equal(f_scaled_no_data.convex_conjugate(u), \
                                f.convex_conjugate(u/scalar) * scalar, decimal=4)

        numpy.testing.assert_almost_equal(f_scaled_data.convex_conjugate(u), \
                                scalar * f1.convex_conjugate(u/scalar), decimal=4)

        # proximal
        numpy.testing.assert_array_almost_equal(f_scaled_no_data.proximal(u, tau).as_array(), \
                                                f.proximal(u, tau*scalar).as_array())


        numpy.testing.assert_array_almost_equal(f_scaled_data.proximal(u, tau).as_array(), \
                                                f1.proximal(u, tau*scalar).as_array())

        # proximal conjugate
        numpy.testing.assert_array_almost_equal(f_scaled_no_data.proximal_conjugate(u, tau).as_array(), \
                                                (u/(1 + tau/(2*scalar) )).as_array(), decimal=4)

        numpy.testing.assert_array_almost_equal(f_scaled_data.proximal_conjugate(u, tau).as_array(), \
                                                ((u - tau * b)/(1 + tau/(2*scalar) )).as_array(), decimal=4)

    def test_L2NormSquaredOut(self):
        # TESTS for L2 and scalar * L2

        M, N, K = 2, 3, 5
        ig = ImageGeometry(voxel_num_x=M, voxel_num_y=N, voxel_num_z=K)
        u = ig.allocate(image_labels["RANDOM"], seed=1)
        b = ig.allocate(image_labels["RANDOM"], seed=2)

        # check grad/call no data
        f = L2NormSquared()
        a1 = f.gradient(u)
        a2 = a1 * 0.
        f.gradient(u, out=a2)
        numpy.testing.assert_array_almost_equal(a1.as_array(),
                                                a2.as_array(),
                                                decimal=4)
        #numpy.testing.assert_equal(f(u), u.squared_norm())

        # check grad/call with data
        f1 = L2NormSquared(b=b)
        b1 = f1.gradient(u)
        b2 = b1 * 0.
        f1.gradient(u, out=b2)

        numpy.testing.assert_array_almost_equal(b1.as_array(),
                                                b2.as_array(),
                                                decimal=4)
        #numpy.testing.assert_equal(f1(u), (u-b).squared_norm())

        # check proximal no data
        tau = 5
        e1 = f.proximal(u, tau)
        e2 = e1 * 0.
        f.proximal(u, tau, out=e2)
        numpy.testing.assert_array_almost_equal(e1.as_array(),
                                                e2.as_array(),
                                                decimal=4)

        # check proximal with data
        tau = 5
        h1 = f1.proximal(u, tau)
        h2 = h1 * 0.
        f1.proximal(u, tau, out=h2)
        numpy.testing.assert_array_almost_equal(h1.as_array(),
                                                h2.as_array(),
                                                decimal=4)

        # check proximal conjugate no data
        tau = 0.2
        k1 = f.proximal_conjugate(u, tau)
        k2 = k1 * 0.
        f.proximal_conjugate(u, tau, out=k2)

        numpy.testing.assert_array_almost_equal(k1.as_array(),
                                                k2.as_array(),
                                                decimal=4)

        # check proximal conjugate with data
        l1 = f1.proximal_conjugate(u, tau)
        l2 = l1 * 0.
        f1.proximal_conjugate(u, tau, out=l2)
        numpy.testing.assert_array_almost_equal(l1.as_array(),
                                                l2.as_array(),
                                                decimal=4)

        # check scaled function properties

        # scalar
        scalar = 100
        f_scaled_no_data = scalar * L2NormSquared()
        f_scaled_data = scalar * L2NormSquared(b=b)

        # grad
        w = f_scaled_no_data.gradient(u)
        ww = w * 0
        f_scaled_no_data.gradient(u, out=ww)

        numpy.testing.assert_array_almost_equal(w.as_array(),
                                                ww.as_array(),
                                                decimal=4)

        # numpy.testing.assert_array_almost_equal(f_scaled_data.gradient(u).as_array(), scalar*f1.gradient(u).as_array(), decimal=4)

        # # conj
        # numpy.testing.assert_almost_equal(f_scaled_no_data.convex_conjugate(u), \
        #                         f.convex_conjugate(u/scalar) * scalar, decimal=4)

        # numpy.testing.assert_almost_equal(f_scaled_data.convex_conjugate(u), \
        #                         scalar * f1.convex_conjugate(u/scalar), decimal=4)

        # # proximal
        w = f_scaled_no_data.proximal(u, tau)
        ww = w * 0
        f_scaled_no_data.proximal(u, tau, out=ww)
        numpy.testing.assert_array_almost_equal(w.as_array(), \
                                                ww.as_array())

        # numpy.testing.assert_array_almost_equal(f_scaled_data.proximal(u, tau).as_array(), \
        #                                         f1.proximal(u, tau*scalar).as_array())

        # proximal conjugate
        w = f_scaled_no_data.proximal_conjugate(u, tau)
        ww = w * 0
        f_scaled_no_data.proximal_conjugate(u, tau, out=ww)
        numpy.testing.assert_array_almost_equal(w.as_array(), \
                                                ww.as_array(), decimal=4)

        # numpy.testing.assert_array_almost_equal(f_scaled_data.proximal_conjugate(u, tau).as_array(), \
        #                                         ((u - tau * b)/(1 + tau/(2*scalar) )).as_array(), decimal=4)

    def test_Norm2sq_as_OperatorCompositionFunction(self):
        M, N = 50, 50
        ig = ImageGeometry(voxel_num_x=M, voxel_num_y=N)
        #numpy.random.seed(1)
        b = ig.allocate('random', seed=1)

        operator = 3 * IdentityOperator(ig)

        u = ig.allocate('random', seed=50)
        f = 0.5 * L2NormSquared(b=b)
        func1 = OperatorCompositionFunction(f, operator)
        func2 = LeastSquares(operator, b, 0.5)

        numpy.testing.assert_almost_equal(func1(u), func2(u))

        tmp1 = ig.allocate()
        tmp2 = ig.allocate()
        res_gradient1 = func1.gradient(u)
        res_gradient2 = func2.gradient(u)
        func1.gradient(u, out=tmp1)
        func2.gradient(u, out=tmp2)

        self.assertNumpyArrayAlmostEqual(res_gradient1.as_array(),
                                         res_gradient2.as_array())
        self.assertNumpyArrayAlmostEqual(tmp1.as_array(), tmp2.as_array())

        mat = np.random.randn(M, N)
        operator = MatrixOperator(mat)
        vg = VectorGeometry(N)
        b = vg.allocate('random')
        u = vg.allocate('random')

        func1 = OperatorCompositionFunction(0.5 * L2NormSquared(b=b), operator)
        func2 = LeastSquares(operator, b, 0.5)

        self.assertNumpyArrayAlmostEqual(func1(u), func2(u))
        numpy.testing.assert_almost_equal(func1.L, func2.L)

    def test_MixedL21Norm(self):
        numpy.random.seed(1)
        M, N, K = 2, 3, 5
        ig = ImageGeometry(voxel_num_x=M, voxel_num_y=N)
        u1 = ig.allocate('random')
        u2 = ig.allocate('random')

        U = BlockDataContainer(u1, u2, shape=(2, 1))

        # Define no scale and scaled
        f_no_scaled = MixedL21Norm()
        f_scaled = 1 * MixedL21Norm()

        # call

        a1 = f_no_scaled(U)
        a2 = f_scaled(U)
        self.assertNumpyArrayAlmostEqual(a1, a2)

        tmp = [el**2 for el in U.containers]
        self.assertBlockDataContainerEqual(BlockDataContainer(*tmp),
                                           U.power(2))

        z1 = f_no_scaled.proximal_conjugate(U, 1)
        u3 = ig.allocate('random')
        u4 = ig.allocate('random')

        z3 = BlockDataContainer(u3, u4, shape=(2, 1))

        f_no_scaled.proximal_conjugate(U, 1, out=z3)
        self.assertBlockDataContainerAlmostEqual(z3, z1, decimal=5)

    @unittest.skipUnless(has_numba, 'Skipping as numba is not installed')
    def test_MixedL21Norm_step(self):
        data = dataexample.SIMULATED_SPHERE_VOLUME.get()
        g = GradientOperator(data.geometry)

        y = g.direct(data)
        gamma = 2.

        # test proximax step with numba
        absgamma = np.abs(gamma, dtype=np.float32)
        # test numba
        tmp = y.pnorm(2)
        tmp = np.asarray(tmp.as_array(), order='C', dtype=np.float32)

        res1 = _proximal_step_numba(tmp, absgamma)

        # test proximax step with numpy
        tmp = y.pnorm(2)
        res2 = _proximal_step_numpy(tmp, gamma)

        # check they are the same
        np.testing.assert_allclose(res1, res2.as_array(), atol=1e-5, rtol=1e-6)

    def test_MixedL21Norm_proximal_step_numpy_float(self):
        from cil.optimisation.functions.MixedL21Norm import _proximal_step_numpy
        from cil.framework import ImageGeometry

        tau = 1.1

        ig = ImageGeometry(2,3,4)
        tmp = ig.allocate(1)
        a = _proximal_step_numpy(tmp, tau)

        b = _proximal_step_numpy(tmp, -tau)

        np.testing.assert_allclose(a.as_array(), b.as_array())

    def test_MixedL21Norm_proximal_step_numpy_dc(self):
        from cil.optimisation.functions.MixedL21Norm import _proximal_step_numpy
        from cil.framework import ImageGeometry


        ig = ImageGeometry(2,3,4)
        tmp = ig.allocate(1)
        tau = ig.allocate(2)
        a = _proximal_step_numpy(tmp, tau)

        tau *= -1
        b = _proximal_step_numpy(tmp, tau)

        np.testing.assert_allclose(a.as_array(), b.as_array())

    def test_MixedL21Norm_proximal_step_numpy_ndarray(self):
        from cil.optimisation.functions.MixedL21Norm import _proximal_step_numpy
        from cil.framework import ImageGeometry


        ig = ImageGeometry(2,3,4)
        tmp = ig.allocate(1)
        tau = ig.allocate(2)
        tauarr = tau.as_array()
        a = _proximal_step_numpy(tmp, tauarr)

        tauarr *= -1
        b = _proximal_step_numpy(tmp, tauarr)

        np.testing.assert_allclose(a.as_array(), b.as_array())


    def test_smoothL21Norm(self):
        ig = ImageGeometry(4, 5)
        bg = BlockGeometry(ig, ig)

        epsilon = 0.5

        f1 = SmoothMixedL21Norm(epsilon)
        x = bg.allocate('random', seed=10)

        # check call
        res1 = f1(x)
        res2 = (x.pnorm(2)**2 + epsilon**2).sqrt().sum()

        # alternative
        tmp1 = x.copy()
        tmp1.containers += (epsilon, )
        res3 = tmp1.pnorm(2).sum()

        np.testing.assert_almost_equal(res1, res2, decimal=5)
        np.testing.assert_almost_equal(res1, res3, decimal=5)

        res1 = f1.gradient(x)
        res2 = x.divide((x.pnorm(2)**2 + epsilon**2).sqrt())
        np.testing.assert_array_almost_equal(
            res1.get_item(0).as_array(),
            res2.get_item(0).as_array())

        np.testing.assert_array_almost_equal(
            res1.get_item(1).as_array(),
            res2.get_item(1).as_array())

        # check with MixedL21Norm, when epsilon close to 0

        f1 = SmoothMixedL21Norm(1e-12)
        f2 = MixedL21Norm()

        res1 = f1(x)
        res2 = f2(x)
        np.testing.assert_almost_equal(f1(x), f2(x))

    def test_KullbackLeibler(self):
        #numpy.random.seed(1)
        M, N, K = 2, 3, 4
        ig = ImageGeometry(N, M, K)

        u1 = ig.allocate('random', seed=500)
        g1 = ig.allocate('random', seed=100)
        b1 = ig.allocate('random', seed=1000)

        # with no data
        with self.assertRaises(TypeError):
            f = KullbackLeibler()

        with self.assertRaises(ValueError):
            f = KullbackLeibler(b=-1 * g1)

        f = KullbackLeibler(b=g1)
        self.assertNumpyArrayAlmostEqual(0.0, f(g1))

        res_gradient = f.gradient(u1)
        res_gradient_out = u1.geometry.allocate()
        f.gradient(u1, out=res_gradient_out)
        self.assertNumpyArrayAlmostEqual(res_gradient.as_array(), \
                                                res_gradient_out.as_array(),decimal = 4)

        tau = 400.4
        res_proximal = f.proximal(u1, tau)
        res_proximal_out = u1.geometry.allocate()
        f.proximal(u1, tau, out=res_proximal_out)
        self.assertNumpyArrayAlmostEqual(res_proximal.as_array(), \
                                                res_proximal_out.as_array(), decimal =5)

        u2 = u1 * 0 + 2.
        self.assertNumpyArrayAlmostEqual(0.0, f.convex_conjugate(u2))
        eta = b1

        f1 = KullbackLeibler(b=g1, eta=b1)

        tmp_sum = (u1 + eta).as_array()
        ind = tmp_sum >= 0
        tmp = scipy.special.kl_div(f1.b.as_array()[ind], tmp_sum[ind])
        self.assertNumpyArrayAlmostEqual(f1(u1), numpy.sum(tmp))

        res_proximal_conj_out = u1.geometry.allocate()
        proxc = f.proximal_conjugate(u1, tau)
        f.proximal_conjugate(u1, tau, out=res_proximal_conj_out)
        numpy.testing.assert_array_almost_equal(
            proxc.as_array(), res_proximal_conj_out.as_array())

    def test_Rosenbrock(self):
        f = Rosenbrock(alpha=1, beta=100)
        x = VectorData(numpy.asarray([1, 1]))
        assert f(x) == 0.
        numpy.testing.assert_array_almost_equal(
            f.gradient(x).as_array(),
            numpy.zeros(shape=(2, ), dtype=numpy.float32))

    def tests_for_L2NormSq_and_weighted(self):
        numpy.random.seed(1)
        M, N, K = 2, 3, 1
        ig = ImageGeometry(voxel_num_x=M, voxel_num_y=N, voxel_num_z=K)
        u = ig.allocate('random')
        b = ig.allocate('random')

        # check grad/call no data
        f = L2NormSquared()
        a1 = f.gradient(u)
        a2 = 2 * u
        numpy.testing.assert_array_almost_equal(a1.as_array(),
                                                a2.as_array(),
                                                decimal=4)
        numpy.testing.assert_equal(f(u), u.squared_norm())

        # check grad/call with data

        #        igggg = ImageGeometry(4,4)
        f1 = L2NormSquared(b=b)
        b1 = f1.gradient(u)
        b2 = 2 * (u - b)

        numpy.testing.assert_array_almost_equal(b1.as_array(),
                                                b2.as_array(),
                                                decimal=4)
        numpy.testing.assert_equal(f1(u), ((u - b)).squared_norm())

        #check convex conjuagate no data
        c1 = f.convex_conjugate(u)
        c2 = 1 / 4 * u.squared_norm()
        numpy.testing.assert_equal(c1, c2)

        #check convex conjuagate with data
        d1 = f1.convex_conjugate(u)
        d2 = (1 / 4) * u.squared_norm() + u.dot(b)
        numpy.testing.assert_equal(d1, d2)

        # check proximal no data
        tau = 5
        e1 = f.proximal(u, tau)
        e2 = u / (1 + 2 * tau)
        numpy.testing.assert_array_almost_equal(e1.as_array(),
                                                e2.as_array(),
                                                decimal=4)

        # check proximal with data
        tau = 5
        h1 = f1.proximal(u, tau)
        h2 = (u - b) / (1 + 2 * tau) + b
        numpy.testing.assert_array_almost_equal(h1.as_array(),
                                                h2.as_array(),
                                                decimal=4)

        # check proximal conjugate no data
        tau = 0.2
        k1 = f.proximal_conjugate(u, tau)
        k2 = u / (1 + tau / 2)
        numpy.testing.assert_array_almost_equal(k1.as_array(),
                                                k2.as_array(),
                                                decimal=4)

        # check proximal conjugate with data
        l1 = f1.proximal_conjugate(u, tau)
        l2 = (u - tau * b) / (1 + tau / 2)
        numpy.testing.assert_array_almost_equal(l1.as_array(),
                                                l2.as_array(),
                                                decimal=4)

        # check scaled function properties
        # scalar
        scalar = 100
        f_scaled_no_data = scalar * L2NormSquared()
        f_scaled_data = scalar * L2NormSquared(b=b)

        # call
        numpy.testing.assert_equal(f_scaled_no_data(u), scalar * f(u))
        numpy.testing.assert_equal(f_scaled_data(u), scalar * f1(u))

        # grad
        numpy.testing.assert_array_almost_equal(
            f_scaled_no_data.gradient(u).as_array(),
            scalar * f.gradient(u).as_array(),
            decimal=4)
        numpy.testing.assert_array_almost_equal(
            f_scaled_data.gradient(u).as_array(),
            scalar * f1.gradient(u).as_array(),
            decimal=4)

        # conj
        numpy.testing.assert_almost_equal(f_scaled_no_data.convex_conjugate(u), \
                                   f.convex_conjugate(u/scalar) * scalar, decimal=4)

        numpy.testing.assert_almost_equal(f_scaled_data.convex_conjugate(u), \
                                   scalar * f1.convex_conjugate(u/scalar), decimal=4)

        # proximal
        numpy.testing.assert_array_almost_equal(f_scaled_no_data.proximal(u, tau).as_array(), \
                                                f.proximal(u, tau*scalar).as_array())


        numpy.testing.assert_array_almost_equal(f_scaled_data.proximal(u, tau).as_array(), \
                                                f1.proximal(u, tau*scalar).as_array())

        # proximal conjugate
        numpy.testing.assert_array_almost_equal(f_scaled_no_data.proximal_conjugate(u, tau).as_array(), \
                                                (u/(1 + tau/(2*scalar) )).as_array(), decimal=4)

        numpy.testing.assert_array_almost_equal(f_scaled_data.proximal_conjugate(u, tau).as_array(), \
                                                ((u - tau * b)/(1 + tau/(2*scalar) )).as_array(), decimal=4)

        u_out_no_out = ig.allocate('random_int')
        res_no_out = f_scaled_data.proximal_conjugate(u_out_no_out, 0.5)

        res_out = ig.allocate()
        f_scaled_data.proximal_conjugate(u_out_no_out, 0.5, out=res_out)

        numpy.testing.assert_array_almost_equal(res_no_out.as_array(), \
                                                res_out.as_array(), decimal=4)

        ig1 = ImageGeometry(2, 3)

        tau = 0.1

        u = ig1.allocate('random')
        b = ig1.allocate('random')

        scalar = 0.5
        f_scaled = scalar * L2NormSquared(b=b)
        f_noscaled = L2NormSquared(b=b)

        res1 = f_scaled.proximal(u, tau)
        res2 = f_noscaled.proximal(u, tau * scalar)

        # res2 = (u + tau*b)/(1+tau)

        numpy.testing.assert_array_almost_equal(res1.as_array(), \
                                                res2.as_array(), decimal=4)

        # Tests for weighted L2NormSquared
        ig = ImageGeometry(voxel_num_x=3, voxel_num_y=3)
        weight = ig.allocate('random')

        f = WeightedL2NormSquared(weight=weight)
        x = ig.allocate(0.4)

        res1 = f(x)
        res2 = (weight * (x**2)).sum()
        numpy.testing.assert_almost_equal(res1, res2, decimal=4)

        # gradient for weighted L2NormSquared
        res1 = f.gradient(x)
        res2 = 2 * weight * x
        out = ig.allocate()
        f.gradient(x, out=out)
        numpy.testing.assert_array_almost_equal(res1.as_array(), \
                                                out.as_array(), decimal=4)
        numpy.testing.assert_array_almost_equal(res2.as_array(), \
                                                out.as_array(), decimal=4)

        # convex conjugate for weighted L2NormSquared
        res1 = f.convex_conjugate(x)
        res2 = 1 / 4 * (x / weight.sqrt()).squared_norm()
        numpy.testing.assert_array_almost_equal(res1, \
                                                res2, decimal=4)

        # proximal for weighted L2NormSquared
        tau = 0.3
        out = ig.allocate()
        res1 = f.proximal(x, tau)
        f.proximal(x, tau, out=out)
        res2 = x / (1 + 2 * tau * weight)
        numpy.testing.assert_array_almost_equal(res1.as_array(), \
                                                res2.as_array(), decimal=4)
        tau = 0.3
        out = ig.allocate()
        res1 = f.proximal_conjugate(x, tau)
        res2 = x / (1 + tau / (2 * weight))
        numpy.testing.assert_array_almost_equal(res1.as_array(), \
                                                res2.as_array(), decimal=4)

        b = ig.allocate('random')
        f1 = TranslateFunction(WeightedL2NormSquared(weight=weight), b)
        f2 = WeightedL2NormSquared(weight=weight, b=b)
        res1 = f1(x)
        res2 = f2(x)
        numpy.testing.assert_almost_equal(res1, res2, decimal=4)

        f1 = WeightedL2NormSquared(b=b)
        f2 = L2NormSquared(b=b)

        numpy.testing.assert_almost_equal(f1.L, f2.L, decimal=4)
        numpy.testing.assert_almost_equal(f1.L, 2, decimal=4)
        numpy.testing.assert_almost_equal(f2.L, 2, decimal=4)

    def tests_for_LS_weightedLS(self):
        ig = ImageGeometry(40, 30)

        numpy.random.seed(1)

        A = IdentityOperator(ig)
        b = ig.allocate('random')
        x = ig.allocate('random')
        c = numpy.float64(0.3)

        weight = ig.allocate('random')

        D = DiagonalOperator(weight)
        norm_weight = numpy.float64(D.norm())

        f1 = LeastSquares(A, b, c, weight)
        f2 = LeastSquares(A, b, c)

        # check Lipshitz
        numpy.testing.assert_almost_equal(f2.L, 2 * c * (A.norm()**2))
        numpy.testing.assert_almost_equal(
            f1.L,
            numpy.float64(2.) * c * norm_weight * (A.norm()**2))

        # check call with weight
        res1 = c * (A.direct(x) - b).dot(weight * (A.direct(x) - b))
        res2 = f1(x)
        numpy.testing.assert_almost_equal(res1, res2)

        # check call without weight
        #res1 = c * (A.direct(x)-b).dot((A.direct(x) - b))
        res1 = c * (A.direct(x) - b).squared_norm()
        res2 = f2(x)
        numpy.testing.assert_almost_equal(res1, res2)

        # check gradient with weight
        out = ig.allocate(None)
        res1 = f1.gradient(x)
        #out = f1.gradient(x)
        f1.gradient(x, out=out)
        res2 = 2 * c * A.adjoint(weight * (A.direct(x) - b))
        numpy.testing.assert_array_almost_equal(res1.as_array(),
                                                res2.as_array())
        numpy.testing.assert_array_almost_equal(out.as_array(),
                                                res2.as_array())

        # check gradient without weight
        out = ig.allocate()
        res1 = f2.gradient(x)
        f2.gradient(x, out=out)
        res2 = 2 * c * A.adjoint(A.direct(x) - b)
        numpy.testing.assert_array_almost_equal(res1.as_array(),
                                                res2.as_array())
        numpy.testing.assert_array_almost_equal(out.as_array(),
                                                res2.as_array())

        ig2 = ImageGeometry(100, 100, 100)
        A = IdentityOperator(ig2)
        b = ig2.allocate('random')
        x = ig2.allocate('random')
        c = 0.3

        weight = ig2.allocate('random')

        weight_operator = DiagonalOperator(weight.sqrt())
        tmp_A = CompositionOperator(weight_operator, A)
        tmp_b = weight_operator.direct(b)

        f1 = LeastSquares(tmp_A, tmp_b, c)
        f2 = LeastSquares(A, b, c, weight)

        t0 = timer()
        res1 = f1(x)
        t1 = timer()

        t2 = timer()
        res2 = f2(x)
        t3 = timer()

        numpy.testing.assert_almost_equal(res1, res2, decimal=2)

    def test_Lipschitz(self):
        M, N = 50, 50
        ig = ImageGeometry(voxel_num_x=M, voxel_num_y=N)
        b = ig.allocate('random', seed=1)
        operator = 3 * IdentityOperator(ig)

        u = ig.allocate('random_int', seed=50)
        func2 = LeastSquares(operator, b, 0.5)
        assert func2.L != 2
        func2.L = 2
        assert func2.L == 2

    def test_Lipschitz2(self):
        M, N = 50, 50
        ig = ImageGeometry(voxel_num_x=M, voxel_num_y=N)
        b = ig.allocate('random', seed=1)
        operator = 3 * IdentityOperator(ig)

        u = ig.allocate('random_int', seed=50)
        func2 = LeastSquares(operator, b, 0.5)
        func1 = ConstantFunction(0.3)
        f3 = func1 + func2
        assert f3.L != 2
        func2.L = 2
        assert func2.L == 2

    def test_Lipschitz3(self):
        M, N = 50, 50
        ig = ImageGeometry(voxel_num_x=M, voxel_num_y=N)
        b = ig.allocate('random', seed=1)
        operator = 3 * IdentityOperator(ig)

        u = ig.allocate('random_int', seed=50)
        # func2 = LeastSquares(operator, b, 0.5)
        func1 = ConstantFunction(0.3)
        f3 = TranslateFunction(func1, 3)
        assert f3.L != 2
        f3.L = 2
        assert f3.L == 2

    def test_Lipschitz4(self):
        M, N = 50, 50
        ig = ImageGeometry(voxel_num_x=M, voxel_num_y=N)
        b = ig.allocate('random', seed=1)
        operator = 3 * IdentityOperator(ig)

        u = ig.allocate('random_int', seed=50)
        # func2 = LeastSquares(operator, b, 0.5)
        func1 = ConstantFunction(0.3)
        f3 = func1 + 3
        assert f3.L == 0
        f3.L = 2
        assert f3.L == 2
        assert func1.L == 0
        with self.assertRaises(AttributeError):
            func1.L = 2

        f2 = LeastSquares(operator, b, 0.5)
        f4 = 2 * f2
        assert f4.L == 2 * f2.L

        f4.L = 10
        assert f4.L != 2 * f2.L

        f4 = -2 * f2
        assert f4.L == 2 * f2.L

    def test_proximal_conjugate(self):
        from cil.framework import BlockGeometry
        ag = AcquisitionGeometry.create_Parallel2D()
        angles = np.linspace(0, 360, 10, dtype=np.float32)

        #default
        ag.set_angles(angles)
        ag.set_panel(5)

        ig = ag.get_ImageGeometry()
        bg = BlockGeometry(ig, ig)

        b = ag.allocate('random', seed=2)

        func_geom_test_list = [
            (IndicatorBox(), ag),
            (KullbackLeibler(b=b, backend='numba'), ag),
            (KullbackLeibler(b=b, backend='numpy'), ag),
            (L1Norm(), ag),
            (L1Norm(weight=ag.allocate(1)), ag),
            (L2NormSquared(), ag),
            (WeightedL2NormSquared(), ag),
            (MixedL21Norm(), bg),
            (TotalVariation(backend='c', warm_start=False, max_iteration=100), ig),
            (TotalVariation(backend='numpy', warm_start=False, max_iteration=100), ig),
        ]

        for func, geom in func_geom_test_list:
            self.proximal_conjugate_test(func, geom)

    def proximal_conjugate_test(self, function, geom):
        x = geom.allocate('random', seed=1)
        tau = 1.0
        f = Function()
        f.proximal = function.proximal

        a = function.proximal_conjugate(x, tau)
        b = f.proximal_conjugate(x, tau)

        # handle the case of MixedL21Norm
        if isinstance(a, BlockDataContainer):
            for xa,xb in zip(a,b):
                np.testing.assert_allclose(xa.as_array(), xb.as_array(),
                                    rtol=1e-5, atol=1e-5)
        else:
            np.testing.assert_allclose(a.as_array(), b.as_array(),
                                    rtol=1e-5, atol=1e-5)

    def test_L1Norm_vs_WeightedL1Norm_noweight(self):
        f1 = L1Norm()
        f2 = L1Norm(weight=None)

        assert f1.function.__class__.__name__ == '_L1Norm'
        assert f2.function.__class__.__name__ == '_L1Norm'

    def test_L1Norm_vs_WeightedL1Norm(self):
        f1 = L1Norm()
        N, M = 2,3
        geom = ImageGeometry(N, M)
        x = geom.allocate('random', seed=1)

        weights = geom.allocate(1)
        f2 = L1Norm(weight=weights)

        np.testing.assert_almost_equal(f1(x), f2(x))

        tau = 1.

        np.testing.assert_allclose(f1.proximal(x, tau).as_array(),\
                                   f2.proximal(x, tau).as_array())

        np.testing.assert_almost_equal(f1.convex_conjugate(x), f2.convex_conjugate(x))

        f2 = L1Norm(weight=weights, b=geom.allocate(1))
        f1 = L1Norm(b=geom.allocate(1))

        np.testing.assert_almost_equal(f1(x), f2(x))

        tau = 1.

        np.testing.assert_allclose(f1.proximal(x, tau).as_array(),\
                                   f2.proximal(x, tau).as_array())

        np.testing.assert_almost_equal(f1.convex_conjugate(x), f2.convex_conjugate(x))

        np.random.seed(1)
        weights= geom.allocate('random')
        w = weights.abs().sum()
        x=geom.allocate(1)
        f1 = L1Norm()
        f2 = L1Norm(weight=weights)

        np.testing.assert_allclose(f1(x), float(N*M))
        np.testing.assert_allclose(f2(x), w)
        np.testing.assert_allclose(f2(x), f1(weights))

    def test_L1Norm_input(self):
        N, M = 2,3
        geom = ImageGeometry(N, M)

        weights = geom.allocate('random').as_array()
        f2 = L1Norm(weight=weights)

        w = np.abs(weights).sum()
        x = geom.allocate(1)
        np.testing.assert_allclose(f2(x), w)

        weights = 1.5
        self.L1Norm_input_test(x, weights)

        weights = 1.5 * np.ones_like(x.as_array())
        self.L1Norm_input_test(x, weights)

        weights = geom.allocate(1.5)
        self.L1Norm_input_test(x, weights)
        weights=geom.allocate(-1)
        with self.assertRaises(ValueError):
            f2=L1Norm(weight=weights)

    def L1Norm_input_test(self, x, weights):
        f2 = L1Norm(weight=weights)

        if isinstance(weights, DataContainer):
            w = weights.as_array()
        else:
            w = weights
        b = np.sum(w)
        if isinstance(w, Number):
            b = w * x.as_array().size
        np.testing.assert_allclose(f2(x), b)
        np.testing.assert_allclose(f2.convex_conjugate(x), 0)

        z = f2.proximal(x, 0)
        np.testing.assert_allclose(f2.proximal(x, 0).as_array(), x.as_array())
        np.testing.assert_allclose(f2.proximal(x, 1).as_array(), x.geometry.allocate(0).as_array())

    def test_soft_shrinkage(self):
        N, M = 2,3
        geom = ImageGeometry(N, M)
        x = geom.allocate(1)
        self.soft_shrinkage_test(x)

        xc = geom.allocate(1, dtype=np.complex64)
        self.soft_shrinkage_test(xc)


    def soft_shrinkage_test(self, x):
        tau = 1.
        ret = soft_shrinkage(x, tau)
        np.testing.assert_allclose(ret.as_array(), np.zeros_like(x.as_array()))
        tau = 2.
        ret = soft_shrinkage(x, tau)
        np.testing.assert_allclose(ret.as_array(), np.zeros_like(x.as_array()))
        tau = -1.
        ret = soft_shrinkage(x, tau)
        np.testing.assert_allclose(ret.as_array(), 2 * np.ones_like(x.as_array()))
        tau = 1.
        ret = soft_shrinkage(-0.5 * x, tau)
        np.testing.assert_allclose(ret.as_array(), -1 * np.zeros_like(x.as_array()))
        tau = 2.
        ret = soft_shrinkage(-0.5 *x, tau)
        np.testing.assert_allclose(ret.as_array(), -1 * np.zeros_like(x.as_array()))
        tau = -1.
        ret = soft_shrinkage(-0.5 *x, tau)
        np.testing.assert_allclose(ret.as_array(), -1.5 * np.ones_like(x.as_array()))
        # tau np.ndarray
        tau = 1. * np.ones_like(x.as_array())
        ret = soft_shrinkage(x, tau)
        np.testing.assert_allclose(ret.as_array(), np.zeros_like(x.as_array()))
        tau = 2.* np.ones_like(x.as_array())
        ret = soft_shrinkage(x, tau)
        np.testing.assert_allclose(ret.as_array(), np.zeros_like(x.as_array()))
        tau = -1.* np.ones_like(x.as_array())
        ret = soft_shrinkage(x, tau)
        np.testing.assert_allclose(ret.as_array(), 2 * np.ones_like(x.as_array()))
        tau = 1.* np.ones_like(x.as_array())
        ret = soft_shrinkage(-0.5 * x, tau)
        np.testing.assert_allclose(ret.as_array(), -1 * np.zeros_like(x.as_array()))
        tau = 2.* np.ones_like(x.as_array())
        ret = soft_shrinkage(-0.5 *x, tau)
        np.testing.assert_allclose(ret.as_array(), -1 * np.zeros_like(x.as_array()))
        tau = -1.* np.ones_like(x.as_array())
        ret = soft_shrinkage(-0.5 *x, tau)
        np.testing.assert_allclose(ret.as_array(), -1.5 * np.ones_like(x.as_array()))

        # tau DataContainer
        tau = 1. * x
        ret = soft_shrinkage(x, tau)
        np.testing.assert_allclose(ret.as_array(), np.zeros_like(x.as_array()))
        tau = 2. * x
        ret = soft_shrinkage(x, tau)
        np.testing.assert_allclose(ret.as_array(), np.zeros_like(x.as_array()))
        tau = -1. * x
        ret = soft_shrinkage(x, tau)
        np.testing.assert_allclose(ret.as_array(), 2 * np.ones_like(x.as_array()))
        tau = 1. * x
        ret = soft_shrinkage(-0.5 * x, tau)
        np.testing.assert_allclose(ret.as_array(), -1 * np.zeros_like(x.as_array()))
        tau = 2. * x
        ret = soft_shrinkage(-0.5 *x, tau)
        np.testing.assert_allclose(ret.as_array(), -1 * np.zeros_like(x.as_array()))
        tau = -1. * x
        ret = soft_shrinkage(-0.5 *x, tau)
        np.testing.assert_allclose(ret.as_array(), -1.5 * np.ones_like(x.as_array()))

        np.testing.assert_allclose(ret.as_array().imag, np.zeros_like(ret.as_array().imag), atol=1e-6, rtol=1e-6)




class TestTotalVariation(unittest.TestCase):

    def setUp(self) -> None:
        self.tv = TotalVariation()
        self.alpha = 0.15
        self.tv_scaled = self.alpha * TotalVariation()
        self.tv_iso = TotalVariation()
        self.tv_aniso = TotalVariation(isotropic=False)
        self.ig_real = ImageGeometry(3, 4)
        self.grad = GradientOperator(self.ig_real)
        self.alpha_arr = self.ig_real.allocate(0.15)

    def test_configure_tv_defaults(self):
        self.assertEquals(self.tv.warm_start, True)
        self.assertEquals(self.tv.iterations, 10)
        self.assertEquals(self.tv.correlation, "Space")
        self.assertEquals(self.tv.backend, "c")
        self.assertEquals(self.tv.lower, -np.inf)
        self.assertEquals(self.tv.upper, np.inf)
        self.assertEquals(self.tv.isotropic, True)
        self.assertEquals(self.tv.split, False)
        self.assertEquals(self.tv.strong_convexity_constant, 0)
        self.assertEquals(self.tv.tolerance, None)

    def test_configure_tv_not_defaults(self):
        tv=TotalVariation( max_iteration=100,
                 tolerance = 1e-5,
                 correlation = "SpaceChannels",
                 backend = "numpy",
                 lower = 0.,
                 upper = 1.,
                 isotropic = False,
                 split = True,
                 strong_convexity_constant = 1.,
                 warm_start=False)
        self.assertEquals(tv.warm_start, False)
        self.assertEquals(tv.iterations, 100)
        self.assertEquals(tv.correlation, "SpaceChannels")
        self.assertEquals(tv.backend, "numpy")
        self.assertEquals(tv.lower, 0.)
        self.assertEquals(tv.upper, 1.)
        self.assertEquals(tv.isotropic, False)
        self.assertEquals(tv.split, True)
        self.assertEquals(tv.strong_convexity_constant, 1.)
        self.assertEquals(tv.tolerance, 1e-5)



    def test_scaled_regularisation_parameter(self):
        np.testing.assert_almost_equal(self.tv_scaled.regularisation_parameter,
                                       self.alpha, err_msg='Multiplying the TV functional did not change the regularisation parameter')

    def test_rmul(self):
        assert isinstance(self.tv_scaled, TotalVariation)

    def test_regularisation_parameter3(self):
        with self.assertRaises(TypeError):
            self.tv.regularisation_parameter = 'string'

    def test_rmul2(self):
        alpha = 'string'
        with self.assertRaises(TypeError):
            tv = alpha * TotalVariation()

    def test_rmul3(self):
        self.assertEqual(self.alpha, self.tv_scaled.regularisation_parameter, msg='Failed to scale the TV regularisation parameter')
        alpha = 2.
        tv2 = alpha * self.tv_scaled
        self.assertEqual(self.alpha * alpha, tv2.regularisation_parameter, msg="Failed at scaling regularisation parameter of already scaled TotalVariation")

    def test_call_real_isotropic(self):
        x_real = self.ig_real.allocate('random', seed=4)

        res1 = self.tv_iso(x_real)
        res2 = self.grad.direct(x_real).pnorm(2).sum()
        np.testing.assert_equal(res1, res2, err_msg="Error with isotropic TV calculation")

    def test_call_real_anisotropic(self):
        x_real = self.ig_real.allocate('random', seed=4)

        res1 = self.tv_aniso(x_real)
        res2 = self.grad.direct(x_real).pnorm(1).sum()
        np.testing.assert_almost_equal(res1, res2, decimal=3, err_msg="Error with anisotropic TV calculation")

    def test_strongly_convex_CIL_TV(self):

        TV_no_strongly_convex = self.alpha * TotalVariation()
        self.assertEqual(TV_no_strongly_convex.strong_convexity_constant, 0, msg="Error strong convexity constant not set to zero by default")

        # TV as strongly convex, with "small" strongly convex constant
        TV_strongly_convex = self.alpha * TotalVariation(
            strong_convexity_constant=1e-4, warm_start=False)

        # check call
        x_real = self.ig_real.allocate('random', seed=4)
        res1 = TV_strongly_convex(x_real)
        res2 = TV_no_strongly_convex(
            x_real) + (TV_strongly_convex.strong_convexity_constant /
                       2) * x_real.squared_norm()
        np.testing.assert_allclose(res1, res2, atol=1e-3, err_msg='TV calculation with and without strong convexity not equal')

        # check proximal
        x_real = self.ig_real.allocate('random', seed=4)
        res1 = TV_no_strongly_convex.proximal(x_real, tau=1.0)

        tmp_x_real = x_real.copy()
        res2 = TV_strongly_convex.proximal(x_real, tau=1.0)
        # check input remain the same after proximal
        np.testing.assert_array_equal(tmp_x_real.array, x_real.array, err_msg='Input not the same after calling proximal')

        np.testing.assert_allclose(res1.array, res2.array, atol=1e-3, err_msg="TV proximal calculation not the same with and without strong convexity")

    @unittest.skipUnless(has_ccpi_regularisation,
                         "Regularisation Toolkit not present")
    def test_strongly_convex_FGP_TV(self):

        FGP_TV_no_strongly_convex = self.alpha * FGP_TV()
        self.assertEqual(FGP_TV_no_strongly_convex.strong_convexity_constant,
                         0, msg="Default strong-convexity constant not set to zero")

        # TV as strongly convex, with "small" strongly convex constant
        FGP_TV_strongly_convex = self.alpha * FGP_TV(
            strong_convexity_constant=1e-3)

        # check call
        x_real = self.ig_real.allocate('random', seed=4)
        res1 = FGP_TV_strongly_convex(x_real)

        res2 = FGP_TV_no_strongly_convex(
            x_real) + (FGP_TV_strongly_convex.strong_convexity_constant /
                       2) * x_real.squared_norm()
        np.testing.assert_allclose(res1, res2, atol=1e-3, err_msg='Failed at comparing FGP_TV call with and without strong convexity')

        # check proximal
        x_real = self.ig_real.allocate('random', seed=4)
        res1 = FGP_TV_no_strongly_convex.proximal(x_real, tau=1.0)

        tmp_x_real = x_real.copy()
        res2 = FGP_TV_strongly_convex.proximal(x_real, tau=1.0)
        # check input remain the same after proximal
        np.testing.assert_array_equal(tmp_x_real.array, x_real.array, err_msg='Failed at checking input remains the same after calling proximal')

        np.testing.assert_allclose(res1.array, res2.array, atol=1e-3, err_msg="For FGP_TV comparing prox with and without strong convexity")

    @unittest.skipUnless(has_ccpi_regularisation,
                         "Regularisation Toolkit not present")
    def test_compare_regularisation_toolkit(self):
        data = dataexample.SHAPES.get(size=(16, 16))
        ig = data.geometry
        ag = ig

        np.random.seed(0)
        # Create noisy data.
        n1 = np.random.normal(0, 0.0005, size=ig.shape)
        noisy_data = ig.allocate()
        noisy_data.fill(n1 + data.as_array())

        alpha = 0.1
        iters = 500

        # CIL_FGP_TV no tolerance
        g_CIL = alpha * TotalVariation(
            iters, tolerance=None, lower=0, warm_start=False)
        t0 = timer()
        res1 = g_CIL.proximal(noisy_data, 1.)
        t1 = timer()
        # print(t1-t0)

        r_alpha = alpha
        r_iterations = iters
        r_tolerance = 1e-9
        r_iso = True
        r_nonneg = True
        g_CCPI_reg_toolkit = alpha * FGP_TV(max_iteration=r_iterations,
                                            tolerance=r_tolerance,
                                            isotropic=r_iso,
                                            nonnegativity=r_nonneg,
                                            device='cpu')

        t2 = timer()
        res2 = g_CCPI_reg_toolkit.proximal(noisy_data, 1.)
        t3 = timer()

        np.testing.assert_array_almost_equal(res1.as_array(),
                                             res2.as_array(),
                                             decimal=4, err_msg='Comparing the CCPi proximal against the CIL TV proximal, no tolerance')

        # print("Compare CIL_FGP_TV vs CCPiReg_FGP_TV with iterations.")
        iters = 408
        # CIL_FGP_TV with tolerance
        g_CIL = alpha * TotalVariation(iters, tolerance=1e-9, lower=0., warm_start=False)
        t0 = timer()
        res1 = g_CIL.proximal(noisy_data, 1.)
        t1 = timer()
        # print(t1-t0)

        r_alpha = alpha
        r_iterations = iters
        r_tolerance = 1e-9
        r_iso = True
        r_nonneg = True
        g_CCPI_reg_toolkit = alpha * FGP_TV(max_iteration=r_iterations,
                                            tolerance=r_tolerance,
                                            isotropic=r_iso,
                                            nonnegativity=r_nonneg,
                                            device='cpu')

        t2 = timer()
        res2 = g_CCPI_reg_toolkit.proximal(noisy_data, 1.)
        t3 = timer()
        # print(t3-t2)
        np.testing.assert_array_almost_equal(res1.as_array(),
                                             res2.as_array(),
                                             decimal=3, err_msg='Comparing the CCPi proximal against the CIL TV proximal, with tolerance')

        # CIL_FGP_TV with warm_start
        iters=10
        g_CIL = alpha * TotalVariation(iters, lower=0., warm_start=True)
        for i in range(6):
            res1 = g_CIL.proximal(noisy_data, 1.)
        np.testing.assert_array_almost_equal(res1.as_array(),
                                             res2.as_array(),
                                             decimal=3, err_msg='Comparing the CCPi proximal against the CIL TV proximal, with warm_start')

    @unittest.skipUnless(has_tomophantom and has_ccpi_regularisation,
                         "Missing Tomophantom or Regularisation-Toolkit")
    def test_compare_regularisation_toolkit_tomophantom(self):
        # print ("Building 3D phantom using TomoPhantom software")
        model = 13  # select a model number from the library
        N_size =    16  # Define phantom dimensions using a scalar value (cubic phantom)
        #This will generate a N_size x N_size x N_size phantom (3D)

        ig = ImageGeometry(N_size, N_size, N_size)
        data = TomoPhantom.get_ImageData(num_model=model, geometry=ig)

        noisy_data = noise.gaussian(data, seed=10)

        alpha = 0.1
        iters = 100

        # print("Use tau as an array of ones")
        # CIL_TotalVariation no tolerance
        g_CIL = alpha * TotalVariation(iters, tolerance=None, warm_start=False)
        # res1 = g_CIL.proximal(noisy_data, ig.allocate(1.))
        t0 = timer()
        res1 = g_CIL.proximal(noisy_data, ig.allocate(1.))
        t1 = timer()
        # print(t1-t0)

        # CCPi Regularisation toolkit high tolerance

        r_alpha = alpha
        r_iterations = iters
        r_tolerance = 1e-9
        r_iso = True
        r_nonneg = True
        g_CCPI_reg_toolkit = alpha * FGP_TV(max_iteration=r_iterations,
                                            tolerance=r_tolerance,
                                            isotropic=r_iso,
                                            nonnegativity=r_nonneg,
                                            device='cpu')

        t2 = timer()
        res2 = g_CCPI_reg_toolkit.proximal(noisy_data, 1.)
        t3 = timer()
        # print (t3-t2)

        np.testing.assert_allclose(res1.as_array(),
                                   res2.as_array(),
                                   atol=5e-2, err_msg='Comparing the CCPi proximal against the CIL TV proximal, without tolerance without warm_start')

        #with warm start
        iters=10
        g_CIL = alpha * TotalVariation(iters, tolerance=None, warm_start=True)
        # res1 = g_CIL.proximal(noisy_data, ig.allocate(1.))
        t0 = timer()
        for i in range(4):
            res1 = g_CIL.proximal(noisy_data, ig.allocate(1.))
        t1 = timer()
        np.testing.assert_allclose(res1.as_array(),
                                   res2.as_array(),
                                   atol=4e-2, err_msg='Comparing the CCPi proximal against the CIL TV proximal, without tolerance with warm_start')


    def test_non_scalar_tau_cil_tv(self):

        x_real = self.ig_real.allocate('random', seed=4)

        # tau is an array filled with alpha = 0.15
        res1 = self.tv_iso.proximal(x_real, tau=self.alpha_arr)

        # use the alpha * TV
        res2 = self.tv_scaled.proximal(x_real, tau=1.0)

        np.testing.assert_allclose(res1.array, res2.array, atol=1e-3, err_msg="Testing non scalar tau in prox calculation")

    def test_get_p2_with_warm_start(self):
        data = dataexample.SHAPES.get(size=(16, 16))
        tv=TotalVariation(warm_start=True, max_iteration=10)
        self.assertEquals(tv._p2, None, msg="tv._p2 not initialised to None")
        tv(data)
        checkp2=tv.gradient_operator.range_geometry().allocate(0)
        for i, x in enumerate(tv._get_p2()):
                np.testing.assert_allclose(x.as_array(), checkp2[i].as_array(), rtol=1e-8, atol=1e-8, err_msg="P2 not initially set to zero")
        test=tv.proximal(data, 1.)
        print(test)
        a=np.sum(np.linalg.norm(test))
        print(np.linalg.norm(test))
        for i, x in enumerate(tv._get_p2()):
                np.testing.assert_equal(np.any(np.not_equal(x.as_array(), checkp2[i].as_array())), True, err_msg="The stored value of p2 doesn't change after calling proximal")
        np.testing.assert_almost_equal(np.sum(np.linalg.norm(test)),126.3372581, err_msg="Incorrect value of the proximal")


    def test_get_p2_without_warm_start(self):
        data = dataexample.SHAPES.get(size=(16, 16))
        tv=TotalVariation(warm_start=False)
        self.assertEquals(tv._p2, None, msg="tv._p2 not initialised to None")
        tv(data)
        checkp2=tv.gradient_operator.range_geometry().allocate(0)
        for i, x in enumerate(tv._get_p2()):
                np.testing.assert_allclose(x.as_array(), checkp2[i].as_array(), rtol=1e-8, atol=1e-8, err_msg="P2 not initially set to zero")
        tv.proximal(data, 1.)
        for i, x in enumerate(tv._get_p2()):
                np.testing.assert_allclose(x.as_array(), checkp2[i].as_array(), rtol=1e-8, atol=1e-8, err_msg="P2 not reset to zero after a call to proximal")



class TestLeastSquares(unittest.TestCase):

    def setUp(self) -> None:
        ig = ImageGeometry(10, 2)
        A = IdentityOperator(ig)
        self.A = A
        self.ig = ig
        return super().setUp()

    def test_rmul(self):
        ig = self.ig
        A = self.A
        b = ig.allocate(1)
        x = ig.allocate(3)
        c = 1.
        constant = 2.
        ls = LeastSquares(A, b, c=c)
        twicels = constant * ls

        assert constant * ls.c == twicels.c

    def test_rmul_with_call(self):
        ig = self.ig
        A = self.A
        b = ig.allocate(1)
        x = ig.allocate(3)
        c = 1.
        constant = 2.
        ls = LeastSquares(A, b, c=c)
        twicels = constant * ls

        np.testing.assert_almost_equal(constant * ls(x), twicels(x))

    def test_rmul_with_Lipschitz(self):
        ig = self.ig
        A = self.A
        b = ig.allocate(1)
        x = ig.allocate(3)
        c = 1.
        constant = 2.
        ls = LeastSquares(A, b, c=c)
        twicels = constant * ls

        np.testing.assert_almost_equal(constant * ls.L, twicels.L)

    def test_rmul_with_gradient(self):
        ig = self.ig
        A = self.A
        b = ig.allocate(1)
        x = ig.allocate(3)
        c = 1.
        constant = 2.
        ls = LeastSquares(A, b, c=c)
        twicels = constant * ls

        y1 = ls.gradient(x)
        y2 = twicels.gradient(x)
        np.testing.assert_array_almost_equal(constant * y1.as_array(),
                                             y2.as_array())

        ls.gradient(x, out=y2)
        twicels.gradient(x, out=y1)
        np.testing.assert_array_almost_equal(constant * y2.as_array(),
                                             y1.as_array())


# tests for OperatorCompositionFunction
class TestOperatorCompositionFunctionWithWrongInterfaceFunction(
        unittest.TestCase):

    def setUp(self):
        ig = ImageGeometry(2, 2)
        I = IdentityOperator(ig)

        x = ig.allocate(0)

        class NotAFunction(object):
            pass

        ocf = OperatorCompositionFunction(NotAFunction(), I)
        self.pars = (ig, I, x, ocf)

    def tearDown(self):
        pass

    def test_call(self):
        ig, I, x, ocf = self.pars

        with self.assertRaises(TypeError):
            ocf(x)

    def test_L(self):
        ig, I, x, ocf = self.pars
        with self.assertRaises(AttributeError):
            ocf.L

    def test_gradient(self):
        ig, I, x, ocf = self.pars
        with self.assertRaises(AttributeError):
            ocf.gradient(x)

    def test_proximal(self):
        ig, I, x, ocf = self.pars
        with self.assertRaises(NotImplementedError):
            ocf.proximal(x, tau=1)

    def test_proximal_conjugate(self):
        ig, I, x, ocf = self.pars
        with self.assertRaises(NotImplementedError):
            ocf.proximal_conjugate(x, tau=1)

    def test_convex_conjugate(self):
        ig, I, x, ocf = self.pars
        with self.assertRaises(NotImplementedError):
            ocf.convex_conjugate(x)

    def test_proximal_conjugate(self):
        ig, I, x, ocf = self.pars
        with self.assertRaises(NotImplementedError):
            ocf.proximal_conjugate(x, tau=1)


class TestOperatorCompositionFunctionWithWrongInterfaceFunctionAddScalar(
        TestOperatorCompositionFunctionWithWrongInterfaceFunction):

    def setUp(self):
        ig = ImageGeometry(2, 2)
        I = IdentityOperator(ig)

        x = ig.allocate(0)

        class NotAFunction(object):
            pass

        ocf = OperatorCompositionFunction(NotAFunction(), I) + 1
        self.pars = (ig, I, x, ocf)


class TestOperatorCompositionFunctionWithWrongInterfaceFunctionMultiplyScalar(
        TestOperatorCompositionFunctionWithWrongInterfaceFunction):

    def setUp(self):
        ig = ImageGeometry(2, 2)
        I = IdentityOperator(ig)

        x = ig.allocate(0)

        class NotAFunction(object):
            pass

        ocf = OperatorCompositionFunction(NotAFunction(), I) * 2.
        self.pars = (ig, I, x, ocf)


class TestOperatorCompositionFunctionWithWrongInterfaceFunctionAddFunction(
        TestOperatorCompositionFunctionWithWrongInterfaceFunction):

    def setUp(self):
        ig = ImageGeometry(2, 2)
        I = IdentityOperator(ig)

        x = ig.allocate(0)

        class NotAFunction(object):
            pass

        ocf = OperatorCompositionFunction(NotAFunction(), I) + IndicatorBox()
        self.pars = (ig, I, x, ocf)


class TestOperatorCompositionFunctionWithWrongInterfaceOperator(
        TestOperatorCompositionFunctionWithWrongInterfaceFunction):

    def setUp(self):
        ig = ImageGeometry(2, 2)
        F = IndicatorBox()

        x = ig.allocate(0)

        class NotAnOperator(object):
            pass

        nao = NotAnOperator()
        ocf = OperatorCompositionFunction(F, nao)
        self.pars = (ig, nao, x, ocf)

    def tearDown(self):
        pass

    def test_call(self):
        ig, I, x, ocf = self.pars

        with self.assertRaises(AttributeError):
            ocf(x)


class TestOperatorCompositionFunctionWithWrongInterfaceOperatorScaled(
        TestOperatorCompositionFunctionWithWrongInterfaceOperator):

    def setUp(self):
        ig = ImageGeometry(2, 2)
        F = IndicatorBox()

        x = ig.allocate(0)

        class NotAnOperator(object):

            def __mul__(self, value):
                return self

        nao = NotAnOperator() * 2
        ocf = OperatorCompositionFunction(F, nao)
        self.pars = (ig, nao, x, ocf)


class TestBlockFunction(unittest.TestCase):

    def setUp(self):
        # M, N = 50, 50
        # ig = ImageGeometry(voxel_num_x=M, voxel_num_y = N)
        # b = ig.allocate('random', seed=1)

        # print('Check call with IdentityOperator operator... OK\n')
        # operator = 3 * IdentityOperator(ig)

        # u = ig.allocate('random_int', seed = 50)
        # func2 = LeastSquares(operator, b, 0.5)
        func1 = ConstantFunction(0.3)
        func2 = ConstantFunction(-1.0)
        self.funcs = [func1, func2]
        # self.ig = ig

    def tearDown(self) -> None:
        return super().tearDown()

    def test_iterator(self):
        bf = BlockFunction(*self.funcs)
        for el in bf:
            assert isinstance(el, ConstantFunction)

    def test_rmul_with_scalar_return(self):
        bf = BlockFunction(*self.funcs)
        bf2 = 2 * bf
        assert isinstance(bf2, BlockFunction)

    def test_getitem(self):
        bf = BlockFunction(*self.funcs)
        assert isinstance(bf[0], ConstantFunction)
        assert isinstance(bf[1], ConstantFunction)

    def test_rmul_with_scalar1(self):
        bf0 = BlockFunction(*self.funcs)
        bf = 2 * bf0

        for i in range(2):
            assert bf[i].constant == 2 * bf0[i].constant

    def test_rmul_with_scalar2(self):
        bf0 = BlockFunction(L1Norm())
        bf = 2 * bf0
        assert isinstance(bf[0], ScaledFunction)


class TestIndicatorBox(unittest.TestCase):

    def _test_IndicatorBox(self, accelerated):
        ig = ImageGeometry(10, 10)
        im = ig.allocate(-1)
        ib = IndicatorBox(lower=0, accelerated=accelerated)
        a = ib(im)
        numpy.testing.assert_equal(a, numpy.inf)
        ib = IndicatorBox(lower=-2, accelerated=accelerated)
        a = ib(im)
        numpy.testing.assert_array_equal(0, a)
        ib = IndicatorBox(lower=-5, upper=-2, accelerated=accelerated)
        a = ib(im)
        numpy.testing.assert_equal(a, numpy.inf)

    def test_basic(self):
        self._test_IndicatorBox('numpy')
        self._test_IndicatorBox('numba')

    def create_circular_mask(self, ig):
        mask = ig.allocate(1)
        # create circular mask
        pix_x, pix_y = ig.shape
        center = [int(pix_x / 2.), int(pix_y / 2.)]

        Y, X = np.ogrid[:pix_y, :pix_x]
        dist_from_center = np.sqrt((X - center[0])**2 + (Y - center[1])**2)

        radius = 4
        mask_arr = dist_from_center <= radius

        np.multiply(mask.array, mask_arr, out=mask.array)
        return mask

    def test_pixelwise_call(self):
        self._test_IndicatorBox_pixelwise_call('numpy')
        self._test_IndicatorBox_pixelwise_call('numba')

    def _test_IndicatorBox_pixelwise_call(self, accelerated):
        ig = ImageGeometry(10, 10)
        mask = self.create_circular_mask(ig)

        im = ig.allocate(2)
        ib = IndicatorBox(lower=-2 * mask, accelerated=accelerated)
        for val, res in zip([2, -3], [0, np.inf]):
            print("test1", val, res)
            im.fill(val)
            np.testing.assert_equal(ib(im), res)

        im = ig.allocate(2)
        ib = IndicatorBox(lower=-2 * mask, upper=None, accelerated=accelerated)
        for val, res in zip([2, -3], [0, np.inf]):
            print("test1", val, res)
            im.fill(val)
            np.testing.assert_equal(ib(im), res)

        im = ig.allocate(2)
        ib = IndicatorBox(upper=2 * mask, accelerated=accelerated)
        for val, res in zip([-1, 3], [0, np.inf]):
            print("test2", val, res)
            im.fill(val)
            np.testing.assert_equal(ib(im), res)
        ib = IndicatorBox(upper=2 * mask, lower=None, accelerated=accelerated)
        for val, res in zip([-1, 3], [0, np.inf]):
            print("test2", val, res)
            im.fill(val)
            np.testing.assert_equal(ib(im), res)

        ib = IndicatorBox(upper=2 * mask,
                          lower=-2 * mask,
                          accelerated=accelerated)
        for val, res in zip([-1, 1, 3], [np.inf, np.inf, np.inf]):
            print("test2", val, res)
            im.fill(val)
            np.testing.assert_equal(ib(im), res)

        im.fill(1)
        im.array *= mask.as_array()
        np.testing.assert_equal(ib(im), 0)

    def test_pixelwise_call_suppress(self):
        self._test_IndicatorBox_pixelwise_call_suppress('numpy')
        self._test_IndicatorBox_pixelwise_call_suppress('numba')

    def _test_IndicatorBox_pixelwise_call_suppress(self, accelerated):
        ig = ImageGeometry(10, 10)
        mask = self.create_circular_mask(ig)

        im = ig.allocate(2)
        ib = IndicatorBox(lower=-2 * mask, accelerated=accelerated)
        ib.set_suppress_evaluation(True)
        for val, res in zip([2, -3], [0, 0]):
            print("test1", val, res)
            im.fill(val)
            np.testing.assert_equal(ib(im), res)

        im = ig.allocate(2)
        ib = IndicatorBox(upper=2 * mask, accelerated=accelerated)
        ib.set_suppress_evaluation(True)
        for val, res in zip([-1, 3], [0, 0]):
            print("test2", val, res)
            im.fill(val)
            np.testing.assert_equal(ib(im), res)

        ib = IndicatorBox(lower=-2 * mask, upper=None, accelerated=accelerated)
        ib.set_suppress_evaluation(True)
        for val, res in zip([2, -3], [0, 0]):
            print("test1", val, res)
            im.fill(val)
            np.testing.assert_equal(ib(im), res)

        im = ig.allocate(2)
        ib = IndicatorBox(upper=2 * mask, lower=None, accelerated=accelerated)
        ib.set_suppress_evaluation(True)
        for val, res in zip([-1, 3], [0, 0]):
            print("test2", val, res)
            im.fill(val)
            np.testing.assert_equal(ib(im), res)

        ib = IndicatorBox(upper=2 * mask,
                          lower=-2 * mask,
                          accelerated=accelerated)
        ib.set_suppress_evaluation(True)
        for val, res in zip([-1, 1, 3], [0, 0, 0]):
            print("test2", val, res)
            im.fill(val)
            np.testing.assert_equal(ib(im), res)

        im.fill(1)
        im.array *= mask.as_array()
        np.testing.assert_equal(ib(im), 0)

    def test_pixelwise_proximal(self):
        self._test_IndicatorBox_pixelwise_proximal('numpy')
        self._test_IndicatorBox_pixelwise_proximal('numba')

    def _test_IndicatorBox_pixelwise_proximal(self, accelerated):
        ig = ImageGeometry(10, 10)
        mask = self.create_circular_mask(ig)

        im = ig.allocate(2)
        ib = IndicatorBox(lower=-2 * mask, accelerated=accelerated)
        for val, res in zip([2, -3], [ig.allocate(2), -2 * mask]):
            # log.info("test1", val, res)
            im.fill(val)
            np.testing.assert_allclose(
                ib.proximal(im, 1).as_array(), res.as_array())

        im = ig.allocate(2)
        ib = IndicatorBox(upper=2 * mask, accelerated=accelerated)
        for val, res in zip([-1, 3], [ig.allocate(-1), 2 * mask]):
            # log.info("test1", val, res)
            print("test2", val, res)
            im.fill(val)
            np.testing.assert_allclose(
                ib.proximal(im, 1).as_array(), res.as_array())

        im = ig.allocate(2)
        ib = IndicatorBox(upper=2 * mask,
                          lower=-2 * mask,
                          accelerated=accelerated)
        for val, res in zip([-1, -3, 1], [-1 * mask, -2 * mask, 1 * mask]):
            print("test3", val, res)
            im.fill(val)
            np.testing.assert_allclose(
                ib.proximal(im, 1).as_array(), res.as_array())
            # check against old implementation of proximal:
            out = im.maximum(ib.lower)
            # numpy clip
            out.minimum(ib.upper, out=out)
            np.testing.assert_allclose(
                ib.proximal(im, 1).as_array(), out.as_array())

    def test_input0(self):
        self._test_IndicatorBox_input0('numpy')
        self._test_IndicatorBox_input0('numba')

    def _test_IndicatorBox_input0(self, accelerated):
        if not accelerated:
            return

        exc = numba.core.errors.TypingError

        self.input_IndicatorBox(lower='string',
                                upper=[1, 1],
                                exception=exc,
                                accelerated=accelerated)
        self.input_IndicatorBox(upper='string',
                                lower=[1, 1],
                                exception=exc,
                                accelerated=accelerated)
        self.input_IndicatorBox(lower=[0, 0],
                                upper=[1, 1],
                                exception=exc,
                                accelerated=accelerated)
        self.input_IndicatorBox(lower=[0, 0],
                                upper=1,
                                exception=exc,
                                accelerated=accelerated)
        self.input_IndicatorBox(lower=[0, 0],
                                upper=None,
                                exception=exc,
                                accelerated=accelerated)
        self.input_IndicatorBox(lower=[0, 0],
                                upper=VectorData(numpy.asarray([0.5, 0.5])),
                                exception=exc,
                                accelerated=accelerated)
        self.input_IndicatorBox(upper=[0, 0],
                                lower=[1, 1],
                                exception=exc,
                                accelerated=accelerated)
        self.input_IndicatorBox(upper=[0, 0],
                                lower=1,
                                exception=exc,
                                accelerated=accelerated)
        self.input_IndicatorBox(upper=[0, 0],
                                lower=None,
                                exception=exc,
                                accelerated=accelerated)
        self.input_IndicatorBox(upper=[0, 0],
                                lower=VectorData(numpy.asarray([0.5, 0.5])),
                                exception=exc,
                                accelerated=accelerated)

    def test_input1(self):
        self._test_IndicatorBox_input1('numpy')
        self._test_IndicatorBox_input1('numba')

    def _test_IndicatorBox_input1(self, accelerated):
        if accelerated:
            exc = ValueError
            self.input_IndicatorBox(upper=VectorData(numpy.asarray([
                0.5,
            ])),
                                    lower=VectorData(numpy.asarray([
                                        0.5,
                                    ])),
                                    exception=exc,
                                    accelerated=accelerated)
            self.input_IndicatorBox(upper=VectorData(numpy.asarray([0.5,
                                                                    0.5])),
                                    lower=VectorData(
                                        numpy.asarray([0.5, 0.5, 0.5])),
                                    exception=exc,
                                    accelerated=accelerated)

        else:
            pass

    def input_IndicatorBox(self, lower, upper, exception, accelerated):
        ib = IndicatorBox(lower=lower, upper=upper, accelerated=accelerated)
        x = VectorData(numpy.asarray([0.5, 0.5]))
        with self.assertRaises(exception):
            ib(x)

    def test_convex_conjugate(self):
        self._test_IndicatorBox_convex_conjugate('numpy')
        self._test_IndicatorBox_convex_conjugate('numba')

    def _test_IndicatorBox_convex_conjugate(self, accelerated):
        ig = ImageGeometry(10, 10)
        mask = self.create_circular_mask(ig)

        im = ig.allocate(-2) * mask
        ib = IndicatorBox(lower=-2 * mask, accelerated=accelerated)

        ib.convex_conjugate(im)
        np.testing.assert_equal(ib.convex_conjugate(im), im.maximum(0).sum())

        im = ig.allocate(2) * mask
        np.testing.assert_equal(ib.convex_conjugate(im), im.maximum(0).sum())

    def test_suppress_evaluation(self):
        self._test_IndicatorBox_suppress_evaluation('numpy')
        self._test_IndicatorBox_suppress_evaluation('numba')

    def _test_IndicatorBox_suppress_evaluation(self, accelerated):
        ig = ImageGeometry(10, 10)
        mask = self.create_circular_mask(ig)

        im = ig.allocate(2)
        ib = IndicatorBox(upper=mask, accelerated=accelerated)

        assert ib.suppress_evaluation == False

        v = ib(im)

        ib.set_suppress_evaluation(True)

        assert ib.suppress_evaluation == True
        v2 = ib(im)
        assert v2 == 0

        assert v != ib(im)

        with self.assertRaises(ValueError):
            ib.set_suppress_evaluation('string')

    def test_set_num_threads(self):
        ig = ImageGeometry(10, 10)
        mask = self.create_circular_mask(ig)

        for acc in [True, False]:
            im = ig.allocate(2)
            ib = IndicatorBox(upper=mask, accelerated=acc)

            assert ib.num_threads == cilmp.NUM_THREADS

            N = 10
            ib.set_num_threads(N)
            assert ib.num_threads == N<|MERGE_RESOLUTION|>--- conflicted
+++ resolved
@@ -21,14 +21,8 @@
 from cil.optimisation.functions.Function import ScaledFunction
 import numpy as np
 
-<<<<<<< HEAD
 from cil.framework import VectorGeometry, VectorData, BlockDataContainer, DataContainer, image_labels, ImageGeometry, \
     AcquisitionGeometry
-=======
-from cil.utilities.errors import InPlaceError
-from cil.framework import ImageGeometry, \
-    VectorGeometry, VectorData, BlockDataContainer, DataContainer, AcquisitionGeometry
->>>>>>> ac752157
 from cil.optimisation.operators import IdentityOperator, MatrixOperator, CompositionOperator, DiagonalOperator, BlockOperator
 from cil.optimisation.functions import Function, KullbackLeibler, ConstantFunction, TranslateFunction, soft_shrinkage
 from cil.optimisation.operators import GradientOperator
@@ -100,8 +94,6 @@
         # Compare convex conjugate of g
         a3 = 0.5 * d.squared_norm() + d.dot(noisy_data)
         self.assertAlmostEqual(a3, g.convex_conjugate(d), places=7)
-
-
 
     def test_L2NormSquared(self):
         # TESTS for L2 and scalar * L2
@@ -904,7 +896,6 @@
         assert f4.L == 2 * f2.L
 
     def test_proximal_conjugate(self):
-        from cil.framework import BlockGeometry
         ag = AcquisitionGeometry.create_Parallel2D()
         angles = np.linspace(0, 360, 10, dtype=np.float32)
 
@@ -1111,8 +1102,6 @@
         np.testing.assert_allclose(ret.as_array().imag, np.zeros_like(ret.as_array().imag), atol=1e-6, rtol=1e-6)
 
 
-
-
 class TestTotalVariation(unittest.TestCase):
 
     def setUp(self) -> None:
@@ -1846,7 +1835,7 @@
         im = ig.allocate(2)
         ib = IndicatorBox(lower=-2 * mask, accelerated=accelerated)
         for val, res in zip([2, -3], [ig.allocate(2), -2 * mask]):
-            # log.info("test1", val, res)
+            # log.info("test1 %r %r", val, res)
             im.fill(val)
             np.testing.assert_allclose(
                 ib.proximal(im, 1).as_array(), res.as_array())
@@ -1854,7 +1843,7 @@
         im = ig.allocate(2)
         ib = IndicatorBox(upper=2 * mask, accelerated=accelerated)
         for val, res in zip([-1, 3], [ig.allocate(-1), 2 * mask]):
-            # log.info("test1", val, res)
+            # log.info("test1 %r %r", val, res)
             print("test2", val, res)
             im.fill(val)
             np.testing.assert_allclose(
