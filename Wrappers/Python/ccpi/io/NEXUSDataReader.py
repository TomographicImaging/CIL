--- conflicted
+++ resolved
@@ -50,7 +50,7 @@
     def set_up(self, 
                file_name = None):
         
-        self.file_name = file_name
+        self.file_name = os.path.abspath(file_name)
         
         # check that h5py library is installed
         if (h5pyAvailable == False):
@@ -173,7 +173,6 @@
                         
                     # new file
                     else:
-<<<<<<< HEAD
                         rotation_axis_position = np.array(file['entry1/tomo_entry/config/rotation_axis/position'], dtype = 'float32')
                         detector_position = np.array(file['entry1/tomo_entry/config/detector/position'], dtype = 'float32')
                         detector_direction_row = np.array(file['entry1/tomo_entry/config/detector/direction_row'], dtype = 'float32')
@@ -255,28 +254,6 @@
             
             self._geometry.dimension_labels = dimension_labels
                         
-=======
-                        dist_center_detector = None
-                    
-                    self._geometry = AcquisitionGeometry(geom_type = ds_data.attrs['geom_type'],
-                                                         dimension = ds_data.attrs['dimension'],
-                                                         dist_source_center = dist_source_center,
-                                                         dist_center_detector = dist_center_detector,
-                                                         pixel_num_h = ds_data.attrs['pixel_num_h'],
-                                                         pixel_size_h = ds_data.attrs['pixel_size_h'],
-                                                         pixel_num_v = ds_data.attrs['pixel_num_v'],
-                                                         pixel_size_v = ds_data.attrs['pixel_size_v'],
-                                                         channels = ds_data.attrs['channels'],
-                                                         angles = np.array(file['entry1/tomo_entry/data/rotation_angle'], dtype = 'float32'))
-                                                         #angle_unit = file['entry1/tomo_entry/data/rotation_angle'].attrs['units'])
-                                             
-                    return AcquisitionData(array = data,
-                                           deep_copy = False,
-                                           geometry = self._geometry,
-                                           dimension_labels = dimension_labels, 
-                                           suppress_warning=True)
-                    
->>>>>>> 6db70e48
         except:
             print('Error reading {}'.format(self.file_name))
             raise
@@ -284,15 +261,15 @@
         return self._geometry
     
     
-    def load(self):
+    def read(self):
         
         if self._geometry == None:
             self.get_geometry()
             
-        with h5py.File(self.file_name,'r') as file:
-                
-            ds_data = file['entry1/tomo_entry/data/data']
-            data = np.array(ds_data, dtype = 'float32')
+        with h5py.File(self.file_name,'r') as dfile:
+                
+            ds_data = dfile['entry1/tomo_entry/data/data']
+            data = np.array(ds_data, dtype = np.float32)
                 
             output = self._geometry.allocate(None)
             output.fill(data)
