--- conflicted
+++ resolved
@@ -1,16 +1,10 @@
-<<<<<<< HEAD
+
 from cil.optimisation.algorithms import SPDHG, PDHG, FISTA, APGD
 from cil.optimisation.functions import L2NormSquared, IndicatorBox, BlockFunction, ZeroFunction, KullbackLeibler, OperatorCompositionFunction, LeastSquares
 from cil.optimisation.operators import BlockOperator, IdentityOperator, MatrixOperator, GradientOperator
-from cil.optimisation.utilities import Sampler 
+from cil.optimisation.utilities import Sampler, BarzilaiBorweinStepSizeRule
 from cil.framework import AcquisitionGeometry, BlockDataContainer, BlockGeometry, VectorData, ImageGeometry
-=======
-from cil.optimisation.algorithms import SPDHG, PDHG, GD
-from cil.optimisation.functions import L2NormSquared, IndicatorBox, BlockFunction, ZeroFunction, LeastSquares
-from cil.optimisation.operators import BlockOperator, IdentityOperator, MatrixOperator
-from cil.optimisation.utilities import Sampler, BarzilaiBorweinStepSizeRule
-from cil.framework import AcquisitionGeometry, BlockDataContainer, BlockGeometry, VectorData
->>>>>>> 29c5adde
+
 
 from cil.utilities import dataexample
 from cil.utilities import noise as applynoise
@@ -114,7 +108,7 @@
         self.assertNumpyArrayAlmostEqual(
             alg_stochastic.x.as_array(), b.as_array(), decimal=6)
         
-<<<<<<< HEAD
+
     def test_FISTA_Denoising(self):
         # adapted from demo FISTA_Tikhonov_Poisson_Denoising.py in CIL-Demos repository
         data = dataexample.SHAPES.get()
@@ -191,7 +185,7 @@
         fista_dc.run(500)
         np.testing.assert_allclose(fista_dc.solution.array, u_cvxpy.value, atol=1e-3)
         np.testing.assert_allclose(fista_dc.solution.array, u_cvxpy.value, atol=1e-3)
-=======
+
         
         
     def test_bb_step_size_gd_converge(self):
@@ -227,4 +221,3 @@
         alg = GD(initial=initial, f=f, step_size=ss_rule)
         alg.run(300, verbose=0)
         self.assertNumpyArrayAlmostEqual(alg.x.as_array(), x, decimal=4)
->>>>>>> 29c5adde
