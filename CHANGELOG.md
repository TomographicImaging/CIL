--- conflicted
+++ resolved
@@ -1,9 +1,6 @@
 * 21.4.0
-<<<<<<< HEAD
   - PEP 440 compliant version
-=======
   - CMake fix due to use of pip install. 
->>>>>>> fc2e97d8
   - Recon.FBP allows 'astra' backend 
   - Fixed PowerMethod for square/non-square, complex/float matrices with stopping criterion.
   - CofR image_sharpness improved for large datasets
