# -*- coding: utf-8 -*-
#   This work is part of the Core Imaging Library (CIL) developed by CCPi 
#   (Collaborative Computational Project in Tomographic Imaging), with 
#   substantial contributions by UKRI-STFC and University of Manchester.

#   Licensed under the Apache License, Version 2.0 (the "License");
#   you may not use this file except in compliance with the License.
#   You may obtain a copy of the License at

#   http://www.apache.org/licenses/LICENSE-2.0

#   Unless required by applicable law or agreed to in writing, software
#   distributed under the License is distributed on an "AS IS" BASIS,
#   WITHOUT WARRANTIES OR CONDITIONS OF ANY KIND, either express or implied.
#   See the License for the specific language governing permissions and
#   limitations under the License.

import sys
import unittest
import numpy
from cil.framework import DataProcessor
from cil.framework import DataContainer
from cil.framework import ImageData
from cil.framework import AcquisitionData
from cil.framework import ImageGeometry
from cil.framework import AcquisitionGeometry
from cil.utilities import dataexample
from timeit import default_timer as timer

from cil.framework import AX, CastDataContainer, PixelByPixelDataProcessor

from cil.io import NEXUSDataReader
<<<<<<< HEAD
from cil.processors import CentreOfRotationCorrector, CofR_xcorr, Slicer, Binner, MaskGenerator
=======

from cil.processors import CentreOfRotationCorrector, CofR_xcorr, TransmissionAbsorptionConverter, AbsorptionTransmissionConverter
from cil.processors import Slicer, Binner

>>>>>>> 23133dfc
import wget
import os

class TestDataProcessor(unittest.TestCase):
    
    def setUp(self):

        data_raw = dataexample.SYNCHROTRON_PARALLEL_BEAM_DATA.get()

        self.data_DLS = data_raw.log()
        self.data_DLS *= -1
        
    def test_Binner(self):
        #%%
        #test parallel 2D case
        
        ray_direction = [0.1, 3.0]
        detector_position = [-1.3, 1000.0]
        detector_direction_row = [1.0, 0.2]
        rotation_axis_position = [0.1, 2.0]
        
        AG = AcquisitionGeometry.create_Parallel2D(ray_direction=ray_direction, 
                                                    detector_position=detector_position, 
                                                    detector_direction_x=detector_direction_row, 
                                                    rotation_axis_position=rotation_axis_position)
        
        angles = numpy.linspace(0, 360, 10, dtype=numpy.float32)
        
        AG.set_channels(num_channels=10)
        AG.set_angles(angles, initial_angle=10, angle_unit='radian')
        AG.set_panel(5, pixel_size=0.1)
        
        data = AG.allocate('random')
        
        b = Binner(roi={'channel': (1, -2, 3),
                        'angle': (2, 9, 2),
                        'horizontal': (2, -1)})
        
        b.set_input(data)
        data_binned = b.process()
        
        AG_binned = AG.clone()
        AG_binned.set_channels(num_channels=2)
        AG_binned.set_panel(2, pixel_size=0.1)
        angles_new = (angles[2:8:2] + angles[3:9:2])/2
        AG_binned.set_angles(angles_new, initial_angle=10, angle_unit='radian')
        
        data_new = (data.as_array()[1:6:3, :, :] + data.as_array()[2:7:3, :, :] + data.as_array()[3:8:3, :, :]) / 3
        data_new = (data_new[:, 2:8:2, :] + data_new[:, 3:9:2, :]) / 2
        data_new = data_new[:, :, 2:-1]
        
        self.assertTrue(data_binned.geometry == AG_binned)
        numpy.testing.assert_allclose(data_binned.as_array(), data_new, rtol=1E-6)
        
        #%%
        #test parallel 3D case
        
        ray_direction = [0.1, 3.0, 0.4]
        detector_position = [-1.3, 1000.0, 2]
        detector_direction_row = [1.0, 0.2, 0.0]
        detector_direction_col = [0.0 ,0.0, 1.0]
        rotation_axis_position = [0.1, 2.0, 0.5]
        rotation_axis_direction = [0.1, 2.0, 0.5]
        
        AG = AcquisitionGeometry.create_Parallel3D(ray_direction=ray_direction, 
                                                    detector_position=detector_position, 
                                                    detector_direction_x=detector_direction_row, 
                                                    detector_direction_y=detector_direction_col,
                                                    rotation_axis_position=rotation_axis_position,
                                                    rotation_axis_direction=rotation_axis_direction)
        
        angles = numpy.linspace(0, 360, 10, dtype=numpy.float32)
        
        AG.set_channels(num_channels=10)
        AG.set_angles(angles, initial_angle=10, angle_unit='radian')
        AG.set_panel((10, 5), pixel_size=(0.1, 0.2))
        AG.dimension_labels = ['vertical',\
                                'horizontal',\
                                'angle',\
                                'channel']
        
        data = AG.allocate('random')
        
        b = Binner(roi={'channel': (None, 1),
                        'angle': -1,
                        'horizontal': (1, None, 2),
                        'vertical': (0 , 4, 1)})
        b.set_input(data)
        data_binned = b.process()
        
        dimension_labels_binned = list(data.geometry.dimension_labels)
        dimension_labels_binned.remove('channel')
        
        AG_binned = AG.clone()
        AG_binned.dimension_labels = dimension_labels_binned
        AG_binned.set_channels(num_channels=1)
        AG_binned.set_panel([4, 4], pixel_size=(0.2, 0.2))
        
        data_new = data.as_array()[:4, :, :, 0]
        data_new = (data_new[:, 1:9:2, :] + data_new[:, 2:10:2, :]) / 2
        
        self.assertTrue(data_binned.geometry == AG_binned)
        numpy.testing.assert_allclose(data_binned.as_array(), data_new, rtol=1E-6)
        
        #%%
        #test cone 3D case
        
        source_position = [0.1, 3.0, 0.4]
        detector_position = [-1.3, 1000.0, 2]
        rotation_axis_position = [0.1, 2.0, 0.5]
        
        AG = AcquisitionGeometry.create_Cone3D(source_position=source_position, 
                                                detector_position=detector_position,
                                                rotation_axis_position=rotation_axis_position)
        
        angles = numpy.linspace(0, 360, 10, dtype=numpy.float32)
        
        AG.set_channels(num_channels=10)
        AG.set_angles(angles, initial_angle=10, angle_unit='radian')
        AG.set_panel((100, 50), pixel_size=(0.1, 0.2))
        AG.dimension_labels = ['vertical',\
                                'horizontal',\
                                'angle',\
                                'channel']
        
        data = AG.allocate('random')
        
        b = Binner(roi={'channel': (None, 1),
                        'angle': -1,
                        'horizontal': (10, None, 2),
                        'vertical': (24, 26, 2)})
        b.set_input(data)
        data_binned = b.process()
        
        dimension_labels_binned = list(data.geometry.dimension_labels)
        dimension_labels_binned.remove('channel')
        dimension_labels_binned.remove('vertical')
        
        AG_binned = AG.subset(vertical='centre')
        AG_binned = AG_binned.subset(channel=0)
        AG_binned.config.panel.num_pixels[0] = 45
        AG_binned.config.panel.pixel_size[0] = 0.2
        AG_binned.config.panel.pixel_size[1] = 0.4
        
        data_new = data.as_array()[:,:,:,0]
        data_new = (data_new[:, 10:99:2, :] + data_new[:, 11:100:2, :]) / 2
        data_new = (data_new[24, :, :] + data_new[25, :, :]) / 2
        
        self.assertTrue(data_binned.geometry == AG_binned)
        numpy.testing.assert_allclose(data_binned.as_array(), data_new, rtol=1E-6)
        
        
        #%% test ImageData
        IG = ImageGeometry(voxel_num_x=20,
                            voxel_num_y=30,
                            voxel_num_z=12,
                            voxel_size_x=0.1,
                            voxel_size_y=0.2,
                            voxel_size_z=0.3,
                            channels=10,
                            center_x=0.2,
                            center_y=0.4,
                            center_z=0.6,
                            dimension_labels = ['vertical',\
                                                'channel',\
                                                'horizontal_y',\
                                                'horizontal_x'])
        
        data = IG.allocate('random')
        
        b = Binner(roi={'channel': (None, None, 2),
                        'horizontal_x': -1,
                        'horizontal_y': (10, None, 2),
                        'vertical': (5, None, 3)})
        b.set_input(data)
        data_binned = b.process()
        
        IG_binned = IG.copy()
        IG_binned.voxel_num_y = 10
        IG_binned.voxel_size_y = 0.2 * 2
        IG_binned.voxel_num_z = 2
        IG_binned.voxel_size_z = 0.3 * 3
        IG_binned.channels = 5
        IG_binned.channel_spacing = 1 * 2.0
        
        data_new = (data.as_array()[:, :-1:2, :, :] + data.as_array()[:, 1::2, :, :]) / 2
        data_new = (data_new[5:-2:3, :, :, :] + data_new[6:-1:3, :, :, :] + data_new[7::3, :, :, :]) / 3
        data_new = (data_new[:, :, 10:-1:2, :] + data_new[:, :, 11::2, :]) / 2
        
        self.assertTrue(data_binned.geometry == IG_binned)
        numpy.testing.assert_allclose(data_binned.as_array(), data_new, rtol=1E-6)

        
    def test_Slicer(self):
        
        #test parallel 2D case

        ray_direction = [0.1, 3.0]
        detector_position = [-1.3, 1000.0]
        detector_direction_row = [1.0, 0.2]
        rotation_axis_position = [0.1, 2.0]
        
        AG = AcquisitionGeometry.create_Parallel2D(ray_direction=ray_direction, 
                                                    detector_position=detector_position, 
                                                    detector_direction_x=detector_direction_row, 
                                                    rotation_axis_position=rotation_axis_position)
        
        angles = numpy.linspace(0, 360, 10, dtype=numpy.float32)
        
        AG.set_channels(num_channels=10)
        AG.set_angles(angles, initial_angle=10, angle_unit='radian')
        AG.set_panel(100, pixel_size=0.1)
        
        data = AG.allocate('random')
        
        s = Slicer(roi={'channel': (1, -2, 3),
                        'angle': (2, 9, 2),
                        'horizontal': (10, -11, 7)})
        s.set_input(data)
        data_sliced = s.process()
        
        AG_sliced = AG.clone()
        AG_sliced.set_channels(num_channels=numpy.arange(1, 10-2, 3).shape[0])
        AG_sliced.set_panel([numpy.arange(10, 100-11, 7).shape[0], 1], pixel_size=0.1)
        AG_sliced.set_angles(angles[2:9:2], initial_angle=10, angle_unit='radian')
        
        self.assertTrue(data_sliced.geometry == AG_sliced)
        numpy.testing.assert_allclose(data_sliced.as_array(), numpy.squeeze(data.as_array()[1:-2:3, 2:9:2, 10:-11:7]), rtol=1E-6)
        
        #%%
        #test parallel 3D case
        
        ray_direction = [0.1, 3.0, 0.4]
        detector_position = [-1.3, 1000.0, 2]
        detector_direction_row = [1.0, 0.2, 0.0]
        detector_direction_col = [0.0 ,0.0, 1.0]
        rotation_axis_position = [0.1, 2.0, 0.5]
        rotation_axis_direction = [0.1, 2.0, 0.5]
        
        AG = AcquisitionGeometry.create_Parallel3D(ray_direction=ray_direction, 
                                                    detector_position=detector_position, 
                                                    detector_direction_x=detector_direction_row, 
                                                    detector_direction_y=detector_direction_col,
                                                    rotation_axis_position=rotation_axis_position,
                                                    rotation_axis_direction=rotation_axis_direction)
        
        angles = numpy.linspace(0, 360, 10, dtype=numpy.float32)
        
        AG.set_channels(num_channels=10)
        AG.set_angles(angles, initial_angle=10, angle_unit='radian')
        AG.set_panel((100, 50), pixel_size=(0.1, 0.2))
        AG.dimension_labels = ['vertical',\
                                'horizontal',\
                                'angle',\
                                'channel']
        
        data = AG.allocate('random')
        
        s = Slicer(roi={'channel': (None, 1),
                        'angle': -1,
                        'horizontal': (10, None, 2),
                        'vertical': (10, 12, 1)})
        s.set_input(data)
        data_sliced = s.process()
        
        dimension_labels_sliced = list(data.geometry.dimension_labels)
        dimension_labels_sliced.remove('channel')
        dimension_labels_sliced.remove('vertical')
        
        AG_sliced = AG.clone()
        AG_sliced.dimension_labels = dimension_labels_sliced
        AG_sliced.set_channels(num_channels=1)
        AG_sliced.set_panel([numpy.arange(10, 100, 2).shape[0], numpy.arange(10, 12, 1).shape[0]], pixel_size=(0.1, 0.2))
        
        self.assertTrue(data_sliced.geometry == AG_sliced)
        numpy.testing.assert_allclose(data_sliced.as_array(), numpy.squeeze(data.as_array()[10:12:1, 10::2, :, :1]), rtol=1E-6)
        
        #%%
        #test cone 2D case
        
        source_position = [0.1, 3.0]
        detector_position = [-1.3, 1000.0]
        detector_direction_row = [1.0, 0.2]
        rotation_axis_position = [0.1, 2.0]
        
        AG = AcquisitionGeometry.create_Cone2D(source_position=source_position, 
                                                detector_position=detector_position, 
                                                detector_direction_x=detector_direction_row, 
                                                rotation_axis_position=rotation_axis_position)
        
        angles = numpy.linspace(0, 360, 10, dtype=numpy.float32)
        
        AG.set_channels(num_channels=10)
        AG.set_angles(angles, initial_angle=10, angle_unit='degree')
        AG.set_panel(100, pixel_size=0.1)
        
        data = AG.allocate('random')
        
        s = Slicer(roi={'channel': (1, None, 4),
                        'angle': (2, 9, 2),
                        'horizontal': (10, -10, 5)})
        s.set_input(data)
        data_sliced = s.process()
        
        AG_sliced = AG.clone()
        AG_sliced.set_channels(num_channels=numpy.arange(1,10,4).shape[0])
        AG_sliced.set_angles(AG.config.angles.angle_data[2:9:2], angle_unit='degree', initial_angle=10)
        AG_sliced.set_panel(numpy.arange(10,90,5).shape[0], pixel_size=0.1)
        
        self.assertTrue(data_sliced.geometry == AG_sliced)
        numpy.testing.assert_allclose(data_sliced.as_array(), numpy.squeeze(data.as_array()[1::4, 2:9:2, 10:-10:5]), rtol=1E-6)
        
        #%%
        #test cone 3D case
        
        source_position = [0.1, 3.0, 0.4]
        detector_position = [-1.3, 1000.0, 2]
        rotation_axis_position = [0.1, 2.0, 0.5]
        
        AG = AcquisitionGeometry.create_Cone3D(source_position=source_position, 
                                                detector_position=detector_position,
                                                rotation_axis_position=rotation_axis_position)
        
        angles = numpy.linspace(0, 360, 10, dtype=numpy.float32)
        
        AG.set_channels(num_channels=10)
        AG.set_angles(angles, initial_angle=10, angle_unit='radian')
        AG.set_panel((100, 50), pixel_size=(0.1, 0.2))
        AG.dimension_labels = ['vertical',\
                                'horizontal',\
                                'angle',\
                                'channel']
        
        data = AG.allocate('random')
        
        s = Slicer(roi={'channel': (None, 1),
                        'angle': -1,
                        'horizontal': (10, None, 2),
                        'vertical': (10, -10, 2)})
        s.set_input(data)
        data_sliced = s.process()
        
        dimension_labels_sliced = list(data.geometry.dimension_labels)
        dimension_labels_sliced.remove('channel')
        
        AG_sliced = AG.clone()
        AG_sliced.dimension_labels = dimension_labels_sliced
        AG_sliced.set_channels(num_channels=1)
        AG_sliced.set_panel([numpy.arange(10, 100, 2).shape[0], numpy.arange(10, 50-10, 2).shape[0]], pixel_size=(0.1, 0.2))
        self.assertTrue(data_sliced.geometry == AG_sliced)
        
        numpy.testing.assert_allclose(data_sliced.as_array(), numpy.squeeze(data.as_array()[10:-10:2, 10::2, :, :1]), rtol=1E-6)
        
        #%% test cone 3D - central slice
        s = Slicer(roi={'channel': (None, 1),
                        'angle': -1,
                        'horizontal': (10, None, 2),
                        'vertical': (25, 26)})
        s.set_input(data)
        data_sliced = s.process()
        
        dimension_labels_sliced = list(data.geometry.dimension_labels)
        dimension_labels_sliced.remove('channel')
        dimension_labels_sliced.remove('vertical')
        
        AG_sliced = AG.subset(vertical='centre')
        AG_sliced = AG_sliced.subset(channel=1)
        AG_sliced.config.panel.num_pixels[0] = numpy.arange(10,100,2).shape[0]
        
        self.assertTrue(data_sliced.geometry == AG_sliced)
        numpy.testing.assert_allclose(data_sliced.as_array(), numpy.squeeze(data.as_array()[25:26, 10::2, :, :1]), rtol=1E-6)
        
        
        #%% test ImageData
        IG = ImageGeometry(voxel_num_x=20,
                            voxel_num_y=30,
                            voxel_num_z=12,
                            voxel_size_x=0.1,
                            voxel_size_y=0.2,
                            voxel_size_z=0.3,
                            channels=10,
                            center_x=0.2,
                            center_y=0.4,
                            center_z=0.6,
                            dimension_labels = ['vertical',\
                                                'channel',\
                                                'horizontal_y',\
                                                'horizontal_x'])
        
        data = IG.allocate('random')
        
        s = Slicer(roi={'channel': (None, None, 2),
                        'horizontal_x': -1,
                        'horizontal_y': (10, None, 2),
                        'vertical': (5, None, 3)})
        s.set_input(data)
        data_sliced = s.process()
        
        IG_sliced = IG.copy()
        IG_sliced.voxel_num_y = numpy.arange(10, 30, 2).shape[0]
        IG_sliced.voxel_num_z = numpy.arange(5, 12, 3).shape[0]
        IG_sliced.channels = numpy.arange(0, 10, 2).shape[0]
        
        self.assertTrue(data_sliced.geometry == IG_sliced)
        numpy.testing.assert_allclose(data_sliced.as_array(), numpy.squeeze(data.as_array()[5:12:3, ::2, 10:30:2, :]), rtol=1E-6)

    def test_CofR_xcorr(self):       

        corr = CofR_xcorr(slice_index='centre', projection_index=0, ang_tol=0.1)
        corr.set_input(self.data_DLS.clone())
        ad_out = corr.get_output()
        self.assertAlmostEqual(6.33, ad_out.geometry.config.system.rotation_axis.position[0],places=2)     
        
        corr = CofR_xcorr(slice_index=67, projection_index=0, ang_tol=0.1)
        corr.set_input(self.data_DLS.clone())
        ad_out = corr.get_output()
        self.assertAlmostEqual(6.33, ad_out.geometry.config.system.rotation_axis.position[0],places=2)              

    def test_CenterOfRotationCorrector(self):       
        corr = CentreOfRotationCorrector.xcorr(slice_index='centre', projection_index=0, ang_tol=0.1)
        corr.set_input(self.data_DLS.clone())
        ad_out = corr.get_output()
        self.assertAlmostEqual(6.33, ad_out.geometry.config.system.rotation_axis.position[0],places=2)     
        
        corr = CentreOfRotationCorrector.xcorr(slice_index=67, projection_index=0, ang_tol=0.1)
        corr.set_input(self.data_DLS.clone())
        ad_out = corr.get_output()
        self.assertAlmostEqual(6.33, ad_out.geometry.config.system.rotation_axis.position[0],places=2)              

    def test_Normaliser(self):
        pass         

    def test_DataProcessorBasic(self):

        dc_in = DataContainer(numpy.arange(10), True)
        dc_out = dc_in.copy()

        ax = AX()
        ax.scalar = 2
        ax.set_input(dc_in)

        #check results with out
        out_gold = dc_in*2
        ax.get_output(out=dc_out)
        numpy.testing.assert_array_equal(dc_out.as_array(), out_gold.as_array())

        #check results with return
        dc_out2 = ax.get_output()
        numpy.testing.assert_array_equal(dc_out2.as_array(), out_gold.as_array())

        #check call method
        dc_out2 = ax(dc_in)
        numpy.testing.assert_array_equal(dc_out2.as_array(), out_gold.as_array())

        #check storage mode
        self.assertFalse(ax.store_output)
        self.assertTrue(ax.output == None)
        ax.store_output = True
        self.assertTrue(ax.store_output)

        #check storing a copy and not a reference
        dc_out = ax.get_output()
        numpy.testing.assert_array_equal(ax.output.as_array(), out_gold.as_array())
        self.assertFalse(id(ax.output.as_array()) == id(dc_out.as_array()))

        #check recalculation on argument change
        ax.scalar = 3
        out_gold = dc_in*3
        ax.get_output(out=dc_out)
        numpy.testing.assert_array_equal(dc_out.as_array(), out_gold.as_array())

        #check recalculation on input change
        dc_in2 = dc_in.copy()
        dc_in2 *=2
        out_gold = dc_in2*3
        ax.set_input(dc_in2)
        ax.get_output(out=dc_out)
        numpy.testing.assert_array_equal(dc_out.as_array(), out_gold.as_array())

        #check recalculation on input modified (won't pass)
        dc_in2 *= 2
        out_gold = dc_in2*3
        ax.get_output(out=dc_out)
        #numpy.testing.assert_array_equal(dc_out.as_array(), out_gold.as_array())


    def test_DataProcessorChaining(self):
        shape = (2,3,4,5)
        size = shape[0]
        for i in range(1, len(shape)):
            size = size * shape[i]
        #print("a refcount " , sys.getrefcount(a))
        a = numpy.asarray([i for i in range( size )])
        a = numpy.reshape(a, shape)
        ds = DataContainer(a, False, ['X', 'Y','Z' ,'W'])
        c = ds.subset(Y=0)
        c = c.subset(['Z','W','X'])
        arr = c.as_array()
        #[ 0 60  1 61  2 62  3 63  4 64  5 65  6 66  7 67  8 68  9 69 10 70 11 71
        # 12 72 13 73 14 74 15 75 16 76 17 77 18 78 19 79]
        
        print(arr)
    
        ax = AX()
        ax.scalar = 2
        ax.set_input(c)
        #ax.apply()
        print ("ax  in {0} out {1}".format(c.as_array().flatten(),
               ax.get_output().as_array().flatten()))
        
        numpy.testing.assert_array_equal(ax.get_output().as_array(), arr*2)
                
        
        print("check call method of DataProcessor")
        numpy.testing.assert_array_equal(ax(c).as_array(), arr*2)
        
        cast = CastDataContainer(dtype=numpy.float32)
        cast.set_input(c)
        out = cast.get_output()
        self.assertTrue(out.as_array().dtype == numpy.float32)
        out *= 0 
        axm = AX()
        axm.scalar = 0.5
        axm.set_input(c)
        axm.get_output(out)
        numpy.testing.assert_array_equal(out.as_array(), arr*0.5)
        
        print("check call method of DataProcessor")
        numpy.testing.assert_array_equal(axm(c).as_array(), arr*0.5)        
    
        
        # check out in DataSetProcessor
        #a = numpy.asarray([i for i in range( size )])
           
        # create a PixelByPixelDataProcessor
        
        #define a python function which will take only one input (the pixel value)
        pyfunc = lambda x: -x if x > 20 else x
        clip = PixelByPixelDataProcessor()
        clip.pyfunc = pyfunc 
        clip.set_input(c)    
        #clip.apply()
        v = clip.get_output().as_array()
        
        self.assertTrue(v.max() == 19)
        self.assertTrue(v.min() == -79)
        
        print ("clip in {0} out {1}".format(c.as_array(), clip.get_output().as_array()))
        
        #dsp = DataProcessor()
        #dsp.set_input(ds)
        #dsp.input = a
        # pipeline
    
        chain = AX()
        chain.scalar = 0.5
        chain.set_input_processor(ax)
        print ("chain in {0} out {1}".format(ax.get_output().as_array(), chain.get_output().as_array()))
        numpy.testing.assert_array_equal(chain.get_output().as_array(), arr)
        
        print("check call method of DataProcessor")
        numpy.testing.assert_array_equal(ax(chain(c)).as_array(), arr)        


<<<<<<< HEAD
class TestMaskGenerator(unittest.TestCase):       

    def test_MaskGenerator(self): 
    
        IG = ImageGeometry(voxel_num_x=10,
                        voxel_num_y=10)
        
        data = IG.allocate('random')
        
        data.as_array()[2,3] = float('inf')
        data.as_array()[4,5] = float('nan')
        
        # check special values - default
        m = MaskGenerator()
        m.set_input(data)
        mask = m.process()
        
        mask_manual = numpy.ones((10,10), dtype=numpy.bool)
        mask_manual[2,3] = 0
        mask_manual[4,5] = 0
        
        numpy.testing.assert_allclose(mask.as_array(), mask_manual, rtol=1E-6)
        
        # check nan
        m = MaskGenerator(mode='nan')
        m.set_input(data)
        mask = m.process()
        
        mask_manual = numpy.ones((10,10), dtype=numpy.bool)
        mask_manual[4,5] = 0
        
        numpy.testing.assert_allclose(mask.as_array(), mask_manual, rtol=1E-6)
        
        # check inf
        m = MaskGenerator(mode='inf')
        m.set_input(data)
        mask = m.process()
        
        mask_manual = numpy.ones((10,10), dtype=numpy.bool)
        mask_manual[2,3] = 0
        
        numpy.testing.assert_allclose(mask.as_array(), mask_manual, rtol=1E-6)
        
        # check threshold
        data = IG.allocate('random')
        data.as_array()[6,8] = 100
        data.as_array()[1,3] = 80
        
        m = MaskGenerator(mode='threshold', threshold_value=(None, 70))
        m.set_input(data)
        mask = m.process()
        
        mask_manual = numpy.ones((10,10), dtype=numpy.bool)
        mask_manual[6,8] = 0
        mask_manual[1,3] = 0
        
        numpy.testing.assert_allclose(mask.as_array(), mask_manual, rtol=1E-6)
        
        m = MaskGenerator(mode='threshold', threshold_value=(None, 80))
        m.set_input(data)
        mask = m.process()
        
        mask_manual = numpy.ones((10,10), dtype=numpy.bool)
        mask_manual[6,8] = 0
        
        numpy.testing.assert_allclose(mask.as_array(), mask_manual, rtol=1E-6)
        
        # check quantile
        data = IG.allocate('random')
        data.as_array()[6,8] = 100
        data.as_array()[1,3] = 80
        
        m = MaskGenerator(mode='quantile', quantiles=(None, 0.98))
        m.set_input(data)
        mask = m.process()
        
        mask_manual = numpy.ones((10,10), dtype=numpy.bool)
        mask_manual[6,8] = 0
        mask_manual[1,3] = 0
        
        numpy.testing.assert_allclose(mask.as_array(), mask_manual, rtol=1E-6)
        
        m = MaskGenerator(mode='quantile', quantiles=(None, 0.99))
        m.set_input(data)
        mask = m.process()
        
        mask_manual = numpy.ones((10,10), dtype=numpy.bool)
        mask_manual[6,8] = 0
        
        numpy.testing.assert_allclose(mask.as_array(), mask_manual, rtol=1E-6)
        
        # check mean
        IG = ImageGeometry(voxel_num_x=200,
                            voxel_num_y=200)
        #data = IG.allocate('random', seed=10)
        data = IG.allocate()
        numpy.random.seed(10)
        data.fill(numpy.random.rand(200,200))
        data.as_array()[7,4] += 10 * numpy.std(data.as_array()[7,:])
        
        m = MaskGenerator(mode='mean', axis='horizontal_x')
        m.set_input(data)
        mask = m.process()
        
        mask_manual = numpy.ones((200,200), dtype=numpy.bool)
        mask_manual[7,4] = 0
        
        numpy.testing.assert_allclose(mask.as_array(), mask_manual, rtol=1E-6)
        
        m = MaskGenerator(mode='mean')
        m.set_input(data)
        mask = m.process()
        
        mask_manual = numpy.ones((200,200), dtype=numpy.bool)
        mask_manual[7,4] = 0
        
        numpy.testing.assert_allclose(mask.as_array(), mask_manual, rtol=1E-6)
        
        # check median
        m = MaskGenerator(mode='median', axis='horizontal_x')
        m.set_input(data)
        mask = m.process()
        
        mask_manual = numpy.ones((200,200), dtype=numpy.bool)
        mask_manual[7,4] = 0
        
        numpy.testing.assert_allclose(mask.as_array(), mask_manual, rtol=1E-6)
        
        m = MaskGenerator(mode='median')
        m.set_input(data)
        mask = m.process()
        
        mask_manual = numpy.ones((200,200), dtype=numpy.bool)
        mask_manual[7,4] = 0
        numpy.testing.assert_allclose(mask.as_array(), mask_manual, rtol=1E-6)
        
        # check movmean
        m = MaskGenerator(mode='movmean', window=10)
        m.set_input(data)
        mask = m.process()
        
        mask_manual = numpy.ones((200,200), dtype=numpy.bool)
        mask_manual[7,4] = 0
        numpy.testing.assert_allclose(mask.as_array(), mask_manual, rtol=1E-6)
        
        #
        m = MaskGenerator(mode='movmean', window=20, axis='horizontal_y')
        m.set_input(data)
        mask = m.process()
        
        mask_manual = numpy.ones((200,200), dtype=numpy.bool)
        mask_manual[7,4] = 0
        numpy.testing.assert_allclose(mask.as_array(), mask_manual, rtol=1E-6)
        
        m = MaskGenerator(mode='movmean', window=10, threshold_factor=10)
        m.set_input(data)
        mask = m.process()
        
        mask_manual = numpy.ones((200,200), dtype=numpy.bool)
        numpy.testing.assert_allclose(mask.as_array(), mask_manual, rtol=1E-6)
        
        # check movmedian
        m = MaskGenerator(mode='movmedian', window=20)
        m.set_input(data)
        mask = m.process()
        
        mask_manual = numpy.ones((200,200), dtype=numpy.bool)
        mask_manual[7,4] = 0
        numpy.testing.assert_allclose(mask.as_array(), mask_manual, rtol=1E-6)
        
        # check movmedian
        m = MaskGenerator(mode='movmedian', window=40)
        m.set_input(data)
        mask = m.process()
        
        mask_manual = numpy.ones((200,200), dtype=numpy.bool)
        mask_manual[7,4] = 0
        numpy.testing.assert_allclose(mask.as_array(), mask_manual, rtol=1E-6)
=======
class TestTransmissionAbsorptionConverter(unittest.TestCase):

    def test_TransmissionAbsorptionConverter(self):
            
        ray_direction = [0.1, 3.0, 0.4]
        detector_position = [-1.3, 1000.0, 2]
        detector_direction_row = [1.0, 0.2, 0.0]
        detector_direction_col = [0.0 ,0.0, 1.0]
        rotation_axis_position = [0.1, 2.0, 0.5]
        rotation_axis_direction = [0.1, 2.0, 0.5]
        
        AG = AcquisitionGeometry.create_Parallel3D(ray_direction=ray_direction, 
                                                    detector_position=detector_position, 
                                                    detector_direction_x=detector_direction_row, 
                                                    detector_direction_y=detector_direction_col,
                                                    rotation_axis_position=rotation_axis_position,
                                                    rotation_axis_direction=rotation_axis_direction)
        
        angles = numpy.linspace(0, 360, 10, dtype=numpy.float32)
        
        AG.set_channels(num_channels=10)
        AG.set_angles(angles, initial_angle=10, angle_unit='radian')
        AG.set_panel((10, 5), pixel_size=(0.1, 0.2))
        AG.dimension_labels = ['vertical',\
                                'horizontal',\
                                'angle',\
                                'channel']
        
        ad = AG.allocate('random')
        
        s = TransmissionAbsorptionConverter(white_level=10, min_intensity=0.1)
        s.set_input(ad)
        data_exp = s.get_output()
        
        data_new = ad.as_array().copy()
        data_new /= 10
        data_new[data_new < 0.1] = 0.1
        data_new = -1 * numpy.log(data_new)
        
        self.assertTrue(data_exp.geometry == AG)
        numpy.testing.assert_allclose(data_exp.as_array(), data_new, rtol=1E-6)
        
        s.process(out=ad)
        
        self.assertTrue(ad.geometry == AG)
        numpy.testing.assert_allclose(data_exp.as_array(), ad.as_array(), rtol=1E-6)
    

class TestAbsorptionTransmissionConverter(unittest.TestCase):

    def test_AbsorptionTransmissionConverter(self):

        ray_direction = [0.1, 3.0, 0.4]
        detector_position = [-1.3, 1000.0, 2]
        detector_direction_row = [1.0, 0.2, 0.0]
        detector_direction_col = [0.0 ,0.0, 1.0]
        rotation_axis_position = [0.1, 2.0, 0.5]
        rotation_axis_direction = [0.1, 2.0, 0.5]
        
        AG = AcquisitionGeometry.create_Parallel3D(ray_direction=ray_direction, 
                                                    detector_position=detector_position, 
                                                    detector_direction_x=detector_direction_row, 
                                                    detector_direction_y=detector_direction_col,
                                                    rotation_axis_position=rotation_axis_position,
                                                    rotation_axis_direction=rotation_axis_direction)
        
        angles = numpy.linspace(0, 360, 10, dtype=numpy.float32)
        
        AG.set_channels(num_channels=10)
        AG.set_angles(angles, initial_angle=10, angle_unit='radian')
        AG.set_panel((10, 5), pixel_size=(0.1, 0.2))
        AG.dimension_labels = ['vertical',\
                                'horizontal',\
                                'angle',\
                                'channel']
        
        ad = AG.allocate('random')
        
        s = AbsorptionTransmissionConverter(white_level=10)
        s.set_input(ad)
        data_exp = s.get_output()
        
        self.assertTrue(data_exp.geometry == AG)
        numpy.testing.assert_allclose(data_exp.as_array(), numpy.exp(-ad.as_array())*10, rtol=1E-6)
        
        s.process(out=ad)
        
        self.assertTrue(ad.geometry == AG)
        numpy.testing.assert_allclose(data_exp.as_array(), ad.as_array(), rtol=1E-6)       
>>>>>>> 23133dfc
        
if __name__ == "__main__":
    
    d = TestDataProcessor()
    d.test_DataProcessorChaining()
<|MERGE_RESOLUTION|>--- conflicted
+++ resolved
@@ -30,14 +30,9 @@
 from cil.framework import AX, CastDataContainer, PixelByPixelDataProcessor
 
 from cil.io import NEXUSDataReader
-<<<<<<< HEAD
-from cil.processors import CentreOfRotationCorrector, CofR_xcorr, Slicer, Binner, MaskGenerator
-=======
-
 from cil.processors import CentreOfRotationCorrector, CofR_xcorr, TransmissionAbsorptionConverter, AbsorptionTransmissionConverter
-from cil.processors import Slicer, Binner
-
->>>>>>> 23133dfc
+from cil.processors import Slicer, Binner, MaskGenerator
+
 import wget
 import os
 
@@ -601,8 +596,6 @@
         print("check call method of DataProcessor")
         numpy.testing.assert_array_equal(ax(chain(c)).as_array(), arr)        
 
-
-<<<<<<< HEAD
 class TestMaskGenerator(unittest.TestCase):       
 
     def test_MaskGenerator(self): 
@@ -781,7 +774,7 @@
         mask_manual = numpy.ones((200,200), dtype=numpy.bool)
         mask_manual[7,4] = 0
         numpy.testing.assert_allclose(mask.as_array(), mask_manual, rtol=1E-6)
-=======
+
 class TestTransmissionAbsorptionConverter(unittest.TestCase):
 
     def test_TransmissionAbsorptionConverter(self):
@@ -871,7 +864,7 @@
         
         self.assertTrue(ad.geometry == AG)
         numpy.testing.assert_allclose(data_exp.as_array(), ad.as_array(), rtol=1E-6)       
->>>>>>> 23133dfc
+
         
 if __name__ == "__main__":
     
