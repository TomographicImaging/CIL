--- conflicted
+++ resolved
@@ -106,23 +106,12 @@
             z = x + tau * self.bnoise
             return 0.5*((z + 1) - ((z-1)**2 + 4 * tau * self.b).sqrt())
         else:
-<<<<<<< HEAD
-#            z = x + tau * self.bnoise
-#            out.fill( 0.5*((z + 1) - ((z-1)**2 + 4 * tau * self.b).sqrt()) )
-                        
-            tmp1 = x + tau * self.bnoise - 1
-            tmp2 = tmp1 + 2
-            
-            self.b.multiply(4*tau, out=out)       
-            tmp1.multiply(tmp1, out=tmp1)
-            out += tmp1
-=======
 
             z_m = x + tau * self.bnoise -1
             self.b.multiply(4*tau, out=out)
             z_m.multiply(z_m, out=z_m)
             out += z_m
->>>>>>> d1fbb8b9
+
             out.sqrt(out=out)
                         
             out *= -1
@@ -142,23 +131,6 @@
         return ScaledFunction(self, scalar)     
         
         
-    
 
-if __name__ == '__main__':
-   
-    
-    from ccpi.framework import ImageGeometry
-    import numpy
-    
-    N, M = 2,3
-    ig  = ImageGeometry(N, M)
-    data = ImageData(numpy.random.randint(-10, 10, size=(M, N)))
-    x = ImageData(numpy.random.randint(-10, 10, size=(M, N)))
-    
-    bnoise = ImageData(numpy.random.randint(-10, 10, size=(M, N)))
-    
-    f = KullbackLeibler(data)
-
-    print(f(x))
     
         