--- conflicted
+++ resolved
@@ -1,11 +1,5 @@
-<<<<<<< HEAD
-
-from cil.optimisation.algorithms import SPDHG, PDHG, FISTA, APGD, GD
-from cil.optimisation.functions import L2NormSquared, IndicatorBox, BlockFunction, ZeroFunction, KullbackLeibler, OperatorCompositionFunction, LeastSquares
-=======
-from cil.optimisation.algorithms import SPDHG, PDHG, GD, PD3O
-from cil.optimisation.functions import L2NormSquared, IndicatorBox, BlockFunction, ZeroFunction, LeastSquares, TotalVariation, MixedL21Norm
->>>>>>> 3230c759
+from cil.optimisation.algorithms import SPDHG, PDHG, FISTA, APGD, GD, PD3O
+from cil.optimisation.functions import L2NormSquared, IndicatorBox, BlockFunction, ZeroFunction, KullbackLeibler, OperatorCompositionFunction, LeastSquares, TotalVariation, MixedL21Norm
 from cil.optimisation.operators import BlockOperator, IdentityOperator, MatrixOperator, GradientOperator
 from cil.optimisation.utilities import Sampler, BarzilaiBorweinStepSizeRule
 from cil.framework import AcquisitionGeometry, BlockDataContainer, BlockGeometry, VectorData, ImageGeometry
@@ -114,7 +108,6 @@
             alg_stochastic.x.as_array(), b.as_array(), decimal=6)
         
 
-<<<<<<< HEAD
     def test_FISTA_Denoising(self):
         # adapted from demo FISTA_Tikhonov_Poisson_Denoising.py in CIL-Demos repository
         data = dataexample.SHAPES.get()
@@ -192,7 +185,6 @@
         np.testing.assert_allclose(fista_dc.solution.array, u_cvxpy.value, atol=1e-3)
         np.testing.assert_allclose(fista_dc.solution.array, u_cvxpy.value, atol=1e-3)
 
-=======
     def test_pd3o_convergence(self):
         data = dataexample.CAMERA.get(size=(32, 32))
         # pd30 convergence test using TV denoising
@@ -222,7 +214,7 @@
         # pd30 vs fista
         np.testing.assert_allclose(
             tv_cil.array, pd3O_with_f.solution.array, atol=1e-2)
->>>>>>> 3230c759
+
         
         
     def test_bb_step_size_gd_converge(self):
