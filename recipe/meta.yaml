--- conflicted
+++ resolved
@@ -38,14 +38,8 @@
     - tomophantom=2.0.0       # [ linux ]
     - tigre=2.6
     - packaging
-<<<<<<< HEAD
     - ccpi-regulariser=24.0.0 # [ not osx ]
-    - astra-toolbox=2.1=cuda* # [ __cuda ]
-    - astra-toolbox=2.1       # [ not __cuda ] 
-=======
-    - ccpi-regulariser=22.0.0 # [ not osx ]
     - astra-toolbox=2.1=cuda* # [ not osx ]
->>>>>>> 3f7791cb
 
   source_files:
     - ./Wrappers/Python/test # [win]
