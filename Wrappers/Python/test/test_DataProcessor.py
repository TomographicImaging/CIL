# -*- coding: utf-8 -*-
#   This work is part of the Core Imaging Library (CIL) developed by CCPi 
#   (Collaborative Computational Project in Tomographic Imaging), with 
#   substantial contributions by UKRI-STFC and University of Manchester.

#   Licensed under the Apache License, Version 2.0 (the "License");
#   you may not use this file except in compliance with the License.
#   You may obtain a copy of the License at

#   http://www.apache.org/licenses/LICENSE-2.0

#   Unless required by applicable law or agreed to in writing, software
#   distributed under the License is distributed on an "AS IS" BASIS,
#   WITHOUT WARRANTIES OR CONDITIONS OF ANY KIND, either express or implied.
#   See the License for the specific language governing permissions and
#   limitations under the License.

import sys
import unittest
import numpy
from cil.framework import DataProcessor
from cil.framework import DataContainer
from cil.framework import ImageData
from cil.framework import AcquisitionData
from cil.framework import ImageGeometry
from cil.framework import AcquisitionGeometry
from cil.utilities import dataexample
from timeit import default_timer as timer

from cil.framework import AX, CastDataContainer, PixelByPixelDataProcessor

from cil.io import NEXUSDataReader
from cil.processors import CentreOfRotationCorrector, CofR_xcorrelation, CofR_image_sharpness
from cil.processors import TransmissionAbsorptionConverter, AbsorptionTransmissionConverter
from cil.processors import Slicer, Binner, MaskGenerator, Masker
import wget
import os

try:
    import tigre
    has_tigre = True
except ModuleNotFoundError:
    print(  "This plugin requires the additional package TIGRE\n" +
            "Please install it via conda as tigre from the ccpi channel\n"+
            "Minimal version is 21.01")
    has_tigre = False
else:
    from cil.plugins.tigre import FBP as TigreFBP

try:
    import tomophantom
    has_tomophantom = True
except ModuleNotFoundError:
    print(  "This plugin requires the additional package tomophantom\n" +
            "Please install it via conda as tomophantom from the ccpi channel\n")
    has_tomophantom = False
else:
    from cil.plugins import TomoPhantom

try:
    import astra
    has_astra = True
except ModuleNotFoundError:
    has_astra = False
else:
    from cil.plugins.astra import FBP as AstraFBP
    from cil.plugins.astra import ProjectionOperator



class TestBinner(unittest.TestCase):
    def test_Binner(self):
        #%%
        #test parallel 2D case
        
        ray_direction = [0.1, 3.0]
        detector_position = [-1.3, 1000.0]
        detector_direction_row = [1.0, 0.2]
        rotation_axis_position = [0.1, 2.0]
        
        AG = AcquisitionGeometry.create_Parallel2D(ray_direction=ray_direction, 
                                                    detector_position=detector_position, 
                                                    detector_direction_x=detector_direction_row, 
                                                    rotation_axis_position=rotation_axis_position)
        
        angles = numpy.linspace(0, 360, 10, dtype=numpy.float32)
        
        AG.set_channels(num_channels=10)
        AG.set_angles(angles, initial_angle=10, angle_unit='radian')
        AG.set_panel(5, pixel_size=0.1)
        
        data = AG.allocate('random')
        
        b = Binner(roi={'channel': (1, -2, 3),
                        'angle': (2, 9, 2),
                        'horizontal': (2, -1)})
        
        b.set_input(data)
        data_binned = b.process()
        
        AG_binned = AG.clone()
        AG_binned.set_channels(num_channels=2)
        AG_binned.set_panel(2, pixel_size=0.1)
        angles_new = (angles[2:8:2] + angles[3:9:2])/2
        AG_binned.set_angles(angles_new, initial_angle=10, angle_unit='radian')
        
        data_new = (data.as_array()[1:6:3, :, :] + data.as_array()[2:7:3, :, :] + data.as_array()[3:8:3, :, :]) / 3
        data_new = (data_new[:, 2:8:2, :] + data_new[:, 3:9:2, :]) / 2
        data_new = data_new[:, :, 2:-1]
        
        self.assertTrue(data_binned.geometry == AG_binned)
        numpy.testing.assert_allclose(data_binned.as_array(), data_new, rtol=1E-6)
        
        #%%
        #test parallel 3D case
        
        ray_direction = [0.1, 3.0, 0.4]
        detector_position = [-1.3, 1000.0, 2]
        detector_direction_row = [1.0, 0.2, 0.0]
        detector_direction_col = [0.0 ,0.0, 1.0]
        rotation_axis_position = [0.1, 2.0, 0.5]
        rotation_axis_direction = [0.1, 2.0, 0.5]
        
        AG = AcquisitionGeometry.create_Parallel3D(ray_direction=ray_direction, 
                                                    detector_position=detector_position, 
                                                    detector_direction_x=detector_direction_row, 
                                                    detector_direction_y=detector_direction_col,
                                                    rotation_axis_position=rotation_axis_position,
                                                    rotation_axis_direction=rotation_axis_direction)
        
        angles = numpy.linspace(0, 360, 10, dtype=numpy.float32)
        
        AG.set_channels(num_channels=10)
        AG.set_angles(angles, initial_angle=10, angle_unit='radian')
        AG.set_panel((10, 5), pixel_size=(0.1, 0.2))
        AG.dimension_labels = ['vertical',\
                                'horizontal',\
                                'angle',\
                                'channel']
        
        data = AG.allocate('random')
        
        b = Binner(roi={'channel': (None, 1),
                        'angle': -1,
                        'horizontal': (1, None, 2),
                        'vertical': (0 , 4, 1)})
        b.set_input(data)
        data_binned = b.process()
        
        dimension_labels_binned = list(data.geometry.dimension_labels)
        dimension_labels_binned.remove('channel')
        
        AG_binned = AG.clone()
        AG_binned.dimension_labels = dimension_labels_binned
        AG_binned.set_channels(num_channels=1)
        AG_binned.set_panel([4, 4], pixel_size=(0.2, 0.2))
        
        data_new = data.as_array()[:4, :, :, 0]
        data_new = (data_new[:, 1:9:2, :] + data_new[:, 2:10:2, :]) / 2
        
        self.assertTrue(data_binned.geometry == AG_binned)
        numpy.testing.assert_allclose(data_binned.as_array(), data_new, rtol=1E-6)
        
        #%%
        #test cone 3D case
        
        source_position = [0.1, 3.0, 0.4]
        detector_position = [-1.3, 1000.0, 2]
        rotation_axis_position = [0.1, 2.0, 0.5]
        
        AG = AcquisitionGeometry.create_Cone3D(source_position=source_position, 
                                                detector_position=detector_position,
                                                rotation_axis_position=rotation_axis_position)
        
        angles = numpy.linspace(0, 360, 10, dtype=numpy.float32)
        
        AG.set_channels(num_channels=10)
        AG.set_angles(angles, initial_angle=10, angle_unit='radian')
        AG.set_panel((100, 50), pixel_size=(0.1, 0.2))
        AG.dimension_labels = ['vertical',\
                                'horizontal',\
                                'angle',\
                                'channel']
        
        data = AG.allocate('random')
        
        b = Binner(roi={'channel': (None, 1),
                        'angle': -1,
                        'horizontal': (10, None, 2),
                        'vertical': (24, 26, 2)})
        b.set_input(data)
        data_binned = b.process()
        
        dimension_labels_binned = list(data.geometry.dimension_labels)
        dimension_labels_binned.remove('channel')
        dimension_labels_binned.remove('vertical')
        
        AG_binned = AG.subset(vertical='centre')
        AG_binned = AG_binned.subset(channel=0)
        AG_binned.config.panel.num_pixels[0] = 45
        AG_binned.config.panel.pixel_size[0] = 0.2
        AG_binned.config.panel.pixel_size[1] = 0.4
        
        data_new = data.as_array()[:,:,:,0]
        data_new = (data_new[:, 10:99:2, :] + data_new[:, 11:100:2, :]) / 2
        data_new = (data_new[24, :, :] + data_new[25, :, :]) / 2
        
        self.assertTrue(data_binned.geometry == AG_binned)
        numpy.testing.assert_allclose(data_binned.as_array(), data_new, rtol=1E-6)
        
        
        #%% test ImageData
        IG = ImageGeometry(voxel_num_x=20,
                            voxel_num_y=30,
                            voxel_num_z=12,
                            voxel_size_x=0.1,
                            voxel_size_y=0.2,
                            voxel_size_z=0.3,
                            channels=10,
                            center_x=0.2,
                            center_y=0.4,
                            center_z=0.6,
                            dimension_labels = ['vertical',\
                                                'channel',\
                                                'horizontal_y',\
                                                'horizontal_x'])
        
        data = IG.allocate('random')
        
        b = Binner(roi={'channel': (None, None, 2),
                        'horizontal_x': -1,
                        'horizontal_y': (10, None, 2),
                        'vertical': (5, None, 3)})
        b.set_input(data)
        data_binned = b.process()
        
        IG_binned = IG.copy()
        IG_binned.voxel_num_y = 10
        IG_binned.voxel_size_y = 0.2 * 2
        IG_binned.voxel_num_z = 2
        IG_binned.voxel_size_z = 0.3 * 3
        IG_binned.channels = 5
        IG_binned.channel_spacing = 1 * 2.0
        
        data_new = (data.as_array()[:, :-1:2, :, :] + data.as_array()[:, 1::2, :, :]) / 2
        data_new = (data_new[5:-2:3, :, :, :] + data_new[6:-1:3, :, :, :] + data_new[7::3, :, :, :]) / 3
        data_new = (data_new[:, :, 10:-1:2, :] + data_new[:, :, 11::2, :]) / 2
        
        self.assertTrue(data_binned.geometry == IG_binned)
        numpy.testing.assert_allclose(data_binned.as_array(), data_new, rtol=1E-6)

class TestSlicer(unittest.TestCase):      
    def test_Slicer(self):
        
        #test parallel 2D case

        ray_direction = [0.1, 3.0]
        detector_position = [-1.3, 1000.0]
        detector_direction_row = [1.0, 0.2]
        rotation_axis_position = [0.1, 2.0]
        
        AG = AcquisitionGeometry.create_Parallel2D(ray_direction=ray_direction, 
                                                    detector_position=detector_position, 
                                                    detector_direction_x=detector_direction_row, 
                                                    rotation_axis_position=rotation_axis_position)
        
        angles = numpy.linspace(0, 360, 10, dtype=numpy.float32)
        
        AG.set_channels(num_channels=10)
        AG.set_angles(angles, initial_angle=10, angle_unit='radian')
        AG.set_panel(100, pixel_size=0.1)
        
        data = AG.allocate('random')
        
        s = Slicer(roi={'channel': (1, -2, 3),
                        'angle': (2, 9, 2),
                        'horizontal': (10, -11, 7)})
        s.set_input(data)
        data_sliced = s.process()
        
        AG_sliced = AG.clone()
        AG_sliced.set_channels(num_channels=numpy.arange(1, 10-2, 3).shape[0])
        AG_sliced.set_panel([numpy.arange(10, 100-11, 7).shape[0], 1], pixel_size=0.1)
        AG_sliced.set_angles(angles[2:9:2], initial_angle=10, angle_unit='radian')
        
        self.assertTrue(data_sliced.geometry == AG_sliced)
        numpy.testing.assert_allclose(data_sliced.as_array(), numpy.squeeze(data.as_array()[1:-2:3, 2:9:2, 10:-11:7]), rtol=1E-6)
        
        #%%
        #test parallel 3D case
        
        ray_direction = [0.1, 3.0, 0.4]
        detector_position = [-1.3, 1000.0, 2]
        detector_direction_row = [1.0, 0.2, 0.0]
        detector_direction_col = [0.0 ,0.0, 1.0]
        rotation_axis_position = [0.1, 2.0, 0.5]
        rotation_axis_direction = [0.1, 2.0, 0.5]
        
        AG = AcquisitionGeometry.create_Parallel3D(ray_direction=ray_direction, 
                                                    detector_position=detector_position, 
                                                    detector_direction_x=detector_direction_row, 
                                                    detector_direction_y=detector_direction_col,
                                                    rotation_axis_position=rotation_axis_position,
                                                    rotation_axis_direction=rotation_axis_direction)
        
        angles = numpy.linspace(0, 360, 10, dtype=numpy.float32)
        
        AG.set_channels(num_channels=10)
        AG.set_angles(angles, initial_angle=10, angle_unit='radian')
        AG.set_panel((100, 50), pixel_size=(0.1, 0.2))
        AG.dimension_labels = ['vertical',\
                                'horizontal',\
                                'angle',\
                                'channel']
        
        data = AG.allocate('random')
        
        s = Slicer(roi={'channel': (None, 1),
                        'angle': -1,
                        'horizontal': (10, None, 2),
                        'vertical': (10, 12, 1)})
        s.set_input(data)
        data_sliced = s.process()
        
        dimension_labels_sliced = list(data.geometry.dimension_labels)
        dimension_labels_sliced.remove('channel')
        dimension_labels_sliced.remove('vertical')
        
        AG_sliced = AG.clone()
        AG_sliced.dimension_labels = dimension_labels_sliced
        AG_sliced.set_channels(num_channels=1)
        AG_sliced.set_panel([numpy.arange(10, 100, 2).shape[0], numpy.arange(10, 12, 1).shape[0]], pixel_size=(0.1, 0.2))
        
        self.assertTrue(data_sliced.geometry == AG_sliced)
        numpy.testing.assert_allclose(data_sliced.as_array(), numpy.squeeze(data.as_array()[10:12:1, 10::2, :, :1]), rtol=1E-6)
        
        #%%
        #test cone 2D case
        
        source_position = [0.1, 3.0]
        detector_position = [-1.3, 1000.0]
        detector_direction_row = [1.0, 0.2]
        rotation_axis_position = [0.1, 2.0]
        
        AG = AcquisitionGeometry.create_Cone2D(source_position=source_position, 
                                                detector_position=detector_position, 
                                                detector_direction_x=detector_direction_row, 
                                                rotation_axis_position=rotation_axis_position)
        
        angles = numpy.linspace(0, 360, 10, dtype=numpy.float32)
        
        AG.set_channels(num_channels=10)
        AG.set_angles(angles, initial_angle=10, angle_unit='degree')
        AG.set_panel(100, pixel_size=0.1)
        
        data = AG.allocate('random')
        
        s = Slicer(roi={'channel': (1, None, 4),
                        'angle': (2, 9, 2),
                        'horizontal': (10, -10, 5)})
        s.set_input(data)
        data_sliced = s.process()
        
        AG_sliced = AG.clone()
        AG_sliced.set_channels(num_channels=numpy.arange(1,10,4).shape[0])
        AG_sliced.set_angles(AG.config.angles.angle_data[2:9:2], angle_unit='degree', initial_angle=10)
        AG_sliced.set_panel(numpy.arange(10,90,5).shape[0], pixel_size=0.1)
        
        self.assertTrue(data_sliced.geometry == AG_sliced)
        numpy.testing.assert_allclose(data_sliced.as_array(), numpy.squeeze(data.as_array()[1::4, 2:9:2, 10:-10:5]), rtol=1E-6)
        
        #%%
        #test cone 3D case
        
        source_position = [0.1, 3.0, 0.4]
        detector_position = [-1.3, 1000.0, 2]
        rotation_axis_position = [0.1, 2.0, 0.5]
        
        AG = AcquisitionGeometry.create_Cone3D(source_position=source_position, 
                                                detector_position=detector_position,
                                                rotation_axis_position=rotation_axis_position)
        
        angles = numpy.linspace(0, 360, 10, dtype=numpy.float32)
        
        AG.set_channels(num_channels=10)
        AG.set_angles(angles, initial_angle=10, angle_unit='radian')
        AG.set_panel((100, 50), pixel_size=(0.1, 0.2))
        AG.dimension_labels = ['vertical',\
                                'horizontal',\
                                'angle',\
                                'channel']
        
        data = AG.allocate('random')
        
        s = Slicer(roi={'channel': (None, 1),
                        'angle': -1,
                        'horizontal': (10, None, 2),
                        'vertical': (10, -10, 2)})
        s.set_input(data)
        data_sliced = s.process()
        
        dimension_labels_sliced = list(data.geometry.dimension_labels)
        dimension_labels_sliced.remove('channel')
        
        AG_sliced = AG.clone()
        AG_sliced.dimension_labels = dimension_labels_sliced
        AG_sliced.set_channels(num_channels=1)
        AG_sliced.set_panel([numpy.arange(10, 100, 2).shape[0], numpy.arange(10, 50-10, 2).shape[0]], pixel_size=(0.1, 0.2))
        self.assertTrue(data_sliced.geometry == AG_sliced)
        
        numpy.testing.assert_allclose(data_sliced.as_array(), numpy.squeeze(data.as_array()[10:-10:2, 10::2, :, :1]), rtol=1E-6)
        
        #%% test cone 3D - central slice
        s = Slicer(roi={'channel': (None, 1),
                        'angle': -1,
                        'horizontal': (10, None, 2),
                        'vertical': (25, 26)})
        s.set_input(data)
        data_sliced = s.process()
        
        dimension_labels_sliced = list(data.geometry.dimension_labels)
        dimension_labels_sliced.remove('channel')
        dimension_labels_sliced.remove('vertical')
        
        AG_sliced = AG.subset(vertical='centre')
        AG_sliced = AG_sliced.subset(channel=1)
        AG_sliced.config.panel.num_pixels[0] = numpy.arange(10,100,2).shape[0]
        
        self.assertTrue(data_sliced.geometry == AG_sliced)
        numpy.testing.assert_allclose(data_sliced.as_array(), numpy.squeeze(data.as_array()[25:26, 10::2, :, :1]), rtol=1E-6)
        
        
        #%% test ImageData
        IG = ImageGeometry(voxel_num_x=20,
                            voxel_num_y=30,
                            voxel_num_z=12,
                            voxel_size_x=0.1,
                            voxel_size_y=0.2,
                            voxel_size_z=0.3,
                            channels=10,
                            center_x=0.2,
                            center_y=0.4,
                            center_z=0.6,
                            dimension_labels = ['vertical',\
                                                'channel',\
                                                'horizontal_y',\
                                                'horizontal_x'])
        
        data = IG.allocate('random')
        
        s = Slicer(roi={'channel': (None, None, 2),
                        'horizontal_x': -1,
                        'horizontal_y': (10, None, 2),
                        'vertical': (5, None, 3)})
        s.set_input(data)
        data_sliced = s.process()
        
        IG_sliced = IG.copy()
        IG_sliced.voxel_num_y = numpy.arange(10, 30, 2).shape[0]
        IG_sliced.voxel_num_z = numpy.arange(5, 12, 3).shape[0]
        IG_sliced.channels = numpy.arange(0, 10, 2).shape[0]
        
        self.assertTrue(data_sliced.geometry == IG_sliced)
        numpy.testing.assert_allclose(data_sliced.as_array(), numpy.squeeze(data.as_array()[5:12:3, ::2, 10:30:2, :]), rtol=1E-6)


class TestCentreOfRotation_parallel(unittest.TestCase):
    
    def setUp(self):
        data_raw = dataexample.SYNCHROTRON_PARALLEL_BEAM_DATA.get()
        self.data_DLS = data_raw.log()
        self.data_DLS *= -1

    def test_CofR_xcorrelation(self):       

        corr = CofR_xcorrelation(slice_index='centre', projection_index=0, ang_tol=0.1)
        corr.set_input(self.data_DLS.clone())
        ad_out = corr.get_output()
        self.assertAlmostEqual(6.33, ad_out.geometry.config.system.rotation_axis.position[0],places=2)     
        
        corr = CofR_xcorrelation(slice_index=67, projection_index=0, ang_tol=0.1)
        corr.set_input(self.data_DLS.clone())
        ad_out = corr.get_output()
        self.assertAlmostEqual(6.33, ad_out.geometry.config.system.rotation_axis.position[0],places=2)              

    @unittest.skipUnless(has_astra, "ASTRA not installed")
    def test_CofR_image_sharpness_astra(self):
        corr = CofR_image_sharpness(search_range=20, FBP=AstraFBP)
        corr.set_input(self.data_DLS.clone())
        ad_out = corr.get_output()
<<<<<<< HEAD
        self.assertAlmostEqual(6.24, ad_out.geometry.config.system.rotation_axis.position[0],places=2)     
=======
        self.assertAlmostEqual(6.33, ad_out.geometry.config.system.rotation_axis.position[0],places=2)     
>>>>>>> 4b0dfe68

    @unittest.skipUnless(False, "TIGRE not installed")
    def skiptest_test_CofR_image_sharpness_tigre(self): #currently not avaliable for parallel beam
        corr = CofR_image_sharpness(search_range=20, FBP=TigreFBP)
        corr.set_input(self.data_DLS.clone())
        ad_out = corr.get_output()
<<<<<<< HEAD
        self.assertAlmostEqual(6.24, ad_out.geometry.config.system.rotation_axis.position[0],places=2)     
=======
        self.assertAlmostEqual(6.33, ad_out.geometry.config.system.rotation_axis.position[0],places=2)     
>>>>>>> 4b0dfe68

    def test_CenterOfRotationCorrector(self):       
        corr = CentreOfRotationCorrector.xcorrelation(slice_index='centre', projection_index=0, ang_tol=0.1)
        corr.set_input(self.data_DLS.clone())
        ad_out = corr.get_output()
        self.assertAlmostEqual(6.33, ad_out.geometry.config.system.rotation_axis.position[0],places=2)     
        
        corr = CentreOfRotationCorrector.xcorrelation(slice_index=67, projection_index=0, ang_tol=0.1)
        corr.set_input(self.data_DLS.clone())
        ad_out = corr.get_output()
        self.assertAlmostEqual(6.33, ad_out.geometry.config.system.rotation_axis.position[0],places=2)              


class TestCentreOfRotation_conebeam(unittest.TestCase):

    def setUp(self):
<<<<<<< HEAD
        angles = numpy.linspace(0, 360, 180, endpoint=False)
=======
        angles = numpy.linspace(0, 360, 36, endpoint=False)
>>>>>>> 4b0dfe68

        ag_orig = AcquisitionGeometry.create_Cone2D([0,-100],[0,100])\
            .set_panel(64,0.2)\
            .set_angles(angles)\
            .set_labels(['angle', 'horizontal'])

        ig = ag_orig.get_ImageGeometry()
        phantom = TomoPhantom.get_ImageData(12, ig)

        Op = ProjectionOperator(ig, ag_orig, device='gpu')
        self.data_0 = Op.direct(phantom)

        ag_offset = AcquisitionGeometry.create_Cone2D([0,-100],[0,100],rotation_axis_position=(-0.150,0))\
            .set_panel(64,0.2)\
            .set_angles(angles)\
            .set_labels(['angle', 'horizontal'])

        Op = ProjectionOperator(ig, ag_offset, device='gpu')
        self.data_offset = Op.direct(phantom)
        self.data_offset.geometry = ag_orig

    @unittest.skipUnless(has_tomophantom and has_astra, "Tomophantom or ASTRA not installed")
    def test_CofR_image_sharpness_astra(self):
        corr = CofR_image_sharpness(FBP=AstraFBP)
        ad_out = corr(self.data_0)
        self.assertAlmostEqual(0.000, ad_out.geometry.config.system.rotation_axis.position[0],places=3)     

        corr = CofR_image_sharpness(FBP=AstraFBP)
        ad_out = corr(self.data_offset)
        self.assertAlmostEqual(-0.150, ad_out.geometry.config.system.rotation_axis.position[0],places=3)     

    @unittest.skipUnless(has_tomophantom and has_tigre, "Tomophantom or TIGRE not installed")
    def test_CofR_image_sharpness_tigre(self): #currently not avaliable for parallel beam
        corr = CofR_image_sharpness(FBP=TigreFBP)
        ad_out = corr(self.data_0)
        self.assertAlmostEqual(0.000, ad_out.geometry.config.system.rotation_axis.position[0],places=3)     

        corr = CofR_image_sharpness(FBP=TigreFBP)
        ad_out = corr(self.data_offset)
        self.assertAlmostEqual(-0.150, ad_out.geometry.config.system.rotation_axis.position[0],places=3)     

class TestDataProcessor(unittest.TestCase):
   
    def test_DataProcessorBasic(self):

        dc_in = DataContainer(numpy.arange(10), True)
        dc_out = dc_in.copy()

        ax = AX()
        ax.scalar = 2
        ax.set_input(dc_in)

        #check results with out
        out_gold = dc_in*2
        ax.get_output(out=dc_out)
        numpy.testing.assert_array_equal(dc_out.as_array(), out_gold.as_array())

        #check results with return
        dc_out2 = ax.get_output()
        numpy.testing.assert_array_equal(dc_out2.as_array(), out_gold.as_array())

        #check call method
        dc_out2 = ax(dc_in)
        numpy.testing.assert_array_equal(dc_out2.as_array(), out_gold.as_array())

        #check storage mode
        self.assertFalse(ax.store_output)
        self.assertTrue(ax.output == None)
        ax.store_output = True
        self.assertTrue(ax.store_output)

        #check storing a copy and not a reference
        dc_out = ax.get_output()
        numpy.testing.assert_array_equal(ax.output.as_array(), out_gold.as_array())
        self.assertFalse(id(ax.output.as_array()) == id(dc_out.as_array()))

        #check recalculation on argument change
        ax.scalar = 3
        out_gold = dc_in*3
        ax.get_output(out=dc_out)
        numpy.testing.assert_array_equal(dc_out.as_array(), out_gold.as_array())

        #check recalculation on input change
        dc_in2 = dc_in.copy()
        dc_in2 *=2
        out_gold = dc_in2*3
        ax.set_input(dc_in2)
        ax.get_output(out=dc_out)
        numpy.testing.assert_array_equal(dc_out.as_array(), out_gold.as_array())

        #check recalculation on input modified (won't pass)
        dc_in2 *= 2
        out_gold = dc_in2*3
        ax.get_output(out=dc_out)
        #numpy.testing.assert_array_equal(dc_out.as_array(), out_gold.as_array())


    def test_DataProcessorChaining(self):
        shape = (2,3,4,5)
        size = shape[0]
        for i in range(1, len(shape)):
            size = size * shape[i]
        #print("a refcount " , sys.getrefcount(a))
        a = numpy.asarray([i for i in range( size )])
        a = numpy.reshape(a, shape)
        ds = DataContainer(a, False, ['X', 'Y','Z' ,'W'])
        c = ds.subset(Y=0)
        c = c.subset(['Z','W','X'])
        arr = c.as_array()
        #[ 0 60  1 61  2 62  3 63  4 64  5 65  6 66  7 67  8 68  9 69 10 70 11 71
        # 12 72 13 73 14 74 15 75 16 76 17 77 18 78 19 79]
        
        #print(arr)
    
        ax = AX()
        ax.scalar = 2
        ax.set_input(c)
        #ax.apply()
        #print ("ax  in {0} out {1}".format(c.as_array().flatten(),
        #       ax.get_output().as_array().flatten()))
        
        numpy.testing.assert_array_equal(ax.get_output().as_array(), arr*2)
                
        
        #print("check call method of DataProcessor")
        numpy.testing.assert_array_equal(ax(c).as_array(), arr*2)
        
        cast = CastDataContainer(dtype=numpy.float32)
        cast.set_input(c)
        out = cast.get_output()
        self.assertTrue(out.as_array().dtype == numpy.float32)
        out *= 0 
        axm = AX()
        axm.scalar = 0.5
        axm.set_input(c)
        axm.get_output(out)
        numpy.testing.assert_array_equal(out.as_array(), arr*0.5)
        
        #print("check call method of DataProcessor")
        numpy.testing.assert_array_equal(axm(c).as_array(), arr*0.5)        
    
        
        # check out in DataSetProcessor
        #a = numpy.asarray([i for i in range( size )])
           
        # create a PixelByPixelDataProcessor
        
        #define a python function which will take only one input (the pixel value)
        pyfunc = lambda x: -x if x > 20 else x
        clip = PixelByPixelDataProcessor()
        clip.pyfunc = pyfunc 
        clip.set_input(c)    
        #clip.apply()
        v = clip.get_output().as_array()
        
        self.assertTrue(v.max() == 19)
        self.assertTrue(v.min() == -79)
        
        #print ("clip in {0} out {1}".format(c.as_array(), clip.get_output().as_array()))
        
        #dsp = DataProcessor()
        #dsp.set_input(ds)
        #dsp.input = a
        # pipeline
    
        chain = AX()
        chain.scalar = 0.5
        chain.set_input_processor(ax)
        #print ("chain in {0} out {1}".format(ax.get_output().as_array(), chain.get_output().as_array()))
        numpy.testing.assert_array_equal(chain.get_output().as_array(), arr)
        
        #print("check call method of DataProcessor")
        numpy.testing.assert_array_equal(ax(chain(c)).as_array(), arr)        

class TestMaskGenerator(unittest.TestCase):       

    def test_MaskGenerator(self): 
    
        IG = ImageGeometry(voxel_num_x=10,
                        voxel_num_y=10)
        
        data = IG.allocate('random')
        
        data.as_array()[2,3] = float('inf')
        data.as_array()[4,5] = float('nan')
        
        # check special values - default
        m = MaskGenerator.special_values()
        m.set_input(data)
        mask = m.process()
        
        mask_manual = numpy.ones((10,10), dtype=numpy.bool)
        mask_manual[2,3] = 0
        mask_manual[4,5] = 0
        
        numpy.testing.assert_array_equal(mask.as_array(), mask_manual)
        
        # check nan
        m = MaskGenerator.special_values(inf=False)
        m.set_input(data)
        mask = m.process()
        
        mask_manual = numpy.ones((10,10), dtype=numpy.bool)
        mask_manual[4,5] = 0
        
        numpy.testing.assert_array_equal(mask.as_array(), mask_manual)
        
        # check inf
        m = MaskGenerator.special_values(nan=False)
        m.set_input(data)
        mask = m.process()
        
        mask_manual = numpy.ones((10,10), dtype=numpy.bool)
        mask_manual[2,3] = 0
        
        numpy.testing.assert_array_equal(mask.as_array(), mask_manual)
        
        # check threshold
        data = IG.allocate('random')
        data.as_array()[6,8] = 100
        data.as_array()[1,3] = 80
        
        m = MaskGenerator.threshold(None, 70)
        m.set_input(data)
        mask = m.process()
        
        mask_manual = numpy.ones((10,10), dtype=numpy.bool)
        mask_manual[6,8] = 0
        mask_manual[1,3] = 0
        
        numpy.testing.assert_array_equal(mask.as_array(), mask_manual)
        
        m = MaskGenerator.threshold(None, 80)
        m.set_input(data)
        mask = m.process()
        
        mask_manual = numpy.ones((10,10), dtype=numpy.bool)
        mask_manual[6,8] = 0
        
        numpy.testing.assert_array_equal(mask.as_array(), mask_manual)
        
        # check quantile
        data = IG.allocate('random')
        data.as_array()[6,8] = 100
        data.as_array()[1,3] = 80
        
        m = MaskGenerator.quantile(None, 0.98)
        m.set_input(data)
        mask = m.process()
        
        mask_manual = numpy.ones((10,10), dtype=numpy.bool)
        mask_manual[6,8] = 0
        mask_manual[1,3] = 0
        
        numpy.testing.assert_array_equal(mask.as_array(), mask_manual)
        
        m = MaskGenerator.quantile(None, 0.99)
        m.set_input(data)
        mask = m.process()
        
        mask_manual = numpy.ones((10,10), dtype=numpy.bool)
        mask_manual[6,8] = 0
        
        numpy.testing.assert_array_equal(mask.as_array(), mask_manual)
        
        # check mean
        IG = ImageGeometry(voxel_num_x=200,
                            voxel_num_y=200)
        #data = IG.allocate('random', seed=10)
        data = IG.allocate()
        numpy.random.seed(10)
        data.fill(numpy.random.rand(200,200))
        data.as_array()[7,4] += 10 * numpy.std(data.as_array()[7,:])
        
        m = MaskGenerator.mean(axis='horizontal_x')
        m.set_input(data)
        mask = m.process()
        
        mask_manual = numpy.ones((200,200), dtype=numpy.bool)
        mask_manual[7,4] = 0
        
        numpy.testing.assert_array_equal(mask.as_array(), mask_manual)
        
        m = MaskGenerator.mean(window=5)
        m.set_input(data)
        mask = m.process()
        
        mask_manual = numpy.ones((200,200), dtype=numpy.bool)
        mask_manual[7,4] = 0
        
        numpy.testing.assert_array_equal(mask.as_array(), mask_manual)
        
        # check median
        m = MaskGenerator.median(axis='horizontal_x')
        m.set_input(data)
        mask = m.process()
        
        mask_manual = numpy.ones((200,200), dtype=numpy.bool)
        mask_manual[7,4] = 0
        
        numpy.testing.assert_array_equal(mask.as_array(), mask_manual)
        
        m = MaskGenerator.median()
        m.set_input(data)
        mask = m.process()
        
        mask_manual = numpy.ones((200,200), dtype=numpy.bool)
        mask_manual[7,4] = 0
        numpy.testing.assert_array_equal(mask.as_array(), mask_manual)
        
        # check movmean
        m = MaskGenerator.mean(window=10)
        m.set_input(data)
        mask = m.process()
        
        mask_manual = numpy.ones((200,200), dtype=numpy.bool)
        mask_manual[7,4] = 0
        numpy.testing.assert_array_equal(mask.as_array(), mask_manual)
        
        #
        m = MaskGenerator.mean(window=20, axis='horizontal_y')
        m.set_input(data)
        mask = m.process()
        
        mask_manual = numpy.ones((200,200), dtype=numpy.bool)
        mask_manual[7,4] = 0
        numpy.testing.assert_array_equal(mask.as_array(), mask_manual)
        
        m = MaskGenerator.mean(window=10, threshold_factor=10)
        m.set_input(data)
        mask = m.process()
        
        mask_manual = numpy.ones((200,200), dtype=numpy.bool)
        numpy.testing.assert_array_equal(mask.as_array(), mask_manual)
        
        # check movmedian
        m = MaskGenerator.median(window=20)
        m.set_input(data)
        mask = m.process()
        
        mask_manual = numpy.ones((200,200), dtype=numpy.bool)
        mask_manual[7,4] = 0
        numpy.testing.assert_array_equal(mask.as_array(), mask_manual)
        
        # check movmedian
        m = MaskGenerator.median(window=40)
        m.set_input(data)
        mask = m.process()
        
        mask_manual = numpy.ones((200,200), dtype=numpy.bool)
        mask_manual[7,4] = 0
        numpy.testing.assert_array_equal(mask.as_array(), mask_manual)

class TestTransmissionAbsorptionConverter(unittest.TestCase):

    def test_TransmissionAbsorptionConverter(self):
            
        ray_direction = [0.1, 3.0, 0.4]
        detector_position = [-1.3, 1000.0, 2]
        detector_direction_row = [1.0, 0.2, 0.0]
        detector_direction_col = [0.0 ,0.0, 1.0]
        rotation_axis_position = [0.1, 2.0, 0.5]
        rotation_axis_direction = [0.1, 2.0, 0.5]
        
        AG = AcquisitionGeometry.create_Parallel3D(ray_direction=ray_direction, 
                                                    detector_position=detector_position, 
                                                    detector_direction_x=detector_direction_row, 
                                                    detector_direction_y=detector_direction_col,
                                                    rotation_axis_position=rotation_axis_position,
                                                    rotation_axis_direction=rotation_axis_direction)
        
        angles = numpy.linspace(0, 360, 10, dtype=numpy.float32)
        
        AG.set_channels(num_channels=10)
        AG.set_angles(angles, initial_angle=10, angle_unit='radian')
        AG.set_panel((10, 5), pixel_size=(0.1, 0.2))
        AG.dimension_labels = ['vertical',\
                                'horizontal',\
                                'angle',\
                                'channel']
        
        ad = AG.allocate('random')
        
        s = TransmissionAbsorptionConverter(white_level=10, min_intensity=0.1)
        s.set_input(ad)
        data_exp = s.get_output()
        
        data_new = ad.as_array().copy()
        data_new /= 10
        data_new[data_new < 0.1] = 0.1
        data_new = -1 * numpy.log(data_new)
        
        self.assertTrue(data_exp.geometry == AG)
        numpy.testing.assert_allclose(data_exp.as_array(), data_new, rtol=1E-6)
        
        s.process(out=ad)
        
        self.assertTrue(ad.geometry == AG)
        numpy.testing.assert_allclose(data_exp.as_array(), ad.as_array(), rtol=1E-6)
    

class TestAbsorptionTransmissionConverter(unittest.TestCase):

    def test_AbsorptionTransmissionConverter(self):

        ray_direction = [0.1, 3.0, 0.4]
        detector_position = [-1.3, 1000.0, 2]
        detector_direction_row = [1.0, 0.2, 0.0]
        detector_direction_col = [0.0 ,0.0, 1.0]
        rotation_axis_position = [0.1, 2.0, 0.5]
        rotation_axis_direction = [0.1, 2.0, 0.5]
        
        AG = AcquisitionGeometry.create_Parallel3D(ray_direction=ray_direction, 
                                                    detector_position=detector_position, 
                                                    detector_direction_x=detector_direction_row, 
                                                    detector_direction_y=detector_direction_col,
                                                    rotation_axis_position=rotation_axis_position,
                                                    rotation_axis_direction=rotation_axis_direction)
        
        angles = numpy.linspace(0, 360, 10, dtype=numpy.float32)
        
        AG.set_channels(num_channels=10)
        AG.set_angles(angles, initial_angle=10, angle_unit='radian')
        AG.set_panel((10, 5), pixel_size=(0.1, 0.2))
        AG.dimension_labels = ['vertical',\
                                'horizontal',\
                                'angle',\
                                'channel']
        
        ad = AG.allocate('random')
        
        s = AbsorptionTransmissionConverter(white_level=10)
        s.set_input(ad)
        data_exp = s.get_output()
        
        self.assertTrue(data_exp.geometry == AG)
        numpy.testing.assert_allclose(data_exp.as_array(), numpy.exp(-ad.as_array())*10, rtol=1E-6)
        
        s.process(out=ad)
        
        self.assertTrue(ad.geometry == AG)
        numpy.testing.assert_allclose(data_exp.as_array(), ad.as_array(), rtol=1E-6)       


class TestMasker(unittest.TestCase):       

    def setUp(self):
        IG = ImageGeometry(voxel_num_x=10,
                        voxel_num_y=10)
        
        self.data_init = IG.allocate('random')
        
        self.data = self.data_init.copy()
        
        self.data.as_array()[2,3] = float('inf')
        self.data.as_array()[4,5] = float('nan')
        
        mask_manual = numpy.ones((10,10), dtype=numpy.bool)
        mask_manual[2,3] = 0
        mask_manual[4,5] = 0
        
        self.mask_manual = DataContainer(mask_manual, dimension_labels=self.data.dimension_labels) 
        self.mask_generated = MaskGenerator.special_values()(self.data)

    def test_Masker_Manual(self):
        self.Masker_check(self.mask_manual, self.data, self.data_init)

    def test_Masker_generated(self):
        self.Masker_check(self.mask_generated, self.data, self.data_init)

    def Masker_check(self, mask, data, data_init): 

        # test vaue mode
        m = Masker.value(mask=mask, value=10)
        m.set_input(data)
        res = m.process()
        
        data_test = data.copy().as_array()
        data_test[2,3] = 10
        data_test[4,5] = 10
        
        numpy.testing.assert_allclose(res.as_array(), data_test, rtol=1E-6)     
        
        # test mean mode
        m = Masker.mean(mask=mask)
        m.set_input(data)
        res = m.process()
        
        data_test = data.copy().as_array()
        tmp = numpy.sum(data_init.as_array())-(data_init.as_array()[2,3]+data_init.as_array()[4,5])
        tmp /= 98
        data_test[2,3] = tmp
        data_test[4,5] = tmp
        
        numpy.testing.assert_allclose(res.as_array(), data_test, rtol=1E-6)  
        
        # test median mode
        m = Masker.median(mask=mask)
        m.set_input(data)
        res = m.process()
        
        data_test = data.copy().as_array()
        tmp = data.as_array()[numpy.isfinite(data.as_array())]
        data_test[2,3] = numpy.median(tmp)
        data_test[4,5] = numpy.median(tmp)
        
        numpy.testing.assert_allclose(res.as_array(), data_test, rtol=1E-6)
        
        # test axis int
        m = Masker.median(mask=mask, axis=0)
        m.set_input(data)
        res = m.process()
        
        data_test = data.copy().as_array()
        tmp1 = data.as_array()[2,:][numpy.isfinite(data.as_array()[2,:])]
        tmp2 = data.as_array()[4,:][numpy.isfinite(data.as_array()[4,:])]
        data_test[2,3] = numpy.median(tmp1)
        data_test[4,5] = numpy.median(tmp2)
        
        numpy.testing.assert_allclose(res.as_array(), data_test, rtol=1E-6) 
        
        # test axis str
        m = Masker.mean(mask=mask, axis=data.dimension_labels[1])
        m.set_input(data)
        res = m.process()
        
        data_test = data.copy().as_array()
        tmp1 = data.as_array()[:,3][numpy.isfinite(data.as_array()[:,3])]
        tmp2 = data.as_array()[:,5][numpy.isfinite(data.as_array()[:,5])]
        data_test[2,3] = numpy.sum(tmp1) / 9
        data_test[4,5] = numpy.sum(tmp2) / 9
        
        numpy.testing.assert_allclose(res.as_array(), data_test, rtol=1E-6)
        
        # test inline
        data = data_init.copy()
        m = Masker.value(mask=mask, value=10)
        m.set_input(data)
        m.process(out=data)
        
        data_test = data_init.copy().as_array()
        data_test[2,3] = 10
        data_test[4,5] = 10
        
        numpy.testing.assert_allclose(data.as_array(), data_test, rtol=1E-6) 
        
        # test mask numpy 
        data = data_init.copy()
        m = Masker.value(mask=mask.as_array(), value=10)
        m.set_input(data)
        res = m.process()
        
        data_test = data.copy().as_array()
        data_test[2,3] = 10
        data_test[4,5] = 10
        
        numpy.testing.assert_allclose(res.as_array(), data_test, rtol=1E-6)  
        
        # test interpolate
        data = data_init.copy()
        m = Masker.interpolate(mask=mask, method='linear', axis='horizontal_y')
        m.set_input(data)
        res = m.process()
        
        data_test = data.copy().as_array()
        data_test[2,3] = (data_test[1,3] + data_test[3,3]) / 2
        data_test[4,5] = (data_test[3,5] + data_test[5,5]) / 2
        
        numpy.testing.assert_allclose(res.as_array(), data_test, rtol=1E-6)  
        

        
if __name__ == "__main__":
    
    d = TestDataProcessor()
    d.test_DataProcessorChaining()
<|MERGE_RESOLUTION|>--- conflicted
+++ resolved
@@ -488,22 +488,15 @@
         corr = CofR_image_sharpness(search_range=20, FBP=AstraFBP)
         corr.set_input(self.data_DLS.clone())
         ad_out = corr.get_output()
-<<<<<<< HEAD
         self.assertAlmostEqual(6.24, ad_out.geometry.config.system.rotation_axis.position[0],places=2)     
-=======
-        self.assertAlmostEqual(6.33, ad_out.geometry.config.system.rotation_axis.position[0],places=2)     
->>>>>>> 4b0dfe68
+
 
     @unittest.skipUnless(False, "TIGRE not installed")
     def skiptest_test_CofR_image_sharpness_tigre(self): #currently not avaliable for parallel beam
         corr = CofR_image_sharpness(search_range=20, FBP=TigreFBP)
         corr.set_input(self.data_DLS.clone())
         ad_out = corr.get_output()
-<<<<<<< HEAD
         self.assertAlmostEqual(6.24, ad_out.geometry.config.system.rotation_axis.position[0],places=2)     
-=======
-        self.assertAlmostEqual(6.33, ad_out.geometry.config.system.rotation_axis.position[0],places=2)     
->>>>>>> 4b0dfe68
 
     def test_CenterOfRotationCorrector(self):       
         corr = CentreOfRotationCorrector.xcorrelation(slice_index='centre', projection_index=0, ang_tol=0.1)
@@ -520,11 +513,7 @@
 class TestCentreOfRotation_conebeam(unittest.TestCase):
 
     def setUp(self):
-<<<<<<< HEAD
         angles = numpy.linspace(0, 360, 180, endpoint=False)
-=======
-        angles = numpy.linspace(0, 360, 36, endpoint=False)
->>>>>>> 4b0dfe68
 
         ag_orig = AcquisitionGeometry.create_Cone2D([0,-100],[0,100])\
             .set_panel(64,0.2)\
