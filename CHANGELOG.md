--- conflicted
+++ resolved
@@ -1,9 +1,6 @@
 * 22.0.0
-<<<<<<< HEAD
   - Strongly convex functionality in TotalVariation and FGP_TV Functions.
-=======
   - Added ISTA algorithm. Improve inheritance of proximal gradient algoritms.
->>>>>>> 4281bed6
   - Updated interface to `plugins.tigre`/`plugins.astra` `FBP` and `ProjectionOperator` classes
   - Update NikonDataReader to parse and set up geometry with: `ObjectTilt` `CentreOfRotationTop` and `CentreOfRotationBottom`
   - Cleaned up unit test structure and output
