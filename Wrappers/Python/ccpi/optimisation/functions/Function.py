--- conflicted
+++ resolved
@@ -92,29 +92,7 @@
             self.proximal(x/tau, 1/tau, out = out)
             out*=-tau
             out.add(x, out = out)                       
-<<<<<<< HEAD
-    
-    def domain(self):
-        """  Returns the domain of the function :math:`F`. 
-        Although, it is mathematically correct to setup a function based on the domain, 
-        we do not use this information at the moment. """
-        return self.domain
-    
-=======
-
-    def grad(self, x):
-        """Alias of gradient(x,None)"""
-        warnings.warn('''This method will disappear in following 
-        versions of the CIL. Use gradient instead''', DeprecationWarning)
-        return self.gradient(x, out=None)
-
-    def prox(self, x, tau):
-        """ Alias of proximal(x, tau, None)"""
-        warnings.warn('''This method will disappear in following 
-        versions of the CIL. Use proximal instead''', DeprecationWarning)
-        return self.proximal(x, tau, out=None)
-        
->>>>>>> f74463b1
+    
     # Algebra for Function Class
     
         # Add functions
