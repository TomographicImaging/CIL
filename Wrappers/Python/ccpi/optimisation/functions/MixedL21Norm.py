# -*- coding: utf-8 -*-
#  CCP in Tomographic Imaging (CCPi) Core Imaging Library (CIL).

#   Copyright 2017 UKRI-STFC
#   Copyright 2017 University of Manchester

#   Licensed under the Apache License, Version 2.0 (the "License");
#   you may not use this file except in compliance with the License.
#   You may obtain a copy of the License at

#   http://www.apache.org/licenses/LICENSE-2.0

#   Unless required by applicable law or agreed to in writing, software
#   distributed under the License is distributed on an "AS IS" BASIS,
#   WITHOUT WARRANTIES OR CONDITIONS OF ANY KIND, either express or implied.
#   See the License for the specific language governing permissions and
#   limitations under the License.

from ccpi.optimisation.functions import Function, ScaledFunction
from ccpi.framework import BlockDataContainer
import numpy as np

import functools

class MixedL21Norm(Function):
    
    
    '''
        f(x) = ||x||_{2,1} = \sum |x|_{2}                   
    '''      
    
    def __init__(self, **kwargs):

        super(MixedL21Norm, self).__init__()                      
        self.SymTensor = kwargs.get('SymTensor',False)
        
    def __call__(self, x):
        
        ''' Evaluates L2,1Norm at point x
            
            :param: x is a BlockDataContainer
                                
        '''
        if not isinstance(x, BlockDataContainer):
            raise ValueError('__call__ expected BlockDataContainer, got {}'.format(type(x))) 
                                         
        tmp = [ el**2 for el in x.containers ]
        res = sum(tmp).sqrt().sum()

        return res
                            
    def gradient(self, x, out=None):
        return ValueError('Not Differentiable')
                            
    def convex_conjugate(self,x):
        
        ''' This is the Indicator function of ||\cdot||_{2, \infty}
            which is either 0 if ||x||_{2, \infty} or \infty        
        '''
        
        return 0.0
        
        #tmp = [ el**2 for el in x.containers ]
        #print(sum(tmp).sqrt().as_array().max())
        #return sum(tmp).sqrt().as_array().max()
    
    def proximal(self, x, tau, out=None):
        
        '''
<<<<<<< HEAD
        res1 = functools.reduce(lambda a,b: a + b*b, x.containers, x.get_item(0) * 0 ).sqrt()
        res = (res1 - tau).maximum(0)
        tmp = [el * res/res1 for el in x.containers]
        return BlockDataContainer(*tmp) 
    
    def proximal_conjugate(self, x, tau, out=None): 
=======
            For this we need to define a MixedL2,2 norm acting on BDC,
            different form L2NormSquared which acts on DC
>>>>>>> 4959000d
        
        '''
        if out is None:
            
            tmp = sum([ el*el for el in x.containers]).sqrt()
            res = (tmp - tau).maximum(0.0) * x/tmp
            return res
            
        else:
                        
            tmp = functools.reduce(lambda a,b: a + b*b, x.containers, x.get_item(0) * 0 ).sqrt()
            res = (tmp - tau).maximum(0.0) * x/tmp

            for el in res.containers:
                el.as_array()[np.isnan(el.as_array())]=0

            out.fill(res)
        
    
    def proximal_conjugate(self, x, tau, out=None): 


        if out is None:                                        
            tmp = [ el*el for el in x.containers]
            res = sum(tmp).sqrt().maximum(1.0) 
            frac = [el/res for el in x.containers]
            return  BlockDataContainer(*frac)   
        
            
        #TODO this is slow, why???
#                return x.divide(x.pnorm().maximum(1.0))
        else:
                            
            res1 = functools.reduce(lambda a,b: a + b*b, x.containers, x.get_item(0) * 0 )
            res = res1.sqrt().maximum(1.0)
            x.divide(res, out=out)
            
#                x.divide(sum([el*el for el in x.containers]).sqrt().maximum(1.0), out=out)
            #TODO this is slow, why ???
#                 x.divide(x.pnorm().maximum(1.0), out=out)
                              

    def __rmul__(self, scalar):
        
        ''' Multiplication of L2NormSquared with a scalar
        
        Returns: ScaledFunction
             
        '''         
        return ScaledFunction(self, scalar) 


#
if __name__ == '__main__':
    
    M, N, K = 2,3,50
    from ccpi.framework import BlockGeometry, ImageGeometry
    import numpy
    
    ig = ImageGeometry(M, N)
    
    BG = BlockGeometry(ig, ig)
    
    U = BG.allocate('random_int')
    
    # Define no scale and scaled
    alpha = 0.5
    f_no_scaled = MixedL21Norm() 
    f_scaled = alpha * MixedL21Norm()  
    
    # call
    
    a1 = f_no_scaled(U)
    a2 = f_scaled(U)    
    print(a1, 2*a2)
        
    
    print( " ####### check without out ######### " )
          
          
    u_out_no_out = BG.allocate('random_int')         
    res_no_out = f_scaled.proximal_conjugate(u_out_no_out, 0.5)          
    print(res_no_out[0].as_array())
    
    print( " ####### check with out ######### " ) 
#          
    res_out = BG.allocate()        
    f_scaled.proximal_conjugate(u_out_no_out, 0.5, out = res_out)
#    
    print(res_out[0].as_array())   
#
    numpy.testing.assert_array_almost_equal(res_no_out[0].as_array(), \
                                            res_out[0].as_array(), decimal=4)

    numpy.testing.assert_array_almost_equal(res_no_out[1].as_array(), \
                                            res_out[1].as_array(), decimal=4)     
    
    
    tau = 0.4
    d1 = f_scaled.proximal(U, tau)
    
    tmp = (U.get_item(0)**2 + U.get_item(1)**2).sqrt()
    
    d2 = (tmp - alpha*tau).maximum(0) * U/tmp
    
    numpy.testing.assert_array_almost_equal(d1.get_item(0).as_array(), \
                                            d2.get_item(0).as_array(), decimal=4) 

    numpy.testing.assert_array_almost_equal(d1.get_item(1).as_array(), \
                                            d2.get_item(1).as_array(), decimal=4)     
    
    out1 = BG.allocate('random_int')
    
    
    f_scaled.proximal(U, tau, out = out1)
    
    numpy.testing.assert_array_almost_equal(out1.get_item(0).as_array(), \
                                            d1.get_item(0).as_array(), decimal=4) 

    numpy.testing.assert_array_almost_equal(out1.get_item(1).as_array(), \
                                            d1.get_item(1).as_array(), decimal=4)      
#    
    
    
    

    

    <|MERGE_RESOLUTION|>--- conflicted
+++ resolved
@@ -66,20 +66,6 @@
     
     def proximal(self, x, tau, out=None):
         
-        '''
-<<<<<<< HEAD
-        res1 = functools.reduce(lambda a,b: a + b*b, x.containers, x.get_item(0) * 0 ).sqrt()
-        res = (res1 - tau).maximum(0)
-        tmp = [el * res/res1 for el in x.containers]
-        return BlockDataContainer(*tmp) 
-    
-    def proximal_conjugate(self, x, tau, out=None): 
-=======
-            For this we need to define a MixedL2,2 norm acting on BDC,
-            different form L2NormSquared which acts on DC
->>>>>>> 4959000d
-        
-        '''
         if out is None:
             
             tmp = sum([ el*el for el in x.containers]).sqrt()
