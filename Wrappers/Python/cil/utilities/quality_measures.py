# -*- coding: utf-8 -*-
#  Copyright 2020 United Kingdom Research and Innovation
#  Copyright 2020 The University of Manchester
#
#  Licensed under the Apache License, Version 2.0 (the "License");
#  you may not use this file except in compliance with the License.
#  You may obtain a copy of the License at
#
#      http://www.apache.org/licenses/LICENSE-2.0
#
#  Unless required by applicable law or agreed to in writing, software
#  distributed under the License is distributed on an "AS IS" BASIS,
#  WITHOUT WARRANTIES OR CONDITIONS OF ANY KIND, either express or implied.
#  See the License for the specific language governing permissions and
#  limitations under the License.
#
# Authors:
# CIL Developers, listed at: https://github.com/TomographicImaging/CIL/blob/master/NOTICE.txt

from cil.optimisation.functions import L2NormSquared, L1Norm
from cil.framework import DataContainer
import numpy as np


def mse(dc1, dc2, mask=None):
    ''' Calculates the mean squared error of two images

    Parameters
    ----------
    dc1: `DataContainer`
        One image to be compared
    dc2: `DataContainer`
        Second image to be compared 
    mask: array or `DataContainer` with the same dimensions as the `dc1` and `dc2`
        The pixelwise operation only considers values where the mask is True or NonZero.

    Returns
    -------
    A number, the mean squared error of the two images
    '''
    dc1 = dc1.as_array()
    dc2 = dc2.as_array()
    
    if mask is not None:
        
        if isinstance(mask, DataContainer):
            mask = mask.as_array()
            
        mask = mask.astype('bool')
        dc1 = np.extract(mask, dc1)
        dc2 = np.extract(mask, dc2)
    return np.mean(((dc1 - dc2)**2))


def mae(dc1, dc2, mask=None):
    ''' Calculates the Mean Absolute error of two images.

    Parameters
    ----------
    dc1: `DataContainer`
        One image to be compared
    dc2: `DataContainer`
        Second image to be compared 
    mask: array or `DataContainer` with the same dimensions as the `dc1` and `dc2`
        The pixelwise operation only considers values where the mask is True or NonZero. 


    Returns
    -------
    A number with the mean absolute error between the two images. 
    '''
    dc1 = dc1.as_array()
    dc2 = dc2.as_array()

    if mask is not None:
        
        if isinstance(mask, DataContainer):
            mask = mask.as_array()
            
        mask = mask.astype('bool')
        dc1 = np.extract(mask, dc1)
        dc2 = np.extract(mask, dc2)
        
    return np.mean(np.abs((dc1-dc2)))


def psnr(ground_truth, corrupted, data_range=None, mask=None):
    ''' Calculates the Peak signal to noise ratio (PSNR) between the two images. 

    Parameters
    ----------
    ground_truth: `DataContainer`
        The reference image
    corrupted: `DataContainer`
        The image to be evaluated 
    data_range: scalar value, default=None
        PSNR scaling factor, the dynamic range of the images (i.e., the difference between the maximum the and minimum allowed values). We take the maximum value in the ground truth array.
    mask: array or `DataContainer` with the same dimensions as the `dc1` and `dc2`
        The pixelwise operation only considers values where the mask is True or NonZero.. 

    Returns
    -------
    A number, the peak signal to noise ration between the two images.
    '''
    if data_range is None:
        
        if mask is None:
<<<<<<< HEAD
            data_range = ground_truth.array.max()
=======
            data_range = ground_truth.as_array().max()
>>>>>>> 955ef6f2
            
        else:
            
            if isinstance(mask, DataContainer):
                mask = mask.as_array()
            data_range = np.max(ground_truth.as_array(),
                                 where=mask.astype('bool'), initial=-1e-8)

    tmp_mse = mse(ground_truth, corrupted, mask=mask)

    return 10 * np.log10((data_range ** 2) / tmp_mse)
  <|MERGE_RESOLUTION|>--- conflicted
+++ resolved
@@ -105,11 +105,8 @@
     if data_range is None:
         
         if mask is None:
-<<<<<<< HEAD
-            data_range = ground_truth.array.max()
-=======
             data_range = ground_truth.as_array().max()
->>>>>>> 955ef6f2
+
             
         else:
             
