--- conflicted
+++ resolved
@@ -1,3 +1,7 @@
+* 24.x.x
+- Bug fixes:
+  - Fix bug with 'median' and 'mean' methods in Masker averaging over the wrong axes.
+
 * 24.2.0
   - New Features:
     - Added SVRG and LSVRG stochastic functions (#1625)
@@ -28,11 +32,7 @@
     - Make Binner accept accelerated=False (#1887)
     - Added checks on memory allocations within `FiniteDifferenceLibrary.cpp` and verified the status of the return in `GradientOperator` (#1929)
     - Build release version of `cilacc.dll` for Windows. Previously was defaulting to the debug build (#1928)
-<<<<<<< HEAD
-    - Fix bug with 'median' and 'mean' methods in Masker averaging over the wrong axes.
-=======
     - Armijo step size rule now by default initialises the search for a step size from the previously calculated step size (#1934)
->>>>>>> 83894302
   - Changes that break backwards compatibility:
     - CGLS will no longer automatically stop iterations once a default tolerance is reached. The option to pass `tolerance` will be deprecated to be replaced by `optimisation.utilities.callbacks` (#1892)
      
