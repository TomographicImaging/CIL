# -*- coding: utf-8 -*-
#   This work is part of the Core Imaging Library developed by
#   Visual Analytics and Imaging System Group of the Science Technology
#   Facilities Council, STFC

#   Copyright 2018 Jakob Jorgensen, Daniil Kazantsev and Edoardo Pasca

#   Licensed under the Apache License, Version 2.0 (the "License");
#   you may not use this file except in compliance with the License.
#   You may obtain a copy of the License at

#       http://www.apache.org/licenses/LICENSE-2.0

#   Unless required by applicable law or agreed to in writing, software
#   distributed under the License is distributed on an "AS IS" BASIS,
#   WITHOUT WARRANTIES OR CONDITIONS OF ANY KIND, either express or implied.
#   See the License for the specific language governing permissions and
#   limitations under the License.

import numpy
from scipy.sparse.linalg import svds
from ccpi.framework import DataContainer, ImageGeometry , ImageData
from ccpi.processors import CCPiBackwardProjector, CCPiForwardProjector

# Maybe operators need to know what types they take as inputs/outputs
# to not just use generic DataContainer


class Operator(object):
    def direct(self,x):
        return x
    def adjoint(self,x):
        return x
    def size(self):
        # To be defined for specific class
        return None

<<<<<<< HEAD
class ImageGeometry:
    
    def __init__(self, 
                 voxel_num_x=0, 
                 voxel_num_y=0, 
                 voxel_num_z=0, 
                 voxel_size_x=1, 
                 voxel_size_y=1, 
                 voxel_size_z=1, 
                 center_x=0, 
                 center_y=0, 
                 center_z=0, 
                 channels=1):
        
        self.voxel_num_x = voxel_num_x
        self.voxel_num_y = voxel_num_y
        self.voxel_num_z = voxel_num_z
        self.voxel_size_x = voxel_size_x
        self.voxel_size_y = voxel_size_y
        self.voxel_size_z = voxel_size_z
        self.center_x = center_x
        self.center_y = center_y
        self.center_z = center_z  
        self.channels = channels
        
    def get_min_x(self):
        return self.center_x - 0.5*self.voxel_num_x*self.voxel_size_x
        
    def get_max_x(self):
        return self.center_x + 0.5*self.voxel_num_x*self.voxel_size_x
        
    def get_min_y(self):
        return self.center_y - 0.5*self.voxel_num_y*self.voxel_size_y
        
    def get_max_y(self):
        return self.center_y + 0.5*self.voxel_num_y*self.voxel_size_y
        
    def get_min_z(self):
        if not voxel_num_z == 0:
            return self.center_z - 0.5*self.voxel_num_z*self.voxel_size_z
        else:
            return 0
        
    def get_max_z(self):
        if not voxel_num_z == 0:
            return self.center_z + 0.5*self.voxel_num_z*self.voxel_size_z
        else:
            return 0
        
    def clone(self):
        '''returns a copy of ImageGeometry'''
        return ImageGeometry(
                            self.voxel_num_x, 
                            self.voxel_num_y, 
                            self.voxel_num_z, 
                            self.voxel_size_x, 
                            self.voxel_size_y, 
                            self.voxel_size_z, 
                            self.center_x, 
                            self.center_y, 
                            self.center_z, 
                            self.channels)
        
    
class AcquisitionGeometry:
    
    def __init__(self, 
                 geom_type, 
                 dimension, 
                 angles, 
                 pixel_num_h=0, 
                 pixel_size_h=1, 
                 pixel_num_v=0, 
                 pixel_size_v=1, 
                 dist_source_center=None, 
                 dist_center_detector=None, 
                 channels=1
                 ):
        """
        General inputs for standard type projection geometries
        detectorDomain or detectorpixelSize:
            If 2D
                If scalar: Width of detector or single detector pixel
                If 2-vec: Error
            If 3D
                If scalar: Width in both dimensions
                If 2-vec: Vertical then horizontal size
        grid
            If 2D
                If scalar: number of detectors
                If 2-vec: error
            If 3D
                If scalar: Square grid that size
                If 2-vec vertical then horizontal size
        cone or parallel
        2D or 3D
        parallel_parameters: ?
        cone_parameters:
            source_to_center_dist (if parallel: NaN)
            center_to_detector_dist (if parallel: NaN)
        standard or nonstandard (vec) geometry
        angles
        angles_format radians or degrees
        """
        self.geom_type = geom_type   # 'parallel' or 'cone'
        self.dimension = dimension # 2D or 3D
        self.angles = angles
        
        self.dist_source_center = dist_source_center
        self.dist_center_detector = dist_center_detector
        
        self.pixel_num_h = pixel_num_h
        self.pixel_size_h = pixel_size_h
        self.pixel_num_v = pixel_num_v
        self.pixel_size_v = pixel_size_v
        
        self.channels = channels
        
    def clone(self):
        '''returns a copy of the AcquisitionGeometry'''
        return AcquisitionGeometry(self.geom_type,
                                   self.dimension, 
                                   self.angles, 
                                   self.pixel_num_h, 
                                   self.pixel_size_h, 
                                   self.pixel_num_v, 
                                   self.pixel_size_v, 
                                   self.dist_source_center, 
                                   self.dist_center_detector, 
                                   self.channels)
        
    def __str__ (self):
        repres = ""
        repres += "Number of dimensions: {0}\n".format(self.dimension)
        repres += "angles: {0}\n".format(len(self.angles))
        repres += "voxel_num : h{0},v{1}\n".format(self.pixel_num_h, self.pixel_num_v)
        repres += "voxel size: h{0},v{1}\n".format(self.pixel_size_h, self.pixel_size_v)
        repres += "geometry type: {0}\n".format(self.geom_type)
        repres += "distance source-detector: {0}\n".format(self.dist_source_center)
        repres += "distance center-detector: {0}\n".format(self.dist_source_center)
        repres += "number of channels: {0}\n".format(self.channels)
        return repres
=======
# Or should we rather have an attribute isLinear instead of separate class?
>>>>>>> 74847066

#class OperatorLinear(Operator):
#    
#    def __init__():

<<<<<<< HEAD
            
class DataContainer(object):
    '''Generic class to hold data
    
    Data is currently held in a numpy arrays'''
    
    def __init__ (self, array, deep_copy=True, dimension_labels=None, 
                  **kwargs):
        '''Holds the data'''
        
        self.shape = numpy.shape(array)
        self.number_of_dimensions = len (self.shape)
        self.dimension_labels = {}
        self.geometry = None # Only relevant for AcquisitionData and ImageData
        
        if dimension_labels is not None and \
           len (dimension_labels) == self.number_of_dimensions:
            for i in range(self.number_of_dimensions):
                self.dimension_labels[i] = dimension_labels[i]
        else:
            for i in range(self.number_of_dimensions):
                self.dimension_labels[i] = 'dimension_{0:02}'.format(i)
        
        if type(array) == numpy.ndarray:
            if deep_copy:
                self.array = array[:]
            else:
                self.array = array    
        else:
            raise TypeError('Array must be NumpyArray, passed {0}'\
                            .format(type(array)))
        
        # finally copy the geometry
        if 'geometry' in kwargs.keys():
            self.geometry = kwargs['geometry']
        else:
            # assume it is parallel beam
            pass
        
    def get_dimension_size(self, dimension_label):
        if dimension_label in self.dimension_labels.values():
            acq_size = -1
            for k,v in self.dimension_labels.items():
                if v == dimension_label:
                    acq_size = self.shape[k]
            return acq_size
        else:
            raise ValueError('Unknown dimension {0}. Should be one of'.format(dimension_label,
                             self.dimension_labels.values()))
    def get_dimension_axis(self, dimension_label):
        if dimension_label in self.dimension_labels.values():
            for k,v in self.dimension_labels.items():
                if v == dimension_label:
                    return k
        else:
            raise ValueError('Unknown dimension {0}. Should be one of'.format(dimension_label,
                             self.dimension_labels.values()))
                        

    def as_array(self, dimensions=None):
        '''Returns the DataContainer as Numpy Array
        
        Returns the pointer to the array if dimensions is not set.
        If dimensions is set, it first creates a new DataContainer with the subset
        and then it returns the pointer to the array'''
        if dimensions is not None:
            return self.subset(dimensions).as_array()
        return self.array
    
    
    def subset(self, dimensions=None, **kw):
        '''Creates a DataContainer containing a subset of self according to the 
        labels in dimensions'''
        if dimensions is None:
            if kw == {}:
                return self.array.copy()
            else:
                reduced_dims = [v for k,v in self.dimension_labels.items()]
                for dim_l, dim_v in kw.items():
                    for k,v in self.dimension_labels.items():
                        if v == dim_l:
                            reduced_dims.pop(k)
                return self.subset(dimensions=reduced_dims, **kw)
        else:
            # check that all the requested dimensions are in the array
            # this is done by checking the dimension_labels
            proceed = True
            unknown_key = ''
            # axis_order contains the order of the axis that the user wants
            # in the output DataContainer
            axis_order = []
            if type(dimensions) == list:
                for dl in dimensions:
                    if dl not in self.dimension_labels.values():
                        proceed = False
                        unknown_key = dl
                        break
                    else:
                        axis_order.append(find_key(self.dimension_labels, dl))
                if not proceed:
                    raise KeyError('Subset error: Unknown key specified {0}'.format(dl))
                    
                # slice away the unwanted data from the array
                unwanted_dimensions = self.dimension_labels.copy()
                left_dimensions = []
                for ax in sorted(axis_order):
                    this_dimension = unwanted_dimensions.pop(ax)
                    left_dimensions.append(this_dimension)
                #print ("unwanted_dimensions {0}".format(unwanted_dimensions))
                #print ("left_dimensions {0}".format(left_dimensions))
                #new_shape = [self.shape[ax] for ax in axis_order]
                #print ("new_shape {0}".format(new_shape))
                command = "self.array["
                for i in range(self.number_of_dimensions):
                    if self.dimension_labels[i] in unwanted_dimensions.values():
                        value = 0
                        for k,v in kw.items():
                            if k == self.dimension_labels[i]:
                                value = v
                                
                        command = command + str(value)
                    else:
                        command = command + ":"
                    if i < self.number_of_dimensions -1:
                        command = command + ','
                command = command + ']'
                
                cleaned = eval(command)
                # cleaned has collapsed dimensions in the same order of
                # self.array, but we want it in the order stated in the 
                # "dimensions". 
                # create axes order for numpy.transpose
                axes = []
                for key in dimensions:
                    #print ("key {0}".format( key))
                    for i in range(len( left_dimensions )):
                        ld = left_dimensions[i]
                        #print ("ld {0}".format( ld))
                        if ld == key:
                            axes.append(i)
                #print ("axes {0}".format(axes))
                
                cleaned = numpy.transpose(cleaned, axes).copy()
                
                return type(self)(cleaned , True, dimensions)
    
    def fill(self, array, **dimension):
        '''fills the internal numpy array with the one provided'''
        if dimension == {}:
            if numpy.shape(array) != numpy.shape(self.array):
                raise ValueError('Cannot fill with the provided array.' + \
                                 'Expecting {0} got {1}'.format(
                                         numpy.shape(self.array),
                                         numpy.shape(array)))
            self.array = array[:]
        else:
            
            command = 'self.array['
            i = 0
            for k,v in self.dimension_labels.items():
                for dim_label, dim_value in dimension.items():    
                    if dim_label == v:
                        command = command + str(dim_value)
                    else:
                        command = command + ":"
                if i < self.number_of_dimensions -1:
                    command = command + ','
                i += 1
            command = command + "] = array[:]" 
            exec(command)
            
        
    def check_dimensions(self, other):
        return self.shape == other.shape
        
    def __add__(self, other):
        if issubclass(type(other), DataContainer):    
            if self.check_dimensions(other):
                out = self.as_array() + other.as_array()
                return type(self)(out, 
                               deep_copy=True, 
                               dimension_labels=self.dimension_labels,
                               geometry=self.geometry)
            else:
                raise ValueError('Wrong shape: {0} and {1}'.format(self.shape, 
                                 other.shape))
        elif isinstance(other, (int, float, complex)):
            return type(self)(
                    self.as_array() + other, 
                               deep_copy=True, 
                               dimension_labels=self.dimension_labels,
                               geometry=self.geometry)
        else:
            raise TypeError('Cannot {0} DataContainer with {1}'.format("add" ,
                            type(other)))
    # __add__
    
    def __sub__(self, other):
        if issubclass(type(other), DataContainer):    
            if self.check_dimensions(other):
                out = self.as_array() - other.as_array()
                return type(self)(out, 
                               deep_copy=True, 
                               dimension_labels=self.dimension_labels,
                               geometry=self.geometry)
            else:
                raise ValueError('__sub__ Wrong shape: {0} and {1}'.format(self.shape, 
                                 other.shape))
        elif isinstance(other, (int, float, complex)):
            return type(self)(self.as_array() - other, 
                               deep_copy=True, 
                               dimension_labels=self.dimension_labels,
                               geometry=self.geometry)
        else:
            raise TypeError('Cannot {0} DataContainer with {1}'.format("subtract" ,
                            type(other)))
    # __sub__
    def __truediv__(self,other):
        return self.__div__(other)
    
    def __div__(self, other):
        print ("calling __div__")
        if issubclass(type(other), DataContainer):    
            if self.check_dimensions(other):
                out = self.as_array() / other.as_array()
                return type(self)(out, 
                               deep_copy=True, 
                               dimension_labels=self.dimension_labels,
                               geometry=self.geometry)
            else:
                raise ValueError('__div__ Wrong shape: {0} and {1}'.format(self.shape, 
                                 other.shape))
        elif isinstance(other, (int, float, complex)):
            return type(self)(self.as_array() / other, 
                               deep_copy=True, 
                               dimension_labels=self.dimension_labels,
                               geometry=self.geometry)
        else:
            raise TypeError('Cannot {0} DataContainer with {1}'.format("divide" ,
                            type(other)))
    # __div__
    
    def __pow__(self, other):
        if issubclass(type(other), DataContainer):    
            if self.check_dimensions(other):
                out = self.as_array() ** other.as_array()
                return type(self)(out, 
                               deep_copy=True, 
                               dimension_labels=self.dimension_labels,
                               geometry=self.geometry)
            else:
                raise ValueError('__pow__ Wrong shape: {0} and {1}'.format(self.shape, 
                                 other.shape))
        elif isinstance(other, (int, float, complex)):
            return type(self)(self.as_array() ** other, 
                               deep_copy=True, 
                               dimension_labels=self.dimension_labels,
                               geometry=self.geometry)
        else:
            raise TypeError('pow: Cannot {0} DataContainer with {1}'.format("power" ,
                            type(other)))
    # __pow__
    
    def __mul__(self, other):
        if issubclass(type(other), DataContainer):    
            if self.check_dimensions(other):
                out = self.as_array() * other.as_array()
                return type(self)(out, 
                               deep_copy=True, 
                               dimension_labels=self.dimension_labels,
                               geometry=self.geometry)
            else:
                raise ValueError('*:Wrong shape: {0} and {1}'.format(self.shape, 
                                 other.shape))
        elif isinstance(other, (int, float, complex)):
            return type(self)(self.as_array() * other, 
                               deep_copy=True, 
                               dimension_labels=self.dimension_labels,
                               geometry=self.geometry)
        else:
            raise TypeError('Cannot {0} DataContainer with {1}'.format("multiply" ,
                            type(other)))
    # __mul__
    
    
    #def __abs__(self):
    #    operation = FM.OPERATION.ABS
    #    return self.callFieldMath(operation, None, self.mask, self.maskOnValue)
    # __abs__
    
    def abs(self):
        out = numpy.abs(self.as_array() )
        return type(self)(out,
                       deep_copy=True, 
                       dimension_labels=self.dimension_labels,
                       geometry=self.geometry)
    
    def maximum(self,otherscalar):
        out = numpy.maximum(self.as_array(),otherscalar)
        return type(self)(out,
                       deep_copy=True, 
                       dimension_labels=self.dimension_labels,
                       geometry=self.geometry)
    
    def sign(self):
        out = numpy.sign(self.as_array() )
        return type(self)(out,
                       deep_copy=True, 
                       dimension_labels=self.dimension_labels,
                       geometry=self.geometry)
    
    # reverse operand
    def __radd__(self, other):
        return self + other
    # __radd__
    
    def __rsub__(self, other):
        return (-1 * self) + other
    # __rsub__
    
    def __rmul__(self, other):
        return self * other
    # __rmul__
=======
class ForwardBackProjector(Operator):
>>>>>>> 74847066
    
    # The constructor should set up everything, ie at least hold equivalent of 
    # projection geometry and volume geometry, so that when calling direct and 
    # adjoint methods, only the volume/sinogram is needed as input. Quite 
    # similar to opTomo operator.
    
<<<<<<< HEAD
    def __rpow__(self, other):
        if isinstance(other, (int, float)) :
            fother = numpy.ones(numpy.shape(self.array)) * other
            return type(self)(fother ** self.array , 
                           dimension_labels=self.dimension_labels,
                           geometry=self.geometry)
        elif issubclass(other, DataContainer):
            if self.check_dimensions(other):
                return type(self)(other.as_array() ** self.array , 
                           dimension_labels=self.dimension_labels,
                           geometry=self.geometry)
            else:
                raise ValueError('Dimensions do not match')
    # __rpow__
    
    def sum(self):
        return self.as_array().sum()
    
    # in-place arithmetic operators:
    # (+=, -=, *=, /= , //=,
    
    def __iadd__(self, other):
        return self + other
    # __iadd__
    
    def __imul__(self, other):
        return self * other
    # __imul__
    
    def __isub__(self, other):
        return self - other
    # __isub__
    
    def __idiv__(self, other):
        print ("call __idiv__")
        return self / other
    # __idiv__
    
    def __str__ (self, representation=False):
        repres = ""
        repres += "Number of dimensions: {0}\n".format(self.number_of_dimensions)
        repres += "Shape: {0}\n".format(self.shape)
        repres += "Axis labels: {0}\n".format(self.dimension_labels)
        if representation:
            repres += "Representation: \n{0}\n".format(self.array)
        return repres
    
    def clone(self):
        '''returns a copy of itself'''
        
        return type(self)(self.array, 
                          dimension_labels=self.dimension_labels,
                          deep_copy=True,
                          geometry=self.geometry )
    
    def get_data_axes_order(self,new_order=None):
        '''returns the axes label of self as a list
        
        if new_order is None returns the labels of the axes as a sorted-by-key list
        if new_order is a list of length number_of_dimensions, returns a list
        with the indices of the axes in new_order with respect to those in 
        self.dimension_labels: i.e.
          self.dimension_labels = {0:'horizontal',1:'vertical'}
          new_order = ['vertical','horizontal']
          returns [1,0]
        '''
        if new_order is None:
            
            axes_order = [i for i in range(len(self.shape))]
            for k,v in self.dimension_labels.items():
                axes_order[k] = v
            return axes_order
        else:
            if len(new_order) == self.number_of_dimensions:
                axes_order = [i for i in range(self.number_of_dimensions)]
                
                for i in range(len(self.shape)):
                    found = False
                    for k,v in self.dimension_labels.items():
                        if new_order[i] == v:
                            axes_order[i] = k
                            found = True
                    if not found:
                        raise ValueError('Axis label {0} not found.'.format(new_order[i]))
                return axes_order
            else:
                raise ValueError('Expecting {0} axes, got {2}'\
                                 .format(len(self.shape),len(new_order)))
        
                
                    
                
class ImageData(DataContainer):
    '''DataContainer for holding 2D or 3D DataContainer'''
    def __init__(self, 
                 array = None, 
                 deep_copy=True, 
                 dimension_labels=None, 
                 **kwargs):
        
        self.geometry = None
        if array is None:
            if 'geometry' in kwargs.keys():
                geometry  = kwargs['geometry']
                self.geometry = geometry
                channels  = geometry.channels
                horiz_x   = geometry.voxel_num_x
                horiz_y   = geometry.voxel_num_y
                vert      = 1 if geometry.voxel_num_z is None\
                              else geometry.voxel_num_z # this should be 1 for 2D
                if dimension_labels is None:
                    if channels > 1:
                        if vert > 1:
                            shape = (channels, vert, horiz_y, horiz_x)
                            dim_labels = ['channel' ,'vertical' , 'horizontal_y' , 
                                          'horizontal_x']
                        else:
                            shape = (channels , horiz_y, horiz_x)
                            dim_labels = ['channel' , 'horizontal_y' , 
                                          'horizontal_x']
                    else:
                        if vert > 1:
                            shape = (vert, horiz_y, horiz_x)
                            dim_labels = ['vertical' , 'horizontal_y' , 
                                          'horizontal_x']
                        else:
                            shape = (horiz_y, horiz_x)
                            dim_labels = ['horizontal_y' , 
                                          'horizontal_x']
                    dimension_labels = dim_labels
                else:
                    shape = []
                    for dim in dimension_labels:
                        if dim == 'channel':
                            shape.append(channels)
                        elif dim == 'horizontal_y':
                            shape.append(horiz_y)
                        elif dim == 'vertical':
                            shape.append(vert)
                        elif dim == 'horizontal_x':
                            shape.append(horiz_x)
                    if len(shape) != len(dimension_labels):
                        raise ValueError('Missing {0} axes'.format(
                                len(dimension_labels) - len(shape)))
                    shape = tuple(shape)
                    
                array = numpy.zeros( shape , dtype=numpy.float32) 
                super(ImageData, self).__init__(array, deep_copy,
                                 dimension_labels, **kwargs)
                
            else:
                raise ValueError('Please pass either a DataContainer, ' +\
                                 'a numpy array or a geometry')
        else:
            if type(array) == DataContainer:
                # if the array is a DataContainer get the info from there
                if not ( array.number_of_dimensions == 2 or \
                         array.number_of_dimensions == 3 or \
                         array.number_of_dimensions == 4):
                    raise ValueError('Number of dimensions are not 2 or 3 or 4: {0}'\
                                     .format(array.number_of_dimensions))
                
                #DataContainer.__init__(self, array.as_array(), deep_copy,
                #                 array.dimension_labels, **kwargs)
                super(ImageData, self).__init__(array.as_array(), deep_copy,
                                 array.dimension_labels, **kwargs)
            elif type(array) == numpy.ndarray:
                if not ( array.ndim == 2 or array.ndim == 3 or array.ndim == 4 ):
                    raise ValueError(
                            'Number of dimensions are not 2 or 3 or 4 : {0}'\
                            .format(array.ndim))
                    
                if dimension_labels is None:
                    if array.ndim == 4:
                        dimension_labels = ['channel' ,'vertical' , 'horizontal_y' , 
                                      'horizontal_x']
                    elif array.ndim == 3:
                        dimension_labels = ['vertical' , 'horizontal_y' , 
                                      'horizontal_x']
                    else:
                        dimension_labels = ['horizontal_y' , 
                                      'horizontal_x']   
                
                #DataContainer.__init__(self, array, deep_copy, dimension_labels, **kwargs)
                super(ImageData, self).__init__(array, deep_copy, 
                     dimension_labels, **kwargs)
       
        # load metadata from kwargs if present
        for key, value in kwargs.items():
            if (type(value) == list or type(value) == tuple) and \
                ( len (value) == 3 and len (value) == 2) :
                    if key == 'origin' :    
                        self.origin = value
                    if key == 'spacing' :
                        self.spacing = value
                        
        def subset(self, dimensions=None, **kw):
            out = super(ImageData, self).subset(dimensions, **kw)
            #out.geometry = self.recalculate_geometry(dimensions , **kw)
            out.geometry = self.geometry
            return out
                        

class AcquisitionData(DataContainer):
    '''DataContainer for holding 2D or 3D sinogram'''
    def __init__(self, 
                 array = None, 
                 deep_copy=True, 
                 dimension_labels=None, 
                 **kwargs):
        self.geometry = None
        if array is None:
            if 'geometry' in kwargs.keys():
                geometry      = kwargs['geometry']
                self.geometry = geometry
                channels      = geometry.channels
                horiz         = geometry.pixel_num_h
                vert          = geometry.pixel_num_v
                angles        = geometry.angles
                num_of_angles = numpy.shape(angles)[0]
                
                if dimension_labels is None:
                    if channels > 1:
                        if vert > 1:
                            shape = (channels, num_of_angles , vert, horiz)
                            dim_labels = ['channel' , ' angle' ,
                                          'vertical' , 'horizontal']
                        else:
                            shape = (channels , num_of_angles, horiz)
                            dim_labels = ['channel' , 'angle' , 
                                          'horizontal']
                    else:
                        if vert > 1:
                            shape = (num_of_angles, vert, horiz)
                            dim_labels = ['angle' , 'vertical' , 
                                          'horizontal']
                        else:
                            shape = (num_of_angles, horiz)
                            dim_labels = ['angle' , 
                                          'horizontal']
                    
                    dimension_labels = dim_labels
                else:
                    shape = []
                    for dim in dimension_labels:
                        if dim == 'channel':
                            shape.append(channels)
                        elif dim == 'angle':
                            shape.append(num_of_angles)
                        elif dim == 'vertical':
                            shape.append(vert)
                        elif dim == 'horizontal':
                            shape.append(horiz)
                    if len(shape) != len(dimension_labels):
                        raise ValueError('Missing {0} axes'.format(
                                len(dimension_labels) - len(shape)))
                    shape = tuple(shape)
                    
                array = numpy.zeros( shape , dtype=numpy.float32) 
                super(AcquisitionData, self).__init__(array, deep_copy,
                                 dimension_labels, **kwargs)
        else:
            
            if type(array) == DataContainer:
                # if the array is a DataContainer get the info from there
                if not ( array.number_of_dimensions == 2 or \
                         array.number_of_dimensions == 3 or \
                         array.number_of_dimensions == 4):
                    raise ValueError('Number of dimensions are not 2 or 3 or 4: {0}'\
                                     .format(array.number_of_dimensions))
                
                #DataContainer.__init__(self, array.as_array(), deep_copy,
                #                 array.dimension_labels, **kwargs)
                super(AcquisitionData, self).__init__(array.as_array(), deep_copy,
                                 array.dimension_labels, **kwargs)
            elif type(array) == numpy.ndarray:
                if not ( array.ndim == 2 or array.ndim == 3 or array.ndim == 4 ):
                    raise ValueError(
                            'Number of dimensions are not 2 or 3 or 4 : {0}'\
                            .format(array.ndim))
                    
                if dimension_labels is None:
                    if array.ndim == 4:
                        dimension_labels = ['channel' ,'angle' , 'vertical' , 
                                      'horizontal']
                    elif array.ndim == 3:
                        dimension_labels = ['angle' , 'vertical' , 
                                      'horizontal']
                    else:
                        dimension_labels = ['angle' , 
                                      'horizontal']   
                
                #DataContainer.__init__(self, array, deep_copy, dimension_labels, **kwargs)
                super(AcquisitionData, self).__init__(array, deep_copy, 
                     dimension_labels, **kwargs)
                
            
class DataSetProcessor(object):
    '''Defines a generic DataContainer processor
    
    accepts DataContainer as inputs and 
    outputs DataContainer
    additional attributes can be defined with __setattr__
    '''
    
    def __init__(self, **attributes):
        if not 'store_output' in attributes.keys():
            attributes['store_output'] = True
            attributes['output'] = False
            attributes['runTime'] = -1
            attributes['mTime'] = datetime.now()
            attributes['input'] = None
        for key, value in attributes.items():
            self.__dict__[key] = value
=======
    def __init__(self):
        # do nothing
        i  = 1
        super(ForwardBackProjector, self).__init__()
    

class LinearOperatorMatrix(Operator):
    def __init__(self,A):
        self.A = A
        self.s1 = None   # Largest singular value, initially unknown
        super(LinearOperatorMatrix, self).__init__()
>>>>>>> 74847066
        
    def direct(self,x):
        return DataContainer(numpy.dot(self.A,x.as_array()))
    
    def adjoint(self,x):
        return DataContainer(numpy.dot(self.A.transpose(),x.as_array()))
    
    def size(self):
        return self.A.shape
    
<<<<<<< HEAD
    def set_input_processor(self, processor):
        if issubclass(type(processor), DataSetProcessor):
            self.__dict__['input'] = processor
        else:
            raise TypeError("Input type mismatch: got {0} expecting {1}"\
                            .format(type(processor), DataSetProcessor))
        
    def get_input(self):
        '''returns the input DataContainer
        
        It is useful in the case the user has provided a DataSetProcessor as
        input
        '''
        if issubclass(type(self.input), DataSetProcessor):
            dsi = self.input.get_output()
        else:
            dsi = self.input
        return dsi
        
    def process(self):
        raise NotImplementedError('process must be implemented')
        
    
    

class DataSetProcessor23D(DataSetProcessor):
    '''Regularizers DataSetProcessor
    '''
            
    def check_input(self, dataset):
        '''Checks number of dimensions input DataContainer
        
        Expected input is 2D or 3D
        '''
        if dataset.number_of_dimensions == 2 or \
           dataset.number_of_dimensions == 3:
               return True
=======
    def get_max_sing_val(self):
        # If unknown, compute and store. If known, simply return it.
        if self.s1 is None:
            self.s1 = svds(self.A,1,return_singular_vectors=False)[0]
            return self.s1
>>>>>>> 74847066
        else:
            return self.s1

class Identity(Operator):
    def __init__(self):
        self.s1 = 1.0
        super(Identity, self).__init__()
        
    def direct(self,x):
        return x
    
    def adjoint(self,x):
        return x
    
    def size(self):
        return NotImplemented
    
    def get_max_sing_val(self):
        return self.s1

class FiniteDiff2D(Operator):
    def __init__(self):
<<<<<<< HEAD
        kwargs = {'pyfunc':None, 
                  'input':None, 
                  }
        #DataSetProcessor.__init__(self, **kwargs)
        super(PixelByPixelDataSetProcessor, self).__init__(**kwargs)
        
    def check_input(self, dataset):
        return True
    
    def process(self):
        
        pyfunc = self.pyfunc
        dsi = self.get_input()
        
        eval_func = numpy.frompyfunc(pyfunc,1,1)

        
        y = DataContainer( eval_func( dsi.as_array() ) , True, 
                    dimension_labels=dsi.dimension_labels )
        return y
    

        
        
if __name__ == '__main__':
    shape = (2,3,4,5)
    size = shape[0]
    for i in range(1, len(shape)):
        size = size * shape[i]
    #print("a refcount " , sys.getrefcount(a))
    a = numpy.asarray([i for i in range( size )])
    print("a refcount " , sys.getrefcount(a))
    a = numpy.reshape(a, shape)
    print("a refcount " , sys.getrefcount(a))
    ds = DataContainer(a, False, ['X', 'Y','Z' ,'W'])
    print("a refcount " , sys.getrefcount(a))
    print ("ds label {0}".format(ds.dimension_labels))
    subset = ['W' ,'X']
    b = ds.subset( subset )
    print("a refcount " , sys.getrefcount(a))
    print ("b label {0} shape {1}".format(b.dimension_labels, 
           numpy.shape(b.as_array())))
    c = ds.subset(['Z','W','X'])
    print("a refcount " , sys.getrefcount(a))
    
    # Create a ImageData sharing the array with c
    volume0 = ImageData(c.as_array(), False, dimensions = c.dimension_labels)
    volume1 = ImageData(c, False)
    
    print ("volume0 {0} volume1 {1}".format(id(volume0.array),
           id(volume1.array)))
    
    # Create a ImageData copying the array from c
    volume2 = ImageData(c.as_array(), dimensions = c.dimension_labels)
    volume3 = ImageData(c)
    
    print ("volume2 {0} volume3 {1}".format(id(volume2.array),
           id(volume3.array)))
        
    # single number DataSet
    sn = DataContainer(numpy.asarray([1]))
    
    ax = AX()
    ax.scalar = 2
    ax.set_input(c)
    #ax.apply()
    print ("ax  in {0} out {1}".format(c.as_array().flatten(),
           ax.get_output().as_array().flatten()))
    axm = AX()
    axm.scalar = 0.5
    axm.set_input(c)
    #axm.apply()
    print ("axm in {0} out {1}".format(c.as_array(), axm.get_output().as_array()))
    
    # create a PixelByPixelDataSetProcessor
    
    #define a python function which will take only one input (the pixel value)
    pyfunc = lambda x: -x if x > 20 else x
    clip = PixelByPixelDataSetProcessor()
    clip.pyfunc = pyfunc 
    clip.set_input(c)    
    #clip.apply()
    
    print ("clip in {0} out {1}".format(c.as_array(), clip.get_output().as_array()))
    
    #dsp = DataSetProcessor()
    #dsp.set_input(ds)
    #dsp.input = a
    # pipeline

    chain = AX()
    chain.scalar = 0.5
    chain.set_input_processor(ax)
    print ("chain in {0} out {1}".format(ax.get_output().as_array(), chain.get_output().as_array()))
    
    # testing arithmetic operations
    
    print (b)
    print ((b+1))
    print ((1+b))
    
    print (b)
    print ((b*2))
    
    print (b)
    print ((2*b))
    
    print (b)
    print ((b/2))
    
    print (b)
    print ((2/b))
    
    print (b)
    print ((b**2))
    
    print (b)
    print ((2**b))
    
    print (type(volume3 + 2))
    
    s = [i for i in range(3 * 4 * 4)]
    s = numpy.reshape(numpy.asarray(s), (3,4,4))
    sino = AcquisitionData( s )
    
    shape = (4,3,2)
    a = [i for i in range(2*3*4)]
    a = numpy.asarray(a)
    a = numpy.reshape(a, shape)
    print (numpy.shape(a))
    ds = DataContainer(a, True, ['X', 'Y','Z'])
    # this means that I expect the X to be of length 2 ,
    # y of length 3 and z of length 4
    subset = ['Y' ,'Z']
    b0 = ds.subset( subset )
    print ("shape b 3,2? {0}".format(numpy.shape(b0.as_array())))
    # expectation on b is that it is 
    # 3x2 cut at z = 0
    
    subset = ['X' ,'Y']
    b1 = ds.subset( subset , Z=1)
    print ("shape b 2,3? {0}".format(numpy.shape(b1.as_array())))
    
    

    # create VolumeData from geometry
    vgeometry = ImageGeometry(voxel_num_x=2, voxel_num_y=3, channels=2)
    vol = ImageData(geometry=vgeometry)
    
    sgeometry = AcquisitionGeometry(dimension=2, angles=numpy.linspace(0, 180, num=20), 
                                       geom_type='parallel', pixel_num_v=3,
                                       pixel_num_h=5 , channels=2)
    sino = AcquisitionData(geometry=sgeometry)
    sino2 = sino.clone()
    
=======
        self.s1 = 8.0
        super(FiniteDiff2D, self).__init__()
        
    def direct(self,x):
        '''Forward differences with Neumann BC.'''
        d1 = numpy.zeros_like(x.as_array())
        d1[:,:-1] = x.as_array()[:,1:] - x.as_array()[:,:-1]
        d2 = numpy.zeros_like(x.as_array())
        d2[:-1,:] = x.as_array()[1:,:] - x.as_array()[:-1,:]
        d = numpy.stack((d1,d2),2)
        
        return type(x)(d,geometry=x.geometry)
    
    def adjoint(self,x):
        '''Backward differences, Newumann BC.'''
        #Nrows, Ncols, Nchannels = x.as_array().shape
        print (x)
        Nrows = x.get_dimension_size('horizontal_x')
        Ncols = x.get_dimension_size('horizontal_x')
        Nchannels = 1
        if len(x.shape) == 4:
            Nchannels = x.get_dimension_size('channel')
        zer = numpy.zeros((Nrows,1))
        xxx = x.as_array()[:,:-1,0]
        h = numpy.concatenate((zer,xxx), 1) - numpy.concatenate((xxx,zer), 1)
        
        zer = numpy.zeros((1,Ncols))
        xxx = x.as_array()[:-1,:,1]
        v = numpy.concatenate((zer,xxx), 0) - numpy.concatenate((xxx,zer), 0)
        return type(x)(h + v,geometry=x.geometry)
    
    def size(self):
        return NotImplemented
    
    def get_max_sing_val(self):
        return self.s1


def PowerMethodNonsquare(op,numiters):
    # Initialise random
    # Jakob's
    #inputsize = op.size()[1]
    #x0 = ImageContainer(numpy.random.randn(*inputsize)
    # Edo's
    #vg = ImageGeometry(voxel_num_x=inputsize[0],
    #                   voxel_num_y=inputsize[1], 
    #                   voxel_num_z=inputsize[2])
    #
    #x0 = ImageData(geometry = vg, dimension_labels=['vertical','horizontal_y','horizontal_x'])
    #print (x0)
    #x0.fill(numpy.random.randn(*x0.shape))
    
    x0 = op.create_image_data()
    
    s = numpy.zeros(numiters)
    # Loop
    for it in numpy.arange(numiters):
        x1 = op.adjoint(op.direct(x0))
        x1norm = numpy.sqrt((x1**2).sum())
        #print ("x0 **********" ,x0)
        #print ("x1 **********" ,x1)
        s[it] = (x1*x0).sum() / (x0*x0).sum()
        x0 = (1.0/x1norm)*x1
    return numpy.sqrt(s[-1]), numpy.sqrt(s), x0

#def PowerMethod(op,numiters):
#    # Initialise random
#    x0 = np.random.randn(400)
#    s = np.zeros(numiters)
#    # Loop
#    for it in np.arange(numiters):
#        x1 = np.dot(op.transpose(),np.dot(op,x0))
#        x1norm = np.sqrt(np.sum(np.dot(x1,x1)))
#        s[it] = np.dot(x1,x0) / np.dot(x1,x0)
#        x0 = (1.0/x1norm)*x1
#    return s, x0
    
class CCPiProjectorSimple(Operator):
    """ASTRA projector modified to use DataSet and geometry."""
    def __init__(self, geomv, geomp):
        super(CCPiProjectorSimple, self).__init__()
        
        # Store volume and sinogram geometries.
        self.acquisition_geometry = geomp
        self.volume_geometry = geomv
        
        self.fp = CCPiForwardProjector(image_geometry=geomv,
                                       acquisition_geometry=geomp,
                                       output_axes_order=['angle','vertical','horizontal'])
        
        self.bp = CCPiBackwardProjector(image_geometry=geomv,
                                    acquisition_geometry=geomp,
                                    output_axes_order=['horizontal_x','horizontal_y','vertical'])
                
        # Initialise empty for singular value.
        self.s1 = None
    
    def direct(self, image_data):
        self.fp.set_input(image_data)
        out = self.fp.get_output()
        return out
    
    def adjoint(self, acquisition_data):
        self.bp.set_input(acquisition_data)
        out = self.bp.get_output()
        return out
    
    #def delete(self):
    #    astra.data2d.delete(self.proj_id)
    
    def get_max_sing_val(self):
        a = PowerMethodNonsquare(self,10)
        self.s1 = a[0] 
        return self.s1
    
    def size(self):
        # Only implemented for 3D
        return ( (self.acquisition_geometry.angles.size, \
                  self.acquisition_geometry.pixel_num_v,
                  self.acquisition_geometry.pixel_num_h), \
                 (self.volume_geometry.voxel_num_x, \
                  self.volume_geometry.voxel_num_y,
                  self.volume_geometry.voxel_num_z) )
    def create_image_data(self):
        x0 = ImageData(geometry = self.volume_geometry, 
                       dimension_labels=self.bp.output_axes_order)#\
                       #.subset(['horizontal_x','horizontal_y','vertical'])
        print (x0)
        x0.fill(numpy.random.randn(*x0.shape))
        return x0
>>>>>>> 74847066
<|MERGE_RESOLUTION|>--- conflicted
+++ resolved
@@ -3,7 +3,7 @@
 #   Visual Analytics and Imaging System Group of the Science Technology
 #   Facilities Council, STFC
 
-#   Copyright 2018 Jakob Jorgensen, Daniil Kazantsev and Edoardo Pasca
+#   Copyright 2018 Edoardo Pasca
 
 #   Licensed under the Apache License, Version 2.0 (the "License");
 #   you may not use this file except in compliance with the License.
@@ -17,25 +17,23 @@
 #   See the License for the specific language governing permissions and
 #   limitations under the License.
 
+from __future__ import division
+import abc
 import numpy
-from scipy.sparse.linalg import svds
-from ccpi.framework import DataContainer, ImageGeometry , ImageData
-from ccpi.processors import CCPiBackwardProjector, CCPiForwardProjector
-
-# Maybe operators need to know what types they take as inputs/outputs
-# to not just use generic DataContainer
-
-
-class Operator(object):
-    def direct(self,x):
-        return x
-    def adjoint(self,x):
-        return x
-    def size(self):
-        # To be defined for specific class
-        return None
-
-<<<<<<< HEAD
+import sys
+from datetime import timedelta, datetime
+import warnings
+
+if sys.version_info[0] >= 3 and sys.version_info[1] >= 4:
+    ABC = abc.ABC
+else:
+    ABC = abc.ABCMeta('ABC', (), {})
+
+def find_key(dic, val):
+    """return the key of dictionary dic given the value"""
+    return [k for k, v in dic.items() if v == val][0]
+
+
 class ImageGeometry:
     
     def __init__(self, 
@@ -178,15 +176,8 @@
         repres += "distance center-detector: {0}\n".format(self.dist_source_center)
         repres += "number of channels: {0}\n".format(self.channels)
         return repres
-=======
-# Or should we rather have an attribute isLinear instead of separate class?
->>>>>>> 74847066
-
-#class OperatorLinear(Operator):
-#    
-#    def __init__():
-
-<<<<<<< HEAD
+
+
             
 class DataContainer(object):
     '''Generic class to hold data
@@ -235,7 +226,7 @@
             return acq_size
         else:
             raise ValueError('Unknown dimension {0}. Should be one of'.format(dimension_label,
-                             self.dimension_labels.values()))
+                             self.dimension_labels))
     def get_dimension_axis(self, dimension_label):
         if dimension_label in self.dimension_labels.values():
             for k,v in self.dimension_labels.items():
@@ -510,16 +501,14 @@
     def __rmul__(self, other):
         return self * other
     # __rmul__
-=======
-class ForwardBackProjector(Operator):
->>>>>>> 74847066
-    
-    # The constructor should set up everything, ie at least hold equivalent of 
-    # projection geometry and volume geometry, so that when calling direct and 
-    # adjoint methods, only the volume/sinogram is needed as input. Quite 
-    # similar to opTomo operator.
-    
-<<<<<<< HEAD
+    
+    def __rdiv__(self, other):
+        print ("call __rdiv__")
+        return pow(self / other, -1)
+    # __rdiv__
+    def __rtruediv__(self, other):
+        return self.__rdiv__(other)
+    
     def __rpow__(self, other):
         if isinstance(other, (int, float)) :
             fother = numpy.ones(numpy.shape(self.array)) * other
@@ -834,30 +823,51 @@
             attributes['input'] = None
         for key, value in attributes.items():
             self.__dict__[key] = value
-=======
-    def __init__(self):
-        # do nothing
-        i  = 1
-        super(ForwardBackProjector, self).__init__()
-    
-
-class LinearOperatorMatrix(Operator):
-    def __init__(self,A):
-        self.A = A
-        self.s1 = None   # Largest singular value, initially unknown
-        super(LinearOperatorMatrix, self).__init__()
->>>>>>> 74847066
-        
-    def direct(self,x):
-        return DataContainer(numpy.dot(self.A,x.as_array()))
-    
-    def adjoint(self,x):
-        return DataContainer(numpy.dot(self.A.transpose(),x.as_array()))
-    
-    def size(self):
-        return self.A.shape
-    
-<<<<<<< HEAD
+        
+    
+    def __setattr__(self, name, value):
+        if name == 'input':
+            self.set_input(value)
+        elif name in self.__dict__.keys():
+            self.__dict__[name] = value
+            self.__dict__['mTime'] = datetime.now()
+        else:
+            raise KeyError('Attribute {0} not found'.format(name))
+        #pass
+    
+    def set_input(self, dataset):
+        if issubclass(type(dataset), DataContainer):
+            if self.check_input(dataset):
+                self.__dict__['input'] = dataset
+        else:
+            raise TypeError("Input type mismatch: got {0} expecting {1}"\
+                            .format(type(dataset), DataContainer))
+    
+    def check_input(self, dataset):
+        '''Checks parameters of the input DataContainer
+        
+        Should raise an Error if the DataContainer does not match expectation, e.g.
+        if the expected input DataContainer is 3D and the Processor expects 2D.
+        '''
+        raise NotImplementedError('Implement basic checks for input DataContainer')
+        
+    def get_output(self):
+        if None in self.__dict__.values():
+            raise ValueError('Not all parameters have been passed')
+        shouldRun = False
+        if self.runTime == -1:
+            shouldRun = True
+        elif self.mTime > self.runTime:
+            shouldRun = True
+            
+        # CHECK this
+        if self.store_output and shouldRun:
+            self.runTime = datetime.now()
+            self.output = self.process()
+            return self.output
+        self.runTime = datetime.now()
+        return self.process()
+    
     def set_input_processor(self, processor):
         if issubclass(type(processor), DataSetProcessor):
             self.__dict__['input'] = processor
@@ -895,36 +905,59 @@
         if dataset.number_of_dimensions == 2 or \
            dataset.number_of_dimensions == 3:
                return True
-=======
-    def get_max_sing_val(self):
-        # If unknown, compute and store. If known, simply return it.
-        if self.s1 is None:
-            self.s1 = svds(self.A,1,return_singular_vectors=False)[0]
-            return self.s1
->>>>>>> 74847066
-        else:
-            return self.s1
-
-class Identity(Operator):
+        else:
+            raise ValueError("Expected input dimensions is 2 or 3, got {0}"\
+                             .format(dataset.number_of_dimensions))
+    
+###### Example of DataSetProcessors
+
+class AX(DataSetProcessor):
+    '''Example DataSetProcessor
+    The AXPY routines perform a vector multiplication operation defined as
+
+    y := a*x
+    where:
+
+    a is a scalar
+
+    x a DataContainer.
+    '''
+    
     def __init__(self):
-        self.s1 = 1.0
-        super(Identity, self).__init__()
-        
-    def direct(self,x):
-        return x
-    
-    def adjoint(self,x):
-        return x
-    
-    def size(self):
-        return NotImplemented
-    
-    def get_max_sing_val(self):
-        return self.s1
-
-class FiniteDiff2D(Operator):
+        kwargs = {'scalar':None, 
+                  'input':None, 
+                  }
+        
+        #DataSetProcessor.__init__(self, **kwargs)
+        super(AX, self).__init__(**kwargs)
+    
+    def check_input(self, dataset):
+        return True
+        
+    def process(self):
+        
+        dsi = self.get_input()
+        a = self.scalar
+        
+        y = DataContainer( a * dsi.as_array() , True, 
+                    dimension_labels=dsi.dimension_labels )
+        #self.setParameter(output_dataset=y)
+        return y
+    
+        
+    
+    
+class PixelByPixelDataSetProcessor(DataSetProcessor):
+    '''Example DataSetProcessor
+    
+    This processor applies a python function to each pixel of the DataContainer
+    
+    f is a python function
+
+    x a DataSet.
+    '''
+    
     def __init__(self):
-<<<<<<< HEAD
         kwargs = {'pyfunc':None, 
                   'input':None, 
                   }
@@ -1079,136 +1112,4 @@
                                        pixel_num_h=5 , channels=2)
     sino = AcquisitionData(geometry=sgeometry)
     sino2 = sino.clone()
-    
-=======
-        self.s1 = 8.0
-        super(FiniteDiff2D, self).__init__()
-        
-    def direct(self,x):
-        '''Forward differences with Neumann BC.'''
-        d1 = numpy.zeros_like(x.as_array())
-        d1[:,:-1] = x.as_array()[:,1:] - x.as_array()[:,:-1]
-        d2 = numpy.zeros_like(x.as_array())
-        d2[:-1,:] = x.as_array()[1:,:] - x.as_array()[:-1,:]
-        d = numpy.stack((d1,d2),2)
-        
-        return type(x)(d,geometry=x.geometry)
-    
-    def adjoint(self,x):
-        '''Backward differences, Newumann BC.'''
-        #Nrows, Ncols, Nchannels = x.as_array().shape
-        print (x)
-        Nrows = x.get_dimension_size('horizontal_x')
-        Ncols = x.get_dimension_size('horizontal_x')
-        Nchannels = 1
-        if len(x.shape) == 4:
-            Nchannels = x.get_dimension_size('channel')
-        zer = numpy.zeros((Nrows,1))
-        xxx = x.as_array()[:,:-1,0]
-        h = numpy.concatenate((zer,xxx), 1) - numpy.concatenate((xxx,zer), 1)
-        
-        zer = numpy.zeros((1,Ncols))
-        xxx = x.as_array()[:-1,:,1]
-        v = numpy.concatenate((zer,xxx), 0) - numpy.concatenate((xxx,zer), 0)
-        return type(x)(h + v,geometry=x.geometry)
-    
-    def size(self):
-        return NotImplemented
-    
-    def get_max_sing_val(self):
-        return self.s1
-
-
-def PowerMethodNonsquare(op,numiters):
-    # Initialise random
-    # Jakob's
-    #inputsize = op.size()[1]
-    #x0 = ImageContainer(numpy.random.randn(*inputsize)
-    # Edo's
-    #vg = ImageGeometry(voxel_num_x=inputsize[0],
-    #                   voxel_num_y=inputsize[1], 
-    #                   voxel_num_z=inputsize[2])
-    #
-    #x0 = ImageData(geometry = vg, dimension_labels=['vertical','horizontal_y','horizontal_x'])
-    #print (x0)
-    #x0.fill(numpy.random.randn(*x0.shape))
-    
-    x0 = op.create_image_data()
-    
-    s = numpy.zeros(numiters)
-    # Loop
-    for it in numpy.arange(numiters):
-        x1 = op.adjoint(op.direct(x0))
-        x1norm = numpy.sqrt((x1**2).sum())
-        #print ("x0 **********" ,x0)
-        #print ("x1 **********" ,x1)
-        s[it] = (x1*x0).sum() / (x0*x0).sum()
-        x0 = (1.0/x1norm)*x1
-    return numpy.sqrt(s[-1]), numpy.sqrt(s), x0
-
-#def PowerMethod(op,numiters):
-#    # Initialise random
-#    x0 = np.random.randn(400)
-#    s = np.zeros(numiters)
-#    # Loop
-#    for it in np.arange(numiters):
-#        x1 = np.dot(op.transpose(),np.dot(op,x0))
-#        x1norm = np.sqrt(np.sum(np.dot(x1,x1)))
-#        s[it] = np.dot(x1,x0) / np.dot(x1,x0)
-#        x0 = (1.0/x1norm)*x1
-#    return s, x0
-    
-class CCPiProjectorSimple(Operator):
-    """ASTRA projector modified to use DataSet and geometry."""
-    def __init__(self, geomv, geomp):
-        super(CCPiProjectorSimple, self).__init__()
-        
-        # Store volume and sinogram geometries.
-        self.acquisition_geometry = geomp
-        self.volume_geometry = geomv
-        
-        self.fp = CCPiForwardProjector(image_geometry=geomv,
-                                       acquisition_geometry=geomp,
-                                       output_axes_order=['angle','vertical','horizontal'])
-        
-        self.bp = CCPiBackwardProjector(image_geometry=geomv,
-                                    acquisition_geometry=geomp,
-                                    output_axes_order=['horizontal_x','horizontal_y','vertical'])
-                
-        # Initialise empty for singular value.
-        self.s1 = None
-    
-    def direct(self, image_data):
-        self.fp.set_input(image_data)
-        out = self.fp.get_output()
-        return out
-    
-    def adjoint(self, acquisition_data):
-        self.bp.set_input(acquisition_data)
-        out = self.bp.get_output()
-        return out
-    
-    #def delete(self):
-    #    astra.data2d.delete(self.proj_id)
-    
-    def get_max_sing_val(self):
-        a = PowerMethodNonsquare(self,10)
-        self.s1 = a[0] 
-        return self.s1
-    
-    def size(self):
-        # Only implemented for 3D
-        return ( (self.acquisition_geometry.angles.size, \
-                  self.acquisition_geometry.pixel_num_v,
-                  self.acquisition_geometry.pixel_num_h), \
-                 (self.volume_geometry.voxel_num_x, \
-                  self.volume_geometry.voxel_num_y,
-                  self.volume_geometry.voxel_num_z) )
-    def create_image_data(self):
-        x0 = ImageData(geometry = self.volume_geometry, 
-                       dimension_labels=self.bp.output_axes_order)#\
-                       #.subset(['horizontal_x','horizontal_y','vertical'])
-        print (x0)
-        x0.fill(numpy.random.randn(*x0.shape))
-        return x0
->>>>>>> 74847066
+    