--- conflicted
+++ resolved
@@ -4,13 +4,10 @@
   - Bug fixes:
     - `CentreOfRotationCorrector.image_sharpness` data is now correctly smoothed to reduce aliasing artefacts and improve robustness. (#2202)
     - `PaganinProcessor` now correctly applies scaling with magnification for cone-beam geometry (#2225)
-<<<<<<< HEAD
   - Dependencies:
     - olefile and dxchange are optional dependencies, instead of required (#2209)
-=======
   - Documentation:
     - Render the user showcase notebooks in the documentation (#2189)
->>>>>>> ab4d56e4
 
 * 25.0.0
   - New features:
