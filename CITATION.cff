cff-version: 1.2.0
<<<<<<< HEAD
message: "If you use this software, please cite the software itself via zenodo as below, plus a CIL article, please see the CIL README for more details: https://github.com/TomographicImaging/CIL/blob/improve_citation/README.md"
abstract: "The Core Imaging Library (CIL) is an open-source Python framework for tomographic imaging 
           with particular emphasis on reconstruction of challenging datasets. Conventional filtered 
=======
abstract: "The Core Imaging Library (CIL) is an open-source Python framework for tomographic imaging
           with particular emphasis on reconstruction of challenging datasets. Conventional filtered
>>>>>>> 3231549a
           backprojection reconstruction tends to be insufficient for highly noisy, incomplete, non-standard
           or multichannel data arising for example in dynamic, spectral and in situ tomography. CIL
           provides an extensive modular optimisation framework for prototyping reconstruction methods
           including sparsity and total variation regularisation, as well as tools for loading, preprocessing
           and visualising tomographic data."
authors:
  - family-names: Pasca
    given-names: Edoardo
  - family-names: Jørgensen
    given-names: Jakob Sauer
  - family-names: Papoutsellis
    given-names: Evangelos
  - family-names: Ametova
    given-names: Evelina
  - family-names: Fardell
    given-names: Gemma
  - family-names: Thielemans
    given-names: Kris
  - family-names: Murgatroyd
    given-names: Laura
  - family-names: Duff
    given-names: Margaret
  - family-names: Robarts
    given-names: Hannah
title: "Core Imaging Library (CIL)"
doi: 10.5281/zenodo.4746198
date-released: "08-01-18"
identifiers:
  - description: "This is the collection of archived snapshots of all versions of the Core Imaging Library"
    type: doi
    value: 10.5281/zenodo.4746198
keywords:
  - "tomographic imaging"
  - research
  - tomography
  - reconstruction
  - imaging
  - hyperspectral
  - optimisation
<<<<<<< HEAD
license: Apache-2.0
=======
license: Apache-2.0
message: "If you use this software, please cite both the article from preferred-citation and the software itself."
preferred-citation:
  authors:
    - family-names: Jørgensen
      given-names: Jakob Sauer
    - family-names: Ametova
      given-names: Evelina
    - family-names: Burca
      given-names: Genoveva
    - family-names: Fardell
      given-names: Gemma
    - family-names: Murgatroyd
      given-names: Laura
    - family-names: Papoutsellis
      given-names: Evangelos
    - family-names: Pasca
      given-names: Edoardo
    - family-names: Thielemans
      given-names: Kris
    - family-names: Turner
      given-names: Martin
    - family-names: Warr
      given-names: Ryan
    - family-names: Lionheart
      given-names: William RB
    - family-names: Withers
      given-names: Philip J
  title: "Core Imaging Library - Part I: a versatile Python framework for tomographic imaging"
  type: article
  doi: 10.1098/rsta.2020.0192
  issue: 2204
  volume: 379
  journal: "Philosophical Transactions of The Royal Society A"
  year: 2021
repository-code: "https://github.com/TomographicImaging/CIL.git"
title: "CIL"
version: 21.3.1
>>>>>>> 3231549a
<|MERGE_RESOLUTION|>--- conflicted
+++ resolved
@@ -1,12 +1,7 @@
 cff-version: 1.2.0
-<<<<<<< HEAD
 message: "If you use this software, please cite the software itself via zenodo as below, plus a CIL article, please see the CIL README for more details: https://github.com/TomographicImaging/CIL/blob/improve_citation/README.md"
 abstract: "The Core Imaging Library (CIL) is an open-source Python framework for tomographic imaging 
            with particular emphasis on reconstruction of challenging datasets. Conventional filtered 
-=======
-abstract: "The Core Imaging Library (CIL) is an open-source Python framework for tomographic imaging
-           with particular emphasis on reconstruction of challenging datasets. Conventional filtered
->>>>>>> 3231549a
            backprojection reconstruction tends to be insufficient for highly noisy, incomplete, non-standard
            or multichannel data arising for example in dynamic, spectral and in situ tomography. CIL
            provides an extensive modular optimisation framework for prototyping reconstruction methods
@@ -46,45 +41,4 @@
   - imaging
   - hyperspectral
   - optimisation
-<<<<<<< HEAD
-license: Apache-2.0
-=======
-license: Apache-2.0
-message: "If you use this software, please cite both the article from preferred-citation and the software itself."
-preferred-citation:
-  authors:
-    - family-names: Jørgensen
-      given-names: Jakob Sauer
-    - family-names: Ametova
-      given-names: Evelina
-    - family-names: Burca
-      given-names: Genoveva
-    - family-names: Fardell
-      given-names: Gemma
-    - family-names: Murgatroyd
-      given-names: Laura
-    - family-names: Papoutsellis
-      given-names: Evangelos
-    - family-names: Pasca
-      given-names: Edoardo
-    - family-names: Thielemans
-      given-names: Kris
-    - family-names: Turner
-      given-names: Martin
-    - family-names: Warr
-      given-names: Ryan
-    - family-names: Lionheart
-      given-names: William RB
-    - family-names: Withers
-      given-names: Philip J
-  title: "Core Imaging Library - Part I: a versatile Python framework for tomographic imaging"
-  type: article
-  doi: 10.1098/rsta.2020.0192
-  issue: 2204
-  volume: 379
-  journal: "Philosophical Transactions of The Royal Society A"
-  year: 2021
-repository-code: "https://github.com/TomographicImaging/CIL.git"
-title: "CIL"
-version: 21.3.1
->>>>>>> 3231549a
+license: Apache-2.0