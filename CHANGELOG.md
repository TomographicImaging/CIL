* 24.x.x
<<<<<<< HEAD
  - Enhancements:
    - Use ravel instead of flat in KullbackLeibler numba backend (#1874)
    
=======
  - New Features:
    - Added SAG and SAGA stochastic functions (#1624) 
  
>>>>>>> d934c72b
* 24.1.0
  - New Features:
    - Added method to plot filter in `GenericFilteredBackProjection` (#1667)
    - Added wavelet operator, wrapping PyWavelets operator as a CIL operator (#1615)
    - Added PaganinProcessor processor, to perform phase retrieval from phase contrast images (#1737)
    - Added L1Sparsity function, allowing calculations of `|Ax-b|_1` and its proximal, in the case of orthogonal operators, `A` (#1618)
    - Options in algorithms GD, ISTA and FISTA to pass a `cil.optimisation.utilities.StepSizeRule` or a `cil.optimisation.utilities.Preconditioner`(#1768)
    - an implementation of the Armijo Rule as a child class of  `cil.optimisation.utilities.StepSizeRule` (#1768)
    - Sensitivity preconditioners added as child classes of `cil.optimisation.utilities.Preconditioner`(#1768)
  - Enhancements:
    - Added `geometry` property to `BlockDataContainer`. Adds `__eq__` to `BlockGeometry` (#1799)
    - Raises error in `BlockDataContainer.pnorm` if the shape of the containers is not the same (#1799)
    - Operators and functions now also return when out is specified (#1742)
    - The CIL function class now has a `__neg__` function, so you can write `-YourFunction(x)` rather than `-1*YourFunction(x)` (#1808)
    - Added documentation for the Partitioner to `framework.rst` (#1828)
    - Added CIL vs SIRF tests comparing preconditioned ISTA in CIL and MLEM in SIRF (#1823)
    - Update to CCPi-Regularisation toolkit v24.0.1 (#1868) 
  - Bug fixes:
    - gradient descent `update_objective` called twice on the initial point.(#1789)
    - ProjectionMap operator bug fix in adjoint and added documentation (#1743)
    - BlockOperator that would return a BlockDataContainer of shape (1,1) now returns the appropriate DataContainer. BlockDataContainer direct and adjoint methods accept DataContainer as parameter (#1802).
    - BlurringOperator: remove check for geometry class (old SIRF integration bug) (#1807)
    - The `ZeroFunction` and `ConstantFunction` now have a Lipschitz constant of 1. (#1768)
  - Changes that break backwards compatibility:
    - Merged the files `BlockGeometry.py` and `BlockDataContainer.py` in `framework` to one file `block.py`. Please use `from cil.framework import BlockGeometry, BlockDataContainer` as before (#1799)
    - Bug fix in `FGP_TV` function to set the default behaviour not to enforce non-negativity (#1826). 




* 24.0.0
  - Update to new CCPi-Regularisation toolkit v24.0.0. This is a backward incompatible release of the toolkit.
  - CIL plugin support for TIGRE version v2.6
  - CIL plugin support for ASTRA-TOOLBOX version v2.1
  - Dropped support for python 3.8 and 3.9
  - Added support for python 3.11 and 3.12
  - Dropped support for numpy 1.21 and 1.22
  - Added support for numpy 1.25 and 1.26
  - Set CMake Policy CMP0148 to OLD to avoid warnings in CMake 3.27
  - AcquisitionGeometry prints the first and last 10 angles, or all if there are 30 or less, rather than the first 20
  - Added a weight argument to the L1Norm function
  - Allow reduction methods on the DataContainer class to accept axis argument as string which matches values in dimension_labels
  - Added the functions `set_norms` and `get_norms` to the `BlockOperator` class
  - Internal variable name change in BlockOperator to aid understanding
  - Fixed formatting errors in the L2NormSquared and LeastSquares documentation
  - Bug fix for BlockDataContainer as iterator
  - Dropped support for IPP versions older than 2021.10 due to header changes
  - Fix build include directories
  - Proximal of MixedL21Norm with numpy backend now accepts numpy ndarray, DataContainer and float as tau parameter
  - ZeroOperator no longer relies on the default of allocate
  - Bug fix in SIRF TotalVariation unit tests with warm_start
  - Allow show2D to be used with 3D `DataContainer` instances
  - Added the a `Sampler` class as a CIL optimisation utility
  - Update documentation for symmetrised gradient
  - Added documentation for CompositionOperator and SumOperator
  - Updated FISTA and ISTA algorithms to allow input functions to be None
  - Bug fix in the adjoint of the Diagonal Operator for complex values
  - Update conda build action to v2 for 2.5x quicker builds
  - Add docker image, test & push to [`ghcr.io/tomographicimaging/cil`](https://github.com/TomographicImaging/CIL/pkgs/container/cil)
  - Quality metrics have added mask option
  - Bug fix for norm of CompositionOperator
  - Functions updated to use sapyb
  - Fix KullbackLeibler numba gradient ignoring mask
  - show1D slice_list parameter can now be of type tuple
  - Deprecated `Algorithm`'s `max_iteration`, `log_file`, `**kwargs`, `max_iteration_stop_criterion`, `objective_to_string`, `verbose_output`, `verbose_header`, `run(print_interval)`
  - Added `optimisation.utilities.callbacks`
    - Added `Callback` (abstract base class), `ProgressCallback`, `TextProgressCallback`, `LogfileCallback`
    - Deprecated `Algorithm.run(callback: Callable)`
    - Added `Algorithm.run(callbacks: list[Callback])`
  - Allow `CentreOfRotationCorrector.xcorrelation` to accept a list of two values in `projection_index` to use for the correlation
  - Bug fix in `CentreOfRotationCorrector.xcorrelation` finding correlation angles for limited angle data
  - New unit tests have been implemented for operators and functions to check for in place errors and the behaviour of `out`.
  - Bug fix for missing factor of 1/2 in SIRT update objective and catch in place errors in the SIRT constraint
  - Bug fix to allow safe in place calculation for the soft shrinkage algorithm
  - Allow Masker to take integer arrays in addition to boolean
  - Add remote data class to example data to enable download of relevant datasets from remote repositories 
  - Improved import error/warning messages
  - New adjoint operator
  - Bug fix for complex matrix adjoint
  - Removed the following code which was deprecated since v22.0.0:
    - `info` parameter in `cil.optimisation.functions.TotalVariation`
    - `sinogram_geometry` and `volume_geometry` parameters in `cil.plugins.astra.processors.FBP` and in `cil.plugins.tigre.processors.FBP`
    - `aquisition_geometry` (misspelled) parameter in `cil.plugins.tigre.processors.ProjectionOperator`
    - `FBP` kwarg (and thus all kwargs) in `cil.processors.CentreOfRotationCorrector` and `cil.processors.CofR_image_sharpness`
    - `TXRMDataReader`
  - Added the ApproximateGradientSumFunction and SGFunction to allow for stochastic gradient algorithms to be created using functions with an approximate gradient and deterministic algorithms

* 23.1.0
  - Fix bug in IndicatorBox proximal_conjugate
  - Allow CCPi Regulariser functions for non CIL object
  - Add norm for CompositionOperator
  - Refactor SIRT algorithm to make it more computationally and memory efficient
  - Optimisation in L2NormSquared
  - Added support for partitioner, when partitions have size 1
  - Fix for show_geometry bug for 2D data
  - FBP split processing bug fix - now respects panel origin set in geometry
  - Binner/Padder/Slicer bug fix - now respects panel origin set in geometry
  - Added warmstart capability to proximal evaluation of the CIL TotalVariation function.
  - Bug fix in the LinearOperator norm with an additional flag for the algorithm linearOperator.PowerMethod
  - Tidied up documentation in the framework folder

* 23.0.1
  - Fix bug with NikonReader requiring ROI to be set in constructor.

* 23.0.0
  - Partitioner is now able to create batches even if angle is not the outer dimension
  - Renamed `max_iteration_stop_cryterion` method in the Algorithm class to `max_iteration_stop_criterion`
  - Removed (previously deprecated) `very_verbose` parameter in `Algorithm`'s run method.
  - Removed (previously deprecated) `axpby` method in DataContainer.
  - Deprecate use of integer compression in NEXUSDataWriter.
  - Improved and tidied up documentation for all readers and writers, including hiding special members.
  - Use arguments instead of kwargs in all readers and writers with multiple kwargs, making documentation easier.
  - Update Apache2 License Headers.

* 22.2.0
  - BlockGeometry is iterable
  - Added `partition` to `AcquisitionData` to partition the data with 3 methods: `sequential`, `staggered` and `random_permutation`
  - TIGRE and ASTRA `ProjectionOperator` now support `BlockGeometry` as `acquisition_geometry` parameter, returning a `BlockOperator`
  - Added pre-set filters for `recon.FBP` and `recon.FDK`. Filters now include ram-lak, hamming, hann, cosine, shepp-logan.
  - Added RAWFileWriter to export data containers to raw files
  - Extended IndicatorBox to behave as IndicatorBoxPixelwise by passing masks in lower and upper bounds
  - Implemented IndicatorBox in numba and numpy
  - Dropped support for Python 3.6 and NumPy 1.15
  - Jenkins PR tests on Python 3.8 and NumPy 1.20
  - added yml file to create test environment
  - LeastSquares fixed docstring and unified gradient code when out is passed or not.
  - Add compression to 8bit and 16bit to TIFFWriter
  - Added convenience centre of rotation methods to `AcquisitionGeometry` class.
    - `get_centre_of_rotation()` calculates the centre of rotation of the system
    - `set_centre_of_rotation()` sets the system centre of rotation with an offset and angle
    - `set_centre_of_rotation_by_slice()` sets the system centre of rotation with offsets from two slices
  - Binner processor reworked:
    - Significant speed increase available via the C++ backend
    - Returned geometry is correctly offset where binning/cropping moves the origin
  - Slicer refactoring
    - Returned geometry is correctly offset where slicing/cropping moves the origin
  - Padder refactoring
    - Returned geometry is correctly offset where padding moves the origin
  - Github Actions:
    - update test python and numpy versions to 3.9 and 1.22
    - Update conda build action to v1.4.4
    - Fixes actions to run on ubuntu-20.04
    - Update version of upload_artifact github action to version 3.1.1
    - Update version of download_artifact github action to version 3.0.1
    - Update version of checkout github action to version 3.1.0
    - Update build-sphinx action to version 0.1.3
  - `io.utilities.HDF5_utilities` Added utility functions to browse hdf5 files and read datasets into numpy array
  - Implemented the analytical norm for GradientOperator
  - Added `ImageData.apply_circular_mask` method to mask out detector edge artefacts on reconstructed volumes
  - ROI selection, aspect ratio toggle and Play widget added to islicer
  - Add show1D display utility

* 22.1.0
  - use assert_allclose in test_DataContainer
  - added multiple colormaps to show2D
  - Fix segfault in GradientOperator due to parameter overflows on windows systems
  - Fix angle display precision and matplotlib warning for sinograms with show2D

* 22.0.0
  - Strongly convex functionality in TotalVariation and FGP_TV Functions
  - Refactored KullbackLeibler function class. Fix bug on gradient method for SIRF objects
  - Numba added as a CIL requirement
  - Simplify initialisation of `CentreOfRotation.ImageSharpness` with new parameter `backend`
  - Added ISTA algorithm. Improve inheritance of proximal gradient algorithms
  - Updated interface to `plugins.tigre`/`plugins.astra` `FBP` and `ProjectionOperator` classes
  - Update NikonDataReader to parse and set up geometry with: `ObjectTilt` `CentreOfRotationTop` and `CentreOfRotationBottom`
  - Cleaned up unit test structure and output
  - Removal of deprecated code:
    - AcquisitionGeometry `__init__` no longer returns a configured geometry, use factory `create` methods instead
    - `subset` method removed, use `get_slice` or `reorder` methods
    - NikonDataReader `normalize` kwarg removed, use `normalise`
    - Algorithms initialisation `x_init` kwarg removed, use `initial`
    - Removed deprecated numpy calls
  - DataProcessors use weak-reference to input data
  - Merged CIL-ASTRA code in to CIL repository simplifying test, build and install procedures
    - Modules not moved should be considered deprecated
    - CIL remains licensed as APACHE-2.0
    - Minor bug fixes to the CPU 2D Parallel-beam FBP
  - Add ndim property for DataContainer class
  - Fixes show_geometry compatibility issue with matplotlib 3.5
  - Added ZEISSDataReader with cone/parallel beam, slicing, TXM Functionality
  - Raise exception if filename or data haven't been set in NexusDataWriter
  - Fixes error when update_objective_interval is set to 0 in an algorithm run
  - Deprecated:
    - TXRMDataReader is deprecated in favour of ZEISSDataReader
  - GitHub Actions:
    - Update to version 0.1.1 of lauramurgatroyd/build-sphinx-action for building the documentation - ensures docs are always built from cil master

* 21.4.1
  - Removed prints from unittests and cleanup of unittest code.
  - CMake:
    - install script re-allows selection of non default install directory ([#1246](https://github.com/TomographicImaging/CIL/issues/1246))
  - TIFF writer uses logging
  - Added unittests for TIFF functionality

* 21.4.0
  - PEP 440 compliant version
  - CMake fix due to use of pip install.
  - Recon.FBP allows 'astra' backend
  - Fixed PowerMethod for square/non-square, complex/float matrices with stopping criterion.
  - CofR image_sharpness improved for large datasets
  - Geometry alignment fix for 2D datasets
  - CGLS update for sapyb to enable complex data, bugfix in use of initial
  - added sapyb and deprecated axpby. All algorithm updated to use sapyb.
  - Allow use of square brackets in file paths to TIFF and Nikon datasets

* 21.3.1
  - Added matplotlib version dependency to conda recipe
  - Fixed TIGRE wrappers for geometry with a virtual detector
  - Fixed TIGRE wrappers for cone-beam geometry with tilted rotation axis

* 21.3.0
  - Accelerated PDHG which handles strong convexity of functions
  - TotalVariation Function handles SIRF ImageData
  - Simulated datasets and volume added to DataExamples
  - TIGRE wrappers for parallel-beam geometry added
  - NEXUSWriter and NEXUSReader offer (8bit and 16bit) compression of data
  - show2D show_geom now return an object that can be saved with a `save` method
  - GradientOperator can be now used with SIRF DataContainers, both PET and MR
  - Add anisotropy in TotalVariation function
  - CCPi Regularisation plugin is refactored, only FGP_TV, FGP_dTV, TGV and TNV are exposed. Docstrings and functionality unit tests are added. Tests of the functions are meant to be in the CCPi-Regularisation toolkit itself.
  - Add dtype for ImageGeometry, AcquisitionGeometry, VectorGeometry, BlockGeometry
  - Fix GradientOperator to handle pseudo 2D CIL geometries
  - Created recon module with FBP and FDK using fast filtering library and TIGRE backprojectors
  - Added Intel IPP based library for filtering step of FBP
  - PDHG memory optimisation
  - ScaledFunction memory Optimisation
  - The github actions are merged into one action with multiple jobs
  - The conda build job uploads an artifact of the build tar.bz file which is later used by the documentation build job - which installs the package into a miniconda environment.
  - Documentation pages for recon, astra and cil-plugins are published.

* 21.2.0
  - add version string from git describe
  - add CCPi-Regularisation toolkit in unittests
  - show_geometry implemented to display AcquisitionGeometry objects, can be imported from utilities.display
  - CentreOfRotationCorrector.image_sharpness implemented which finds the rotation axis offset by maximising sharpness of a single slice reconstruction
  - Renamed CentreOfRotationCorrector.xcorr to CentreOfRotationCorrector.xcorrelation
  - Implemented Padder processor

* 21.1.0
  - Added TomoPhantom plugin to create 2D/3D + channel ImageData phantoms based on the TomoPhantom model library
  - Fixed bug in Zeiss reader geometry direction of rotation

* 21.0.0
  - Show2D now takes 4D datasets and slice information as input
  - TIGRE reconstruction package wrapped for cone-beam tomography
  - Datacontainers have get_slice method which returns a dataset with a single slice of the data
  - Datacontainers have reorder method which reorders the data in memory as requested, or for use with 'astra' or 'tigre'
  - Subset method has been deprecated
  - AcquisitionData and ImageData enforce requirement for a geometry on creation
  - New processors AbsorptionTransmissionConverter and TransmissionAbsorptionConverter to convert between Absorption and Transmission
  - Implemented Binner and Slicer processors
  - Implemented MaskGenerator and Masker processors

* 20.11.2
  - fixed windows build
  - NikonDataReader converts Nikon geometry to CIL geometry from xtekct file including detector and centre-or-rotation offsets
  - NexusdataReader supports files written with old versions of NexusDataWriter

* 20.11
  - python module renamed to cil
  - renamed Identity->IdentityOperator, Gradient->GradientOperator, SymmetrisedGradient->SymmetrisedGradientOperator

* 20.09.1
  - FiniteDifferenceOperator takes into consideration voxel size
  - Added CentreOfRotationCorrector
  - Removed CenterOfRotationFinder
  - moved TestData to utilities and renamed as dataexample
  - verbosity of Algorithms is independent of the update_objective_interval
  - added unittests
  - renamed
    - GradientDescent to GD
    - SparseFiniteDiff to SparseFiniteDifferenceOperator
    - LinearOperatorMatrix to MatrixOperator
  - bugfix update_objective of SPDHG

* 20.09
  - added SPDHG algorithm
  - added TotalVariation function
  - Redesign of the AcquisitionGeometry class allowing more general acquisition trajectories than currently possible.
  - Added ZEISS reader

* 20.04
  - Significant upgrades to the operator and function classes to allow more flexible definition of optimisation problems
  - Added multithreaded C library for calculation of finite difference and some data processing
  - Added Gradient operator using C library and numpy backends

* 19.10
  - Improved usability with reader/writers and plotting utilities
  - Substantially improved test coverage

* 19.07
  - Introduction of BlockFramework
  - major revision and restructuring of the whole code
  - rewritten io package

* 19.02
  - introduction of Algorithm class
  - unit test expanded and moved to test directory
  - unified build system on Jenkins based on CCPi-VirtualMachine repo
  - switched to calendar versioning YY.0M.

* 0.10.0

* 0.9.4
  - Initial release<|MERGE_RESOLUTION|>--- conflicted
+++ resolved
@@ -1,13 +1,10 @@
-* 24.x.x
-<<<<<<< HEAD
+* 24.x.x    
+  - New Features:
+    - Added SAG and SAGA stochastic functions (#1624) 
   - Enhancements:
     - Use ravel instead of flat in KullbackLeibler numba backend (#1874)
-    
-=======
-  - New Features:
-    - Added SAG and SAGA stochastic functions (#1624) 
+
   
->>>>>>> d934c72b
 * 24.1.0
   - New Features:
     - Added method to plot filter in `GenericFilteredBackProjection` (#1667)
