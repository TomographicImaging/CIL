* x.x.x
<<<<<<< HEAD
  - Allow reduction methods on the DataContainer class to accept axis argument as string which matches values in dimension_label
  - Added the functions `set_norms` and `get_norms` to the `BlockOperator` class
  - Fixed formatting errors in the L2NormSquared and LeastSquares documentation 
  - Internal variable name change in BlockOperator to aid understanding 
=======
  - Allow reduction methods on the DataContainer class to accept axis argument as string which matches values in dimension_labels
  - Added the functions `set_norms` and `get_norms` to the `BlockOperator` class 
  - Internal variable name change in BlockOperator to aid understanding
>>>>>>> 86f2534f
  - Bug fix for BlockDataContainer as iterator
  - Dropped support for IPP versions older than 2021.10 due to header changes
  - Fix build include directories
  - proximal of MixedL21Norm with numpy backend now accepts numpy ndarray, DataContainer and float as tau parameter
  - Allow show2D to be used with 3D `DataContainer` instances
  
* 23.1.0
  - Fix bug in IndicatorBox proximal_conjugate
  - Allow CCPi Regulariser functions for non CIL object
  - Add norm for CompositionOperator
  - Refactor SIRT algorithm to make it more computationally and memory efficient
  - Optimisation in L2NormSquared
  - Added support for partitioner, when partitions have size 1
  - Fix for show_geometry bug for 2D data
  - FBP split processing bug fix - now respects panel origin set in geometry
  - Binner/Padder/Slicer bug fix - now respects panel origin set in geometry
  - Added warmstart capability to proximal evaluation of the CIL TotalVariation function.
  - Bug fix in the LinearOperator norm with an additional flag for the algorithm linearOperator.PowerMethod
  - Tidied up documentation in the framework folder

* 23.0.1
  - Fix bug with NikonReader requiring ROI to be set in constructor.

* 23.0.0
  - Partitioner is now able to create batches even if angle is not the outer dimension
  - Renamed `max_iteration_stop_cryterion` method in the Algorithm class to `max_iteration_stop_criterion`
  - Removed (previously deprecated) `very_verbose` parameter in `Algorithm`'s run method.
  - Removed (previously deprecated) `axpby` method in DataContainer.
  - Deprecate use of integer compression in NEXUSDataWriter.
  - Improved and tidied up documentation for all readers and writers, including hiding special members.
  - Use arguments instead of kwargs in all readers and writers with multiple kwargs, making documentation easier.
  - Update Apache2 License Headers.

* 22.2.0
  - BlockGeometry is iterable
  - Added `partition` to `AcquisitionData` to partition the data with 3 methods: `sequential`, `staggered` and `random_permutation`
  - TIGRE and ASTRA `ProjectionOperator` now support `BlockGeometry` as `acquisition_geometry` parameter, returning a `BlockOperator`
  - Added pre-set filters for `recon.FBP` and `recon.FDK`. Filters now include ram-lak, hamming, hann, cosine, shepp-logan.
  - Added RAWFileWriter to export data containers to raw files
  - Extended IndicatorBox to behave as IndicatorBoxPixelwise by passing masks in lower and upper bounds
  - Implemented IndicatorBox in numba and numpy
  - Dropped support for Python 3.6 and NumPy 1.15
  - Jenkins PR tests on Python 3.8 and NumPy 1.20
  - added yml file to create test environment
  - LeastSquares fixed docstring and unified gradient code when out is passed or not.
  - Add compression to 8bit and 16bit to TIFFWriter
  - Added convenience centre of rotation methods to `AcquisitionGeometry` class.
    - `get_centre_of_rotation()` calculates the centre of rotation of the system
    - `set_centre_of_rotation()` sets the system centre of rotation with an offset and angle
    - `set_centre_of_rotation_by_slice()` sets the system centre of rotation with offsets from two slices
  - Binner processor reworked:
    - Significant speed increase available via the C++ backend
    - Returned geometry is correctly offset where binning/cropping moves the origin
  - Slicer refactoring
    - Returned geometry is correctly offset where slicing/cropping moves the origin
  - Padder refactoring
    - Returned geometry is correctly offset where padding moves the origin
  - Github Actions:
    - update test python and numpy versions to 3.9 and 1.22
    - Update conda build action to v1.4.4
    - Fixes actions to run on ubuntu-20.04
    - Update version of upload_artifact github action to version 3.1.1
    - Update version of download_artifact github action to version 3.0.1
    - Update version of checkout github action to version 3.1.0
    - Update build-sphinx action to version 0.1.3
  - `io.utilities.HDF5_utilities` Added utility functions to browse hdf5 files and read datasets into numpy array
  - Implemented the analytical norm for GradientOperator
  - Added `ImageData.apply_circular_mask` method to mask out detector edge artefacts on reconstructed volumes
  - ROI selection, aspect ratio toggle and Play widget added to islicer
  - Add show1D display utility

* 22.1.0
  - use assert_allclose in test_DataContainer
  - added multiple colormaps to show2D
  - Fix segfault in GradientOperator due to parameter overflows on windows systems
  - Fix angle display precision and matplotlib warning for sinograms with show2D

* 22.0.0
  - Strongly convex functionality in TotalVariation and FGP_TV Functions
  - Refactored KullbackLeibler function class. Fix bug on gradient method for SIRF objects
  - Numba added as a CIL requirement
  - Simplify initialisation of `CentreOfRotation.ImageSharpness` with new parameter `backend`
  - Added ISTA algorithm. Improve inheritance of proximal gradient algorithms
  - Updated interface to `plugins.tigre`/`plugins.astra` `FBP` and `ProjectionOperator` classes
  - Update NikonDataReader to parse and set up geometry with: `ObjectTilt` `CentreOfRotationTop` and `CentreOfRotationBottom`
  - Cleaned up unit test structure and output
  - Removal of deprecated code:
    - AcquisitionGeometry `__init__` no longer returns a configured geometry, use factory `create` methods instead
    - `subset` method removed, use `get_slice` or `reorder` methods
    - NikonDataReader `normalize` kwarg removed, use `normalise`
    - Algorithms initialisation `x_init` kwarg removed, use `initial`
    - Removed deprecated numpy calls
  - DataProcessors use weak-reference to input data
  - Merged CIL-ASTRA code in to CIL repository simplifying test, build and install procedures
    - Modules not moved should be considered deprecated
    - CIL remains licensed as APACHE-2.0
    - Minor bug fixes to the CPU 2D Parallel-beam FBP
  - Add ndim property for DataContainer class
  - Fixes show_geometry compatibility issue with matplotlib 3.5
  - Added ZEISSDataReader with cone/parallel beam, slicing, TXM Functionality
  - Raise exception if filename or data haven't been set in NexusDataWriter
  - Fixes error when update_objective_interval is set to 0 in an algorithm run
  - Deprecated:
    - TXRMDataReader is deprecated in favour of ZEISSDataReader
  - GitHub Actions:
    - Update to version 0.1.1 of lauramurgatroyd/build-sphinx-action for building the documentation - ensures docs are always built from cil master

* 21.4.1
 - Removed prints from unittests and cleanup of unittest code.
 - CMake:
   - install script re-allows selection of non default install directory ([#1246](https://github.com/TomographicImaging/CIL/issues/1246))
 - TIFF writer uses logging
 - Added unittests for TIFF functionality

* 21.4.0
  - PEP 440 compliant version
  - CMake fix due to use of pip install.
  - Recon.FBP allows 'astra' backend
  - Fixed PowerMethod for square/non-square, complex/float matrices with stopping criterion.
  - CofR image_sharpness improved for large datasets
  - Geometry alignmentment fix for 2D datasets
  - CGLS update for sapyb to enable complex data, bugfix in use of initial
  - added sapyb and deprecated axpby. All algorithm updated to use sapyb.
  - Allow use of square brackets in file paths to TIFF and Nikon datasets

* 21.3.1
  - Added matplotlib version dependency to conda recipe
  - Fixed TIGRE wrappers for geometry with a virtual detector
  - Fixed TIGRE wrappers for cone-beam geometry with tilted rotation axis

* 21.3.0
  - Accelerated PDHG which handles strong convexity of functions
  - TotalVariation Function handles SIRF ImageData
  - Simulated datasets and volume added to DataExamples
  - TIGRE wrappers for parallel-beam geometry added
  - NEXUSWriter and NEXUSReader offer (8bit and 16bit) compression of data
  - show2D show_geom now return an object that can be saved with a `save` method
  - GradientOperator can be now used with SIRF DataContainers, both PET and MR
  - Add anisotropy in TotalVariation function
  - CCPi Regularisation plugin is refactored, only FGP_TV, FGP_dTV, TGV and TNV are exposed. Docstrings and functionality unit tests are added. Tests of the functions are meant to be in the CCPi-Regularisation toolkit itself.
  - Add dtype for ImageGeometry, AcquisitionGeometry, VectorGeometry, BlockGeometry
  - Fix GradientOperator to handle pseudo 2D CIL geometries
  - Created recon module with FBP and FDK using fast filtering library and TIGRE backprojectors
  - Added Intel IPP based library for filtering step of FBP
  - PDHG memory optimisation
  - ScaledFunction memory Optimisation
  - The github actions are merged into one action with multiple jobs
  - The conda build job uploads an artifact of the build tar.bz file which is later used by the documentation build job - which installs the package into a miniconda environment.
  - Documentation pages for recon, astra and cil-plugins are published.

* 21.2.0
  - add version string from git describe
  - add CCPi-Regularisation toolkit in unittests
  - show_geometry implemented to display AcquisitionGeometry objects, can be imported from utilities.display
  - CentreOfRotationCorrector.image_sharpness implemented which finds the rotation axis offset by maximising sharpness of a single slice reconstruction
  - Renamed CentreOfRotationCorrector.xcorr to CentreOfRotationCorrector.xcorrelation
  - Implemented Padder processor

* 21.1.0
  - Added TomoPhantom plugin to create 2D/3D + channel ImageData phantoms based on the TomoPhantom model library
  - Fixed bug in Zeiss reader geometry direction of rotation

* 21.0.0
  - Show2D now takes 4D datasets and slice infomation as input
  - TIGRE reconstruction package wrapped for cone-beam tomography
  - Datacontainers have get_slice method which returns a dataset with a single slice of the data
  - Datacontainers have reorder method which reorders the data in memory as requested, or for use with 'astra' or 'tigre'
  - Subset method has been deprecated
  - AcquisitionData and ImageData enforce requirement for a geometry on creation
  - New processors AbsorptionTransmissionConverter and TransmissionAbsorptionConverter to convert between Absorption and Transmission
  - Implemented Binner and Slicer processors
  - Implemented MaskGenerator and Masker processors

* 20.11.2
  - fixed windows build
  - NikonDataReader converts Nikon geometry to CIL geometry from xtekct file including detector and centre-or-rotation offsets
  - NexusdataReader supports files written with old versions of NexusDataWriter

* 20.11
  - python module renamed to cil
  - renamed Identity->IdentityOperator, Gradient->GradientOperator, SymmetrisedGradient->SymmetrisedGradientOperator

* 20.09.1
  - FiniteDifferenceOperator takes into consideration voxel size
  - Added CentreOfRotationCorrector
  - Removed CenterOfRotationFinder
  - moved TestData to utilities and renamed as dataexample
  - verbosity of Algorithms is independent of the update_objective_interval
  - added unittests
  - renamed
    - GradientDescent to GD
    - SparseFiniteDiff to SparseFiniteDifferenceOperator
    - LinearOperatorMatrix to MatrixOperator
  - bugfix update_objective of SPDHG

* 20.09
  - added SPDHG algorithm
  - added TotalVariation function
  - Redesign of the AcquisitionGeometry class allowing more general acquisition trajectories than currently possible.
  - Added ZEISS reader

* 20.04
  - Significant upgrades to the operator and function classes to allow more flexible definition of optimisation problems
  - Added multithreaded C library for calculation of finite difference and some data processing
  - Added Gradient operator using C library and numpy backends

* 19.10
  - Improved usability with reader/writers and plotting utilities
  - Substantially improved test coverage

* 19.07
  - Introduction of BlockFramework
  - major revision and restructuring of the whole code
  - rewritten io package

* 19.02
  - introduction of Algorithm class
  - unit test expanded and moved to test directory
  - unified build system on Jenkins based on CCPi-VirtualMachine repo
 - switched to calendar versioning YY.0M.

* 0.10.0

* 0.9.4
  - Initial release<|MERGE_RESOLUTION|>--- conflicted
+++ resolved
@@ -1,14 +1,8 @@
 * x.x.x
-<<<<<<< HEAD
-  - Allow reduction methods on the DataContainer class to accept axis argument as string which matches values in dimension_label
-  - Added the functions `set_norms` and `get_norms` to the `BlockOperator` class
-  - Fixed formatting errors in the L2NormSquared and LeastSquares documentation 
-  - Internal variable name change in BlockOperator to aid understanding 
-=======
   - Allow reduction methods on the DataContainer class to accept axis argument as string which matches values in dimension_labels
   - Added the functions `set_norms` and `get_norms` to the `BlockOperator` class 
   - Internal variable name change in BlockOperator to aid understanding
->>>>>>> 86f2534f
+  - Fixed formatting errors in the L2NormSquared and LeastSquares documentation 
   - Bug fix for BlockDataContainer as iterator
   - Dropped support for IPP versions older than 2021.10 due to header changes
   - Fix build include directories
