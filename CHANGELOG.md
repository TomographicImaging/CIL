--- conflicted
+++ resolved
@@ -1,14 +1,9 @@
-<<<<<<< HEAD
-
-*xx.x.x
+
+* xx.x.x
   - Added the a `Sampler` class as a CIL optimisation utility 
   - Updated the `SPDHG` algorithm to take a stochastic `Sampler` and to more easily set step sizes 
-
-=======
-* xx.x.x
   - Added the functions `set_norms` and `get_norms` to the `BlockOperator` class 
-  - 
->>>>>>> 876d4c99
+
 * 23.1.0
   - Fix bug in IndicatorBox proximal_conjugate
   - Allow CCPi Regulariser functions for non CIL object
