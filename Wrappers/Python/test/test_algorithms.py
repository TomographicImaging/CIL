#  Copyright 2019 United Kingdom Research and Innovation
#  Copyright 2019 The University of Manchester
#
#  Licensed under the Apache License, Version 2.0 (the "License");
#  you may not use this file except in compliance with the License.
#  You may obtain a copy of the License at
#
#      http://www.apache.org/licenses/LICENSE-2.0
#
#  Unless required by applicable law or agreed to in writing, software
#  distributed under the License is distributed on an "AS IS" BASIS,
#  WITHOUT WARRANTIES OR CONDITIONS OF ANY KIND, either express or implied.
#  See the License for the specific language governing permissions and
#  limitations under the License.
#
# Authors:
# CIL Developers, listed at: https://github.com/TomographicImaging/CIL/blob/master/NOTICE.txt

import warnings
from utils import has_cvxpy
import unittest
from os import unlink
from tempfile import NamedTemporaryFile

import numpy as np
import logging


from cil.framework import VectorData, ImageData, ImageGeometry, AcquisitionData, AcquisitionGeometry, BlockDataContainer, BlockGeometry

from cil.framework.labels import FillType

from cil.optimisation.utilities import ArmijoStepSizeRule, ConstantStepSize, Sampler, callbacks
from cil.optimisation.operators import IdentityOperator
from cil.optimisation.operators import GradientOperator, BlockOperator, MatrixOperator


from cil.optimisation.functions import MixedL21Norm, BlockFunction, L1Norm, KullbackLeibler, IndicatorBox, LeastSquares, ZeroFunction, L2NormSquared, OperatorCompositionFunction, TotalVariation
from cil.optimisation.algorithms import Algorithm, GD, CGLS, SIRT, FISTA, ISTA, SPDHG, PDHG, LADMM, PD3O

<<<<<<< HEAD
from cil.optimisation.algorithms import Algorithm
from cil.optimisation.algorithms import GD
from cil.optimisation.algorithms import CGLS
from cil.optimisation.algorithms import SIRT
from cil.optimisation.algorithms import FISTA
from cil.optimisation.algorithms import ISTA
from cil.optimisation.algorithms import PGD
from cil.optimisation.algorithms import APGD
from cil.optimisation.algorithms import SPDHG
from cil.optimisation.algorithms import PDHG
from cil.optimisation.algorithms import LADMM
from cil.optimisation.algorithms import PD3O
=======
from scipy.optimize import minimize, rosen
>>>>>>> 1ee275d0

from cil.utilities import dataexample
from cil.utilities import noise as applynoise
from cil.optimisation.functions import Rosenbrock
from cil.utilities.quality_measures import mae, mse, psnr

import logging
from testclass import CCPiTestClass
from utils import has_astra

from unittest.mock import MagicMock

log = logging.getLogger(__name__)


if has_cvxpy:
    import cvxpy

from unittest.mock import MagicMock, patch
class TestGD(CCPiTestClass):
    def setUp(self):

        x0_1 = 1.1
        x0_2 = 1.1
        # x0_1 = 0.5
        # x0_2 = 0.5
        self.x0 = np.array([x0_1, x0_2])

        self.initial = VectorData(np.array(self.x0))
        method = 'Nelder-Mead'  # or "BFGS"
        # self.scipy_opt_low = minimize(rosen, self.x0, method=method, tol=1e-3, options={"maxiter":50})
        self.scipy_opt_high = minimize(
            rosen, self.x0, method=method, tol=1e-2)  # (1., 1.)
        # fixed (alpha=1, beta=100) same to Scipy, min at (alpha,alpha^2)
        self.f = Rosenbrock(alpha=1, beta=100)

    def test_GD(self):
        ig = ImageGeometry(12, 13, 14)
        initial = ig.allocate()
        # b = initial.copy()
        # fill with random numbers
        # b.fill(np.random.random(initial.shape))
        b = ig.allocate('random')
        identity = IdentityOperator(ig)

        norm2sq = LeastSquares(identity, b)

        step_size = norm2sq.L / 3.

        alg = GD(initial=initial, f=norm2sq, step_size=step_size,
                 atol=1e-9, rtol=1e-6)
        alg.run(1000, verbose=0)
        self.assertNumpyArrayAlmostEqual(alg.x.as_array(), b.as_array())

        alg = GD(initial=initial, f=norm2sq, step_size=step_size,
                 atol=1e-9, rtol=1e-6, update_objective_interval=2)
        self.assertTrue(alg.update_objective_interval == 2)
        alg.run(20, verbose=0)
        self.assertNumpyArrayAlmostEqual(alg.x.as_array(), b.as_array())

        self.assertAlmostEqual(alg.get_last_objective(), 0)
        self.assertNotAlmostEqual(alg.loss[0], alg.loss[1])

    def test_update_interval_0(self):
        '''
        Checks that an algorithm runs with no problems when
        the update_objective interval is set to 0 and with
        verbose on / off
        '''
        ig = ImageGeometry(12, 13, 14)
        initial = ig.allocate()
        b = ig.allocate('random')
        identity = IdentityOperator(ig)
        norm2sq = LeastSquares(identity, b)
        alg = GD(initial=initial,
                 f=norm2sq,
                 update_objective_interval=0,
                 atol=1e-9, rtol=1e-6)
        self.assertTrue(alg.update_objective_interval == 0)
        alg.run(20, verbose=True)
        self.assertNumpyArrayAlmostEqual(alg.x.as_array(), b.as_array())
        alg.run(20, verbose=False)
        self.assertNumpyArrayAlmostEqual(alg.x.as_array(), b.as_array())

    def test_gd_step_size_init(self):
        gd = GD(initial=self.initial, f=self.f, step_size=0.002)
        self.assertEqual(gd.step_size_rule.step_size, 0.002)
        self.assertEqual(gd.step_size, 0.002)

        gd = GD(initial=self.initial, f=self.f)
        self.assertEqual(gd.step_size_rule.alpha_orig, 1e6)
        self.assertEqual(gd.step_size_rule.beta, 0.5)
        self.assertEqual(gd.step_size_rule.max_iterations, np.ceil(
            2 * np.log10(1e6) / np.log10(2)))
        with self.assertRaises(TypeError):
            gd.step_size

        gd = GD(initial=self.initial,
                f=self.f, alpha=1e2, beta=0.25)
        self.assertEqual(gd.step_size_rule.alpha_orig, 1e2)
        self.assertEqual(gd.step_size_rule.beta, 0.25)
        self.assertEqual(gd.step_size_rule.max_iterations, np.ceil(
            2 * np.log10(1e2) / np.log10(2)))

        with self.assertRaises(TypeError):
            gd = GD(initial=self.initial, f=self.f,
                    step_size=0.1, step_size_rule=ConstantStepSize(0.5))

    def test_gd_constant_step_size_init(self):
        rule = ConstantStepSize(0.4)
        self.assertEqual(rule.step_size, 0.4)
        gd = GD(initial=self.initial,
                f=self.f, step_size=rule)
        self.assertEqual(gd.step_size_rule.step_size, 0.4)
        self.assertEqual(gd.step_size, 0.4)

    def test_gd_fixed_step_size_rosen(self):

        gd = GD(initial=self.initial, f=self.f, step_size=0.002,
                update_objective_interval=500)
        gd.run(3000, verbose=0)
        np.testing.assert_allclose(
            gd.solution.array[0], self.scipy_opt_high.x[0], atol=1e-2)
        np.testing.assert_allclose(
            gd.solution.array[1], self.scipy_opt_high.x[1], atol=1e-2)

    def test_armijo_step_size_init(self):

        rule = ArmijoStepSizeRule()
        self.assertEqual(rule.alpha_orig, 1e6)
        self.assertEqual(rule.beta, 0.5)
        self.assertEqual(rule.max_iterations, np.ceil(
            2 * np.log10(1e6) / np.log10(2)))

        gd = GD(initial=self.initial,
                f=self.f, step_size=rule)
        self.assertEqual(gd.step_size_rule.alpha_orig, 1e6)
        self.assertEqual(gd.step_size_rule.beta, 0.5)
        self.assertEqual(gd.step_size_rule.max_iterations, np.ceil(
            2 * np.log10(1e6) / np.log10(2)))

        rule = ArmijoStepSizeRule(5e5, 0.2, 5)
        self.assertEqual(rule.alpha_orig, 5e5)
        self.assertEqual(rule.beta, 0.2)
        self.assertEqual(rule.max_iterations, 5)

        gd = GD(initial=self.initial,
                f=self.f, step_size=rule)
        self.assertEqual(gd.step_size_rule.alpha_orig, 5e5)
        self.assertEqual(gd.step_size_rule.beta, 0.2)
        self.assertEqual(gd.step_size_rule.max_iterations, 5)

        with self.assertRaises(TypeError):
            gd.step_size

    def test_GDArmijo(self):
        ig = ImageGeometry(12, 13, 14)
        initial = ig.allocate()
        # b = initial.copy()
        # fill with random numbers
        # b.fill(np.random.random(initial.shape))
        b = ig.allocate('random')
        identity = IdentityOperator(ig)

        norm2sq = LeastSquares(identity, b)

        alg = GD(initial=initial, f=norm2sq)
        alg.run(100, verbose=0)
        self.assertNumpyArrayAlmostEqual(alg.x.as_array(), b.as_array())
        alg = GD(initial=initial, f=norm2sq, update_objective_interval=2)
        self.assertTrue(alg.update_objective_interval==2)

        alg = GD(initial=initial, f=norm2sq,
                 update_objective_interval=2)
        self.assertTrue(alg.update_objective_interval == 2)

        alg.run(20, verbose=0)
        self.assertNumpyArrayAlmostEqual(alg.x.as_array(), b.as_array())

    def test_gd_armijo_rosen(self):
        armj = ArmijoStepSizeRule(alpha=50, max_iterations=50, warmstart=False)
        gd = GD(initial=self.initial, f=self.f, step_size=armj,
                update_objective_interval=500)
        gd.run(3500, verbose=0)
        np.testing.assert_allclose(
            gd.solution.array[0], self.scipy_opt_high.x[0], atol=1e-2)
        np.testing.assert_allclose(
            gd.solution.array[1], self.scipy_opt_high.x[1], atol=1e-2)

    def test_gd_run_no_iterations(self):
        gd = GD(initial=self.initial, f=self.f, step_size=0.002)
        with self.assertRaises(ValueError):
            gd.run()

    def test_gd_run_infinite(self):
        gd = GD(initial=self.initial, f=self.f, step_size=0.002)
        with self.assertRaises(ValueError):
            gd.run(np.inf)

        class StopCallback(callbacks.Callback):
            def __init__(self):
                self.count = 0

            def __call__(self, algorithm):
                self.count += 1
                if self.count == 10:
                    raise StopIteration
        with self.assertWarns(UserWarning):
            gd.run(np.inf, callbacks=[StopCallback()])
        self.assertEqual(gd.iteration, 9)


class TestFISTA(CCPiTestClass):
    def test_FISTA(self):
        ig = ImageGeometry(127, 139, 149)
        initial = ig.allocate()
        b = initial.copy()
        # fill with random numbers
        b.fill(np.random.random(initial.shape))
        initial = ig.allocate(FillType["RANDOM"])
        identity = IdentityOperator(ig)

        norm2sq = OperatorCompositionFunction(L2NormSquared(b=b), identity)
        opt = {'tol': 1e-4, 'memopt': False}
        log.info("initial objective %s", norm2sq(initial))

        alg = FISTA(initial=initial, f=norm2sq, g=ZeroFunction())
        alg.run(20, verbose=0)
        self.assertNumpyArrayAlmostEqual(alg.x.as_array(), b.as_array())

        alg = FISTA(initial=initial, f=norm2sq, g=ZeroFunction(),
                    update_objective_interval=2)

        self.assertTrue(alg.update_objective_interval == 2)

        alg.run(20, verbose=0)
        self.assertNumpyArrayAlmostEqual(alg.x.as_array(), b.as_array())

        # Testing g=None
        alg = FISTA(initial=initial, f=norm2sq, g=None,
                    update_objective_interval=2)
        self.assertTrue(alg.update_objective_interval == 2)
        alg.run(20, verbose=0)
        self.assertNumpyArrayAlmostEqual(alg.x.as_array(), b.as_array())

        # Testing f=None
        alg = FISTA(initial=initial, f=None, g=L1Norm(b=b),
                    update_objective_interval=2)
        self.assertTrue(alg.update_objective_interval == 2)
        alg.run(20, verbose=0)
        self.assertNumpyArrayAlmostEqual(alg.x.as_array(), b.as_array())

        # Testing f and g is None
        with self.assertRaises(ValueError):
            alg = FISTA(initial=initial, f=None, g=None,
                        update_objective_interval=2)

    def test_FISTA_update(self):

        # setup linear system to solve
        np.random.seed(10)
        n = 50
        m = 500

        A = np.random.uniform(0, 1, (m, n)).astype('float32')
        b = (A.dot(np.random.randn(n)) + 0.1 *
             np.random.randn(m)).astype('float32')

        Aop = MatrixOperator(A)
        bop = VectorData(b)

        f = LeastSquares(Aop, b=bop, c=0.5)
        g = ZeroFunction()

        ig = Aop.domain

        initial = ig.allocate()

        # ista run 10 iteration
        tmp_initial = ig.allocate()
        fista = FISTA(initial=tmp_initial, f=f, g=g)
        fista.run(1)

        # fista update method
        t_old = 1

        step_size = 1.0/f.L
        x_old = ig.allocate()
        y_old = ig.allocate()

        for _ in range(1):

            x = g.proximal(y_old - step_size *
                           f.gradient(y_old), tau=step_size)
            t = 0.5*(1 + np.sqrt(1 + 4*(t_old**2)))
            y = x + ((t_old-1)/t) * (x - x_old)

            x_old.fill(x)
            y_old.fill(y)
            t_old = t

        np.testing.assert_allclose(fista.solution.array, x.array, atol=1e-2)

        # check objective
        res1 = fista.objective[-1]
        res2 = f(x) + g(x)
        self.assertTrue(res1 == res2)

        tmp_initial = ig.allocate()
        fista1 = FISTA(initial=tmp_initial, f=f, g=g)
        self.assertTrue(fista1.is_provably_convergent())

        fista1 = FISTA(initial=tmp_initial, f=f, g=g,
                       step_size=30.0)
        self.assertFalse(fista1.is_provably_convergent())
        
            

    def test_FISTA_Norm2Sq(self):
        ig = ImageGeometry(127, 139, 149)
        b = ig.allocate(FillType["RANDOM"])
        # fill with random numbers
        initial = ig.allocate(FillType["RANDOM"])
        identity = IdentityOperator(ig)

        norm2sq = LeastSquares(identity, b)

        opt = {'tol': 1e-4, 'memopt': False}
        log.info("initial objective %s", norm2sq(initial))
        alg = FISTA(initial=initial, f=norm2sq, g=ZeroFunction())
        alg.run(20, verbose=0)
        self.assertNumpyArrayAlmostEqual(alg.x.as_array(), b.as_array())

        alg = FISTA(initial=initial, f=norm2sq, g=ZeroFunction(),
                    update_objective_interval=3)
        self.assertTrue(alg.update_objective_interval == 3)

        alg.run(20, verbose=0)
        self.assertNumpyArrayAlmostEqual(alg.x.as_array(), b.as_array())

    def test_FISTA_catch_Lipschitz(self):
        ig = ImageGeometry(127, 139, 149)
        initial = ImageData(geometry=ig)
        initial = ig.allocate()
        b = initial.copy()
        # fill with random numbers
        b.fill(np.random.random(initial.shape))
        initial = ig.allocate(FillType["RANDOM"])
        identity = IdentityOperator(ig)

        norm2sq = LeastSquares(identity, b)
        log.info('Lipschitz %s', norm2sq.L)
        # norm2sq.L = None
        # norm2sq.L = 2 * norm2sq.c * identity.norm()**2
        # norm2sq = OperatorCompositionFunction(L2NormSquared(b=b), identity)
        opt = {'tol': 1e-4, 'memopt': False}
        log.info("initial objective %s", norm2sq(initial))
        with self.assertRaises(TypeError):
            alg = FISTA(initial=initial, f=L1Norm(), g=ZeroFunction())

    def test_FISTA_Denoising(self):
        # adapted from demo FISTA_Tikhonov_Poisson_Denoising.py in CIL-Demos repository
        data = dataexample.SHAPES.get()
        ig = data.geometry
        ag = ig
        N = 300
        # Create Noisy data with Poisson noise
        scale = 5
        noisy_data = applynoise.poisson(data/scale, seed=10) * scale

        # Regularisation Parameter
        alpha = 10

        # Setup and run the FISTA algorithm
        operator = GradientOperator(ig)
        fid = KullbackLeibler(b=noisy_data)
        reg = OperatorCompositionFunction(alpha * L2NormSquared(), operator)

        initial = ig.allocate()
        fista = FISTA(initial=initial, f=reg, g=fid)
        fista.update_objective_interval = 500
        fista.run(3000, verbose=0)
        rmse = (fista.get_output() - data).norm() / data.as_array().size
        log.info("RMSE %f", rmse)
        self.assertLess(rmse, 4.2e-4)

 
    def test_FISTA_APGD_alias(self):
        n = 50
        m = 500
        A = np.random.uniform(0, 1, (m, n)).astype('float32')
        b = A.dot(np.random.randn(n))
        Aop = MatrixOperator(A)
        bop = VectorData(b)
        f = LeastSquares(Aop, b=bop, c=0.5)
        g = ZeroFunction()
        ig = Aop.domain
        initial = ig.allocate()
         
        with patch('cil.optimisation.algorithms.ISTA.set_up', MagicMock(return_value=None)) as mock_method:

            alg = APGD(initial=initial, f=f, g=g, step_size=4)
            self.assertEqual(alg.t, 1)
            self.assertNumpyArrayEqual(alg.y.array, initial.array)
            mock_method.assert_called_once_with(initial=initial, f=f, g=g, step_size=4, preconditioner=None)


class testISTA(CCPiTestClass):

    def setUp(self):

        np.random.seed(10)
        n = 50
        m = 500

        A = np.random.uniform(0, 1, (m, n)).astype('float32')
        b = (A.dot(np.random.randn(n)) + 0.1 *
             np.random.randn(m)).astype('float32')

        self.Aop = MatrixOperator(A)
        self.bop = VectorData(b)

        self.f = LeastSquares(self.Aop, b=self.bop, c=0.5)
        self.g = ZeroFunction()
        self.h = L1Norm()

        self.ig = self.Aop.domain

        self.initial = self.ig.allocate()

    def tearDown(self):
        pass

    def test_signature(self):

        # check required arguments (initial, f, g)
        with np.testing.assert_raises(TypeError):
            ista = ISTA(f=self.f, g=self.g)

        with np.testing.assert_raises(TypeError):
            ista = ISTA(initial=self.initial, f=self.f)

        with np.testing.assert_raises(TypeError):
            ista = ISTA(initial=self.initial, g=self.g)

        # ista no step-size
        ista = ISTA(initial=self.initial, f=self.f, g=self.g)
        np.testing.assert_equal(ista.step_size, 0.99*2./self.f.L)

        # ista step-size
        tmp_step_size = 10.
        ista = ISTA(initial=self.initial, f=self.f,
                    g=self.g, step_size=tmp_step_size)
        np.testing.assert_equal(ista.step_size, tmp_step_size)

        # check initialisation
        self.assertTrue(id(ista.x) != id(ista.initial))
        self.assertTrue(id(ista.x_old) != id(ista.initial))

    def test_update(self):

        
        tmp_initial = self.ig.allocate()
        ista = ISTA(initial=tmp_initial, f=self.f, g=self.g)
        ista.run(1)

        x = tmp_initial.copy()
        x_old = tmp_initial.copy()

        for _ in range(1):
            x = ista.g.proximal(x_old - (0.99*2/ista.f.L)
                                * ista.f.gradient(x_old), (1./ista.f.L))
            x_old.fill(x)

        np.testing.assert_allclose(ista.solution.array, x.array, atol=1e-2)

        # check objective
        res1 = ista.objective[-1]
        res2 = self.f(x) + self.g(x)
        self.assertTrue(res1 == res2)
        
    def test_update_pgd(self):
        
        tmp_initial = self.ig.allocate()
        ista = PGD(initial=tmp_initial, f=self.f, g=self.g)
        ista.run(1)

        x = tmp_initial.copy()
        x_old = tmp_initial.copy()

        for _ in range(1):
            x = ista.g.proximal(x_old - (0.99*2/ista.f.L)
                                * ista.f.gradient(x_old), (1./ista.f.L))
            x_old.fill(x)

        np.testing.assert_allclose(ista.solution.array, x.array, atol=1e-2)

        # check objective
        res1 = ista.objective[-1]
        res2 = self.f(x) + self.g(x)
        self.assertTrue(res1 == res2)

    def test_update_g_none(self):

        
        tmp_initial = self.ig.allocate()
        ista = ISTA(initial=tmp_initial, f=self.f, g=None)
        ista.run(1)

        x = tmp_initial.copy()
        x_old = tmp_initial.copy()

        x = ista.g.proximal(x_old - (0.99*2/ista.f.L) *
                            ista.f.gradient(x_old), (1./ista.f.L))
        x_old.fill(x)

        np.testing.assert_allclose(ista.solution.array, x.array, atol=1e-2)

        # check objective
        res1 = ista.objective[-1]
        res2 = self.f(x) + self.g(x)
        self.assertTrue(res1 == res2)

    def test_update_f_none(self):

        # ista run 1 iteration
        tmp_initial = self.ig.allocate()
        ista = ISTA(initial=tmp_initial, f=None, g=self.h)
        ista.run(1)

        x = tmp_initial.copy()
        x_old = tmp_initial.copy()

        for _ in range(1):
            x = ista.g.proximal(x_old, ista.step_size)
            x_old.fill(x)

        np.testing.assert_allclose(ista.solution.array, x.array, atol=1e-2)

        # check objective
        res1 = ista.objective[-1]
        res2 = self.h(x)
        self.assertTrue(res1 == res2)

    def test_f_and_g_none(self):
        tmp_initial = self.ig.allocate()
        with self.assertRaises(ValueError):
            ista = ISTA(initial=tmp_initial, f=None, g=None)

    def test_provable_condition(self):

        tmp_initial = self.ig.allocate()
        ista1 = ISTA(initial=tmp_initial, f=self.f, g=self.g)
        self.assertTrue(ista1.is_provably_convergent())

        ista1 = ISTA(initial=tmp_initial, f=self.f, g=self.g,
                     step_size=30.0)
        self.assertFalse(ista1.is_provably_convergent())

    @unittest.skipUnless(has_cvxpy, "CVXpy not installed")
    def test_with_cvxpy(self):

        ista = ISTA(initial=self.initial, f=self.f,
                    g=self.g)
        ista.run(2000, verbose=0)

        u_cvxpy = cvxpy.Variable(self.ig.shape[0])
        objective = cvxpy.Minimize(
            0.5 * cvxpy.sum_squares(self.Aop.A @ u_cvxpy - self.bop.array))
        p = cvxpy.Problem(objective)
        p.solve(verbose=True, solver=cvxpy.SCS, eps=1e-4)

        np.testing.assert_allclose(p.value, ista.objective[-1], atol=1e-3)
        np.testing.assert_allclose(
            u_cvxpy.value, ista.solution.array, atol=1e-3)

 
    def test_ISTA_PGD_alias(self):

        with patch('cil.optimisation.algorithms.ISTA.set_up', MagicMock(return_value=None)) as mock_method:

            alg = PGD(initial=self.initial, f=self.f, g=self.g, step_size=4)
            self.assertEqual(alg._step_size, 4)
            mock_method.assert_called_once_with(initial=self.initial, f=self.f, g=self.g, step_size=4, preconditioner=None)



class TestCGLS(CCPiTestClass):
    def setUp(self):
        self.ig = ImageGeometry(10, 2)
        np.random.seed(2)
        self.initial = self.ig.allocate(1.)
        self.data = self.ig.allocate('random')
        self.operator = IdentityOperator(self.ig)
        self.alg = CGLS(initial=self.initial, operator=self.operator, data=self.data,
                        update_objective_interval=2)

    # can be deprecated when tolerance is deprecated in CGLS
    def test_initialization_with_default_tolerance(self):

        self.assertEqual(self.alg.tolerance, 0)

    # can be deprecated when tolerance is deprecated in CGLS
    def test_initialization_with_custom_tolerance(self):
        with self.assertWarns(DeprecationWarning):
            alg = CGLS(initial=self.initial, operator=self.operator,
                       data=self.data, tolerance=0.01)
        self.assertEqual(alg.tolerance, 0.01)

    def test_set_up(self):
        # Test the set_up method

        self.alg.set_up(initial=self.initial,
                        operator=self.operator, data=self.data)

        # Check if internal variables are set up correctly
        self.assertNumpyArrayEqual(
            self.alg.x.as_array(), self.initial.as_array())
        self.assertEqual(self.alg.operator, self.operator)
        self.assertNumpyArrayEqual(
            self.alg.r.as_array(), (self.data-self.initial).as_array())
        self.assertNumpyArrayEqual(
            self.alg.s.as_array(), (self.data-self.initial).as_array())
        self.assertNumpyArrayEqual(
            self.alg.p.as_array(), (self.data-self.initial).as_array())
        self.assertTrue(self.alg.configured)

    def test_update(self):

        self.alg.set_up(initial=self.mock_initial,
                        operator=self.mock_operator, data=self.mock_data)

        self.alg.update()

        self.mock_operator.direct.assert_called_with(
            self.mock_data, out=self.alg.q)
        self.mock_operator.adjoint.assert_called_with(
            self.alg.r, out=self.alg.s)

    def test_convergence(self):

        self.alg.run(20, verbose=0)
        self.assertNumpyArrayAlmostEqual(
            self.alg.x.as_array(), self.data.as_array())

    # can be deprecated when tolerance is deprecated in CGLS
    def test_should_stop_flag_false(self):
        # Mocking norms to ensure tolerance isn't reached
        self.alg.run(2)
        self.alg.norms = 10
        self.alg.norms0 = 99
        self.alg.tolerance = 0.1
        self.alg.normx = 0.1

        self.assertFalse(self.alg.flag())

    # can be deprecated when tolerance is deprecated in CGLS
    def test_should_stop_flag_true(self):
        # Mocking norms to ensure tolerance is reached
        self.alg.run(4)
        self.alg.norms = 1
        self.alg.norms0 = 10
        self.alg.tolerance = 0.1
        self.alg.normx = 10

        self.assertTrue(self.alg.flag())

    # can be deprecated when tolerance is deprecated in CGLS
    def test_tolerance_reached_immediately(self):
        alg = CGLS(initial=self.operator.domain_geometry().allocate(
            0), operator=self.operator, data=self.operator.domain_geometry().allocate(0))
        alg.run(2)

    def test_update_objective(self):
        # Mocking squared_norm to return a finite value

        self.alg.r = MagicMock()
        self.alg.r.squared_norm.return_value = 1.0

        self.alg.update_objective()

        # Ensure the loss list is updated
        self.assertEqual(self.alg.loss, [1.0])

    def test_update_objective_with_nan_raises_stop_iteration(self):
        # Mocking squared_norm to return NaN
        self.alg.r = MagicMock()
        self.alg.r.squared_norm.return_value = np.nan

        with self.assertRaises(StopIteration):
            self.alg.update_objective()

    def test_update(self):
        self.alg.gamma = 4

        self.alg.update()
        norm = (self.data-self.initial).squared_norm()
        alpha = 4/norm
        self.assertNumpyArrayEqual(self.alg.x.as_array(
        ), (self.initial+alpha*(self.data-self.initial)).as_array())
        self.assertNumpyArrayEqual(self.alg.r.as_array(
        ), (self.data - self.initial-alpha*(self.data-self.initial)).as_array())
        beta = ((self.data - self.initial-alpha *
                (self.data-self.initial)).norm()**2)/4
        self.assertNumpyArrayEqual(self.alg.p.as_array(), ((
            self.data - self.initial-alpha*(self.data-self.initial))+beta*(self.data-self.initial)).as_array())


class TestPDHG(CCPiTestClass):

    def test_PDHG_Denoising(self):
        # adapted from demo PDHG_TV_Color_Denoising.py in CIL-Demos repository
        data = dataexample.PEPPERS.get(size=(256, 256))
        ig = data.geometry
        ag = ig

        which_noise = 0
        # Create noisy data.
        noises = ['gaussian', 'poisson', 's&p']
        dnoise = noises[which_noise]

        def setup(data, dnoise):
            if dnoise == 's&p':
                n1 = applynoise.saltnpepper(
                    data, salt_vs_pepper=0.9, amount=0.2, seed=10)
            elif dnoise == 'poisson':
                scale = 5
                n1 = applynoise.poisson(data.as_array()/scale, seed=10)*scale
            elif dnoise == 'gaussian':
                n1 = applynoise.gaussian(data.as_array(), seed=10)
            else:
                raise ValueError('Unsupported Noise ', noise)
            noisy_data = ig.allocate()
            noisy_data.fill(n1)

            # Regularisation Parameter depending on the noise distribution
            if dnoise == 's&p':
                alpha = 0.8
            elif dnoise == 'poisson':
                alpha = 1
            elif dnoise == 'gaussian':
                alpha = .3
                # fidelity
            if dnoise == 's&p':
                g = L1Norm(b=noisy_data)
            elif dnoise == 'poisson':
                g = KullbackLeibler(b=noisy_data)
            elif dnoise == 'gaussian':
                g = 0.5 * L2NormSquared(b=noisy_data)
            return noisy_data, alpha, g

        noisy_data, alpha, g = setup(data, dnoise)
        operator = GradientOperator(
            ig, correlation=GradientOperator.CORRELATION_SPACE, backend='numpy')

        f1 = alpha * MixedL21Norm()

        # Compute operator Norm
        normK = operator.norm()

        # Primal & dual stepsizes
        sigma = 1
        tau = 1/(sigma*normK**2)

        # Setup and run the PDHG algorithm
        pdhg1 = PDHG(f=f1, g=g, operator=operator, tau=tau, sigma=sigma)
        pdhg1.update_objective_interval = 200
        pdhg1.run(1000, verbose=0)

        rmse = (pdhg1.get_output() - data).norm() / data.as_array().size
        log.info("RMSE %F", rmse)
        self.assertLess(rmse, 2e-4)

        which_noise = 1
        noise = noises[which_noise]
        noisy_data, alpha, g = setup(data, noise)
        operator = GradientOperator(
            ig, correlation=GradientOperator.CORRELATION_SPACE, backend='numpy')

        f1 = alpha * MixedL21Norm()

        # Compute operator Norm
        normK = operator.norm()

        # Primal & dual stepsizes
        sigma = 1
        tau = 1/(sigma*normK**2)

        # Setup and run the PDHG algorithm
        pdhg1 = PDHG(f=f1, g=g, operator=operator, tau=tau, sigma=sigma,
                     update_objective_interval=200)

        pdhg1.run(1000, verbose=0)

        rmse = (pdhg1.get_output() - data).norm() / data.as_array().size
        log.info("RMSE %f", rmse)
        self.assertLess(rmse, 2e-4)

        which_noise = 2
        noise = noises[which_noise]
        noisy_data, alpha, g = setup(data, noise)
        operator = GradientOperator(
            ig, correlation=GradientOperator.CORRELATION_SPACE, backend='numpy')

        f1 = alpha * MixedL21Norm()

        # Compute operator Norm
        normK = operator.norm()

        # Primal & dual stepsizes
        sigma = 1
        tau = 1/(sigma*normK**2)

        # Setup and run the PDHG algorithm
        pdhg1 = PDHG(f=f1, g=g, operator=operator, tau=tau, sigma=sigma)
        pdhg1.update_objective_interval = 200
        pdhg1.run(1000, verbose=0)

        rmse = (pdhg1.get_output() - data).norm() / data.as_array().size
        log.info("RMSE %f", rmse)
        self.assertLess(rmse, 2e-4)

    def test_PDHG_step_sizes(self):
        ig = ImageGeometry(3, 3)
        data = ig.allocate('random')

        f = L2NormSquared(b=data)
        g = L2NormSquared()
        operator = 3*IdentityOperator(ig)

        # check if sigma, tau are None
        pdhg = PDHG(f=f, g=g, operator=operator)
        self.assertAlmostEqual(pdhg.sigma, 1./operator.norm())
        self.assertAlmostEqual(pdhg.tau, 1./operator.norm())

        # check if sigma is negative
        with self.assertRaises(ValueError):
            pdhg = PDHG(f=f, g=g, operator=operator,
                        sigma=-1)

        # check if tau is negative
        with self.assertRaises(ValueError):
            pdhg = PDHG(f=f, g=g, operator=operator, tau=-1)

        # check if tau is None
        sigma = 3.0
        pdhg = PDHG(f=f, g=g, operator=operator, sigma=sigma)
        self.assertAlmostEqual(pdhg.sigma, sigma)
        self.assertAlmostEqual(pdhg.tau, 1./(sigma * operator.norm()**2))

        # check if sigma is None
        tau = 3.0
        pdhg = PDHG(f=f, g=g, operator=operator, tau=tau)
        self.assertAlmostEqual(pdhg.tau, tau)
        self.assertAlmostEqual(pdhg.sigma, 1./(tau * operator.norm()**2))

        # check if sigma/tau are not None
        tau = 1.0
        sigma = 1.0
        pdhg = PDHG(f=f, g=g, operator=operator, tau=tau,
                    sigma=sigma)
        self.assertAlmostEqual(pdhg.tau, tau)
        self.assertAlmostEqual(pdhg.sigma, sigma)

        # check sigma/tau as arrays, sigma wrong shape
        ig1 = ImageGeometry(2, 2)
        sigma = ig1.allocate()
        with self.assertRaises(ValueError):
            pdhg = PDHG(f=f, g=g, operator=operator,
                        sigma=sigma)

        # check sigma/tau as arrays, tau wrong shape
        tau = ig1.allocate()
        with self.assertRaises(ValueError):
            pdhg = PDHG(f=f, g=g, operator=operator, tau=tau)

        # check sigma not Number or object with correct shape
        with self.assertRaises(AttributeError):
            pdhg = PDHG(f=f, g=g, operator=operator,
                        sigma="sigma")

        # check tau not Number or object with correct shape
        with self.assertRaises(AttributeError):
            pdhg = PDHG(f=f, g=g, operator=operator,
                        tau="tau")

        # check warning message if condition is not satisfied
        sigma = 4/operator.norm()
        tau = 1/3
        with self.assertWarnsRegex(UserWarning, "Convergence criterion"):
            pdhg = PDHG(f=f, g=g, operator=operator, tau=tau,
                        sigma=sigma)

        # check no warning message if check convergence is false
        sigma = 4/operator.norm()
        tau = 1/3
        with warnings.catch_warnings(record=True) as warnings_log:
            pdhg = PDHG(f=f, g=g, operator=operator, tau=tau,
                        sigma=sigma, check_convergence=False)
        self.assertEqual(warnings_log, [])

        # check no warning message if condition is satisfied
        sigma = 1/operator.norm()
        tau = 1/3
        with warnings.catch_warnings(record=True) as warnings_log:
            pdhg = PDHG(f=f, g=g, operator=operator, tau=tau,
                        sigma=sigma)
        self.assertEqual(warnings_log, [])

    def test_PDHG_strongly_convex_gamma_g(self):
        ig = ImageGeometry(3, 3)
        data = ig.allocate('random')

        f = L2NormSquared(b=data)
        g = L2NormSquared()
        operator = IdentityOperator(ig)

        # sigma, tau
        sigma = 1.0
        tau = 1.0

        pdhg = PDHG(f=f, g=g, operator=operator, sigma=sigma, tau=tau,
                    gamma_g=0.5)
        pdhg.run(1, verbose=0)
        self.assertAlmostEqual(
            pdhg.theta, 1.0 / np.sqrt(1 + 2 * pdhg.gamma_g * tau))
        self.assertAlmostEqual(pdhg.tau, tau * pdhg.theta)
        self.assertAlmostEqual(pdhg.sigma, sigma / pdhg.theta)
        pdhg.run(4, verbose=0)
        self.assertNotEqual(pdhg.sigma, sigma)
        self.assertNotEqual(pdhg.tau, tau)

        # check negative strongly convex constant
        with self.assertRaises(ValueError):
            pdhg = PDHG(f=f, g=g, operator=operator, sigma=sigma, tau=tau,
                        gamma_g=-0.5)

        # check strongly convex constant not a number
        with self.assertRaises(ValueError):
            pdhg = PDHG(f=f, g=g, operator=operator, sigma=sigma, tau=tau,
                        gamma_g="-0.5")

    def test_PDHG_strongly_convex_gamma_fcong(self):
        ig = ImageGeometry(3, 3)
        data = ig.allocate('random')

        f = L2NormSquared(b=data)
        g = L2NormSquared()
        operator = IdentityOperator(ig)

        # sigma, tau
        sigma = 1.0
        tau = 1.0

        pdhg = PDHG(f=f, g=g, operator=operator, sigma=sigma, tau=tau,
                    gamma_fconj=0.5)
        pdhg.run(1, verbose=0)
        self.assertEqual(pdhg.theta, 1.0 / np.sqrt(1 +
                         2 * pdhg.gamma_fconj * sigma))
        self.assertEqual(pdhg.tau, tau / pdhg.theta)
        self.assertEqual(pdhg.sigma, sigma * pdhg.theta)
        pdhg.run(4, verbose=0)
        self.assertNotEqual(pdhg.sigma, sigma)
        self.assertNotEqual(pdhg.tau, tau)

        # check negative strongly convex constant
        try:
            pdhg = PDHG(f=f, g=g, operator=operator, sigma=sigma, tau=tau,
                        gamma_fconj=-0.5)
        except ValueError as ve:
            log.info(str(ve))

        # check strongly convex constant not a number
        try:
            pdhg = PDHG(f=f, g=g, operator=operator, sigma=sigma, tau=tau,
                        gamma_fconj="-0.5")
        except ValueError as ve:
            log.info(str(ve))

    def test_PDHG_strongly_convex_both_fconj_and_g(self):

        ig = ImageGeometry(3, 3)
        data = ig.allocate('random')

        f = L2NormSquared(b=data)
        g = L2NormSquared()
        operator = IdentityOperator(ig)

        try:
            pdhg = PDHG(f=f, g=g, operator=operator,
                        gamma_g=0.5, gamma_fconj=0.5)
            pdhg.run(verbose=0)
        except ValueError as err:
            log.info(str(err))

    def test_pdhg_theta(self):
        ig = ImageGeometry(3, 3)
        data = ig.allocate('random')

        f = L2NormSquared(b=data)
        g = L2NormSquared()
        operator = IdentityOperator(ig)

        pdhg = PDHG(f=f, g=g, operator=operator)
        self.assertEqual(pdhg.theta, 1.0)

        pdhg = PDHG(f=f, g=g, operator=operator, theta=0.5)
        self.assertEqual(pdhg.theta, 0.5)

        with self.assertRaises(ValueError):
            PDHG(f=f, g=g, operator=operator, theta=-0.5)

        with self.assertRaises(ValueError):
            PDHG(f=f, g=g, operator=operator, theta=5)


class TestSIRT(CCPiTestClass):

    def setUp(self):
        np.random.seed(10)
        # set up matrix, vectordata
        n, m = 50, 50

        A = np.random.uniform(0, 1, (m, n)).astype('float32')
        b = A.dot(np.random.randn(n))

        self.Aop = MatrixOperator(A)
        self.bop = VectorData(b)

        self.ig = self.Aop.domain

        self.initial = self.ig.allocate()

        # set up with linear operator
        self.ig2 = ImageGeometry(3, 4, 5)
        self.initial2 = self.ig2.allocate(0.)
        self.b2 = self.ig2.allocate('random')
        self.A2 = IdentityOperator(self.ig2)

    def tearDown(self):
        pass

    def test_set_up(self):

        initial = self.A2.domain_geometry().allocate(0)
        sirt = SIRT(initial=initial, operator=self.A2,
                    data=self.b2, lower=0, upper=1)

        # Test if set_up correctly configures the object
        self.assertTrue(sirt.configured)
        self.assertIsNotNone(sirt.x)
        self.assertIsNotNone(sirt.r)
        self.assertIsNotNone(sirt.constraint)
        self.assertEqual(sirt.constraint.lower, 0)
        self.assertEqual(sirt.constraint.upper, 1)

        constraint = IndicatorBox(lower=0, upper=1)
        sirt = SIRT(initial=None, operator=self.A2,
                    data=self.b2, constraint=constraint)

        # Test if set_up correctly configures the object with constraint
        self.assertTrue(sirt.configured)
        self.assertEqual(sirt.constraint, constraint)

        with self.assertRaises(ValueError) as context:
            sirt = SIRT(initial=None, operator=None, data=self.b2)
            self.assertEqual(str(context.exception),
                             'You must pass an `operator` to the SIRT algorithm')

        with self.assertRaises(ValueError) as context:
            sirt = SIRT(initial=None, operator=self.A2, data=None)
            self.assertEqual(str(context.exception),
                             'You must pass `data` to the SIRT algorithm')
        with self.assertRaises(ValueError) as context:
            sirt = SIRT(initial=None, operator=None, data=None)
            self.assertEqual(str(context.exception),
                             'You must pass an `operator` and `data` to the SIRT algorithm')

        sirt = SIRT(initial=None, operator=self.A2, data=self.b2)
        self.assertTrue(sirt.configured)
        self.assertIsInstance(sirt.x, ImageData)
        self.assertTrue((sirt.x.as_array() == 0).all())

        initial = self.A2.domain_geometry().allocate(1)
        sirt = SIRT(initial=initial, operator=self.A2, data=self.b2)
        self.assertTrue(sirt.configured)
        self.assertIsInstance(sirt.x, ImageData)
        self.assertTrue((sirt.x.as_array() == 1).all())

    def test_update(self):
        # sirt run 5 iterations
        tmp_initial = self.ig.allocate()
        sirt = SIRT(initial=tmp_initial, operator=self.Aop,
                    data=self.bop)
        sirt.run(5)
        x = tmp_initial.copy()
        x_old = tmp_initial.copy()

        for _ in range(5):
            x = x_old + sirt.D * \
                (sirt.operator.adjoint(sirt.M*(sirt.data - sirt.operator.direct(x_old))))
            x_old.fill(x)

        np.testing.assert_allclose(sirt.solution.array, x.array, atol=1e-2)

    def test_update_constraints(self):
        alg = SIRT(initial=self.initial2, operator=self.A2,
                   data=self.b2)
        alg.run(20, verbose=0)
        np.testing.assert_array_almost_equal(alg.x.array, self.b2.array)

        alg = SIRT(initial=self.initial2, operator=self.A2,
                   data=self.b2,  upper=0.3)
        alg.run(20, verbose=0)
        np.testing.assert_almost_equal(alg.solution.max(), 0.3)

        alg = SIRT(initial=self.initial2, operator=self.A2,
                   data=self.b2, lower=0.7)
        alg.run(20, verbose=0)
        np.testing.assert_almost_equal(alg.solution.min(), 0.7)

        alg = SIRT(initial=self.initial2, operator=self.A2, data=self.b2,
                   constraint=IndicatorBox(lower=0.1, upper=0.3))
        alg.run(20, verbose=0)
        np.testing.assert_almost_equal(alg.solution.max(), 0.3)
        np.testing.assert_almost_equal(alg.solution.min(), 0.1)

    def test_SIRT_relaxation_parameter(self):
        tmp_initial = self.ig.allocate()
        alg = SIRT(initial=tmp_initial, operator=self.Aop,
                   data=self.bop)

        with self.assertRaises(ValueError):
            alg.set_relaxation_parameter(0)

        with self.assertRaises(ValueError):
            alg.set_relaxation_parameter(2)

        alg = SIRT(initial=self.initial2, operator=self.A2,
                   data=self.b2)
        alg.set_relaxation_parameter(0.5)

        self.assertEqual(alg.relaxation_parameter, 0.5)

        alg.run(20, verbose=0)
        np.testing.assert_array_almost_equal(alg.x.array, self.b2.array)

        np.testing.assert_almost_equal(0.5 * alg.D.array, alg._Dscaled.array)

    def test_SIRT_nan_inf_values(self):
        Aop_nan_inf = self.Aop
        Aop_nan_inf.A[0:10, :] = 0.
        Aop_nan_inf.A[:, 10:20] = 0.

        tmp_initial = self.ig.allocate()
        sirt = SIRT(initial=tmp_initial, operator=Aop_nan_inf,
                    data=self.bop)

        self.assertFalse(np.any(sirt.M == np.inf))
        self.assertFalse(np.any(sirt.D == np.inf))

    def test_SIRT_remove_nan_or_inf_with_BlockDataContainer(self):
        np.random.seed(10)
        # set up matrix, vectordata
        n, m = 50, 50

        A = np.random.uniform(0, 1, (m, n)).astype('float32')
        b = A.dot(np.random.randn(n))

        A[0:10, :] = 0.
        A[:, 10:20] = 0.
        Aop = BlockOperator(MatrixOperator(A*1), MatrixOperator(A*2))
        bop = BlockDataContainer(VectorData(b*1), VectorData(b*2))

        ig = BlockGeometry(self.ig.copy(), self.ig.copy())
        tmp_initial = ig.allocate()

        sirt = SIRT(initial=tmp_initial, operator=Aop,
                    data=bop)
        for el in sirt.M.containers:
            self.assertFalse(np.any(el == np.inf))

        self.assertFalse(np.any(sirt.D == np.inf))

    def test_SIRT_with_TV(self):
        data = dataexample.SIMPLE_PHANTOM_2D.get(size=(128, 128))
        ig = data.geometry
        A = IdentityOperator(ig)
        constraint = TotalVariation(warm_start=False)
        initial = ig.allocate('random', seed=5)
        sirt = SIRT(initial=initial, operator=A, data=data,
                    constraint=constraint)
        sirt.run(2, verbose=0)
        f = LeastSquares(A, data, c=0.5)
        fista = FISTA(initial=initial, f=f, g=constraint)
        fista.run(100, verbose=0)
        self.assertNumpyArrayAlmostEqual(fista.x.as_array(), sirt.x.as_array())

    def test_SIRT_with_TV_warm_start(self):
        data = dataexample.SIMPLE_PHANTOM_2D.get(size=(128, 128))
        ig = data.geometry
        A = IdentityOperator(ig)
        constraint = 1e6*TotalVariation(warm_start=True, max_iteration=100)
        initial = ig.allocate('random', seed=5)
        sirt = SIRT(initial=initial, operator=A, data=data,
                    constraint=constraint)
        sirt.run(25, verbose=0)

        self.assertNumpyArrayAlmostEqual(
            sirt.x.as_array(), ig.allocate(0.25).as_array(), 3)


class TestSPDHG(CCPiTestClass):
    def setUp(self):
        self.subsets = 10

        data = dataexample.SIMULATED_PARALLEL_BEAM_DATA.get(size=(16, 16))

        partitioned_data = data.partition(self.subsets, 'sequential')
        self.A = BlockOperator(
            *[IdentityOperator(partitioned_data[i].geometry) for i in range(self.subsets)])
        self.A2 = BlockOperator(
            *[IdentityOperator(partitioned_data[i].geometry) for i in range(self.subsets)])

        # block function
        self.F = BlockFunction(*[L2NormSquared(b=partitioned_data[i])
                                for i in range(self.subsets)])
        alpha = 0.025
        self.G = alpha * IndicatorBox(lower=0)



    def test_SPDHG_defaults_and_setters(self):
        # Test SPDHG init with default values
        gamma = 1.
        rho = .99
        spdhg = SPDHG(f=self.F, g=self.G, operator=self.A)

        self.assertListEqual(spdhg._norms, [self.A.get_item(i, 0).norm()
                                            for i in range(self.subsets)])
        self.assertListEqual(spdhg._prob_weights, [
                             1/self.subsets] * self.subsets)
        self.assertEqual(spdhg._sampler._type, 'random_with_replacement')
        self.assertListEqual(
            spdhg.sigma, [rho / ni for ni in spdhg._norms])
        self.assertEqual(spdhg.tau, min([rho*pi / (si * ni**2) for pi, ni,
                                         si in zip(spdhg._prob_weights, spdhg._norms, spdhg.sigma)]))
        self.assertNumpyArrayEqual(
            spdhg.x.as_array(), self.A.domain_geometry().allocate(0).as_array())
        self.assertEqual(spdhg.update_objective_interval, 1)

        # Test SPDHG setters - "from ratio"
        gamma = 3.7
        rho = 5.6
        spdhg.set_step_sizes_from_ratio(gamma, rho)
        self.assertListEqual(
            spdhg.sigma, [gamma * rho / ni for ni in spdhg._norms])
        self.assertEqual(spdhg.tau, min([pi*rho / (si * ni**2) for pi, ni,
                                         si in zip(spdhg._prob_weights, spdhg._norms, spdhg.sigma)]))

        # Test SPDHG setters - set_step_sizes default values for sigma and tau
        gamma = 1.
        rho = .99
        spdhg.set_step_sizes()
        self.assertListEqual(
            spdhg.sigma, [rho / ni for ni in spdhg._norms])
        self.assertEqual(spdhg.tau, min([rho*pi / (si * ni**2) for pi, ni,
                                         si in zip(spdhg._prob_weights, spdhg._norms, spdhg.sigma)]))

        # Test SPDHG setters - set_step_sizes with sigma and tau
        spdhg.set_step_sizes(sigma=[1]*self.subsets, tau=100)
        self.assertListEqual(spdhg.sigma, [1]*self.subsets)
        self.assertEqual(spdhg.tau, 100)

        # Test SPDHG setters - set_step_sizes with sigma
        spdhg.set_step_sizes(sigma=[1]*self.subsets, tau=None)
        self.assertListEqual(spdhg.sigma, [1]*self.subsets)
        self.assertEqual(spdhg.tau, min([(rho*pi / (si * ni**2)) for pi, ni,
                                         si in zip(spdhg._prob_weights, spdhg._norms, spdhg.sigma)]))

        # Test SPDHG setters - set_step_sizes with tau
        spdhg.set_step_sizes(sigma=None, tau=100)
        self.assertListEqual(spdhg.sigma, [
                             gamma * rho*pi / (spdhg.tau*ni**2) for ni, pi in zip(spdhg._norms, spdhg._prob_weights)])
        self.assertEqual(spdhg.tau, 100)

    def test_spdhg_non_default_init(self):
        # Test SPDHG init with non-default values
        spdhg = SPDHG(f=self.F, g=self.G, operator=self.A, sampler=Sampler.random_with_replacement(10, list(np.arange(1, 11)/55.)),
                      initial=self.A.domain_geometry().allocate(1), update_objective_interval=10)

        self.assertListEqual(spdhg._prob_weights,  list(np.arange(1, 11)/55.))
        self.assertNumpyArrayEqual(
            spdhg.x.as_array(), self.A.domain_geometry().allocate(1).as_array())
        self.assertEqual(spdhg.update_objective_interval, 10)

        # Test SPDHG setters - prob_weights and a sampler gives an error
        with self.assertRaises(ValueError):
            spdhg = SPDHG(f=self.F, g=self.G, operator=self.A, prob_weights=[1/(self.subsets-1)]*(
                self.subsets-1)+[0], sampler=Sampler.random_with_replacement(10, list(np.arange(1, 11)/55.)))

        spdhg = SPDHG(f=self.F, g=self.G, operator=self.A, prob_weights=[1/(self.subsets-1)]*(
            self.subsets-1)+[0],  initial=self.A.domain_geometry().allocate(1), update_objective_interval=10)

        self.assertListEqual(spdhg._prob_weights,  [
                             1/(self.subsets-1)]*(self.subsets-1)+[0])
        self.assertEqual(spdhg._sampler._type, 'random_with_replacement')

    def test_spdhg_sampler_gives_too_large_index(self):
        spdhg = SPDHG(f=self.F, g=self.G, operator=self.A, sampler=Sampler.sequential(20),
                      initial=self.A.domain_geometry().allocate(1), update_objective_interval=10)
        with self.assertRaises(IndexError):
            spdhg.run(12)

    def test_spdhg_deprecated_vargs(self):
        spdhg = SPDHG(f=self.F, g=self.G, operator=self.A, norms=[
                      1]*len(self.A), prob=[1/(self.subsets-1)]*(self.subsets-1)+[0])

        self.assertListEqual(self.A.get_norms_as_list(), [1]*len(self.A))
        self.assertListEqual(spdhg._norms, [1]*len(self.A))
        self.assertListEqual(spdhg._sampler.prob_weights, [
                             1/(self.subsets-1)]*(self.subsets-1)+[0])
        self.assertListEqual(spdhg._prob_weights, [
                             1/(self.subsets-1)]*(self.subsets-1)+[0])

        with self.assertRaises(ValueError):
            spdhg = SPDHG(f=self.F, g=self.G, operator=self.A, prob=[1/(self.subsets-1)]*(
                self.subsets-1)+[0], sampler=Sampler.random_with_replacement(10, list(np.arange(1, 11)/55.)))

        with self.assertRaises(ValueError):
            spdhg = SPDHG(f=self.F, g=self.G, operator=self.A,  prob=[1/(self.subsets-1)]*(
                self.subsets-1)+[0], prob_weights=[1/(self.subsets-1)]*(self.subsets-1)+[0])

        with self.assertRaises(ValueError):
            spdhg = SPDHG(f=self.F, g=self.G, operator=self.A, sfdsdf=3,
                          sampler=Sampler.random_with_replacement(10, list(np.arange(1, 11)/55.)))

    def test_spdhg_set_norms(self):

        self.A2.set_norms([1]*len(self.A2))
        spdhg = SPDHG(f=self.F, g=self.G, operator=self.A2)
        self.assertListEqual(spdhg._norms, [1]*len(self.A2))

    def test_spdhg_check_convergence(self):
        spdhg = SPDHG(f=self.F, g=self.G, operator=self.A)

        self.assertTrue(spdhg.check_convergence())

        gamma = 3.7
        rho = 0.9
        spdhg.set_step_sizes_from_ratio(gamma, rho)
        self.assertTrue(spdhg.check_convergence())

        gamma = 3.7
        rho = 100
        spdhg.set_step_sizes_from_ratio(gamma, rho)
        self.assertFalse(spdhg.check_convergence())

        spdhg.set_step_sizes(sigma=[1]*self.subsets, tau=100)
        self.assertFalse(spdhg.check_convergence())

        spdhg.set_step_sizes(sigma=[1]*self.subsets, tau=None)
        self.assertTrue(spdhg.check_convergence())

        spdhg.set_step_sizes(sigma=None, tau=100)
        self.assertTrue(spdhg.check_convergence())

        
    def test_SPDHG_update_method(self):
        sampler = Sampler.sequential(5)
        np.random.seed(5)
        initial = VectorData(np.random.standard_normal(25))
        b = VectorData(np.array(range(25)))
        functions = []
        operators=[]
        for i in range(5):
            diagonal = np.zeros(25)
            diagonal[5*i:5*(i+1)] = 1
            A = MatrixOperator(np.diag(diagonal))
            functions.append(0.5*L2NormSquared(b=A.direct(b)))
            operators.append(A)

        Aop=MatrixOperator(np.diag(np.ones(25)))
         
        g=L1Norm()
        f=BlockFunction(*functions)
        operator=BlockOperator(*operators)
        alg_stochastic = SPDHG(initial=initial, f=BlockFunction(*functions), g=g, operator=operator, sampler=sampler, update_objective_interval=500)
        
        #Test first iteration primal and dual result 
        alg_stochastic.run(1) 
        y_bar_0=operator.range_geometry().allocate(0)
        y_0=operator.range_geometry().allocate(0)
        x_1=g.proximal(initial-alg_stochastic.tau*operator.adjoint(y_bar_0), tau=alg_stochastic.tau) #primal update
        y_1=operator.range_geometry().allocate(0) 
        functions[0].proximal_conjugate(y_0[0]+alg_stochastic.sigma[0]*operators[0].direct(x_1), tau=alg_stochastic.sigma[0], out=y_1[0]) #dual update
        y_bar_1=y_1+alg_stochastic._theta*5*(y_1-y_0) #extrapolation
        
        np.testing.assert_array_almost_equal(alg_stochastic.x.as_array(), x_1.as_array()) #check primal update
        np.testing.assert_array_almost_equal(alg_stochastic._y_old[0].as_array(), y_1[0].as_array()) #check dual update in the first index (should have changed)
        np.testing.assert_array_almost_equal(alg_stochastic._y_old[1].as_array(), y_1[1].as_array())# check dual update in the second index (should not have changed)
        
        #Test second iteration
        alg_stochastic.run(1)

        x_2=g.proximal(x_1-alg_stochastic.tau*operator.adjoint(y_bar_1), tau=alg_stochastic.tau) #primal update
        y_2=y_1.copy()
        functions[1].proximal_conjugate(y_1[1]+alg_stochastic.sigma[1]*operators[1].direct(x_2), tau=alg_stochastic.sigma[1], out=y_2[1]) #dual update
        y_bar_2=y_2+alg_stochastic._theta*5*(y_2-y_1) #extrapolation

        np.testing.assert_array_almost_equal(alg_stochastic.x.as_array(), x_2.as_array()) #check primal update
        np.testing.assert_array_almost_equal(alg_stochastic._y_old[0].as_array(), y_2[0].as_array()) #check dual update in the first index (should not have changed)
        np.testing.assert_array_almost_equal(y_1[0].as_array(), y_2[0].as_array()) #check dual update in the first index (should not have changed)
        np.testing.assert_array_almost_equal(alg_stochastic._y_old[1].as_array(), y_2[1].as_array()) #check dual update in the second index (should have changed)
        
class TestCallbacks(unittest.TestCase):
    class PrintAlgo(Algorithm):
        def __init__(self, update_objective_interval=10, **kwargs):
            super().__init__(update_objective_interval=update_objective_interval, **kwargs)
            self.configured = True

        def update(self):
            self.x = -self.iteration

        def update_objective(self):
            self.loss.append(2 ** getattr(self, 'x', np.nan))

    def test_deprecated_kwargs(self):
        with self.assertWarnsRegex(DeprecationWarning, 'max_iteration'):
            self.PrintAlgo(max_iteration=1000)

        with self.assertWarnsRegex(DeprecationWarning, 'log_file'):
            self.PrintAlgo(log_file="")

    def test_progress(self):
        algo = self.PrintAlgo()

        algo.run(20)
        self.assertListEqual(algo.iterations, [-1, 10, 20])
        algo.run(3, callbacks=[callbacks.TextProgressCallback()])  # upto 23
        self.assertListEqual(algo.iterations, [-1, 10, 20])

        with self.assertWarnsRegex(DeprecationWarning, 'print_interval'):
            algo.run(40, print_interval=2)  # upto 63

        def old_callback(iteration, objective, solution):
            print(f"Called {iteration} {objective} {solution}")

        log = NamedTemporaryFile(delete=False)
        log.close()
        algo.run(20, callbacks=[callbacks.LogfileCallback(
            log.name)], callback=old_callback)
        with open(log.name, 'r') as fd:
            self.assertListEqual(
                ["64/83", "74/83", "83/83", ""],
                [line.lstrip().split(" ", 1)[0] for line in fd.readlines()])
        unlink(log.name)

        its = list(range(10, 90, 10))
        self.assertListEqual([-1] + its, algo.iterations)
        np.testing.assert_array_equal(
            [np.nan] + [2 ** (1-i) for i in its], algo.objective)

    def test_stopiteration(self):
        algo = self.PrintAlgo()
        algo.run(20, callbacks=[])
        self.assertEqual(algo.iteration, 20)

        class EarlyStopping(callbacks.Callback):
            def __call__(self, algorithm: Algorithm):
                if algorithm.iteration >= 15:
                    raise StopIteration

        algo = self.PrintAlgo()
        algo.run(20, callbacks=[EarlyStopping()])
        self.assertEqual(algo.iteration, 15)

    def test_CGLSEarlyStopping(self):
        ig = ImageGeometry(10, 2)
        np.random.seed(2)
        initial = ig.allocate(1.)
        data = ig.allocate('random')
        operator = IdentityOperator(ig)
        alg = CGLS(initial=initial, operator=operator, data=data,
                   update_objective_interval=2)

        # Test init
        cb = callbacks.CGLSEarlyStopping(epsilon=0.1, omega=33)
        self.assertEqual(cb.epsilon, 0.1)
        self.assertEqual(cb.omega, 33)

        # Test default values
        cb = callbacks.CGLSEarlyStopping()
        self.assertEqual(cb.epsilon, 1e-6)
        self.assertEqual(cb.omega, 1e6)

        # Tests it doesn't stops iterations if the norm of the current residual is not less than epsilon times the norm of the original residual
        alg.norms = 10
        alg.norms0 = 99
        callbacks.CGLSEarlyStopping(epsilon=0.1)(alg)

        # Test it stops iterations if the norm of the current residual is less than epsilon times the norm of the original residual
        alg.norms = 1
        alg.norms0 = 100
        with self.assertRaises(StopIteration):
            callbacks.CGLSEarlyStopping(epsilon=0.1)(alg)

        # Test it doesn't stop iterations if the norm of x is smaller than omega
        alg.norms = 10
        alg.norms0 = 99
        alg.x = data
        callbacks.CGLSEarlyStopping(epsilon=0.1)(alg)

        # Test it stops iterations if the norm of x is larger than omega
        alg.norms = 10
        alg.norms0 = 99
        alg.x = data
        with self.assertRaises(StopIteration):
            callbacks.CGLSEarlyStopping(epsilon=0.1, omega=0.33)(alg)

    def test_EarlyStoppingObjectiveValue(self):
        ig = ImageGeometry(10, 2)
        np.random.seed(2)
        alg = MagicMock()
        alg.loss = [5]
        callbacks.EarlyStoppingObjectiveValue(0.1)(alg)
        alg.loss = []
        callbacks.EarlyStoppingObjectiveValue(0.1)(alg)
        alg.loss = [5, 10]
        callbacks.EarlyStoppingObjectiveValue(0.1)(alg)
        alg.loss = [5, 5.001]
        with self.assertRaises(StopIteration):
            callbacks.EarlyStoppingObjectiveValue(0.1)(alg)


class TestADMM(unittest.TestCase):
    def setUp(self):
        ig = ImageGeometry(2, 3, 2)
        data = ig.allocate(1, dtype=np.float32)
        noisy_data = data+1

        # TV regularisation parameter
        self.alpha = 1

        self.fidelities = [0.5 * L2NormSquared(b=noisy_data), L1Norm(b=noisy_data),
                           KullbackLeibler(b=noisy_data, backend='numpy')]

        F = self.alpha * MixedL21Norm()
        K = GradientOperator(ig)

        # Compute operator Norm
        normK = K.norm()

        # Primal & dual stepsizes
        self.sigma = 1./normK
        self.tau = 1./normK
        self.F = F
        self.K = K

    def test_ADMM_L2(self):
        self.do_test_with_fidelity(self.fidelities[0])

    def test_ADMM_L1(self):
        self.do_test_with_fidelity(self.fidelities[1])

    def test_ADMM_KL(self):
        self.do_test_with_fidelity(self.fidelities[2])

    def do_test_with_fidelity(self, fidelity):
        alpha = self.alpha
        # F = BlockFunction(alpha * MixedL21Norm(),fidelity)

        G = fidelity
        K = self.K
        F = self.F

        admm = LADMM(f=G, g=F, operator=K, tau=self.tau, sigma=self.sigma,
                     update_objective_interval=10)
        admm.run(1, verbose=0)

        admm_noaxpby = LADMM(f=G, g=F, operator=K, tau=self.tau, sigma=self.sigma,
                             update_objective_interval=10)
        admm_noaxpby.run(1, verbose=0)

        np.testing.assert_array_almost_equal(
            admm.solution.as_array(), admm_noaxpby.solution.as_array())

    def test_compare_with_PDHG(self):
        # Load an image from the CIL gallery.
        data = dataexample.SHAPES.get(size=(64, 64))
        ig = data.geometry
        # Add gaussian noise
        noisy_data = applynoise.gaussian(data, seed=10, var=0.0005)

        # TV regularisation parameter
        alpha = 0.1

        # fidelity = 0.5 * L2NormSquared(b=noisy_data)
        # fidelity = L1Norm(b=noisy_data)
        fidelity = KullbackLeibler(b=noisy_data, backend='numpy')

        # Setup and run the PDHG algorithm
        F = BlockFunction(alpha * MixedL21Norm(), fidelity)
        G = ZeroFunction()
        K = BlockOperator(GradientOperator(ig), IdentityOperator(ig))

        # Compute operator Norm
        normK = K.norm()

        # Primal & dual stepsizes
        sigma = 1./normK
        tau = 1./normK

        pdhg = PDHG(f=F, g=G, operator=K, tau=tau, sigma=sigma,
                    update_objective_interval=10)
        pdhg.run(500, verbose=0)

        sigma = 1
        tau = sigma/normK**2

        admm = LADMM(f=G, g=F, operator=K, tau=tau, sigma=sigma,
                     update_objective_interval=10)
        admm.run(500, verbose=0)
        np.testing.assert_almost_equal(
            admm.solution.array, pdhg.solution.array,  decimal=3)


class Test_PD3O(unittest.TestCase):

    def setUp(self):

        # default test data
        self.data = dataexample.CAMERA.get(size=(32, 32))

    def test_init_and_set_up(self):
        F1 = 0.5 * L2NormSquared(b=self.data)
        H1 = 0.1 * MixedL21Norm()
        operator = GradientOperator(self.data.geometry)
        G1 = IndicatorBox(lower=0)

        algo_pd3o = PD3O(f=F1, g=G1, h=H1, operator=operator)
        self.assertEqual(algo_pd3o.gamma, 0.99*2.0/F1.L)
        self.assertEqual(algo_pd3o.delta, F1.L/(2.0*operator.norm()**2))
        np.testing.assert_array_equal(
            algo_pd3o.x.array, self.data.geometry.allocate(0).array)
        self.assertTrue(algo_pd3o.configured)

        algo_pd3o = PD3O(f=F1, g=G1, h=H1, operator=operator, gamma=3,
                         delta=43.1, initial=self.data.geometry.allocate('random', seed=3))
        self.assertEqual(algo_pd3o.gamma, 3)
        self.assertEqual(algo_pd3o.delta, 43.1)
        np.testing.assert_array_equal(
            algo_pd3o.x.array, self.data.geometry.allocate('random', seed=3).array)
        self.assertTrue(algo_pd3o.configured)

        with self.assertWarnsRegex(UserWarning, "Please use PDHG instead."):
            algo_pd3o = PD3O(f=ZeroFunction(), g=G1, h=H1,
                             operator=operator, delta=43.1)
            self.assertEqual(algo_pd3o.gamma, 1.0/operator.norm())

    def test_PD3O_PDHG_denoising_1_iteration(self):

        # compare the TV denoising problem using
        # PDHG, PD3O for 1 iteration

        # regularisation parameter
        alpha = 0.1

        # setup PDHG denoising
        F = alpha * MixedL21Norm()
        operator = GradientOperator(self.data.geometry)
        norm_op = operator.norm()
        G = 0.5 * L2NormSquared(b=self.data)
        sigma = 1./norm_op
        tau = 1./norm_op
        pdhg = PDHG(f=F, g=G, operator=operator, tau=tau,
                    sigma=sigma, update_objective_interval=100)
        pdhg.run(1)

        # setup PD3O denoising  (F=ZeroFunction)
        H = alpha * MixedL21Norm()

        F = ZeroFunction()
        gamma = 1./norm_op
        delta = 1./norm_op

        pd3O = PD3O(f=F, g=G, h=H, operator=operator, gamma=gamma, delta=delta,
                    update_objective_interval=100)
        pd3O.run(1)

        # PD3O vs pdhg
        np.testing.assert_allclose(
            pdhg.solution.array, pd3O.solution.array, atol=1e-2)

        # objective values
        np.testing.assert_allclose(
            pdhg.objective[-1], pd3O.objective[-1], atol=1e-2)

    def test_pd3o_convergence(self):

        # pd30 convergence test using TV denoising

        # regularisation parameter
        alpha = 0.11

        # use TotalVariation from CIL (with Fast Gradient Projection algorithm)
        TV = TotalVariation(max_iteration=200)
        tv_cil = TV.proximal(self.data, tau=alpha)

        F = alpha * MixedL21Norm()
        operator = GradientOperator(self.data.geometry)
        norm_op = operator.norm()

        # setup PD3O denoising  (H proximalble and G,F = 1/4 * L2NormSquared)
        H = alpha * MixedL21Norm()
        G = 0.25 * L2NormSquared(b=self.data)
        F = 0.25 * L2NormSquared(b=self.data)
        gamma = 2./F.L
        delta = 1./(gamma*norm_op**2)

        pd3O_with_f = PD3O(f=F, g=G, h=H, operator=operator, gamma=gamma, delta=delta,
                           update_objective_interval=100)
        pd3O_with_f.run(1000)

        # pd30 vs fista
        np.testing.assert_allclose(
            tv_cil.array, pd3O_with_f.solution.array, atol=1e-2)<|MERGE_RESOLUTION|>--- conflicted
+++ resolved
@@ -36,24 +36,10 @@
 
 
 from cil.optimisation.functions import MixedL21Norm, BlockFunction, L1Norm, KullbackLeibler, IndicatorBox, LeastSquares, ZeroFunction, L2NormSquared, OperatorCompositionFunction, TotalVariation
-from cil.optimisation.algorithms import Algorithm, GD, CGLS, SIRT, FISTA, ISTA, SPDHG, PDHG, LADMM, PD3O
-
-<<<<<<< HEAD
-from cil.optimisation.algorithms import Algorithm
-from cil.optimisation.algorithms import GD
-from cil.optimisation.algorithms import CGLS
-from cil.optimisation.algorithms import SIRT
-from cil.optimisation.algorithms import FISTA
-from cil.optimisation.algorithms import ISTA
-from cil.optimisation.algorithms import PGD
-from cil.optimisation.algorithms import APGD
-from cil.optimisation.algorithms import SPDHG
-from cil.optimisation.algorithms import PDHG
-from cil.optimisation.algorithms import LADMM
-from cil.optimisation.algorithms import PD3O
-=======
+from cil.optimisation.algorithms import Algorithm, GD, CGLS, SIRT, FISTA, ISTA, SPDHG, PDHG, LADMM, PD3O, PGD, APGD
+
+
 from scipy.optimize import minimize, rosen
->>>>>>> 1ee275d0
 
 from cil.utilities import dataexample
 from cil.utilities import noise as applynoise
