* Next
  - Added convenience centre of rotation methods to `AcquisitionGeometry` class.
    - `get_centre_of_rotation()` calculates the centre of rotation of the system
    - `set_centre_of_rotation()` sets the system centre of rotation with an offset and angle
    - `set_centre_of_rotation_by_slice()` sets the system centre of rotation with offsets from two slices
<<<<<<< HEAD
  - Binner processor reworked
    - Significant speed increase available via the C++ backend
    - Returned geometry is correctly offset where binning/cropping moves the origin
=======
  - Github Actions:
    - Update version of upload_artifact github action to version 3.1.1
    - Update version of download_artifact github action to version 3.0.1
    - Update version of checkout github action to version 3.1.0
    - Update build-sphinx action to version 0.1.3
>>>>>>> d642d8cb

* 22.1.0
  - use assert_allclose in test_DataContainer
  - added multiple colormaps to show2D
  - Fix segfault in GradientOperator due to parameter overflows on windows systems
  - Fix angle display precision and matplotlib warning for sinograms with show2D

* 22.0.0
  - Strongly convex functionality in TotalVariation and FGP_TV Functions
  - Refactored KullbackLeibler function class. Fix bug on gradient method for SIRF objects
  - Numba added as a CIL requirement
  - Simplify initialisation of `CentreOfRotation.ImageSharpness` with new parameter `backend`
  - Added ISTA algorithm. Improve inheritance of proximal gradient algorithms
  - Updated interface to `plugins.tigre`/`plugins.astra` `FBP` and `ProjectionOperator` classes
  - Update NikonDataReader to parse and set up geometry with: `ObjectTilt` `CentreOfRotationTop` and `CentreOfRotationBottom`
  - Cleaned up unit test structure and output
  - Removal of deprecated code:
    - AcquisitionGeometry `__init__` no longer returns a configured geometry, use factory `create` methods instead
    - `subset` method removed, use `get_slice` or `reorder` methods
    - NikonDataReader `normalize` kwarg removed, use `normalise`
    - Algorithms initialisation `x_init` kwarg removed, use `initial`
    - Removed deprecated numpy calls
  - DataProcessors use weak-reference to input data
  - Merged CIL-ASTRA code in to CIL repository simplifying test, build and install procedures
    - Modules not moved should be considered deprecated
    - CIL remains licensed as APACHE-2.0
    - Minor bug fixes to the CPU 2D Parallel-beam FBP
  - Add ndim property for DataContainer class
  - Fixes show_geometry compatibility issue with matplotlib 3.5
  - Added ZEISSDataReader with cone/parallel beam, slicing, TXM Functionality
  - Raise exception if filename or data haven't been set in NexusDataWriter
  - Fixes error when update_objective_interval is set to 0 in an algorithm run
  - Deprecated:
    - TXRMDataReader is deprecated in favour of ZEISSDataReader 
  - GitHub Actions:
    - Update to version 0.1.1 of lauramurgatroyd/build-sphinx-action for building the documentation - ensures docs are always built from cil master
    
* 21.4.1
 - Removed prints from unittests and cleanup of unittest code.
 - CMake: 
   - install script re-allows selection of non default install directory ([#1246](https://github.com/TomographicImaging/CIL/issues/1246))
 - TIFF writer uses logging
 - Added unittests for TIFF functionality

* 21.4.0
  - PEP 440 compliant version
  - CMake fix due to use of pip install. 
  - Recon.FBP allows 'astra' backend 
  - Fixed PowerMethod for square/non-square, complex/float matrices with stopping criterion.
  - CofR image_sharpness improved for large datasets
  - Geometry alignmentment fix for 2D datasets
  - CGLS update for sapyb to enable complex data, bugfix in use of initial 
  - added sapyb and deprecated axpby. All algorithm updated to use sapyb.
  - Allow use of square brackets in file paths to TIFF and Nikon datasets

* 21.3.1
  - Added matplotlib version dependency to conda recipe
  - Fixed TIGRE wrappers for geometry with a virtual detector
  - Fixed TIGRE wrappers for cone-beam geometry with tilted rotation axis

* 21.3.0
  - Accelerated PDHG which handles strong convexity of functions
  - TotalVariation Function handles SIRF ImageData
  - Simulated datasets and volume added to DataExamples
  - TIGRE wrappers for parallel-beam geometry added
  - NEXUSWriter and NEXUSReader offer (8bit and 16bit) compression of data
  - show2D show_geom now return an object that can be saved with a `save` method
  - GradientOperator can be now used with SIRF DataContainers, both PET and MR
  - Add anisotropy in TotalVariation function
  - CCPi Regularisation plugin is refactored, only FGP_TV, FGP_dTV, TGV and TNV are exposed. Docstrings and functionality unit tests are added. Tests of the functions are meant to be in the CCPi-Regularisation toolkit itself.
  - Add dtype for ImageGeometry, AcquisitionGeometry, VectorGeometry, BlockGeometry
  - Fix GradientOperator to handle pseudo 2D CIL geometries
  - Created recon module with FBP and FDK using fast filtering library and TIGRE backprojectors
  - Added Intel IPP based library for filtering step of FBP
  - PDHG memory optimisation
  - ScaledFunction memory Optimisation
  - The github actions are merged into one action with multiple jobs
  - The conda build job uploads an artifact of the build tar.bz file which is later used by the documentation build job - which installs the package into a miniconda environment.
  - Documentation pages for recon, astra and cil-plugins are published.

* 21.2.0
  - add version string from git describe
  - add CCPi-Regularisation toolkit in unittests
  - show_geometry implemented to display AcquisitionGeometry objects, can be imported from utilities.display
  - CentreOfRotationCorrector.image_sharpness implemented which finds the rotation axis offset by maximising sharpness of a single slice reconstruction
  - Renamed CentreOfRotationCorrector.xcorr to CentreOfRotationCorrector.xcorrelation
  - Implemented Padder processor

* 21.1.0
  - Added TomoPhantom plugin to create 2D/3D + channel ImageData phantoms based on the TomoPhantom model library
  - Fixed bug in Zeiss reader geometry direction of rotation
  
* 21.0.0
  - Show2D now takes 4D datasets and slice infomation as input
  - TIGRE reconstruction package wrapped for cone-beam tomography
  - Datacontainers have get_slice method which returns a dataset with a single slice of the data
  - Datacontainers have reorder method which reorders the data in memory as requested, or for use with 'astra' or 'tigre'
  - Subset method has been deprecated
  - AcquisitionData and ImageData enforce requirement for a geometry on creation
  - New processors AbsorptionTransmissionConverter and TransmissionAbsorptionConverter to convert between Absorption and Transmission
  - Implemented Binner and Slicer processors
  - Implemented MaskGenerator and Masker processors

* 20.11.2
  - fixed windows build
  - NikonDataReader converts Nikon geometry to CIL geometry from xtekct file including detector and centre-or-rotation offsets
  - NexusdataReader supports files written with old versions of NexusDataWriter

* 20.11
  - python module renamed to cil
  - renamed Identity->IdentityOperator, Gradient->GradientOperator, SymmetrisedGradient->SymmetrisedGradientOperator

* 20.09.1
  - FiniteDifferenceOperator takes into consideration voxel size
  - Added CentreOfRotationCorrector
  - Removed CenterOfRotationFinder
  - moved TestData to utilities and renamed as dataexample
  - verbosity of Algorithms is independent of the update_objective_interval
  - added unittests
  - renamed
    - GradientDescent to GD
    - SparseFiniteDiff to SparseFiniteDifferenceOperator
    - LinearOperatorMatrix to MatrixOperator
  - bugfix update_objective of SPDHG 

* 20.09
  - added SPDHG algorithm
  - added TotalVariation function
  - Redesign of the AcquisitionGeometry class allowing more general acquisition trajectories than currently possible.
  - Added ZEISS reader

* 20.04
  - Significant upgrades to the operator and function classes to allow more flexible definition of optimisation problems
  - Added multithreaded C library for calculation of finite difference and some data processing
  - Added Gradient operator using C library and numpy backends

* 19.10
  - Improved usability with reader/writers and plotting utilities
  - Substantially improved test coverage

* 19.07
  - Introduction of BlockFramework
  - major revision and restructuring of the whole code
  - rewritten io package

* 19.02
  - introduction of Algorithm class
  - unit test expanded and moved to test directory
  - unified build system on Jenkins based on CCPi-VirtualMachine repo
 - switched to calendar versioning YY.0M.

* 0.10.0

* 0.9.4
  - Initial release<|MERGE_RESOLUTION|>--- conflicted
+++ resolved
@@ -1,19 +1,16 @@
 * Next
-  - Added convenience centre of rotation methods to `AcquisitionGeometry` class.
+  - Added convenience centre of rotation methods to `AcquisitionGeometry` class:
     - `get_centre_of_rotation()` calculates the centre of rotation of the system
     - `set_centre_of_rotation()` sets the system centre of rotation with an offset and angle
     - `set_centre_of_rotation_by_slice()` sets the system centre of rotation with offsets from two slices
-<<<<<<< HEAD
-  - Binner processor reworked
+  - Binner processor reworked:
     - Significant speed increase available via the C++ backend
     - Returned geometry is correctly offset where binning/cropping moves the origin
-=======
   - Github Actions:
     - Update version of upload_artifact github action to version 3.1.1
     - Update version of download_artifact github action to version 3.0.1
     - Update version of checkout github action to version 3.1.0
     - Update build-sphinx action to version 0.1.3
->>>>>>> d642d8cb
 
 * 22.1.0
   - use assert_allclose in test_DataContainer
