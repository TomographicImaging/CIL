--- conflicted
+++ resolved
@@ -14,11 +14,8 @@
     - Update version of download_artifact github action to version 3.0.1
     - Update version of checkout github action to version 3.1.0
     - Update build-sphinx action to version 0.1.3
-<<<<<<< HEAD
   - `io.utilities.HDF5_utilities` Added utility functions to browse hdf5 files and read datasets into numpy array
-=======
   - Added `ImageData.apply_circular_mask` method to mask out detector edge artefacts on reconstructed volumes
->>>>>>> f904316c
 
 * 22.1.0
   - use assert_allclose in test_DataContainer
