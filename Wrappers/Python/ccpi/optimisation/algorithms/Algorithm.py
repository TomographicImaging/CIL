# -*- coding: utf-8 -*-
#========================================================================
# Copyright 2019 Science Technology Facilities Council
# Copyright 2019 University of Manchester
#
# This work is part of the Core Imaging Library developed by Science Technology
# Facilities Council and University of Manchester
#
# Licensed under the Apache License, Version 2.0 (the "License");
# you may not use this file except in compliance with the License.
# You may obtain a copy of the License at
#
#         http://www.apache.org/licenses/LICENSE-2.0.txt
#
# Unless required by applicable law or agreed to in writing, software
# distributed under the License is distributed on an "AS IS" BASIS,
# WITHOUT WARRANTIES OR CONDITIONS OF ANY KIND, either express or implied.
# See the License for the specific language governing permissions and
# limitations under the License.
#
#=========================================================================

from __future__ import absolute_import
from __future__ import division
from __future__ import print_function
import time, functools
from numbers import Integral, Number
import logging

class DataContainerWithHistory(object):
    def __init__(self, geometry, initialisation=None):
        if isinstance(initialisation, Number):
            self.datacontainers = [
                geometry.allocate(0),
                geometry.allocate(initialisation),
            ]
        else:
            self.datacontainers = [
                geometry.allocate(0),
                geometry.allocate(0)
            ]
            try:
                self.datacontainers[1].fill(initialisation.as_array())
            except:
                pass

    @property
    def previous(self):
        return self.datacontainers[1]
    @property
    def current(self):
        return self.datacontainers[0]
    def update_indices(self):
        self.datacontainers.reverse()

    @previous.setter
    def previous(self, value):
        self.datacontainers[1] = value.copy()
    @current.setter
    def current(self, value):
        self.datacontainers[0] = value.copy()

class Algorithm(object):
    '''Base class for iterative algorithms

      provides the minimal infrastructure.

      Algorithms are iterables so can be easily run in a for loop. They will
      stop as soon as the stop cryterion is met.
      The user is required to implement the :code:`set_up`, :code:`__init__`, :code:`update` and
      and :code:`update_objective` methods
      
      A courtesy method :code:`run` is available to run :code:`n` iterations. The method accepts
      a :code:`callback` function that receives the current iteration number and the actual objective
      value and can be used to trigger print to screens and other user interactions. The :code:`run`
      method will stop when the stopping cryterion is met. 
   '''

    def __init__(self, **kwargs):
        '''Constructor
        
        Set the minimal number of parameters:
        
        
        :param max_iteration: maximum number of iterations
        :type max_iteration: int, optional, default 0
        :param update_objectice_interval: the interval every which we would save the current\
                                       objective. 1 means every iteration, 2 every 2 iteration\
                                       and so forth. This is by default 1 and should be increased\
                                       when evaluating the objective is computationally expensive.
        :type update_objective_interval: int, optional, default 1
        :param log_file: log verbose output to file
        :type log_file: str, optional, default None
        '''
        self.iteration = 0
        self.__max_iteration = kwargs.get('max_iteration', 0)
        self.__loss = []
        self.memopt = False
        self.configured = False
        self.timing = []
        self._iteration = []
        self.update_objective_interval = kwargs.get('update_objective_interval', 1)
<<<<<<< HEAD
        # self.x = None
        self.iter_string = 'Iter'
        self.logger = None
        self.__set_up_logger(kwargs.get('log_file', None))

=======
        self.x = None
        self.iter_string = 'Iter'
>>>>>>> 4f02a4b9
    def set_up(self, *args, **kwargs):
        '''Set up the algorithm'''
        raise NotImplementedError()
    def update(self):
        '''A single iteration of the algorithm'''
        raise NotImplementedError()
    
    def should_stop(self):
        '''default stopping cryterion: number of iterations
        
        The user can change this in concrete implementatition of iterative algorithms.'''
        return self.max_iteration_stop_cryterion()
    
    def __set_up_logger(self, fname):
        """Set up the logger if desired"""
        if fname:
            print("Will output results to: " +  fname)
            handler = logging.FileHandler(fname)
            self.logger = logging.getLogger("obj_fn")
            self.logger.setLevel(logging.INFO)
            self.logger.addHandler(handler)
    
    def max_iteration_stop_cryterion(self):
        '''default stop cryterion for iterative algorithm: max_iteration reached'''
        return self.iteration >= self.max_iteration
    def __iter__(self):
        '''Algorithm is an iterable'''
        return self
    def next(self):
        '''Algorithm is an iterable
        
        python2 backwards compatibility'''
        return self.__next__()
    def __next__(self):
        '''Algorithm is an iterable
        
        calling this method triggers update and update_objective
        '''
        if self.should_stop():
            raise StopIteration()
        else:
            time0 = time.time()
            if not self.configured:
                raise ValueError('Algorithm not configured correctly. Please run set_up.')
            if self.iteration == 0:
                self.update_objective()
                self._iteration.append(self.iteration)
            self.update()
            self.timing.append( time.time() - time0 )
            if self.iteration > 0 and self.iteration % self.update_objective_interval == 0:
                self.update_objective()
            self.iteration += 1
            self.update_indices()

    def update_indices(self):
        '''Update the indices of DataContainerWithHistory
        
        The concrete algorithm needs to call update_indices for the DataContainerWithHistory that exists:
        if only one DataContainerWithHistory exists with name self._x, then you need to 

        self._x.update_indices()
        '''
        pass
    def get_output(self):
        '''Returns the solution found'''
        return self.x
    
    def get_last_loss(self, **kwargs):
        '''Returns the last stored value of the loss function
        
        if update_objective_interval is 1 it is the value of the objective at the current
        iteration. If update_objective_interval > 1 it is the last stored value. 
        '''
        return_all =  kwargs.get('return_all', False)
        objective = self.__loss[-1]
        if return_all:
            return list(objective)
        if isinstance(objective, list):
            return objective[0]
        else:
            return objective
    def get_last_objective(self, **kwargs):
        '''alias to get_last_loss'''
        return self.get_last_loss(**kwargs)
    def update_objective(self):
        '''calculates the objective with the current solution'''
        raise NotImplementedError()
    @property
    def loss(self):
        '''returns the list of the values of the objective during the iteration
        
        The length of this list may be shorter than the number of iterations run when 
        the update_objective_interval > 1
        '''
        return self.__loss
    @property
    def objective(self):
        '''alias of loss'''
        return self.loss
    @property
    def max_iteration(self):
        '''gets the maximum number of iterations'''
        return self.__max_iteration
    @max_iteration.setter
    def max_iteration(self, value):
        '''sets the maximum number of iterations'''
        assert isinstance(value, int)
        self.__max_iteration = value
    @property
    def update_objective_interval(self):
        return self.__update_objective_interval
    @update_objective_interval.setter
    def update_objective_interval(self, value):
        if isinstance(value, Integral):
            if value >= 1:
                self.__update_objective_interval = value
            else:
                raise ValueError('Update objective interval must be an integer >= 1')
        else:
            raise ValueError('Update objective interval must be an integer >= 1')
    def run(self, iterations=None, verbose=True, callback=None, very_verbose=False):
        '''run n iterations and update the user with the callback if specified
        
        :param iterations: number of iterations to run. If not set the algorithm will
          run until max_iteration or until stop criterion is reached
        :param verbose: toggles verbose output to screen
        :param callback: is a function that receives: current iteration number, 
          last objective function value and the current solution
        :param very_verbose: bool, useful for algorithms with primal and dual objectives (PDHG), 
                            prints to screen both primal and dual
        '''
        if self.should_stop():
            print ("Stop cryterion has been reached.")
        i = 0
        if verbose:
            print (self.verbose_header(very_verbose))
        
        for _ in self:
            # __next__ is called

            # the following code is just for displaying purposes of the status of the minimisation

            # self.iteration is incremented in __next__, so now we have 
            # self.iteration is one iteration larger than what we want to display
            self.iteration -= 1
            if (self.iteration) % self.update_objective_interval == 0: 
                if verbose:
                    print (self.verbose_output(very_verbose))
            if callback is not None:
                callback(self.iteration, self.get_last_objective(return_all=very_verbose), self.x)
            
            # restore self.iteration value to what it should be
            self.iteration += 1

            # check if run has to stop
            i += 1
            if i == iterations:
                break
            
        if verbose:
            if self.iteration != self._iteration[-1]:
                # if the objective hasn't already been calculated as not on 
                # the right update_objective_interval 
                self.update_objective()
                
            start = 3 # I don't understand why this
            bars = ['-' for i in range(start+9+10+13+20)]
            if (very_verbose):
                bars = ['-' for i in range(start+9+10+13+13+13+15)]
            # print a nice ---- with proper length at the end
<<<<<<< HEAD
            # print (functools.reduce(lambda x,y: x+y, bars, ''))
            out = "{}\n{}\n{}\n".format(functools.reduce(lambda x,y: x+y, bars, '') ,
                                        self.verbose_output(very_verbose),
                                        "Stop criterion has been reached.")
            print (out)
            # print (self.verbose_output(very_verbose))
            # print ("Stop criterion has been reached.")
            # Print to log file if desired
            if self.logger:
                self.logger.info(out)

=======
            print (functools.reduce(lambda x,y: x+y, bars, ''))
            print (self.verbose_output(very_verbose))
            print ("Stop criterion has been reached.")
>>>>>>> 4f02a4b9
        

    def verbose_output(self, verbose=False):
        '''Creates a nice tabulated output'''
        timing = self.timing[-self.update_objective_interval-1:-1]
        self._iteration.append(self.iteration)
        if len (timing) == 0:
            t = 0
        else:
            t = sum(timing)/len(timing)
        out = "{:>9} {:>10} {:>13} {}".format(
                 self.iteration, 
                 self.max_iteration,
                 "{:.3f}".format(t), 
                 self.objective_to_string(verbose)
               )
        # Print to log file if desired
        if self.logger:
            self.logger.info(out)
        return out

    def objective_to_string(self, verbose=False):
        el = self.get_last_objective(return_all=verbose)
        if type(el) == list:
            string = functools.reduce(lambda x,y: x+' {:>13.5e}'.format(y), el[:-1],'')
            string += '{:>15.5e}'.format(el[-1])
        else:
            string = "{:>20.5e}".format(el)
        return string
    def verbose_header(self, verbose=False):
        el = self.get_last_objective(return_all=verbose)
        if type(el) == list:
            out = "{:>9} {:>10} {:>13} {:>13} {:>13} {:>15}\n".format(self.iter_string, 
                                                      'Max {}'.format(self.iter_string),
                                                      'Time/{}'.format(self.iter_string),
                                                      'Primal' , 'Dual', 
                                                      'Primal-Dual')
            out += "{:>9} {:>10} {:>13} {:>13} {:>13} {:>15}".format('', 
                                                      '',
                                                      '[s]',
                                                      'Objective' , 
                                                      'Objective', 
                                                      'Gap')
        else:
            out = "{:>9} {:>10} {:>13} {:>20}\n".format(self.iter_string, 
                                                      'Max {}'.format(self.iter_string),
                                                      'Time/{}'.format(self.iter_string),
                                                      'Objective')
            out += "{:>9} {:>10} {:>13} {:>20}".format('', 
                                                      '',
                                                      '[s]',
                                                      '')
<<<<<<< HEAD
        # Print to log file if desired
        if self.logger:
            self.logger.info(out)

=======
        return out  

class StochasticAlgorithm(Algorithm):
    def __init__(self, **kwargs):
        update_objective_interval = kwargs.get('update_objective_interval', 1)
        self.number_of_subsets = kwargs.get('number_of_subsets', 1)
        
        kwargs['update_objective_interval'] = update_objective_interval * self.number_of_subsets
        super(StochasticAlgorithm, self).__init__(**kwargs)
        self.epoch = 0
        self.current_subset_id = 0
        self.max_epoch = self.max_iteration
        self.iter_string = 'Epoch'
        
    def update_subset(self):
        if self.iteration % self.number_of_subsets == 0:
            # increment epoch
            self.epoch += 1
            
        self.current_subset_id += 1
        if self.current_subset_id == self.number_of_subsets:
            self.current_subset_id = 0
        # this callback must be defined by the concrete implementation of the 
        # algorithm to link to the appropriate object dealing with subsets
        self.notify_new_subset(self.current_subset_id, self.number_of_subsets)
        
    def should_stop(self):
        '''default stopping cryterion: number of iterations
        
        The user can change this in concrete implementatition of iterative algorithms.'''
        return self.max_epoch_stop_cryterion()
    
    def max_epoch_stop_cryterion(self):
        '''default stop cryterion for iterative algorithm: max_iteration reached'''
        return self.epoch >= self.max_epoch
    def notify_new_subset(self, subset_id, number_of_subsets):
        raise NotImplemented('This callback must be implemented by the concrete algorithm')
    
    def __next__(self):
        for _ in range(self.number_of_subsets):
            super(StochasticAlgorithm, self).__next__()
            self.update_subset()
            
    def should_stop(self):
        '''default stopping cryterion: number of iterations
        
        The user can change this in concrete implementatition of iterative algorithms.'''
        return self.max_epoch_stop_cryterion()
    def verbose_output(self, verbose=False):
        '''Creates a nice tabulated output'''
        timing = self.timing[-self.update_objective_interval-1:-1]
        self._iteration.append(self.iteration)
        if len (timing) == 0:
            t = 0
        else:
            t = sum(timing)/len(timing)
        out = "{:>9} {:>10} {:>13} {}".format(
                 self.epoch, 
                 self.max_epoch,
                 "{:.3f}".format(t), 
                 self.objective_to_string(verbose)
               )
>>>>>>> 4f02a4b9
        return out<|MERGE_RESOLUTION|>--- conflicted
+++ resolved
@@ -100,16 +100,11 @@
         self.timing = []
         self._iteration = []
         self.update_objective_interval = kwargs.get('update_objective_interval', 1)
-<<<<<<< HEAD
         # self.x = None
         self.iter_string = 'Iter'
         self.logger = None
         self.__set_up_logger(kwargs.get('log_file', None))
 
-=======
-        self.x = None
-        self.iter_string = 'Iter'
->>>>>>> 4f02a4b9
     def set_up(self, *args, **kwargs):
         '''Set up the algorithm'''
         raise NotImplementedError()
@@ -280,7 +275,6 @@
             if (very_verbose):
                 bars = ['-' for i in range(start+9+10+13+13+13+15)]
             # print a nice ---- with proper length at the end
-<<<<<<< HEAD
             # print (functools.reduce(lambda x,y: x+y, bars, ''))
             out = "{}\n{}\n{}\n".format(functools.reduce(lambda x,y: x+y, bars, '') ,
                                         self.verbose_output(very_verbose),
@@ -292,11 +286,6 @@
             if self.logger:
                 self.logger.info(out)
 
-=======
-            print (functools.reduce(lambda x,y: x+y, bars, ''))
-            print (self.verbose_output(very_verbose))
-            print ("Stop criterion has been reached.")
->>>>>>> 4f02a4b9
         
 
     def verbose_output(self, verbose=False):
@@ -349,12 +338,10 @@
                                                       '',
                                                       '[s]',
                                                       '')
-<<<<<<< HEAD
         # Print to log file if desired
         if self.logger:
             self.logger.info(out)
 
-=======
         return out  
 
 class StochasticAlgorithm(Algorithm):
@@ -417,5 +404,4 @@
                  "{:.3f}".format(t), 
                  self.objective_to_string(verbose)
                )
->>>>>>> 4f02a4b9
         return out