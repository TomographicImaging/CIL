# -*- coding: utf-8 -*-
"""
Created on Tue Mar  5 15:55:56 2019

@author: ofn77899
"""
from ccpi.optimisation.operators.ScaledOperator import ScaledOperator

class Operator(object):
    '''Operator that maps from a space X -> Y'''
    def __init__(self, **kwargs):
        self.__norm = None

    def is_linear(self):
        '''Returns if the operator is linear'''
        return False
    def direct(self,x, out=None):
        '''Returns the application of the Operator on x'''
        raise NotImplementedError
    def norm(self, **kwargs):
        '''Returns the norm of the Operator'''
        if self.__norm is None:
<<<<<<< HEAD
            self.__norm = self.calculate_norm()
        return self.__norm
    def calculate_norm(self):
=======
            self.__norm = self.calculate_norm(**kwargs)
        return self.__norm
    def calculate_norm(self, **kwargs):
>>>>>>> b299c779
        '''Calculates the norm of the Operator'''
        raise NotImplementedError
    def range_geometry(self):
        '''Returns the range of the Operator: Y space'''
        raise NotImplementedError
    def domain_geometry(self):
        '''Returns the domain of the Operator: X space'''
        raise NotImplementedError
    def __rmul__(self, scalar):
        '''Defines the multiplication by a scalar on the left

        returns a ScaledOperator'''
        return ScaledOperator(self, scalar)
<|MERGE_RESOLUTION|>--- conflicted
+++ resolved
@@ -1,44 +1,38 @@
-# -*- coding: utf-8 -*-
-"""
-Created on Tue Mar  5 15:55:56 2019
-
-@author: ofn77899
-"""
-from ccpi.optimisation.operators.ScaledOperator import ScaledOperator
-
-class Operator(object):
-    '''Operator that maps from a space X -> Y'''
-    def __init__(self, **kwargs):
-        self.__norm = None
-
-    def is_linear(self):
-        '''Returns if the operator is linear'''
-        return False
-    def direct(self,x, out=None):
-        '''Returns the application of the Operator on x'''
-        raise NotImplementedError
-    def norm(self, **kwargs):
-        '''Returns the norm of the Operator'''
-        if self.__norm is None:
-<<<<<<< HEAD
-            self.__norm = self.calculate_norm()
-        return self.__norm
-    def calculate_norm(self):
-=======
-            self.__norm = self.calculate_norm(**kwargs)
-        return self.__norm
-    def calculate_norm(self, **kwargs):
->>>>>>> b299c779
-        '''Calculates the norm of the Operator'''
-        raise NotImplementedError
-    def range_geometry(self):
-        '''Returns the range of the Operator: Y space'''
-        raise NotImplementedError
-    def domain_geometry(self):
-        '''Returns the domain of the Operator: X space'''
-        raise NotImplementedError
-    def __rmul__(self, scalar):
-        '''Defines the multiplication by a scalar on the left
-
-        returns a ScaledOperator'''
-        return ScaledOperator(self, scalar)
+# -*- coding: utf-8 -*-
+"""
+Created on Tue Mar  5 15:55:56 2019
+
+@author: ofn77899
+"""
+from ccpi.optimisation.operators.ScaledOperator import ScaledOperator
+
+class Operator(object):
+    '''Operator that maps from a space X -> Y'''
+    def __init__(self, **kwargs):
+        self.__norm = None
+
+    def is_linear(self):
+        '''Returns if the operator is linear'''
+        return False
+    def direct(self,x, out=None):
+        '''Returns the application of the Operator on x'''
+        raise NotImplementedError
+    def norm(self, **kwargs):
+        '''Returns the norm of the Operator'''
+        if self.__norm is None:
+            self.__norm = self.calculate_norm(**kwargs)
+        return self.__norm
+    def calculate_norm(self, **kwargs):
+        '''Calculates the norm of the Operator'''
+        raise NotImplementedError
+    def range_geometry(self):
+        '''Returns the range of the Operator: Y space'''
+        raise NotImplementedError
+    def domain_geometry(self):
+        '''Returns the domain of the Operator: X space'''
+        raise NotImplementedError
+    def __rmul__(self, scalar):
+        '''Defines the multiplication by a scalar on the left
+
+        returns a ScaledOperator'''
+        return ScaledOperator(self, scalar)