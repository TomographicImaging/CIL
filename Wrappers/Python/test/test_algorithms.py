# -*- coding: utf-8 -*-
#  CCP in Tomographic Imaging (CCPi) Core Imaging Library (CIL).

#   Copyright 2017 UKRI-STFC
#   Copyright 2017 University of Manchester

#   Licensed under the Apache License, Version 2.0 (the "License");
#   you may not use this file except in compliance with the License.
#   You may obtain a copy of the License at

#   http://www.apache.org/licenses/LICENSE-2.0

#   Unless required by applicable law or agreed to in writing, software
#   distributed under the License is distributed on an "AS IS" BASIS,
#   WITHOUT WARRANTIES OR CONDITIONS OF ANY KIND, either express or implied.
#   See the License for the specific language governing permissions and
#   limitations under the License.

import unittest
import numpy
from ccpi.framework import DataContainer
from ccpi.framework import ImageData
from ccpi.framework import AcquisitionData
from ccpi.framework import ImageGeometry
from ccpi.framework import AcquisitionGeometry
from ccpi.optimisation.operators import Identity
from ccpi.optimisation.functions import LeastSquares, ZeroFunction, \
   L2NormSquared, FunctionOperatorComposition
from ccpi.optimisation.algorithms import GradientDescent
from ccpi.optimisation.algorithms import CGLS
from ccpi.optimisation.algorithms import FISTA

from ccpi.optimisation.algorithms import PDHG

from ccpi.optimisation.operators import Gradient, BlockOperator, FiniteDiff
from ccpi.optimisation.functions import MixedL21Norm, BlockFunction, L1Norm, KullbackLeibler                     
from ccpi.framework import TestData
import os ,sys

class TestAlgorithms(unittest.TestCase):
    def setUp(self):
        #wget.download('https://github.com/DiamondLightSource/Savu/raw/master/test_data/data/24737_fd.nxs')
        #self.filename = '24737_fd.nxs'
        # we use Identity as the operator and solve the simple least squares 
        # problem for a random-valued ImageData or AcquisitionData b?  
        # Then we know the minimiser is b itself
        
        # || I x -b ||^2
        
        # create an ImageGeometry
        ig = ImageGeometry(12,13,14)
        pass

    def tearDown(self):
        #os.remove(self.filename)
        pass
    
    def test_GradientDescent(self):
        print ("Test GradientDescent")
        ig = ImageGeometry(12,13,14)
        x_init = ig.allocate()
        # b = x_init.copy()
        # fill with random numbers
        # b.fill(numpy.random.random(x_init.shape))
        b = ig.allocate('random')
        identity = Identity(ig)
        
<<<<<<< HEAD
        norm2sq = LeastSquares(identity, b)
        rate = 0.3
=======
        norm2sq = Norm2Sq(identity, b)
>>>>>>> 3d3a0958
        rate = norm2sq.L / 3.
        
        alg = GradientDescent(x_init=x_init, 
                              objective_function=norm2sq, 
                              rate=rate, atol=1e-9, rtol=1e-6)
        alg.max_iteration = 1000
        alg.run()
        self.assertNumpyArrayAlmostEqual(alg.x.as_array(), b.as_array())
        alg = GradientDescent(x_init=x_init, 
                              objective_function=norm2sq, 
                              rate=rate, max_iteration=20,
                              update_objective_interval=2,
                              atol=1e-9, rtol=1e-6)
        alg.max_iteration = 20
        self.assertTrue(alg.max_iteration == 20)
        self.assertTrue(alg.update_objective_interval==2)
        alg.run(20, verbose=True)
        self.assertNumpyArrayAlmostEqual(alg.x.as_array(), b.as_array())
    def test_GradientDescentArmijo(self):
        print ("Test GradientDescent")
        ig = ImageGeometry(12,13,14)
        x_init = ig.allocate()
        # b = x_init.copy()
        # fill with random numbers
        # b.fill(numpy.random.random(x_init.shape))
        b = ig.allocate('random')
        identity = Identity(ig)
        
        norm2sq = Norm2Sq(identity, b)
        rate = None
        
        alg = GradientDescent(x_init=x_init, 
                              objective_function=norm2sq, rate=rate)
        alg.max_iteration = 100
        alg.run()
        self.assertNumpyArrayAlmostEqual(alg.x.as_array(), b.as_array())
        alg = GradientDescent(x_init=x_init, 
                              objective_function=norm2sq, 
                              max_iteration=20,
                              update_objective_interval=2)
        #alg.max_iteration = 20
        self.assertTrue(alg.max_iteration == 20)
        self.assertTrue(alg.update_objective_interval==2)
        alg.run(20, verbose=True)
        self.assertNumpyArrayAlmostEqual(alg.x.as_array(), b.as_array())
    def test_GradientDescentArmijo2(self):
        from ccpi.optimisation.functions import Rosenbrock
        from ccpi.framework import VectorData, VectorGeometry

        f = Rosenbrock (alpha = 1., beta=100.)
        vg = VectorGeometry(2)
        x = vg.allocate('random_int', seed=2)
        # x = vg.allocate('random', seed=1) 
        x.fill(numpy.asarray([10.,-3.]))
        
        max_iter = 1000000
        update_interval = 100000

        alg = GradientDescent(x, f, max_iteration=max_iter, update_objective_interval=update_interval, alpha=1e6)
        
        alg.run()
        
        print (alg.get_output().as_array(), alg.step_size, alg.kmax, alg.k)

        numpy.testing.assert_array_almost_equal(alg.get_output().as_array(), [1,1], decimal = 1)
        numpy.testing.assert_array_almost_equal(alg.get_output().as_array(), [0.982744, 0.965725], decimal = 6)

    def test_CGLS(self):
        print ("Test CGLS")
        #ig = ImageGeometry(124,153,154)
        ig = ImageGeometry(10,2)
        numpy.random.seed(2)
        x_init = ig.allocate(0.)
        b = ig.allocate('random')
        # b = x_init.copy()
        # fill with random numbers
        # b.fill(numpy.random.random(x_init.shape))
        # b = ig.allocate()
        # bdata = numpy.reshape(numpy.asarray([i for i in range(20)]), (2,10))
        # b.fill(bdata)
        identity = Identity(ig)
        
        alg = CGLS(x_init=x_init, operator=identity, data=b)
        alg.max_iteration = 200
        alg.run(20, verbose=True)
        self.assertNumpyArrayAlmostEqual(alg.x.as_array(), b.as_array())

        alg = CGLS(x_init=x_init, operator=identity, data=b, max_iteration=200, update_objective_interval=2)
        self.assertTrue(alg.max_iteration == 200)
        self.assertTrue(alg.update_objective_interval==2)
        alg.run(20, verbose=True)
        self.assertNumpyArrayAlmostEqual(alg.x.as_array(), b.as_array())
        
    def test_FISTA(self):
        print ("Test FISTA")
        ig = ImageGeometry(127,139,149)
        x_init = ig.allocate()
        b = x_init.copy()
        # fill with random numbers
        b.fill(numpy.random.random(x_init.shape))
        x_init = ig.allocate(ImageGeometry.RANDOM)
        identity = Identity(ig)
        
	#### it seems FISTA does not work with Nowm2Sq
        # norm2sq = Norm2Sq(identity, b)
        # norm2sq.L = 2 * norm2sq.c * identity.norm()**2
        norm2sq = FunctionOperatorComposition(L2NormSquared(b=b), identity)
        opt = {'tol': 1e-4, 'memopt':False}
        print ("initial objective", norm2sq(x_init))
        alg = FISTA(x_init=x_init, f=norm2sq, g=ZeroFunction())
        alg.max_iteration = 2
        alg.run(20, verbose=True)
        self.assertNumpyArrayAlmostEqual(alg.x.as_array(), b.as_array())

        alg = FISTA(x_init=x_init, f=norm2sq, g=ZeroFunction(), max_iteration=2, update_objective_interval=2)
        
        self.assertTrue(alg.max_iteration == 2)
        self.assertTrue(alg.update_objective_interval==2)

        alg.run(20, verbose=True)
        self.assertNumpyArrayAlmostEqual(alg.x.as_array(), b.as_array())

               
    def test_FISTA_Norm2Sq(self):
        print ("Test FISTA Norm2Sq")
        ig = ImageGeometry(127,139,149)
        b = ig.allocate(ImageGeometry.RANDOM)
        # fill with random numbers
        x_init = ig.allocate(ImageGeometry.RANDOM)
        identity = Identity(ig)
        
	    #### it seems FISTA does not work with Nowm2Sq
        norm2sq = LeastSquares(identity, b)
        #norm2sq.L = 2 * norm2sq.c * identity.norm()**2
        #norm2sq = FunctionOperatorComposition(L2NormSquared(b=b), identity)
        opt = {'tol': 1e-4, 'memopt':False}
        print ("initial objective", norm2sq(x_init))
        alg = FISTA(x_init=x_init, f=norm2sq, g=ZeroFunction())
        alg.max_iteration = 2
        alg.run(20, verbose=True)
        self.assertNumpyArrayAlmostEqual(alg.x.as_array(), b.as_array())

        alg = FISTA(x_init=x_init, f=norm2sq, g=ZeroFunction(), max_iteration=2, update_objective_interval=3)
        self.assertTrue(alg.max_iteration == 2)
        self.assertTrue(alg.update_objective_interval== 3)

        alg.run(20, verbose=True)
        self.assertNumpyArrayAlmostEqual(alg.x.as_array(), b.as_array())

    def test_FISTA_catch_Lipschitz(self):
        print ("Test FISTA catch Lipschitz")
        ig = ImageGeometry(127,139,149)
        x_init = ImageData(geometry=ig)
        x_init = ig.allocate()
        b = x_init.copy()
        # fill with random numbers
        b.fill(numpy.random.random(x_init.shape))
        x_init = ig.allocate(ImageGeometry.RANDOM)
        identity = Identity(ig)
        
	    #### it seems FISTA does not work with Nowm2Sq
        norm2sq = LeastSquares(identity, b)
        print ('Lipschitz', norm2sq.L)
        norm2sq.L = None
        #norm2sq.L = 2 * norm2sq.c * identity.norm()**2
        #norm2sq = FunctionOperatorComposition(L2NormSquared(b=b), identity)
        opt = {'tol': 1e-4, 'memopt':False}
        print ("initial objective", norm2sq(x_init))
        try:
            alg = FISTA(x_init=x_init, f=norm2sq, g=ZeroFunction())
            self.assertTrue(False)
        except ValueError as ve:
            print (ve)
            self.assertTrue(True)
    def test_PDHG_Denoising(self):
        print ("PDHG Denoising with 3 noises")
        # adapted from demo PDHG_TV_Color_Denoising.py in CIL-Demos repository
        
        # loader = TestData(data_dir=os.path.join(os.environ['SIRF_INSTALL_PATH'], 'share','ccpi'))
        # loader = TestData(data_dir=os.path.join(sys.prefix, 'share','ccpi'))
        loader = TestData()
        
        data = loader.load(TestData.PEPPERS, size=(256,256))
        ig = data.geometry
        ag = ig

        which_noise = 0
        # Create noisy data. 
        noises = ['gaussian', 'poisson', 's&p']
        noise = noises[which_noise]
        
        def setup(data, noise):
            if noise == 's&p':
                n1 = TestData.random_noise(data.as_array(), mode = noise, salt_vs_pepper = 0.9, amount=0.2, seed=10)
            elif noise == 'poisson':
                scale = 5
                n1 = TestData.random_noise( data.as_array()/scale, mode = noise, seed = 10)*scale
            elif noise == 'gaussian':
                n1 = TestData.random_noise(data.as_array(), mode = noise, seed = 10)
            else:
                raise ValueError('Unsupported Noise ', noise)
            noisy_data = ig.allocate()
            noisy_data.fill(n1)
        
            # Regularisation Parameter depending on the noise distribution
            if noise == 's&p':
                alpha = 0.8
            elif noise == 'poisson':
                alpha = 1
            elif noise == 'gaussian':
                alpha = .3
                # fidelity
            if noise == 's&p':
                g = L1Norm(b=noisy_data)
            elif noise == 'poisson':
                g = KullbackLeibler(b=noisy_data)
            elif noise == 'gaussian':
                g = 0.5 * L2NormSquared(b=noisy_data)
            return noisy_data, alpha, g

        noisy_data, alpha, g = setup(data, noise)
        operator = Gradient(ig, correlation=Gradient.CORRELATION_SPACE)

        f1 =  alpha * MixedL21Norm()

        
                    
        # Compute operator Norm
        normK = operator.norm()

        # Primal & dual stepsizes
        sigma = 1
        tau = 1/(sigma*normK**2)

        # Setup and run the PDHG algorithm
        pdhg1 = PDHG(f=f1,g=g,operator=operator, tau=tau, sigma=sigma)
        pdhg1.max_iteration = 2000
        pdhg1.update_objective_interval = 200
        pdhg1.run(1000, very_verbose=True)

        rmse = (pdhg1.get_output() - data).norm() / data.as_array().size
        print ("RMSE", rmse)
        self.assertLess(rmse, 2e-4)

        which_noise = 1
        noise = noises[which_noise]
        noisy_data, alpha, g = setup(data, noise)
        operator = Gradient(ig, correlation=Gradient.CORRELATION_SPACE)

        f1 =  alpha * MixedL21Norm()

        
                    
        # Compute operator Norm
        normK = operator.norm()

        # Primal & dual stepsizes
        sigma = 1
        tau = 1/(sigma*normK**2)

        # Setup and run the PDHG algorithm
        pdhg1 = PDHG(f=f1,g=g,operator=operator, tau=tau, sigma=sigma, 
                     max_iteration=2000, update_objective_interval=200)
        
        pdhg1.run(1000)

        rmse = (pdhg1.get_output() - data).norm() / data.as_array().size
        print ("RMSE", rmse)
        self.assertLess(rmse, 2e-4)
        
        
        which_noise = 2
        noise = noises[which_noise]
        noisy_data, alpha, g = setup(data, noise)
        operator = Gradient(ig, correlation=Gradient.CORRELATION_SPACE)

        f1 =  alpha * MixedL21Norm()

        
                    
        # Compute operator Norm
        normK = operator.norm()

        # Primal & dual stepsizes
        sigma = 1
        tau = 1/(sigma*normK**2)

        # Setup and run the PDHG algorithm
        pdhg1 = PDHG(f=f1,g=g,operator=operator, tau=tau, sigma=sigma)
        pdhg1.max_iteration = 2000
        pdhg1.update_objective_interval = 200
        pdhg1.run(1000)

        rmse = (pdhg1.get_output() - data).norm() / data.as_array().size
        print ("RMSE", rmse)
        self.assertLess(rmse, 2e-4)

    def test_FISTA_Denoising(self):
        print ("FISTA Denoising Poisson Noise Tikhonov")
        # adapted from demo FISTA_Tikhonov_Poisson_Denoising.py in CIL-Demos repository
        #loader = TestData(data_dir=os.path.join(sys.prefix, 'share','ccpi'))
        loader = TestData()
        data = loader.load(TestData.SHAPES)
        ig = data.geometry
        ag = ig
        N=300
        # Create Noisy data with Poisson noise
        scale = 5
        n1 = TestData.random_noise( data.as_array()/scale, mode = 'poisson', seed = 10)*scale
        noisy_data = ImageData(n1)

        # Regularisation Parameter
        alpha = 10

        # Setup and run the FISTA algorithm
        operator = Gradient(ig)
        fid = KullbackLeibler(b=noisy_data)
        reg = FunctionOperatorComposition(alpha * L2NormSquared(), operator)

        x_init = ig.allocate()
        fista = FISTA(x_init=x_init , f=reg, g=fid)
        fista.max_iteration = 3000
        fista.update_objective_interval = 500
        fista.run(verbose=True)
        rmse = (fista.get_output() - data).norm() / data.as_array().size
        print ("RMSE", rmse)
        self.assertLess(rmse, 4.2e-4)

    def assertNumpyArrayEqual(self, first, second):
        res = True
        try:
            numpy.testing.assert_array_equal(first, second)
        except AssertionError as err:
            res = False
            print(err)
        self.assertTrue(res)

    def assertNumpyArrayAlmostEqual(self, first, second, decimal=6):
        res = True
        try:
            numpy.testing.assert_array_almost_equal(first, second, decimal)
        except AssertionError as err:
            res = False
            print(err)
        self.assertTrue(res)
        
    
        


if __name__ == '__main__':
    unittest.main()
 <|MERGE_RESOLUTION|>--- conflicted
+++ resolved
@@ -65,12 +65,7 @@
         b = ig.allocate('random')
         identity = Identity(ig)
         
-<<<<<<< HEAD
         norm2sq = LeastSquares(identity, b)
-        rate = 0.3
-=======
-        norm2sq = Norm2Sq(identity, b)
->>>>>>> 3d3a0958
         rate = norm2sq.L / 3.
         
         alg = GradientDescent(x_init=x_init, 
