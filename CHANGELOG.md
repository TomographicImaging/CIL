--- conflicted
+++ resolved
@@ -1,10 +1,7 @@
 * Next
-<<<<<<< HEAD
   - added yml file to create test environment
   - LeastSquares fixed docstring and unified gradient code when out is passed or not.
-=======
   - Add compression to 8bit and 16bit to TIFFWriter
->>>>>>> 4e2b56ce
   - Added convenience centre of rotation methods to `AcquisitionGeometry` class.
     - `get_centre_of_rotation()` calculates the centre of rotation of the system
     - `set_centre_of_rotation()` sets the system centre of rotation with an offset and angle
