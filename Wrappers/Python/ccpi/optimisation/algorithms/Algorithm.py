--- conflicted
+++ resolved
@@ -149,34 +149,9 @@
         i = 0
         
         for _ in self:
-<<<<<<< HEAD
             if verbose and (self.iteration -1) % self.update_objective_interval == 0:
                 print ("Iteration {}/{}, = {}".format(self.iteration-1, 
                        self.max_iteration, self.get_last_objective()) )
-=======
-            
-
-            if self.iteration % self.update_objective_interval == 0:
-                if verbose:
-            
-#            if verbose and self.iteration % self.update_objective_interval == 0:
-                #pass
-                # \t for tab
-#                print( "{:04}/{:04} {:<5} {:.4f} {:<5} {:.4f} {:<5} {:.4f}".\
-#                      format(self.iteration, self.max_iteration,'', \
-#                             self.get_last_objective()[0],'',\
-#                             self.get_last_objective()[1],'',\
-#                             self.get_last_objective()[2]))
-                
-                
-                    print ("Iteration {}/{}, {}".format(self.iteration, 
-                           self.max_iteration, self.get_last_objective()) )                
-                
-                #print ("Iteration {}/{}, Primal, Dual, PDgap = {}".format(self.iteration, 
-                #       self.max_iteration, self.get_last_objective()) )
->>>>>>> 8ef75323
-                
-                
                 else:
                     if callback is not None:
                         callback(self.iteration, self.get_last_objective(), self.x)
