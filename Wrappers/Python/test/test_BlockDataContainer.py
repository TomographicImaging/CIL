--- conflicted
+++ resolved
@@ -1,4 +1,3 @@
-<<<<<<< HEAD
 #  Copyright 2019 United Kingdom Research and Innovation
 #  Copyright 2019 The University of Manchester
 #
@@ -954,968 +953,6 @@
                 k += 1
 
         assert wrong == 0
-=======
-#  Copyright 2019 United Kingdom Research and Innovation
-#  Copyright 2019 The University of Manchester
-#
-#  Licensed under the Apache License, Version 2.0 (the "License");
-#  you may not use this file except in compliance with the License.
-#  You may obtain a copy of the License at
-#
-#      http://www.apache.org/licenses/LICENSE-2.0
-#
-#  Unless required by applicable law or agreed to in writing, software
-#  distributed under the License is distributed on an "AS IS" BASIS,
-#  WITHOUT WARRANTIES OR CONDITIONS OF ANY KIND, either express or implied.
-#  See the License for the specific language governing permissions and
-#  limitations under the License.
-#
-# Authors:
-# CIL Developers, listed at: https://github.com/TomographicImaging/CIL/blob/master/NOTICE.txt
-
-import unittest
-from utils import initialise_tests
-import numpy as np
-from cil.framework import ImageGeometry, AcquisitionGeometry, VectorGeometry
-from cil.framework import ImageData, AcquisitionData, Partitioner
-from cil.framework import BlockDataContainer, BlockGeometry
-import functools
-
-from cil.optimisation.operators import GradientOperator, IdentityOperator, BlockOperator
-from testclass import CCPiTestClass as BDCUnittest
-
-from cil.utilities import dataexample
-import numpy
-
-initialise_tests()
-
-class TestBlockDataContainer(BDCUnittest):
-    def skiptest_BlockDataContainerShape(self):
-        ig0 = ImageGeometry(12,42,55,32)
-        ig1 = ImageGeometry(12,42,55,32)
-
-        data0 = ImageData(geometry=ig0)
-        data1 = ImageData(geometry=ig1) + 1
-
-        data2 = ImageData(geometry=ig0) + 2
-        data3 = ImageData(geometry=ig1) + 3
-
-        cp0 = BlockDataContainer(data0,data1)
-        cp1 = BlockDataContainer(data2,data3)
-        transpose_shape = (cp0.shape[1], cp0.shape[0])
-        self.assertTrue(cp0.T.shape == transpose_shape)
-
-
-    def skiptest_BlockDataContainerShapeArithmetic(self):
-        ig0 = ImageGeometry(2,3,4)
-        ig1 = ImageGeometry(2,3,4)
-
-        data0 = ImageData(geometry=ig0)
-        data1 = ImageData(geometry=ig1) + 1
-
-        data2 = ImageData(geometry=ig0) + 2
-        data3 = ImageData(geometry=ig1) + 3
-
-        cp0 = BlockDataContainer(data0,data1)
-        #cp1 = BlockDataContainer(data2,data3)
-        cp1 = cp0 + 1
-        self.assertTrue(cp1.shape == cp0.shape)
-        cp1 = cp0.T + 1
-
-        transpose_shape = (cp0.shape[1], cp0.shape[0])
-        self.assertTrue(cp1.shape == transpose_shape)
-
-        cp1 = cp0.T - 1
-        transpose_shape = (cp0.shape[1], cp0.shape[0])
-        self.assertTrue(cp1.shape == transpose_shape)
-
-        cp1 = (cp0.T + 1)*2
-        transpose_shape = (cp0.shape[1], cp0.shape[0])
-        self.assertTrue(cp1.shape == transpose_shape)
-
-        cp1 = (cp0.T + 1)/2
-        transpose_shape = (cp0.shape[1], cp0.shape[0])
-        self.assertTrue(cp1.shape == transpose_shape)
-
-        cp1 = cp0.T.power(2.2)
-        transpose_shape = (cp0.shape[1], cp0.shape[0])
-        self.assertTrue(cp1.shape == transpose_shape)
-
-        cp1 = cp0.T.maximum(3)
-        transpose_shape = (cp0.shape[1], cp0.shape[0])
-        self.assertTrue(cp1.shape == transpose_shape)
-
-        cp1 = cp0.T.abs()
-        transpose_shape = (cp0.shape[1], cp0.shape[0])
-        self.assertTrue(cp1.shape == transpose_shape)
-
-        cp1 = cp0.T.sign()
-        transpose_shape = (cp0.shape[1], cp0.shape[0])
-        self.assertTrue(cp1.shape == transpose_shape)
-
-        cp1 = cp0.T.sqrt()
-        transpose_shape = (cp0.shape[1], cp0.shape[0])
-        self.assertTrue(cp1.shape == transpose_shape)
-
-        cp1 = cp0.T.conjugate()
-        transpose_shape = (cp0.shape[1], cp0.shape[0])
-        self.assertTrue(cp1.shape == transpose_shape)
-
-
-    def test_BlockDataContainer(self):
-        ig0 = ImageGeometry(2,3,4)
-        ig1 = ImageGeometry(2,3,5)
-
-        # data0 = ImageData(geometry=ig0)
-        # data1 = ImageData(geometry=ig1) + 1
-        data0 = ig0.allocate(0.)
-        data1 = ig1.allocate(1.)
-
-        # data2 = ImageData(geometry=ig0) + 2
-        # data3 = ImageData(geometry=ig1) + 3
-        data2 = ig0.allocate(2.)
-        data3 = ig1.allocate(3.)
-
-        cp0 = BlockDataContainer(data0,data1)
-        cp1 = BlockDataContainer(data2,data3)
-
-        cp2 = BlockDataContainer(data0+1, data2+1)
-        d = cp2 + data0
-        self.assertEqual(d.get_item(0).as_array()[0][0][0], 1)
-        try:
-            d = cp2 + data1
-            self.assertTrue(False)
-        except ValueError as ve:
-            self.assertTrue(True)
-        d = cp2 - data0
-        self.assertEqual(d.get_item(0).as_array()[0][0][0], 1)
-        try:
-            d = cp2 - data1
-            self.assertTrue(False)
-        except ValueError as ve:
-            self.assertTrue(True)
-        d = cp2 * data2
-        self.assertEqual(d.get_item(0).as_array()[0][0][0], 2)
-        try:
-            d = cp2 * data1
-            self.assertTrue(False)
-        except ValueError as ve:
-            self.assertTrue(True)
-
-        a = [ (el, ot) for el,ot in zip(cp0.containers,cp1.containers)]
-        #cp2 = BlockDataContainer(*a)
-        cp2 = cp0.add(cp1)
-        self.assertEqual (cp2.get_item(0).as_array()[0][0][0] , 2.)
-        self.assertEqual (cp2.get_item(1).as_array()[0][0][0] , 4.)
-
-        cp2 = cp0 + cp1
-        self.assertTrue (cp2.get_item(0).as_array()[0][0][0] == 2.)
-        self.assertTrue (cp2.get_item(1).as_array()[0][0][0] == 4.)
-        cp2 = cp0 + 1
-        np.testing.assert_almost_equal(cp2.get_item(0).as_array()[0][0][0] , 1. , decimal=5)
-        np.testing.assert_almost_equal(cp2.get_item(1).as_array()[0][0][0] , 2., decimal = 5)
-        cp2 = cp0 + [1 ,2]
-        np.testing.assert_almost_equal(cp2.get_item(0).as_array()[0][0][0] , 1. , decimal=5)
-        np.testing.assert_almost_equal(cp2.get_item(1).as_array()[0][0][0] , 3., decimal = 5)
-        cp2 += cp1
-        np.testing.assert_almost_equal(cp2.get_item(0).as_array()[0][0][0] , +3. , decimal=5)
-        np.testing.assert_almost_equal(cp2.get_item(1).as_array()[0][0][0] , +6., decimal = 5)
-
-        cp2 += 1
-        np.testing.assert_almost_equal(cp2.get_item(0).as_array()[0][0][0] , +4. , decimal=5)
-        np.testing.assert_almost_equal(cp2.get_item(1).as_array()[0][0][0] , +7., decimal = 5)
-
-        cp2 += [-2,-1]
-        np.testing.assert_almost_equal(cp2.get_item(0).as_array()[0][0][0] , 2. , decimal=5)
-        np.testing.assert_almost_equal(cp2.get_item(1).as_array()[0][0][0] , 6., decimal = 5)
-
-
-        cp2 = cp0.subtract(cp1)
-        assert (cp2.get_item(0).as_array()[0][0][0] == -2.)
-        assert (cp2.get_item(1).as_array()[0][0][0] == -2.)
-        cp2 = cp0 - cp1
-        assert (cp2.get_item(0).as_array()[0][0][0] == -2.)
-        assert (cp2.get_item(1).as_array()[0][0][0] == -2.)
-
-        cp2 = cp0 - 1
-        np.testing.assert_almost_equal(cp2.get_item(0).as_array()[0][0][0] , -1. , decimal=5)
-        np.testing.assert_almost_equal(cp2.get_item(1).as_array()[0][0][0] , 0, decimal = 5)
-        cp2 = cp0 - [1 ,2]
-        np.testing.assert_almost_equal(cp2.get_item(0).as_array()[0][0][0] , -1. , decimal=5)
-        np.testing.assert_almost_equal(cp2.get_item(1).as_array()[0][0][0] , -1., decimal = 5)
-
-        cp2 -= cp1
-        np.testing.assert_almost_equal(cp2.get_item(0).as_array()[0][0][0] , -3. , decimal=5)
-        np.testing.assert_almost_equal(cp2.get_item(1).as_array()[0][0][0] , -4., decimal = 5)
-
-        cp2 -= 1
-        np.testing.assert_almost_equal(cp2.get_item(0).as_array()[0][0][0] , -4. , decimal=5)
-        np.testing.assert_almost_equal(cp2.get_item(1).as_array()[0][0][0] , -5., decimal = 5)
-
-        cp2 -= [-2,-1]
-        np.testing.assert_almost_equal(cp2.get_item(0).as_array()[0][0][0] , -2. , decimal=5)
-        np.testing.assert_almost_equal(cp2.get_item(1).as_array()[0][0][0] , -4., decimal = 5)
-
-
-        cp2 = cp0.multiply(cp1)
-        assert (cp2.get_item(0).as_array()[0][0][0] == 0.)
-        assert (cp2.get_item(1).as_array()[0][0][0] == 3.)
-        cp2 = cp0 * cp1
-        assert (cp2.get_item(0).as_array()[0][0][0] == 0.)
-        assert (cp2.get_item(1).as_array()[0][0][0] == 3.)
-
-        cp2 = cp0 * 2
-        np.testing.assert_almost_equal(cp2.get_item(0).as_array()[0][0][0] , 0. , decimal=5)
-        np.testing.assert_almost_equal(cp2.get_item(1).as_array()[0][0][0] , 2, decimal = 5)
-        cp2 = 2 * cp0
-        np.testing.assert_almost_equal(cp2.get_item(0).as_array()[0][0][0] , 0. , decimal=5)
-        np.testing.assert_almost_equal(cp2.get_item(1).as_array()[0][0][0] , 2, decimal = 5)
-        cp2 = cp0 * [3 ,2]
-        np.testing.assert_almost_equal(cp2.get_item(0).as_array()[0][0][0] , 0. , decimal=5)
-        np.testing.assert_almost_equal(cp2.get_item(1).as_array()[0][0][0] , 2., decimal = 5)
-        cp2 = cp0 * np.asarray([3 ,2])
-        np.testing.assert_almost_equal(cp2.get_item(0).as_array()[0][0][0] , 0. , decimal=5)
-        np.testing.assert_almost_equal(cp2.get_item(1).as_array()[0][0][0] , 2., decimal = 5)
-
-        cp2 = [3,2] * cp0
-        np.testing.assert_almost_equal(cp2.get_item(0).as_array()[0][0][0] , 0. , decimal=5)
-        np.testing.assert_almost_equal(cp2.get_item(1).as_array()[0][0][0] , 2., decimal = 5)
-        cp2 = np.asarray([3,2]) * cp0
-        np.testing.assert_almost_equal(cp2.get_item(0).as_array()[0][0][0] , 0. , decimal=5)
-        np.testing.assert_almost_equal(cp2.get_item(1).as_array()[0][0][0] , 2., decimal = 5)
-
-        try:
-            cp2 = [3,2,3] * cp0
-            #np.testing.assert_almost_equal(cp2.get_item(0).as_array()[0][0][0] , 0. , decimal=5)
-            #np.testing.assert_almost_equal(cp2.get_item(1).as_array()[0][0][0] , 2., decimal = 5)
-            self.assertTrue(False)
-        except ValueError as ve:
-            self.assertTrue(True)
-        cp2 *= cp1
-        np.testing.assert_almost_equal(cp2.get_item(0).as_array()[0][0][0] , 0 , decimal=5)
-        np.testing.assert_almost_equal(cp2.get_item(1).as_array()[0][0][0] , +6., decimal = 5)
-
-        cp2 *= 1
-        np.testing.assert_almost_equal(cp2.get_item(0).as_array()[0][0][0] , 0. , decimal=5)
-        np.testing.assert_almost_equal(cp2.get_item(1).as_array()[0][0][0] , +6., decimal = 5)
-
-        cp2 *= [-2,-1]
-        np.testing.assert_almost_equal(cp2.get_item(0).as_array()[0][0][0] , 0. , decimal=5)
-        np.testing.assert_almost_equal(cp2.get_item(1).as_array()[0][0][0] , -6., decimal = 5)
-
-        try:
-            cp2 *= [2,3,5]
-            self.assertTrue(False)
-        except ValueError as ve:
-            self.assertTrue(True)
-
-        cp2 = cp0.divide(cp1)
-        assert (cp2.get_item(0).as_array()[0][0][0] == 0.)
-        np.testing.assert_almost_equal(cp2.get_item(1).as_array()[0][0][0], 1./3., decimal=4)
-        cp2 = cp0/cp1
-        assert (cp2.get_item(0).as_array()[0][0][0] == 0.)
-        np.testing.assert_almost_equal(cp2.get_item(1).as_array()[0][0][0], 1./3., decimal=4)
-
-        cp2 = cp0 / 2
-        np.testing.assert_almost_equal(cp2.get_item(0).as_array()[0][0][0] , 0. , decimal=5)
-        np.testing.assert_almost_equal(cp2.get_item(1).as_array()[0][0][0] , 0.5, decimal = 5)
-        cp2 = cp0 / [3 ,2]
-        np.testing.assert_almost_equal(cp2.get_item(0).as_array()[0][0][0] , 0. , decimal=5)
-        np.testing.assert_almost_equal(cp2.get_item(1).as_array()[0][0][0] , 0.5, decimal = 5)
-        cp2 = cp0 / np.asarray([3 ,2])
-        np.testing.assert_almost_equal(cp2.get_item(0).as_array()[0][0][0] , 0. , decimal=5)
-        np.testing.assert_almost_equal(cp2.get_item(1).as_array()[0][0][0] , 0.5, decimal = 5)
-        cp3 = np.asarray([3 ,2]) / (cp0+1)
-        np.testing.assert_almost_equal(cp3.get_item(0).as_array()[0][0][0] , 3. , decimal=5)
-        np.testing.assert_almost_equal(cp3.get_item(1).as_array()[0][0][0] , 1, decimal = 5)
-
-        cp2 += 1
-        cp2 /= cp1
-        # TODO fix inplace division
-
-        np.testing.assert_almost_equal(cp2.get_item(0).as_array()[0][0][0] , 1./2 , decimal=5)
-        np.testing.assert_almost_equal(cp2.get_item(1).as_array()[0][0][0] , 1.5/3., decimal = 5)
-
-        cp2 /= 1
-        np.testing.assert_almost_equal(cp2.get_item(0).as_array()[0][0][0] , 0.5 , decimal=5)
-        np.testing.assert_almost_equal(cp2.get_item(1).as_array()[0][0][0] , 0.5, decimal = 5)
-
-        cp2 /= [-2,-1]
-        np.testing.assert_almost_equal(cp2.get_item(0).as_array()[0][0][0] , -0.5/2. , decimal=5)
-        np.testing.assert_almost_equal(cp2.get_item(1).as_array()[0][0][0] , -0.5, decimal = 5)
-        ####
-
-        cp2 = cp0.power(cp1)
-        assert (cp2.get_item(0).as_array()[0][0][0] == 0.)
-        np.testing.assert_almost_equal(cp2.get_item(1).as_array()[0][0][0], 1., decimal=4)
-        cp2 = cp0**cp1
-        assert (cp2.get_item(0).as_array()[0][0][0] == 0.)
-        np.testing.assert_almost_equal(cp2.get_item(1).as_array()[0][0][0], 1., decimal=4)
-
-        cp2 = cp0 ** 2
-        np.testing.assert_almost_equal(cp2.get_item(0).as_array()[0][0][0] , 0., decimal=5)
-        np.testing.assert_almost_equal(cp2.get_item(1).as_array()[0][0][0] , 1., decimal = 5)
-
-        cp2 = cp0.maximum(cp1)
-        assert (cp2.get_item(0).as_array()[0][0][0] == cp1.get_item(0).as_array()[0][0][0])
-        np.testing.assert_almost_equal(cp2.get_item(1).as_array()[0][0][0], cp2.get_item(1).as_array()[0][0][0], decimal=4)
-
-
-        cp2 = cp0.abs()
-        np.testing.assert_almost_equal(cp2.get_item(0).as_array()[0][0][0], 0., decimal=4)
-        np.testing.assert_almost_equal(cp2.get_item(1).as_array()[0][0][0], 1., decimal=4)
-
-        cp2 = cp0.subtract(cp1)
-        s = cp2.sign()
-        np.testing.assert_almost_equal(s.get_item(0).as_array()[0][0][0], -1., decimal=4)
-        np.testing.assert_almost_equal(s.get_item(1).as_array()[0][0][0], -1., decimal=4)
-
-        cp2 = cp0.add(cp1)
-        s = cp2.sqrt()
-        np.testing.assert_almost_equal(s.get_item(0).as_array()[0][0][0], np.sqrt(2), decimal=4)
-        np.testing.assert_almost_equal(s.get_item(1).as_array()[0][0][0], np.sqrt(4), decimal=4)
-
-        s = cp0.sum()
-        size = functools.reduce(lambda x,y: x*y, data1.shape, 1)
-        np.testing.assert_almost_equal(s, 0 + size, decimal=4)
-        s0 = 1
-        s1 = 1
-        for i in cp0.get_item(0).shape:
-            s0 *= i
-        for i in cp0.get_item(1).shape:
-            s1 *= i
-
-        #np.testing.assert_almost_equal(s[1], cp0.get_item(0,0).as_array()[0][0][0]*s0 +cp0.get_item(1,0).as_array()[0][0][0]*s1, decimal=4)
-    def test_Nested_BlockDataContainer(self):
-        ig0 = ImageGeometry(2,3,4)
-        ig1 = ImageGeometry(2,3,4)
-
-        # data0 = ImageData(geometry=ig0)
-        # data1 = ImageData(geometry=ig1) + 1
-
-        # data2 = ImageData(geometry=ig0) + 2
-        # data3 = ImageData(geometry=ig1) + 3
-        data0 = ig0.allocate(0.)
-        data1 = ig1.allocate(1.)
-
-        data2 = ig0.allocate(2.)
-        data3 = ig1.allocate(3.)
-
-        cp0 = BlockDataContainer(data0,data1)
-        cp1 = BlockDataContainer(data2,data3)
-
-        nbdc = BlockDataContainer(cp0, cp1)
-        nbdc2 = nbdc + 2
-        np.testing.assert_almost_equal(nbdc2.get_item(0).get_item(0).as_array()[0][0][0] , 2. , decimal=5)
-        np.testing.assert_almost_equal(nbdc2.get_item(0).get_item(1).as_array()[0][0][0] , 3. , decimal=5)
-        np.testing.assert_almost_equal(nbdc2.get_item(1).get_item(0).as_array()[0][0][0] , 4. , decimal=5)
-        np.testing.assert_almost_equal(nbdc2.get_item(1).get_item(1).as_array()[0][0][0] , 5. , decimal=5)
-
-        nbdc2 = 2 + nbdc
-        np.testing.assert_almost_equal(nbdc2.get_item(0).get_item(0).as_array()[0][0][0] , 2. , decimal=5)
-        np.testing.assert_almost_equal(nbdc2.get_item(0).get_item(1).as_array()[0][0][0] , 3. , decimal=5)
-        np.testing.assert_almost_equal(nbdc2.get_item(1).get_item(0).as_array()[0][0][0] , 4. , decimal=5)
-        np.testing.assert_almost_equal(nbdc2.get_item(1).get_item(1).as_array()[0][0][0] , 5. , decimal=5)
-
-
-        nbdc2 = nbdc * 2
-        np.testing.assert_almost_equal(nbdc2.get_item(0).get_item(0).as_array()[0][0][0] , 0. , decimal=5)
-        np.testing.assert_almost_equal(nbdc2.get_item(0).get_item(1).as_array()[0][0][0] , 2. , decimal=5)
-        np.testing.assert_almost_equal(nbdc2.get_item(1).get_item(0).as_array()[0][0][0] , 4. , decimal=5)
-        np.testing.assert_almost_equal(nbdc2.get_item(1).get_item(1).as_array()[0][0][0] , 6. , decimal=5)
-
-        nbdc2 = 2 * nbdc
-        np.testing.assert_almost_equal(nbdc2.get_item(0).get_item(0).as_array()[0][0][0] , 0. , decimal=5)
-        np.testing.assert_almost_equal(nbdc2.get_item(0).get_item(1).as_array()[0][0][0] , 2. , decimal=5)
-        np.testing.assert_almost_equal(nbdc2.get_item(1).get_item(0).as_array()[0][0][0] , 4. , decimal=5)
-        np.testing.assert_almost_equal(nbdc2.get_item(1).get_item(1).as_array()[0][0][0] , 6. , decimal=5)
-
-        nbdc2 = nbdc / 2
-        np.testing.assert_almost_equal(nbdc2.get_item(0).get_item(0).as_array()[0][0][0] , 0. , decimal=5)
-        np.testing.assert_almost_equal(nbdc2.get_item(0).get_item(1).as_array()[0][0][0] , .5 , decimal=5)
-        np.testing.assert_almost_equal(nbdc2.get_item(1).get_item(0).as_array()[0][0][0] , 1. , decimal=5)
-        np.testing.assert_almost_equal(nbdc2.get_item(1).get_item(1).as_array()[0][0][0] , 3./2 , decimal=5)
-
-        c5 = nbdc.get_item(0).power(2).sum()
-        c5a = nbdc.power(2).sum()
-
-        cp0 = BlockDataContainer(data0,data2)
-        a = cp0 * data2
-        b = data2 * cp0
-        self.assertBlockDataContainerEqual(a,b)
-
-
-    def test_NestedBlockDataContainer2(self):
-        M, N = 2, 3
-        ig = ImageGeometry(voxel_num_x = M, voxel_num_y = N)
-        ag = ig
-        u = ig.allocate(1)
-        op1 = GradientOperator(ig)
-        op2 = IdentityOperator(ig, ag)
-
-        operator = BlockOperator(op1, op2, shape=(2,1))
-
-        d1 = op1.direct(u)
-        d2 = op2.direct(u)
-
-        d = operator.direct(u)
-
-        dd = operator.domain_geometry()
-        ww = operator.range_geometry()
-
-        c1 = d + d
-
-        c2 = 2*d
-
-        c3 = d / (d+0.0001)
-
-
-        c5 = d.get_item(0).power(2).sum()
-
-
-    def test_BlockDataContainer_fill(self):
-
-        ig0 = ImageGeometry(2,3,4)
-        ig1 = ImageGeometry(2,3,5)
-
-        data0 = ImageData(geometry=ig0)
-        data1 = ImageData(geometry=ig1) + 1
-
-        data2 = ImageData(geometry=ig0) + 2
-        data3 = ImageData(geometry=ig1) + 3
-
-        cp0 = BlockDataContainer(data0,data1)
-        #cp1 = BlockDataContainer(data2,data3)
-
-        cp2 = BlockDataContainer(data0+1, data1+1)
-
-        data0.fill(data2)
-        np.testing.assert_array_equal(data0.as_array(), data2.as_array())
-        data0 = ImageData(geometry=ig0)
-
-        cp0.fill(cp2)
-        self.assertBlockDataContainerEqual(cp0, cp2)
-
-
-    def test_NestedBlockDataContainer(self):
-        ig0 = ImageGeometry(2,3,4)
-        ig1 = ImageGeometry(2,3,5)
-
-        data0 = ig0.allocate(0)
-        data2 = ig0.allocate(1)
-
-        cp0 = BlockDataContainer(data0,data2)
-        #cp1 = BlockDataContainer(data2,data3)
-
-        nested = BlockDataContainer(cp0, data2, data2)
-        out = BlockDataContainer(BlockDataContainer(data0 , data0), data0, data0)
-        nested.divide(data2,out=out)
-        self.assertBlockDataContainerEqual(out, nested)
-
-
-
-
-    def test_sapyb(self):
-        # test axpby between BlockDataContainers
-        ig0 = ImageGeometry(2,3,4)
-        ig1 = ImageGeometry(2,3,5)
-
-        data0 = ig0.allocate(-1)
-        data2 = ig0.allocate(1)
-
-        data1 = ig0.allocate(2)
-        data3 = ig0.allocate(3)
-
-        cp0 = BlockDataContainer(data0,data2)
-        cp1 = BlockDataContainer(data1,data3)
-
-        out = cp0 * 0. - 10
-
-        cp0.sapyb(3,cp1, -2,out, num_threads=4)
-
-        # operation should be [  3 * -1 + (-2) * 2 , 3 * 1 + (-2) * 3 ]
-        # output should be [ -7 , -3 ]
-        res0 = ig0.allocate(-7)
-        res2 = ig0.allocate(-3)
-        res = BlockDataContainer(res0, res2)
-
-        self.assertBlockDataContainerEqual(out, res)
-
-    def test_sapyb2(self):
-        # test axpby with BlockDataContainer and DataContainer
-        ig0 = ImageGeometry(2,3,4)
-        # ig1 = ImageGeometry(2,3,5)
-
-        data0 = ig0.allocate(-1)
-        data2 = ig0.allocate(1)
-
-        data1 = ig0.allocate(2)
-        # data3 = ig1.allocate(3)
-
-        cp0 = BlockDataContainer(data0,data2)
-        # cp1 = BlockDataContainer(data1,data3)
-
-        out = cp0 * 0. - 10
-
-        cp0.sapyb(3,data1,-2,out)
-
-        # operation should be [  3 * -1 + (-2) * 2 , 3 * 1 + (-2) * 2 ]
-        # output should be [ -7 , -1 ]
-        res0 = ig0.allocate(-7)
-        res2 = ig0.allocate(-1)
-        res = BlockDataContainer(res0, res2)
-
-        self.assertBlockDataContainerEqual(out, res)
-
-
-    def test_sapyb3(self):
-        # test axpby with nested BlockDataContainer
-        ig0 = ImageGeometry(2,3,4)
-        ig1 = ImageGeometry(2,3,5)
-
-        data0 = ig0.allocate(-1)
-        data2 = ig0.allocate(1)
-
-        # data1 = ig0.allocate(2)
-        data3 = ig1.allocate(3)
-
-        cp0 = BlockDataContainer(data0,data2)
-        cp1 = BlockDataContainer(cp0 *0. +  [2, -2], data3)
-
-        out = cp1 * 0.
-        cp2 = out + [1,3]
-
-        cp2.sapyb(3,cp1, -2 ,out)
-
-        # output should be [ [ -1 , 7 ] , 3]
-        res0 = ig0.allocate(-1)
-        res2 = ig0.allocate(7)
-        res3 = ig1.allocate(3)
-        res = BlockDataContainer(BlockDataContainer(res0, res2), res3)
-
-        self.assertBlockDataContainerEqual(out, res)
-
-    def test_sapyb4(self):
-        # test axpby with nested BlockDataContainer
-        ig0 = ImageGeometry(2,3,4)
-        ig1 = ImageGeometry(2,3,5)
-
-        data0 = ig0.allocate(-1)
-        data2 = ig0.allocate(1)
-
-        # data1 = ig0.allocate(2)
-        data3 = ig1.allocate(3)
-
-        cp0 = BlockDataContainer(data0,data2)
-        cp1 = BlockDataContainer(cp0 *0. +  [2, -2], data3)
-
-        out = cp1 * 0.
-        cp2 = out + [1,3]
-
-        cp2.sapyb(3, cp1, -2, out, num_threads=4)
-
-        # output should be [ [ -1 , 7 ] , 3]
-        res0 = ig0.allocate(-1)
-        res2 = ig0.allocate(7)
-        res3 = ig1.allocate(3)
-        res = BlockDataContainer(BlockDataContainer(res0, res2), res3)
-
-        self.assertBlockDataContainerEqual(out, res)
-
-
-class TestOutParameter(BDCUnittest):
-    def setUp(self):
-        ig0 = ImageGeometry(2,3,4)
-        ig1 = ImageGeometry(2,3,5)
-
-        data0 = ig0.allocate(-1)
-        data2 = ig1.allocate(1)
-
-        # data1 = ig0.allocate(2)
-        # data3 = ig1.allocate(3)
-
-        cp0 = BlockDataContainer(data0,data2)
-        self.ig0 = ig0
-        self.ig1 = ig1
-        self.cp0 = cp0
-
-    def test_binary_add(self):
-        # test axpby with nested BlockDataContainer
-        cp0 = self.cp0
-        cp1 = cp0 * 0
-
-        cp0.add(1 , out = cp1)
-        res = BlockDataContainer(self.ig0.allocate(0), self.ig1.allocate(2))
-        self.assertBlockDataContainerEqual(cp1, res)
-
-
-    def test_binary_subtract(self):
-        # test axpby with nested BlockDataContainer
-        cp0 = self.cp0
-        cp1 = cp0 * 0
-
-        cp0.subtract(1 , out = cp1)
-        res = BlockDataContainer(self.ig0.allocate(-1-1), self.ig1.allocate(1-1))
-        self.assertBlockDataContainerEqual(cp1, res)
-
-
-    def test_binary_multiply(self):
-        # test axpby with nested BlockDataContainer
-        cp0 = self.cp0
-        cp1 = cp0 * 0
-
-        cp0.multiply(2 , out = cp1)
-        res = BlockDataContainer(self.ig0.allocate(-1*2), self.ig1.allocate(1*2))
-        self.assertBlockDataContainerAlmostEqual(cp1, res)
-    def test_binary_divide(self):
-        # test axpby with nested BlockDataContainer
-        cp0 = self.cp0
-        cp1 = cp0 * 0
-
-        cp0.divide(2 , out = cp1)
-        res = BlockDataContainer(self.ig0.allocate(-1/2), self.ig1.allocate(1/2))
-        self.assertBlockDataContainerAlmostEqual(cp1, res)
-    def test_binary_power(self):
-        # test axpby with nested BlockDataContainer
-        cp0 = self.cp0
-        cp1 = cp0 * 0
-
-        cp0.power(2 , out = cp1)
-        res = BlockDataContainer(self.ig0.allocate((-1)**2), self.ig1.allocate((1)**2))
-        self.assertBlockDataContainerAlmostEqual(cp1, res)
-    def test_binary_maximum(self):
-        # test axpby with nested BlockDataContainer
-        cp0 = self.cp0
-        cp1 = cp0 * 10
-
-        cp0.maximum(0 , out = cp1)
-        res = BlockDataContainer(self.ig0.allocate(0), self.ig1.allocate(1))
-        self.assertBlockDataContainerAlmostEqual(cp1, res)
-    def test_binary_minimum(self):
-        # test axpby with nested BlockDataContainer
-        cp0 = self.cp0
-        cp1 = cp0 * 10
-
-        cp0.minimum(0 , out = cp1)
-        res = BlockDataContainer(self.ig0.allocate(-1), self.ig1.allocate(0))
-        self.assertBlockDataContainerAlmostEqual(cp1, res)
-
-    def test_unary_abs(self):
-        # test axpby with nested BlockDataContainer
-        cp0 = self.cp0
-        cp0.abs(out = cp0)
-        res = BlockDataContainer(self.ig0.allocate(1), self.ig1.allocate(1))
-        self.assertBlockDataContainerAlmostEqual(res, cp0)
-    def test_unary_sign(self):
-        # test axpby with nested BlockDataContainer
-        cp0 = self.cp0
-        cp1 = cp0.sign()
-        res = BlockDataContainer(self.ig0.allocate(-1), self.ig1.allocate(1))
-        self.assertBlockDataContainerAlmostEqual(res, cp1)
-    def test_unary_sign2(self):
-        # test axpby with nested BlockDataContainer
-        cp0 = self.cp0
-        cp0.sign(out=cp0)
-        res = BlockDataContainer(self.ig0.allocate(-1), self.ig1.allocate(1))
-        self.assertBlockDataContainerAlmostEqual(res, cp0)
-    def test_unary_sqrt(self):
-        # test axpby with nested BlockDataContainer
-        data0 = self.ig0.allocate(4)
-        data2 = self.ig1.allocate(8)
-
-        # data1 = ig0.allocate(2)
-        # data3 = ig1.allocate(3)
-
-        cp0 = BlockDataContainer(data0,data2)
-        cp1 = cp0.sqrt()
-        res = BlockDataContainer(self.ig0.allocate(np.sqrt(4)), self.ig1.allocate(np.sqrt(8)))
-        self.assertBlockDataContainerAlmostEqual(res, cp1)
-    def test_unary_sqrt2(self):
-        # test axpby with nested BlockDataContainer
-        data0 = self.ig0.allocate(4)
-        data2 = self.ig1.allocate(8)
-
-        # data1 = ig0.allocate(2)
-        # data3 = ig1.allocate(3)
-
-        cp0 = BlockDataContainer(data0,data2)
-        cp0.sqrt(out=cp0)
-        res = BlockDataContainer(self.ig0.allocate(np.sqrt(4)), self.ig1.allocate(np.sqrt(8)))
-        self.assertBlockDataContainerAlmostEqual(res, cp0)
-
-    def test_unary_conjugate(self):
-        # test axpby with nested BlockDataContainer
-        data0 = self.ig0.allocate(4+3j, dtype=np.complex64)
-        data2 = self.ig1.allocate(1-1j, dtype=np.complex64)
-
-        # data1 = ig0.allocate(2)
-        # data3 = ig1.allocate(3)
-
-        cp0 = BlockDataContainer(data0,data2)
-        cp1 = cp0.conjugate()
-        res = BlockDataContainer(self.ig0.allocate(4-3j, dtype=np.complex64), self.ig1.allocate(1+1j, dtype=np.complex64))
-        self.assertBlockDataContainerAlmostEqual(res, cp1)
-    def test_unary_conjugate2(self):
-        # test axpby with nested BlockDataContainer
-        data0 = self.ig0.allocate(4+3j, dtype=np.complex64)
-        data2 = self.ig1.allocate(1-1j, dtype=np.complex64)
-
-        # data1 = ig0.allocate(2)
-        # data3 = ig1.allocate(3)
-
-        cp0 = BlockDataContainer(data0,data2)
-        cp0.conjugate(out=cp0)
-        res = BlockDataContainer(self.ig0.allocate(4-3j, dtype=np.complex64), self.ig1.allocate(1+1j, dtype=np.complex64))
-        self.assertBlockDataContainerAlmostEqual(res, cp0)
-
-    def test_unary_abs1(self):
-        # test axpby with nested BlockDataContainer
-        cp0 = self.cp0
-        cp1 = cp0.abs()
-        res = BlockDataContainer(self.ig0.allocate(1), self.ig1.allocate(1))
-        self.assertBlockDataContainerAlmostEqual(res, cp1)
-
-    def test_sapyb_a_blockdc(self):
-        # test axpby between BlockDataContainers, with a as a blockdatacontainer
-
-        ig0 = ImageGeometry(2,3,4)
-        ig1 = ImageGeometry(2,3,5)
-
-        data0 = ig0.allocate(-1)
-        data2 = ig0.allocate(1)
-
-        data1 = ig0.allocate(2)
-        data3 = ig0.allocate(3)
-
-        a1 = ig0.allocate(3)
-        a2 = ig0.allocate(2)
-
-        cp0 = BlockDataContainer(data0,data2)
-        cp1 = BlockDataContainer(data1,data3)
-        a = BlockDataContainer(a1,a2)
-
-        out = cp0 * 0. - 10
-
-        # cp0.axpby(a,-2,cp1,out, num_threads=4)
-        cp0.sapyb(a, cp1,-2,out, num_threads=1)
-
-        # operation should be [  3 * -1 + (-2) * 2 , 2 * 1 + (-2) * 3 ]
-        # output should be [ -7 , -4 ]
-        res0 = ig0.allocate(-7)
-        res2 = ig0.allocate(-4)
-        res = BlockDataContainer(res0, res2)
-
-        self.assertBlockDataContainerEqual(out, res)
-
-
-    def test_sapyb_b_blockdc(self):
-        # test axpby between BlockDataContainers, with b as a blockdatacontainer
-
-        ig0 = ImageGeometry(2,3,4)
-        ig1 = ImageGeometry(2,3,5)
-
-        data0 = ig0.allocate(-1)
-        data2 = ig0.allocate(1)
-
-        data1 = ig0.allocate(2)
-        data3 = ig0.allocate(3)
-
-        b1 = ig0.allocate(-2)
-        b2 = ig0.allocate(-3)
-
-        cp0 = BlockDataContainer(data0,data2)
-        cp1 = BlockDataContainer(data1,data3)
-        b = BlockDataContainer(b1,b2)
-
-        out = cp0 * 0. - 10
-
-        cp0.sapyb(3,cp1, b,out, num_threads=4)
-
-        # operation should be [  3 * -1 + (-2) * 2 , 3 * 1 + (-3) * 3 ]
-        # output should be [ -7 , -3 ]
-        res0 = ig0.allocate(-7)
-        res2 = ig0.allocate(-6)
-        res = BlockDataContainer(res0, res2)
-
-        self.assertBlockDataContainerEqual(out, res)
-
-    def test_sapyb_ab_blockdc(self):
-        # test axpby between BlockDataContainers, with a and b as a blockdatacontainer
-
-        ig0 = ImageGeometry(2,3,4)
-        ig1 = ImageGeometry(2,3,5)
-
-        data0 = ig0.allocate(-1)
-        data2 = ig0.allocate(1)
-
-        data1 = ig0.allocate(2)
-        data3 = ig0.allocate(3)
-
-        a1 = ig0.allocate(3)
-        a2 = ig0.allocate(2)
-
-        b1 = ig0.allocate(-2)
-        b2 = ig0.allocate(-3)
-
-        cp0 = BlockDataContainer(data0,data2)
-        cp1 = BlockDataContainer(data1,data3)
-        a = BlockDataContainer(a1,a2)
-        b = BlockDataContainer(b1,b2)
-
-        out = cp0 * 0. - 10
-
-        cp0.sapyb(a,cp1,b,out, num_threads=4)
-
-        # operation should be [  3 * -1 + (-2) * 2 , 2 * 1 + (-3) * 3 ]
-        # output should be [ -7 , -7 ]
-        res0 = ig0.allocate(-7)
-        res2 = ig0.allocate(-7)
-        res = BlockDataContainer(res0, res2)
-
-        self.assertBlockDataContainerEqual(out, res)
-
-
-    def test_sapyb_ab_blockdc_y_dc(self):
-        # test axpby between BlockDataContainers, with a and b as a blockdatacontainer, and y as a dc
-
-        ig0 = ImageGeometry(2,3,4)
-
-        data0 = ig0.allocate(-1)
-        data2 = ig0.allocate(1)
-
-        data1 = ig0.allocate(2)
-
-        a1 = ig0.allocate(3)
-        a2 = ig0.allocate(2)
-
-        b1 = ig0.allocate(-2)
-        b2 = ig0.allocate(-3)
-
-        cp0 = BlockDataContainer(data0,data2)
-
-        a = BlockDataContainer(a1,a2)
-        b = BlockDataContainer(b1,b2)
-
-        out = cp0 * 0. - 10
-
-        cp0.sapyb(a,data1,b,out, num_threads=4)
-
-        # operation should be [  3 * -1 + (-2) * 2 , 2 * 1 + (-3) * 2 ]
-        # output should be [ -7 , -4 ]
-        res0 = ig0.allocate(-7)
-        res2 = ig0.allocate(-4)
-        res = BlockDataContainer(res0, res2)
-
-        self.assertBlockDataContainerEqual(out, res)
-
-    def test_iterator(self):
-        ig0 = VectorGeometry(5)
-        data0=ig0.allocate(0)
-        data1=ig0.allocate(1)
-        data2=ig0.allocate(2)
-        container=BlockDataContainer(data0,data1,data2)
-        a=[]
-        for data in container:
-            a.append(list(data.array))
-        self.assertListEqual(a, [[0.,0.,0.,0.,0.],[1.,1.,1.,1.,1.],[2,2,2,2,2]])
-
-        a=[] #check it works a second time!
-        for data in container:
-            a.append(list(data.array))
-        self.assertListEqual(a, [[0.,0.,0.,0.,0.],[1.,1.,1.,1.,1.],[2,2,2,2,2]])
-
-
-class TestBlockGeometry(unittest.TestCase):
-    def setUp(self):
-        AG = AcquisitionGeometry.create_Parallel2D(detector_position=[0,10])\
-            .set_panel(num_pixels=10)\
-            .set_angles(angles=range(0,360, 9))
-
-        self.ig = BlockGeometry( *[ AG.copy() for i in range(9) ] )
-
-    def test_block_geometry(self):
-        for ig in self.ig:
-            assert type(ig) == AcquisitionGeometry
-
-
-class TestAcquisitionDataPartition(unittest.TestCase):
-    def setUp(self):
-        AG = AcquisitionGeometry.create_Parallel2D(detector_position=[0,10])\
-            .set_panel(num_pixels=10)\
-            .set_angles(angles=range(9))
-
-        data = AG.allocate(None)
-        for i in range(AG.num_projections):
-            data.array[i] = i
-        self.data = data
-
-    def test_partition(self):
-        # data = dataexample.SIMULATED_PARALLEL_BEAM_DATA.get()
-        # self.data = data.get_slice(vertical='centre')
-        # split in num_batches
-        num_batches = 4
-
-        #Testing sequential partitioning
-        data = self.data.partition(num_batches, 'sequential')
-        idxs = self.data._partition_indices(num_batches, indices=self.data.geometry.num_projections, stagger=False)
-        assert len(data.containers) == num_batches
-        self.assertDataIsTheSame(data, idxs)
-
-        #Testing staggered partitioning
-        data = self.data.partition(num_batches, Partitioner.STAGGERED)
-        idxs = self.data._partition_indices(num_batches, indices=self.data.geometry.num_projections, stagger=True)
-        assert len(data.containers) == num_batches
-        self.assertDataIsTheSame(data, idxs)
-
-    def test_partition_diff_num_batches(self):
-
-        #Check what happens when the number of batches is equal to the number of projection angles
-        num_batches=9
-        data = self.data.partition(num_batches, 'sequential')
-        idxs = self.data._partition_indices(num_batches, indices=self.data.geometry.num_projections, stagger=False)
-        assert len(data.containers) == num_batches
-        self.assertDataIsTheSame(data, idxs, msg='Failed when num_batches=number of projections')
-
-        #Check what happens when the number of batches is one, the whole set of projection angles
-        num_batches=1
-        data = self.data.partition(num_batches, 'sequential')
-        idxs = self.data._partition_indices(num_batches, indices=self.data.geometry.num_projections, stagger=False)
-        assert len(data.containers) == num_batches
-        self.assertDataIsTheSame(data, idxs, msg="Failed when num_batches=1")
-
-        #Check what happens when the number of batches is zero
-        num_batches=0
-        with self.assertRaises(ZeroDivisionError):
-            data = self.data.partition(num_batches, 'sequential')
-
-       #Check what happens when the number of batches is greater than the number of projection angles
-        num_batches=10
-        with self.assertRaises(ValueError):
-            data = self.data.partition(num_batches, 'sequential')
-
-
-
-
-
-
-    def assertDataIsTheSame(self, data, idxs, msg=None):
-        # let's check that the data is the same
-        k = 0
-        wrong = 0
-        for i, el in enumerate(data):
-            if len(el.shape)>1:
-                j_range=el.shape[0]
-            else:
-                j_range=1
-            for j in range(j_range):
-                idx = idxs[i][j]
-                try:
-                    np.testing.assert_array_equal(el.as_array()[j], self.data.as_array()[idx], err_msg=msg)
-                except AssertionError:
-                    wrong += 1
-                k += 1
-
-        assert wrong == 0
 
 class TestBlockDataContainerGeometry(BDCUnittest):
 
@@ -1998,5 +1035,4 @@
 
         cp0 = BlockDataContainer(data0,ds)
 
-        assert cp0.geometry is None
->>>>>>> eb254e0b
+        assert cp0.geometry is None