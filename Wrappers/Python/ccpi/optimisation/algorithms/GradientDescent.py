--- conflicted
+++ resolved
@@ -23,12 +23,8 @@
 from __future__ import absolute_import
 from __future__ import division
 from __future__ import print_function
-<<<<<<< HEAD
 
-=======
-from __future__ import unicode_literals
 import numpy
->>>>>>> 3d3a0958
 from ccpi.optimisation.algorithms import Algorithm
 
 class GradientDescent(Algorithm):
