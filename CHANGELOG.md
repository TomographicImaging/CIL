--- conflicted
+++ resolved
@@ -1,9 +1,6 @@
 * 22.0.0
-<<<<<<< HEAD
   - Strongly convex functionality in TotalVariation and FGP_TV Functions.
-=======
   - Deprecated: `x_init` removed from the initialisation of the Algorithms and `initial` will be used.
->>>>>>> 0e0f74da
   - DataProcessors use weak-reference to input data
   - Merged CIL-ASTRA code in to CIL repository simplifying test, build and install procedures
     - Modules not moved should be considered deprecated
