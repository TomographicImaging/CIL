#  Copyright 2021 United Kingdom Research and Innovation
#  Copyright 2021 The University of Manchester
#
#  Licensed under the Apache License, Version 2.0 (the "License");
#  you may not use this file except in compliance with the License.
#  You may obtain a copy of the License at
#
#      http://www.apache.org/licenses/LICENSE-2.0
#
#  Unless required by applicable law or agreed to in writing, software
#  distributed under the License is distributed on an "AS IS" BASIS,
#  WITHOUT WARRANTIES OR CONDITIONS OF ANY KIND, either express or implied.
#  See the License for the specific language governing permissions and
#  limitations under the License.
#
# Authors:
# CIL Developers, listed at: https://github.com/TomographicImaging/CIL/blob/master/NOTICE.txt

import unittest
from cil.framework import AcquisitionGeometry
from cil.utilities.dataexample import SIMULATED_PARALLEL_BEAM_DATA, SIMULATED_CONE_BEAM_DATA, SIMULATED_SPHERE_VOLUME
from scipy.fft  import fft, ifft
from skimage.transform.radon_transform import _get_fourier_filter as skimage_get_fourier_filter
import numpy as np
from utils import has_tigre, has_ipp, has_astra, has_nvidia, has_matplotlib, has_skimage, initialise_tests

from cil.recon.Reconstructor import Reconstructor # checks on baseclass
from cil.recon.FBP import GenericFilteredBackProjection # checks on baseclass
from cil.recon import FDK, FBP

import os, sys

from scipy.fft import fftfreq
import tempfile

initialise_tests()

if has_tigre:
    from cil.plugins.tigre import ProjectionOperator as ProjectionOperator_tigre
    from cil.plugins.tigre import FBP as FBP_tigre
    from tigre.utilities.filtering import ramp_flat, filter

if has_astra:
    from cil.plugins.astra import ProjectionOperator as ProjectionOperator_astra
    from cil.plugins.astra import FBP as FBP_astra

if has_matplotlib:
    import matplotlib.testing.compare as compare

if has_skimage:
    from skimage.transform.radon_transform import _get_fourier_filter as skimage_get_fourier_filter

@unittest.skipUnless(has_tigre, "TIGRE not installed")
class Test_Reconstructor_tigre(unittest.TestCase):

    def setUp(self):
        #%% Setup Geometry
        voxel_num_xy = 255
        voxel_num_z = 15

        mag = 2
        src_to_obj = 50
        src_to_det = src_to_obj * mag

        pix_size = 0.2
        det_pix_x = voxel_num_xy
        det_pix_y = voxel_num_z

        num_projections = 1000
        angles = np.linspace(0, 360, num=num_projections, endpoint=False)

        self.ag = AcquisitionGeometry.create_Cone2D([0,-src_to_obj],[0,src_to_det-src_to_obj])\
                                           .set_angles(angles)\
                                           .set_panel(det_pix_x, pix_size)\
                                           .set_labels(['angle','horizontal'])

        self.ig = self.ag.get_ImageGeometry()

        self.ag3D = AcquisitionGeometry.create_Cone3D([0,-src_to_obj,0],[0,src_to_det-src_to_obj,0])\
                                     .set_angles(angles)\
                                     .set_panel((det_pix_x,det_pix_y), (pix_size,pix_size))\
                                     .set_labels(['angle','vertical','horizontal'])
        self.ig3D = self.ag3D.get_ImageGeometry()

        self.ad3D = self.ag3D.allocate('random', seed=3)
        self.ig3D = self.ag3D.get_ImageGeometry()

<<<<<<< HEAD
        self.ad2D = self.ag.allocate('random', seed=3)

    @unittest.skipUnless(has_tigre, "TIGRE not installed")
=======
>>>>>>> 34cc7eef
    def test_defaults(self):
        reconstructor = Reconstructor(self.ad3D)
        self.assertEqual(id(reconstructor.input),id(self.ad3D))
        self.assertEqual(reconstructor.image_geometry,self.ig3D)
        self.assertEqual(reconstructor.backend, 'tigre')

    def test_set_input(self):
        reconstructor = Reconstructor(self.ad3D)
        self.assertEqual(id(reconstructor.input),id(self.ad3D))

        ag3D_new = self.ad3D.copy()
        reconstructor.set_input(ag3D_new)
        self.assertEqual(id(reconstructor.input),id(ag3D_new))

        ag3D_new = self.ad3D.get_slice(vertical='centre')
        with self.assertRaises(ValueError):
            reconstructor.set_input(ag3D_new)

        with self.assertRaises(TypeError):
            reconstructor = Reconstructor(self.ag3D)

    def test_weak_input(self):

        data = self.ad3D.copy()
        reconstructor = Reconstructor(data)
        self.assertEqual(id(reconstructor.input),id(data))
        del data

        with self.assertRaises(ValueError):
            reconstructor.input

        reconstructor.set_input(self.ad3D)
        self.assertEqual(id(reconstructor.input),id(self.ad3D))

    def test_set_image_data(self):
        reconstructor = Reconstructor(self.ad3D)

        self.ig3D.voxel_num_z = 1
        reconstructor.set_image_geometry(self.ig3D)
        self.assertEqual(reconstructor.image_geometry,self.ig3D)

    def test_set_backend(self):

        with self.assertRaises(ValueError):
            reconstructor = Reconstructor(self.ad3D, backend='unsupported_backend')


@unittest.skipUnless(has_tigre and has_ipp, "TIGRE or IPP not installed")
class Test_GenericFilteredBackProjection_tigre(unittest.TestCase):

    def setUp(self):
        #%% Setup Geometry
        voxel_num_xy = 16
        voxel_num_z = 4

        mag = 2
        src_to_obj = 50
        src_to_det = src_to_obj * mag

        pix_size = 0.2
        det_pix_x = voxel_num_xy
        det_pix_y = voxel_num_z

        num_projections = 36
        angles = np.linspace(0, 360, num=num_projections, endpoint=False)

        self.ag = AcquisitionGeometry.create_Cone2D([0,-src_to_obj],[0,src_to_det-src_to_obj])\
                                           .set_angles(angles)\
                                           .set_panel(det_pix_x, pix_size)\
                                           .set_labels(['angle','horizontal'])

        self.ig = self.ag.get_ImageGeometry()

        self.ag3D = AcquisitionGeometry.create_Cone3D([0,-src_to_obj,0],[0,src_to_det-src_to_obj,0])\
                                     .set_angles(angles)\
                                     .set_panel((det_pix_x,det_pix_y), (pix_size,pix_size))\
                                     .set_labels(['angle','vertical','horizontal'])
        self.ig3D = self.ag3D.get_ImageGeometry()

        self.ad3D = self.ag3D.allocate('random', seed=4)
        self.ig3D = self.ag3D.get_ImageGeometry()

    def check_defaults(self, reconstructor):
        self.assertEqual(reconstructor.filter, 'ram-lak')
        self.assertEqual(reconstructor.fft_order, 8)
        self.assertFalse(reconstructor.filter_inplace)
        self.assertIsNone(reconstructor._weights)

        filter = reconstructor.get_filter_array()
        self.assertEqual(type(filter), np.ndarray)
        self.assertEqual(len(filter), 2**8)
        self.assertEqual(filter[0], 0)
        self.assertEqual(filter[128],1.0)
        self.assertEqual(filter[1],filter[255])

        self.assertEqual(reconstructor.image_geometry,self.ig3D)

    def test_defaults(self):

        reconstructor = GenericFilteredBackProjection(self.ad3D)
        self.check_defaults(reconstructor)

    def test_reset(self):
        reconstructor = GenericFilteredBackProjection(self.ad3D)
        reconstructor.set_fft_order(10)

        arr = reconstructor.get_filter_array()
        arr.fill(0)
        reconstructor.set_filter(arr)

        ig = self.ig3D.copy()
        ig.num_voxels_x = 4
        reconstructor.set_image_geometry(ig)

        reconstructor.set_filter_inplace(True)

        reconstructor.reset()
        self.check_defaults(reconstructor)

    def test_set_filter(self):
        reconstructor = GenericFilteredBackProjection(self.ad3D)

        with self.assertRaises(ValueError):
            reconstructor.set_filter("unsupported_filter")

        # test all supported filters are set
        for x in reconstructor.preset_filters:
            reconstructor.set_filter(x)
            self.assertEqual(reconstructor.filter, x, msg='Mismatch on test: Filter {0}'.format(x))
            self.assertEqual(reconstructor._filter_cutoff, 1.0, msg='Mismatch on test: Filter {0}'.format(x))

        # test filter cut-off is set
        reconstructor.set_filter('ram-lak', 0.5)
        self.assertEqual(reconstructor._filter_cutoff, 0.5,msg='Filter cut-off frequency mismatch')

        # test custom array is set
        filter = reconstructor.get_filter_array()
        filter_new =filter *0.5
        reconstructor.set_filter(filter_new)
        self.assertEqual(reconstructor.filter, 'custom')
        filter = reconstructor.get_filter_array()
        np.testing.assert_array_equal(filter,filter_new)

        with self.assertRaises(ValueError):
            reconstructor.set_filter(filter[1:-1])

    @unittest.skipUnless(has_skimage, "SKIMAGE not installed")
    def test_get_filter_array(self):

        reconstructor = GenericFilteredBackProjection(self.ad3D)

        #filters constructed in different domains but at higher orders this bias is negligible
        order = 20
        reconstructor.set_fft_order(order)

        reconstructor.set_filter(filter='ram-lak', cutoff=1.0)
        arr = reconstructor.get_filter_array()
        response = skimage_get_fourier_filter(2**order, 'ramp')
        np.testing.assert_almost_equal(arr, response[:,0], 6, "Failed with filter 'ram-lak'")

        reconstructor.set_filter(filter='ram-lak', cutoff=1.0)
        arr = reconstructor.get_filter_array()
        response = skimage_get_fourier_filter(2**order, 'ramp')
        response[response>1.0]=0
        np.testing.assert_almost_equal(arr, response[:,0], 6, "Failed with filter 'ram-lak' and cut-off frequency")

        filters = ['shepp-logan', 'cosine', 'hamming', 'hann']

        for filter in filters:
            reconstructor.set_fft_order(order)
            reconstructor.set_filter(filter=filter, cutoff=1.0)
            arr = reconstructor.get_filter_array()

            response = skimage_get_fourier_filter(2**order, filter)
            np.testing.assert_almost_equal(arr, response[:,0], 6, "Failed with filter {}".format(filter))

    def test_set_fft_order(self):
        reconstructor = GenericFilteredBackProjection(self.ad3D)
        reconstructor.set_fft_order(10)
        self.assertEqual(reconstructor.fft_order, 10)

        with self.assertRaises(ValueError):
            reconstructor.set_fft_order(2)

    def test_set_filter_inplace(self):
        reconstructor = GenericFilteredBackProjection(self.ad3D)
        reconstructor.set_filter_inplace(True)
        self.assertTrue(reconstructor.filter_inplace)

        with self.assertRaises(TypeError):
            reconstructor.set_filter_inplace('unsupported_value')

    def create_custom_filter_example(self, cutoff):
        """Returns a custom filter array."""
        filter_length = 256
        freq = fftfreq(filter_length)
        freq *= 2
        ramp = abs(freq)
        ramp[ramp>cutoff] = 0
        FBP_filter = ramp*(np.cos(freq*np.pi*4)+1*np.cos(1/5*freq*np.pi/2))/2
        return FBP_filter

    @unittest.skipUnless(has_matplotlib, "matplotlib not installed")
    def test_plot_filter(self):
        """
        Tests that the filters are plotted correctly for two different
        values of cutoff. This is done for all preset filters and the custom filter.
        The plots are compared to stored png files.
        The test will not show any screen output.
        The temporary directory and files are removed.
        """
        fdk = GenericFilteredBackProjection(self.ad3D)
        filter_list = fdk.preset_filters
        filter_list.append('custom')
        filter_plots_folder = os.path.join(os.path.dirname(__file__),"test_plots","filters")
        test_plot_folder = tempfile.mkdtemp(suffix=None, prefix=None, dir=None)
        test_plot_path = os.path.join(test_plot_folder, 'test_plot_filter.png')
        for cutoff in [0.5,1]:
            for filter_name in filter_list:
                if filter_name == 'custom':
                    FBP_filter = self.create_custom_filter_example(cutoff)
                else:
                    FBP_filter =filter_name
                fdk.set_filter(FBP_filter, cutoff)
                plot = fdk.plot_filter()
                base_plot_path =os.path.join(filter_plots_folder, filter_name+'_'+str(round(cutoff))+'.png')
                plot.savefig(test_plot_path)
                err = compare.compare_images(base_plot_path,  test_plot_path, tol=0)
                self.assertIsNone(err, f"Filter plots are not the same: {err}")
                os.remove(test_plot_path)
                plot.close()
        os.removedirs(test_plot_folder)


@unittest.skipUnless(has_tigre and has_ipp, "TIGRE or IPP not installed")
class Test_FDK_tigre(unittest.TestCase):

    def setUp(self):
        #%% Setup Geometry
        voxel_num_xy = 16
        voxel_num_z = 4

        mag = 2
        src_to_obj = 50
        src_to_det = src_to_obj * mag

        pix_size = 0.2
        det_pix_x = voxel_num_xy
        det_pix_y = voxel_num_z

        num_projections = 36
        angles = np.linspace(0, 360, num=num_projections, endpoint=False)

        self.ag = AcquisitionGeometry.create_Cone2D([0,-src_to_obj],[0,src_to_det-src_to_obj])\
                                           .set_angles(angles)\
                                           .set_panel(det_pix_x, pix_size)\
                                           .set_labels(['angle','horizontal'])

        self.ig = self.ag.get_ImageGeometry()

        self.ag3D = AcquisitionGeometry.create_Cone3D([0,-src_to_obj,0],[0,src_to_det-src_to_obj,0])\
                                     .set_angles(angles)\
                                     .set_panel((det_pix_x,det_pix_y), (pix_size,pix_size))\
                                     .set_labels(['angle','vertical','horizontal'])
        self.ig3D = self.ag3D.get_ImageGeometry()

        self.ad3D = self.ag3D.allocate('random', seed=5)
        self.ig3D = self.ag3D.get_ImageGeometry()

    def test_set_filter(self):

        reconstructor = FDK(self.ad3D)
        filter = reconstructor.get_filter_array()
        filter_new =filter *0.5
        reconstructor.set_filter(filter_new)

        reconstructor.set_fft_order(10)
        with self.assertRaises(ValueError):
            reconstructor._pre_filtering(self.ad3D)

        with self.assertRaises(ValueError):
            reconstructor.set_filter(filter[1:-1])

    def test_filtering(self):
        ag = AcquisitionGeometry.create_Cone3D([0,-1,0],[0,2,0])\
            .set_panel([64,3],[0.1,0.1])\
            .set_angles([0,90])

        ad = ag.allocate('random',seed=0)

        reconstructor = FDK(ad)
        out1 = ad.copy()
        reconstructor._pre_filtering(out1)

        #by hand
        filter = reconstructor.get_filter_array()
        reconstructor._calculate_weights(ag)
        pad0 = (len(filter)-ag.pixel_num_h)//2
        pad1 = len(filter)-ag.pixel_num_h-pad0

        out2 = ad.array.copy()
        out2*=reconstructor._weights
        for i in range(2):
            proj_padded = np.zeros((ag.pixel_num_v,len(filter)))
            proj_padded[:,pad0:-pad1] = out2[i]
            filtered_proj=fft(proj_padded,axis=-1)
            filtered_proj*=filter
            filtered_proj=ifft(filtered_proj,axis=-1)
            out2[i]=np.real(filtered_proj)[:,pad0:-pad1]

        diff = (out1-out2).abs().max()
        self.assertLess(diff, 1e-5)

    def test_weights(self):
        ag = AcquisitionGeometry.create_Cone3D([0,-1,0],[0,2,0])\
            .set_panel([3,4],[0.1,0.2])\
            .set_angles([0,90])
        ad = ag.allocate(0)

        reconstructor = FDK(ad)
        reconstructor._calculate_weights(ag)
        weights = reconstructor._weights

        scaling =  7.5 * np.pi
        weights_new = np.ones_like(weights)

        det_size_x = ag.pixel_size_h*ag.pixel_num_h
        det_size_y = ag.pixel_size_v*ag.pixel_num_v

        ray_length_z = 3
        for j in range(4):
            ray_length_y = -det_size_y/2 +  ag.pixel_size_v * (j+0.5)
            for i in range(3):
                ray_length_x = -det_size_x/2 +  ag.pixel_size_h * (i+0.5)
                ray_length = (ray_length_x**2+ray_length_y**2+ray_length_z**2)**0.5
                weights_new[j,i] = scaling*ray_length_z/ray_length

        diff = np.max(np.abs(weights - weights_new))
        self.assertLess(diff, 1e-5)


@unittest.skipUnless(has_tigre and has_ipp, "TIGRE or IPP not installed")
class Test_FBP_tigre(unittest.TestCase):

    def setUp(self):
        #%% Setup Geometry
        voxel_num_xy = 16
        voxel_num_z = 4

        pix_size = 0.2
        det_pix_x = voxel_num_xy
        det_pix_y = voxel_num_z

        num_projections = 36
        angles = np.linspace(0, 360, num=num_projections, endpoint=False)

        self.ag = AcquisitionGeometry.create_Parallel2D()\
                                           .set_angles(angles)\
                                           .set_panel(det_pix_x, pix_size)\
                                           .set_labels(['angle','horizontal'])

        self.ig = self.ag.get_ImageGeometry()

        self.ag3D = AcquisitionGeometry.create_Parallel3D()\
                                     .set_angles(angles)\
                                     .set_panel((det_pix_x,det_pix_y), (pix_size,pix_size))\
                                     .set_labels(['angle','vertical','horizontal'])
        self.ig3D = self.ag3D.get_ImageGeometry()

        self.ad3D = self.ag3D.allocate('random', seed=3)
        self.ig3D = self.ag3D.get_ImageGeometry()

    def test_set_filter(self):
        reconstructor = FBP(self.ad3D)
        filter = reconstructor.get_filter_array()
        filter_new =filter *0.5
        reconstructor.set_filter(filter_new)

        reconstructor.set_fft_order(10)
        with self.assertRaises(ValueError):
            reconstructor._pre_filtering(self.ad3D)

        with self.assertRaises(ValueError):
            reconstructor.set_filter(filter[1:-1])

    def test_split_processing(self):
        reconstructor = FBP(self.ad3D)

        self.assertEqual(reconstructor.slices_per_chunk, 0)

        reconstructor.set_split_processing(1)
        self.assertEqual(reconstructor.slices_per_chunk, 1)

        reconstructor.reset()
        self.assertEqual(reconstructor.slices_per_chunk, 0)

    def test_filtering(self):
        ag = AcquisitionGeometry.create_Parallel3D()\
            .set_panel([64,3],[0.1,0.1])\
            .set_angles([0,90])

        ad = ag.allocate('random',seed=0)

        reconstructor = FBP(ad)
        out1 = ad.copy()
        reconstructor._pre_filtering(out1)

        #by hand
        filter = reconstructor.get_filter_array()
        reconstructor._calculate_weights(ag)
        pad0 = (len(filter)-ag.pixel_num_h)//2
        pad1 = len(filter)-ag.pixel_num_h-pad0

        out2 = ad.array.copy()
        out2*=reconstructor._weights
        for i in range(2):
            proj_padded = np.zeros((ag.pixel_num_v,len(filter)))
            proj_padded[:,pad0:-pad1] = out2[i]
            filtered_proj=fft(proj_padded,axis=-1)
            filtered_proj*=filter
            filtered_proj=ifft(filtered_proj,axis=-1)
            out2[i]=np.real(filtered_proj)[:,pad0:-pad1]

        diff = (out1-out2).abs().max()
        self.assertLess(diff, 1e-5)

    def test_weights(self):
        ag = AcquisitionGeometry.create_Parallel3D()\
            .set_panel([3,4],[0.1,0.2])\
            .set_angles([0,90])
        ad = ag.allocate(0)

        reconstructor = FBP(ad)
        reconstructor._calculate_weights(ag)
        weights = reconstructor._weights

        scaling =  (2 * np.pi/ ag.num_projections) / ( 4 * ag.pixel_size_h )
        weights_new = np.ones_like(weights) * scaling

        np.testing.assert_allclose(weights,weights_new)

    def test_set_backend(self):

        ag = AcquisitionGeometry.create_Parallel3D()\
            .set_panel([3,4],[0.1,0.2])\
            .set_angles([0,90])\
            .set_labels(['vertical','angle','horizontal'])
        ad = ag.allocate(0)

        reconstructor = FBP(ad, backend='astra')

        #Reconstructor backend raises an error if backend isn't supported
        with self.assertRaises(ValueError):
            reconstructor = FBP(ad, backend='unsupported_backend')

        #Reconstructor backend raises an error if dataorder isn't compatible
        with self.assertRaises(ValueError):
            reconstructor = FBP(ad, backend='tigre')


@unittest.skipUnless(has_tigre and has_nvidia and has_ipp, "TIGRE or IPP not installed")
class Test_FDK_results_tigre_ipp(unittest.TestCase):
    def setUp(self):

        self.acq_data = SIMULATED_CONE_BEAM_DATA.get()
        self.img_data = SIMULATED_SPHERE_VOLUME.get()

        self.acq_data=np.log(self.acq_data)
        self.acq_data*=-1.0

        self.ig = self.img_data.geometry
        self.ag = self.acq_data.geometry

    def test_results_3D(self):

        reconstructor = FDK(self.acq_data)

        reco = reconstructor.run(verbose=0)
        np.testing.assert_allclose(reco.as_array(), self.img_data.as_array(),atol=1e-3)

        reco2 = reco.copy()
        reco2.fill(0)
        reconstructor.run(out=reco2, verbose=0)
        np.testing.assert_allclose(reco.as_array(), reco2.as_array(), atol=1e-8)

    def test_results_2D(self):

        data2D = self.acq_data.get_slice(vertical='centre')
        img_data2D = self.img_data.get_slice(vertical='centre')

        reconstructor = FDK(data2D)
        reco = reconstructor.run(verbose=0)
        np.testing.assert_allclose(reco.as_array(), img_data2D.as_array(),atol=1e-3)

        reco2 = reco.copy()
        reco2.fill(0)
        reconstructor.run(out=reco2, verbose=0)
        np.testing.assert_allclose(reco.as_array(), reco2.as_array(), atol=1e-8)

    def test_results_with_tigre(self):

        fbp_tigre = FBP_tigre(self.ig, self.ag)
        reco_tigre = fbp_tigre(self.acq_data)

        #fbp CIL with TIGRE's filter
        reconstructor_cil = FDK(self.acq_data)
        n = 2**reconstructor_cil.fft_order
        ramp = ramp_flat(n)
        filt = filter('ram_lak',ramp[0],n,1,False)

        reconstructor_cil = FDK(self.acq_data)
        reconstructor_cil.set_filter(filt)
        reco_cil = reconstructor_cil.run(verbose=0)

        #with the same filter results should be virtually identical
        np.testing.assert_allclose(reco_cil.as_array(), reco_tigre.as_array(),atol=1e-8)

    def test_results_inplace_filtering(self):

        reconstructor = FDK(self.acq_data)
        reco = reconstructor.run(verbose=0)

        data_filtered= self.acq_data.copy()
        reconstructor_inplace = FDK(data_filtered)
        reconstructor_inplace.set_filter_inplace(True)
        reconstructor_inplace.run(out=reco, verbose=0)

        diff = (data_filtered - self.acq_data).abs().mean()
        self.assertGreater(diff,0.8)


@unittest.skipUnless(has_tigre and has_nvidia and has_ipp, "TIGRE or IPP not installed")
class Test_FBP_tigre_ipp(unittest.TestCase):
    def setUp(self):
        self.acq_data = SIMULATED_PARALLEL_BEAM_DATA.get()
        self.img_data = SIMULATED_SPHERE_VOLUME.get()

        self.acq_data=np.log(self.acq_data)
        self.acq_data*=-1.0

        self.ig = self.img_data.geometry
        self.ag = self.acq_data.geometry

    def test_results_3D(self):
        reconstructor = FBP(self.acq_data)

        reco = reconstructor.run(verbose=0)
        np.testing.assert_allclose(reco.as_array(), self.img_data.as_array(),atol=1e-3)

        reco2 = reco.copy()
        reco2.fill(0)
        reconstructor.run(out=reco2, verbose=0)
        np.testing.assert_allclose(reco.as_array(), reco2.as_array(), atol=1e-8)

    def test_results_3D_split(self):

        reconstructor = FBP(self.acq_data)
        reconstructor.set_split_processing(8)

        reco = reconstructor.run(verbose=0)
        np.testing.assert_allclose(reco.as_array(), self.img_data.as_array(),atol=1e-3)

        reco2 = reco.copy()
        reco2.fill(0)
        reconstructor.run(out=reco2, verbose=0)
        np.testing.assert_allclose(reco.as_array(), reco2.as_array(), atol=1e-8)

    def test_results_3D_split_reverse(self):
        acq_data = self.acq_data.copy()
        acq_data.geometry.config.panel.origin = 'top-left'

        reconstructor = FBP(acq_data)
        reconstructor.set_split_processing(8)

        expected_image = np.flip(self.img_data.as_array(),0)

        reco = reconstructor.run(verbose=0)
        np.testing.assert_allclose(reco.as_array(), expected_image,atol=1e-3)

        reco2 = reco.copy()
        reco2.fill(0)
        reconstructor.run(out=reco2, verbose=0)
        np.testing.assert_allclose(reco.as_array(), reco2.as_array(), atol=1e-8)

    def test_results_2D(self):
        data2D = self.acq_data.get_slice(vertical='centre')
        img_data2D = self.img_data.get_slice(vertical='centre')

        reconstructor = FBP(data2D)
        reco = reconstructor.run(verbose=0)
        np.testing.assert_allclose(reco.as_array(), img_data2D.as_array(),atol=1e-3)

        reco2 = reco.copy()
        reco2.fill(0)
        reconstructor.run(out=reco2, verbose=0)
        np.testing.assert_allclose(reco.as_array(), reco2.as_array(), atol=1e-8)

    def test_results_with_tigre(self):
        fbp_tigre = FBP_tigre(self.ig, self.ag)
        reco_tigre = fbp_tigre(self.acq_data)

        #fbp CIL with TIGRE's filter
        reconstructor_cil = FBP(self.acq_data)
        n = 2**reconstructor_cil.fft_order
        ramp = ramp_flat(n)
        filt = filter('ram_lak',ramp[0],n,1,False)

        reconstructor_cil = FBP(self.acq_data)
        reconstructor_cil.set_filter(filt)
        reco_cil = reconstructor_cil.run(verbose=0)

        #with the same filter results should be virtually identical
        np.testing.assert_allclose(reco_cil.as_array(), reco_tigre.as_array(),atol=1e-8)

    def test_results_inplace_filtering(self):
        reconstructor = FBP(self.acq_data)
        reco = reconstructor.run(verbose=0)

        data_filtered= self.acq_data.copy()
        reconstructor_inplace = FBP(data_filtered)
        reconstructor_inplace.set_filter_inplace(True)
        reconstructor_inplace.run(out=reco, verbose=0)

        diff = (data_filtered - self.acq_data).abs().mean()
        self.assertGreater(diff,0.8)


@unittest.skipUnless(has_astra and has_nvidia and has_ipp, "ASTRA or IPP not installed")
class Test_FBP_astra_ipp(unittest.TestCase):
    def setUp(self):
        self.acq_data = SIMULATED_PARALLEL_BEAM_DATA.get()
        self.img_data = SIMULATED_SPHERE_VOLUME.get()

        self.acq_data=np.log(self.acq_data)
        self.acq_data*=-1.0
        self.acq_data.reorder('astra')

        self.ig = self.img_data.geometry
        self.ag = self.acq_data.geometry

    def test_results_3D(self):
        reconstructor = FBP(self.acq_data, backend='astra')

        reco = reconstructor.run(verbose=0)
        np.testing.assert_allclose(reco.as_array(), self.img_data.as_array(),atol=1e-3)

        reco2 = reco.copy()
        reco2.fill(0)
        reconstructor.run(out=reco2, verbose=0)
        np.testing.assert_allclose(reco.as_array(), reco2.as_array(), atol=1e-8)

    def test_results_3D_split(self):

        reconstructor = FBP(self.acq_data, backend='astra')
        reconstructor.set_split_processing(8)

        reco = reconstructor.run(verbose=0)
        np.testing.assert_allclose(reco.as_array(), self.img_data.as_array(),atol=1e-3)

        reco2 = reco.copy()
        reco2.fill(0)
        reconstructor.run(out=reco2, verbose=0)
        np.testing.assert_allclose(reco.as_array(), reco2.as_array(), atol=1e-8)

    def test_results_3D_split_reverse(self):
        acq_data = self.acq_data.copy()
        acq_data.geometry.config.panel.origin = 'top-left'

        reconstructor = FBP(acq_data, backend='astra')
        reconstructor.set_split_processing(8)

        expected_image = np.flip(self.img_data.as_array(),0)

        reco = reconstructor.run(verbose=0)
        np.testing.assert_allclose(reco.as_array(), expected_image,atol=1e-3)

        reco2 = reco.copy()
        reco2.fill(0)
        reconstructor.run(out=reco2, verbose=0)
        np.testing.assert_allclose(reco.as_array(), reco2.as_array(), atol=1e-8)

    def test_results_2D(self):
        data2D = self.acq_data.get_slice(vertical='centre')
        data2D.reorder('astra')
        img_data2D = self.img_data.get_slice(vertical='centre')

        reconstructor = FBP(data2D, backend='astra')
        reco = reconstructor.run(verbose=0)
        np.testing.assert_allclose(reco.as_array(), img_data2D.as_array(),atol=1e-3)

        reco2 = reco.copy()
        reco2.fill(0)
        reconstructor.run(out=reco2, verbose=0)
        np.testing.assert_allclose(reco.as_array(), reco2.as_array(), atol=1e-8)

    def test_results_with_astra(self):
        fbp_astra = FBP_astra(self.ig, self.ag)
        reco_astra = fbp_astra(self.acq_data)

        reconstructor_cil = FBP(self.acq_data, backend='astra')
        reco_cil = reconstructor_cil.run(verbose=0)

        np.testing.assert_allclose(reco_cil.as_array(), reco_astra.as_array(),atol=1e-4)

    def test_results_inplace_filtering(self):
        reconstructor = FBP(self.acq_data, backend='astra')
        reco = reconstructor.run(verbose=0)

        data_filtered= self.acq_data.copy()
        reconstructor_inplace = FBP(data_filtered, backend='astra')
        reconstructor_inplace.set_filter_inplace(True)
        reconstructor_inplace.run(out=reco, verbose=0)

        diff = (data_filtered - self.acq_data).abs().mean()
        self.assertGreater(diff,0.8)<|MERGE_RESOLUTION|>--- conflicted
+++ resolved
@@ -85,12 +85,8 @@
         self.ad3D = self.ag3D.allocate('random', seed=3)
         self.ig3D = self.ag3D.get_ImageGeometry()
 
-<<<<<<< HEAD
         self.ad2D = self.ag.allocate('random', seed=3)
 
-    @unittest.skipUnless(has_tigre, "TIGRE not installed")
-=======
->>>>>>> 34cc7eef
     def test_defaults(self):
         reconstructor = Reconstructor(self.ad3D)
         self.assertEqual(id(reconstructor.input),id(self.ad3D))
