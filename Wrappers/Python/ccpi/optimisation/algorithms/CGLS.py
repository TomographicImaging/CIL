# -*- coding: utf-8 -*-
# Copyright 2019 Science Technology Facilities Council
# Copyright 2019 University of Manchester
#
# This work is part of the Core Imaging Library developed by Science Technology
# Facilities Council and University of Manchester
#
# Licensed under the Apache License, Version 2.0 (the "License");
# you may not use this file except in compliance with the License.
# You may obtain a copy of the License at
#
#         http://www.apache.org/licenses/LICENSE-2.0.txt
#
# Unless required by applicable law or agreed to in writing, software
# distributed under the License is distributed on an "AS IS" BASIS,
# WITHOUT WARRANTIES OR CONDITIONS OF ANY KIND, either express or implied.
# See the License for the specific language governing permissions and
# limitations under the License.

from __future__ import absolute_import
from __future__ import division
from __future__ import print_function

from ccpi.optimisation.algorithms import Algorithm
import numpy

class CGLS(Algorithm):

    r'''Conjugate Gradient Least Squares algorithm 
    
    Problem:  

    .. math::

      \min || A x - b ||^2_2
    
    |

    Parameters :
        
      :parameter operator : Linear operator for the inverse problem
      :parameter x_init : Initial guess ( Default x_init = 0)
      :parameter data : Acquired data to reconstruct       
      :parameter tolerance: Tolerance/ Stopping Criterion to end CGLS algorithm
      
    Reference:
        https://web.stanford.edu/group/SOL/software/cgls/
    '''
    def __init__(self, x_init=None, operator=None, data=None, tolerance=1e-6, **kwargs):
        '''initialisation of the algorithm

        :param operator : Linear operator for the inverse problem
        :param x_init : Initial guess ( Default x_init = 0)
        :param data : Acquired data to reconstruct       
        :param tolerance: Tolerance/ Stopping Criterion to end CGLS algorithm
        '''
        super(CGLS, self).__init__(**kwargs)
        
        if x_init is None and operator is not None:
            x_init = operator.domain_geometry().allocate(0)
        if x_init is not None and operator is not None and data is not None:
            self.set_up(x_init=x_init, operator=operator, data=data, tolerance=tolerance)

    def set_up(self, x_init, operator, data, tolerance=1e-6):
        '''initialisation of the algorithm

        :param operator: Linear operator for the inverse problem
        :param x_init: Initial guess ( Default x_init = 0)
        :param data: Acquired data to reconstruct       
        :param tolerance: Tolerance/ Stopping Criterion to end CGLS algorithm
        '''
        print("{} setting up".format(self.__class__.__name__, ))
        
        self.x = x_init * 0.
        self.operator = operator
        self.tolerance = tolerance

        self.r = data - self.operator.direct(self.x)
        self.s = self.operator.adjoint(self.r)
<<<<<<< HEAD
        self.p = self.s.copy()

        self.q = self.operator.range_geometry().allocate()

        self.norms0 = self.s.norm()      
        self.norms = self.norms0
=======
        
        self.p = self.s.copy()
        self.q = self.operator.range_geometry().allocate()
        self.norms0 = self.s.norm()
        
        self.norms = self.s.norm()
>>>>>>> 6cf02925

        self.gamma = self.norms0**2
        self.normx = self.x.norm()
        #self.xmax = self.normx   
        
        self.loss.append(self.r.squared_norm())
        self.configured = True
        print("{} configured".format(self.__class__.__name__, ))
     

        
    def update(self):
        '''single iteration'''
        
        self.operator.direct(self.p, out=self.q)
<<<<<<< HEAD

=======
>>>>>>> 6cf02925
        delta = self.q.squared_norm()
        alpha = self.gamma/delta
         
        self.x.axpby(1, alpha, self.p, out=self.x)
        #self.x += alpha * self.p
        self.r.axpby(1, -alpha, self.q, out=self.r)
        #self.r -= alpha * self.q
        
        self.operator.adjoint(self.r, out=self.s)
        
        self.norms = self.s.norm()

        self.gamma1 = self.gamma
        self.gamma = self.norms**2

        self.beta = self.gamma/self.gamma1
<<<<<<< HEAD

        self.p.axpby(self.beta, 1, self.s, out=self.p)
        #self.p = self.s + self.beta * self.p   
=======
        #self.p = self.s + self.beta * self.p   
        self.p.axpby(self.beta, 1, self.s, out=self.p)
>>>>>>> 6cf02925
        
        self.normx = self.x.norm()
        #self.xmax = numpy.maximum(self.xmax, self.normx)
                    

    def update_objective(self):
        a = self.r.squared_norm()
        if a is numpy.nan:
            raise StopIteration()
        self.loss.append(a)
        
    def should_stop(self):
        '''stopping criterion'''
        return self.flag() or self.max_iteration_stop_cryterion()
 
    def flag(self):
        '''returns whether the tolerance has been reached'''
        flag  = (self.norms <= self.norms0 * self.tolerance) or (self.normx * self.tolerance >= 1)

        if flag:
            self.update_objective()
            if self.iteration > self._iteration[-1]:
                print (self.verbose_output())
            print('Tolerance is reached: {}'.format(self.tolerance))

        return flag
 <|MERGE_RESOLUTION|>--- conflicted
+++ resolved
@@ -77,21 +77,12 @@
 
         self.r = data - self.operator.direct(self.x)
         self.s = self.operator.adjoint(self.r)
-<<<<<<< HEAD
-        self.p = self.s.copy()
-
-        self.q = self.operator.range_geometry().allocate()
-
-        self.norms0 = self.s.norm()      
-        self.norms = self.norms0
-=======
         
         self.p = self.s.copy()
         self.q = self.operator.range_geometry().allocate()
         self.norms0 = self.s.norm()
         
         self.norms = self.s.norm()
->>>>>>> 6cf02925
 
         self.gamma = self.norms0**2
         self.normx = self.x.norm()
@@ -107,10 +98,6 @@
         '''single iteration'''
         
         self.operator.direct(self.p, out=self.q)
-<<<<<<< HEAD
-
-=======
->>>>>>> 6cf02925
         delta = self.q.squared_norm()
         alpha = self.gamma/delta
          
@@ -127,14 +114,8 @@
         self.gamma = self.norms**2
 
         self.beta = self.gamma/self.gamma1
-<<<<<<< HEAD
-
-        self.p.axpby(self.beta, 1, self.s, out=self.p)
-        #self.p = self.s + self.beta * self.p   
-=======
         #self.p = self.s + self.beta * self.p   
         self.p.axpby(self.beta, 1, self.s, out=self.p)
->>>>>>> 6cf02925
         
         self.normx = self.x.norm()
         #self.xmax = numpy.maximum(self.xmax, self.normx)
