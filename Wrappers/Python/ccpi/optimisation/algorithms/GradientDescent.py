--- conflicted
+++ resolved
@@ -23,13 +23,8 @@
 from __future__ import absolute_import
 from __future__ import division
 from __future__ import print_function
-<<<<<<< HEAD
-from __future__ import unicode_literals
 
 from ccpi.optimisation.algorithms import Algorithm, StochasticAlgorithm
-=======
-
->>>>>>> 524cdd1f
 import numpy
 
 class GradientDescent(Algorithm):
