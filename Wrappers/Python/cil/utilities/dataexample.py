#  Copyright 2019 United Kingdom Research and Innovation
#  Copyright 2019 The University of Manchester
#
#  Licensed under the Apache License, Version 2.0 (the "License");
#  you may not use this file except in compliance with the License.
#  You may obtain a copy of the License at
#
#      http://www.apache.org/licenses/LICENSE-2.0
#
#  Unless required by applicable law or agreed to in writing, software
#  distributed under the License is distributed on an "AS IS" BASIS,
#  WITHOUT WARRANTIES OR CONDITIONS OF ANY KIND, either express or implied.
#  See the License for the specific language governing permissions and
#  limitations under the License.
#
# Authors:
# CIL Developers, listed at: https://github.com/TomographicImaging/CIL/blob/master/NOTICE.txt

from cil.framework import ImageGeometry
<<<<<<< HEAD
=======
from cil.framework.labels import ImageDimension
>>>>>>> f8b513b5
import numpy
import numpy as np
from PIL import Image
import os
import os.path
import sys
from zipfile import ZipFile
from scipy.io import loadmat
from cil.io import NEXUSDataReader, NikonDataReader, ZEISSDataReader
from zenodo_get import zenodo_get

class DATA(object):
    @classmethod
    def dfile(cls):
        return None

class CILDATA(DATA):
    data_dir = os.path.abspath(os.path.join(sys.prefix, 'share','cil'))
    @classmethod
    def get(cls, size=None, scale=(0,1), **kwargs):
        ddir = kwargs.get('data_dir', CILDATA.data_dir)
        loader = TestData(data_dir=ddir)
        return loader.load(cls.dfile(), size, scale, **kwargs)

class REMOTEDATA(DATA):

    FOLDER = ''
    ZENODO_RECORD = ''
    ZIP_FILE = ''

    @classmethod
    def get(cls, data_dir):
        return None

    @classmethod
<<<<<<< HEAD
=======
    def _download_and_extract_from_url(cls, data_dir):
        with urlopen(cls.URL) as response:
            with BytesIO(response.read()) as bytes, ZipFile(bytes) as zipfile:
                zipfile.extractall(path = data_dir)

    @classmethod
>>>>>>> f8b513b5
    def download_data(cls, data_dir):
        '''
        Download a dataset from a remote repository

        Parameters
        ----------
        data_dir: str, optional
           The path to the data directory where the downloaded data should be stored

        '''
        if os.path.isdir(os.path.join(data_dir, cls.FOLDER)):
            print("Dataset folder already exists in " + data_dir)
        else:
<<<<<<< HEAD
            # get user confirmation for download
            if input("Are you sure you want to download {} dataset from Zenodo record {} ? (y/n)").format(cls.ZIP_FILE, cls.ZENODO_RECORD) == "y": 
                zenodo_get([cls.ZENODO_RECORD, '-g', cls.ZIP_FILE, '-o', data_dir])

                # unzip file
                with ZipFile(os.path.join(data_dir, cls.ZIP_FILE), 'r') as zip_ref:
                    zip_ref.extractall(os.path.join(data_dir, cls.FOLDER))
                os.remove(os.path.join(data_dir, cls.ZIP_FILE))

=======
            if input("Are you sure you want to download " + cls.FILE_SIZE + " dataset from " + cls.URL + " ? (y/n)") == "y":
                print('Downloading dataset from ' + cls.URL)
                cls._download_and_extract_from_url(os.path.join(data_dir,cls.FOLDER))
                print('Download complete')
>>>>>>> f8b513b5
            else:
                print('Download cancelled')
                return

class BOAT(CILDATA):
    @classmethod
    def dfile(cls):
        return TestData.BOAT
class CAMERA(CILDATA):
    @classmethod
    def dfile(cls):
        return TestData.CAMERA
class PEPPERS(CILDATA):
    @classmethod
    def dfile(cls):
        return TestData.PEPPERS
class RESOLUTION_CHART(CILDATA):
    @classmethod
    def dfile(cls):
        return TestData.RESOLUTION_CHART
class SIMPLE_PHANTOM_2D(CILDATA):
    @classmethod
    def dfile(cls):
        return TestData.SIMPLE_PHANTOM_2D
class SHAPES(CILDATA):
    @classmethod
    def dfile(cls):
        return TestData.SHAPES
class RAINBOW(CILDATA):
    @classmethod
    def dfile(cls):
        return TestData.RAINBOW
class SYNCHROTRON_PARALLEL_BEAM_DATA(CILDATA):
    @classmethod
    def get(cls, **kwargs):
        '''
        A DLS dataset

        Parameters
        ----------
        data_dir: str, optional
           The path to the data directory

        Returns
        -------
        AcquisitionData
            The DLS dataset
        '''

        ddir = kwargs.get('data_dir', CILDATA.data_dir)
        loader = NEXUSDataReader()
        loader.set_up(file_name=os.path.join(os.path.abspath(ddir), '24737_fd_normalised.nxs'))
        return loader.read()
class SIMULATED_PARALLEL_BEAM_DATA(CILDATA):
    @classmethod
    def get(cls, **kwargs):
        '''
        A simulated parallel-beam dataset generated from SIMULATED_SPHERE_VOLUME

        Parameters
        ----------
        data_dir: str, optional
           The path to the data directory

        Returns
        -------
        AcquisitionData
            The simulated spheres dataset
        '''

        ddir = kwargs.get('data_dir', CILDATA.data_dir)
        loader = NEXUSDataReader()
        loader.set_up(file_name=os.path.join(os.path.abspath(ddir), 'sim_parallel_beam.nxs'))
        return loader.read()
class SIMULATED_CONE_BEAM_DATA(CILDATA):
    @classmethod
    def get(cls, **kwargs):
        '''
        A cone-beam dataset generated from SIMULATED_SPHERE_VOLUME

        Parameters
        ----------
        data_dir: str, optional
           The path to the data directory

        Returns
        -------
        AcquisitionData
            The simulated spheres dataset
        '''

        ddir = kwargs.get('data_dir', CILDATA.data_dir)
        loader = NEXUSDataReader()
        loader.set_up(file_name=os.path.join(os.path.abspath(ddir), 'sim_cone_beam.nxs'))
        return loader.read()
class SIMULATED_SPHERE_VOLUME(CILDATA):
    @classmethod
    def get(cls, **kwargs):
        '''
        A simulated volume of spheres

        Parameters
        ----------
        data_dir: str, optional
           The path to the data directory

        Returns
        -------
        ImageData
            The simulated spheres volume
        '''
        ddir = kwargs.get('data_dir', CILDATA.data_dir)
        loader = NEXUSDataReader()
        loader.set_up(file_name=os.path.join(os.path.abspath(ddir), 'sim_volume.nxs'))
        return loader.read()

class WALNUT(REMOTEDATA):
    '''
    A microcomputed tomography dataset of a walnut from https://zenodo.org/records/4822516
    '''
    FOLDER = 'walnut'
    ZENODO_RECORD = '4822516'
    ZIP_FILE = 'walnut.zip'

    @classmethod
    def get(cls, data_dir):
        '''
        A microcomputed tomography dataset of a walnut from https://zenodo.org/records/4822516
        This function returns the raw projection data from the .txrm file

        Parameters
        ----------
        data_dir: str
           The path to the directory where the dataset is stored. Data can be downloaded with dataexample.WALNUT.download_data(data_dir)

        Returns
        -------
        ImageData
            The walnut dataset
        '''
        filepath = os.path.join(data_dir, cls.FOLDER, 'valnut','valnut_2014-03-21_643_28','tomo-A','valnut_tomo-A.txrm')
        try:
            loader = ZEISSDataReader(file_name=filepath)
            return loader.read()
        except(FileNotFoundError):
            raise(FileNotFoundError("Dataset .txrm file not found in specifed data_dir: {} \n \
                                    Specify a different data_dir or download data with dataexample.{}.download_data(data_dir)".format(filepath, cls.__name__)))

class USB(REMOTEDATA):
    '''
    A microcomputed tomography dataset of a usb memory stick from https://zenodo.org/records/4822516
    '''
<<<<<<< HEAD
    FOLDER = 'USB' 
    ZENODO_RECORD = '4822516'
    ZIP_FILE = 'usb.zip'
=======
    FOLDER = 'USB'
    URL = 'https://zenodo.org/record/4822516/files/usb.zip'
    FILE_SIZE = '3.2 GB'
>>>>>>> f8b513b5

    @classmethod
    def get(cls, data_dir):
        '''
        A microcomputed tomography dataset of a usb memory stick from https://zenodo.org/records/4822516
        This function returns the raw projection data from the .txrm file

        Parameters
        ----------
        data_dir: str
           The path to the directory where the dataset is stored. Data can be downloaded with dataexample.WALNUT.download_data(data_dir)

        Returns
        -------
        ImageData
            The usb dataset
        '''
        filepath = os.path.join(data_dir, cls.FOLDER, 'gruppe 4','gruppe 4_2014-03-20_1404_12','tomo-A','gruppe 4_tomo-A.txrm')
        try:
            loader = ZEISSDataReader(file_name=filepath)
            return loader.read()
        except(FileNotFoundError):
            raise(FileNotFoundError("Dataset .txrm file not found in: {} \n \
                                    Specify a different data_dir or download data with dataexample.{}.download_data(data_dir)".format(filepath, cls.__name__)))

class KORN(REMOTEDATA):
    '''
    A microcomputed tomography dataset of a sunflower seeds in a box from https://zenodo.org/records/6874123
    '''
    FOLDER = 'korn'
    ZENODO_RECORD = '6874123'
    ZIP_FILE = 'korn.zip'

    @classmethod
    def get(cls, data_dir):
        '''
        A microcomputed tomography dataset of a sunflower seeds in a box from https://zenodo.org/records/6874123
        This function returns the raw projection data from the .xtekct file

        Parameters
        ----------
        data_dir: str
           The path to the directory where the dataset is stored. Data can be downloaded with dataexample.KORN.download_data(data_dir)

        Returns
        -------
        ImageData
            The korn dataset
        '''
        filepath = os.path.join(data_dir, cls.FOLDER, 'Korn i kasse','47209 testscan korn01_recon.xtekct')
        try:
            loader = NikonDataReader(file_name=filepath)
            return loader.read()
        except(FileNotFoundError):
            raise(FileNotFoundError("Dataset .xtekct file not found in: {} \n \
                                    Specify a different data_dir or download data with dataexample.{}.download_data(data_dir)".format(filepath, cls.__name__)))


class SANDSTONE(REMOTEDATA):
    '''
    A synchrotron x-ray tomography dataset of sandstone from https://zenodo.org/records/4912435
    A small subset of the data containing selected projections and 4 slices of the reconstruction
    '''
    FOLDER = 'sandstone'
    ZENODO_RECORD = '4912435'
    ZIP_FILE = 'small.zip'

    def get(cls, data_dir, filename):
        '''
        A microcomputed tomography dataset of a sunflower seeds in a box from https://zenodo.org/records/6874123
        This function can be used to return selected projections or slices of the reconstruction

        Parameters
        ----------
        data_dir: str
           The path to the directory where the dataset is stored. Data can be downloaded with dataexample.KORN.download_data(data_dir)

        file: str
            The slices or projections to return, specify the path to the file within the data_dir

        Returns
        -------
        ImageData
            The selected sandstone dataset
        '''
        extension = os.path.splitext(filename)[1]
        if extension == '.mat':
            return loadmat(os.path.join(data_dir,filename))
        

class TestData(object):
    '''Class to return test data

    provides 6 dataset:
    BOAT = 'boat.tiff'
    CAMERA = 'camera.png'
    PEPPERS = 'peppers.tiff'
    RESOLUTION_CHART = 'resolution_chart.tiff'
    SIMPLE_PHANTOM_2D = 'hotdog'
    SHAPES =  'shapes.png'
    RAINBOW = 'rainbow.png'
    '''
    BOAT = 'boat.tiff'
    CAMERA = 'camera.png'
    PEPPERS = 'peppers.tiff'
    RESOLUTION_CHART = 'resolution_chart.tiff'
    SIMPLE_PHANTOM_2D = 'hotdog'
    SHAPES =  'shapes.png'
    RAINBOW =  'rainbow.png'

    def __init__(self, data_dir):
        self.data_dir = data_dir

    def load(self, which, size=None, scale=(0,1), **kwargs):
        '''
        Return a test data of the requested image

        Parameters
        ----------
        which: str
           Image selector: BOAT, CAMERA, PEPPERS, RESOLUTION_CHART, SIMPLE_PHANTOM_2D, SHAPES, RAINBOW
        size: tuple, optional
            The size of the returned ImageData. If None default will be used for each image type
        scale: tuple, optional
            The scale of the data values

        Returns
        -------
        ImageData
            The simulated spheres volume
        '''
        if which not in [TestData.BOAT, TestData.CAMERA,
                         TestData.PEPPERS, TestData.RESOLUTION_CHART,
                         TestData.SIMPLE_PHANTOM_2D, TestData.SHAPES,
                         TestData.RAINBOW]:
            raise ValueError('Unknown TestData {}.'.format(which))
        if which == TestData.SIMPLE_PHANTOM_2D:
            if size is None:
                N = 512
                M = 512
            else:
                N = size[0]
                M = size[1]

            sdata = numpy.zeros((N, M))
            sdata[int(round(N/4)):int(round(3*N/4)), int(round(M/4)):int(round(3*M/4))] = 0.5
            sdata[int(round(N/8)):int(round(7*N/8)), int(round(3*M/8)):int(round(5*M/8))] = 1
            ig = ImageGeometry(voxel_num_x = M, voxel_num_y = N, dimension_labels=[ImageDimension.HORIZONTAL_Y, ImageDimension.HORIZONTAL_X])
            data = ig.allocate()
            data.fill(sdata)

        elif which == TestData.SHAPES:

            with Image.open(os.path.join(self.data_dir, which)) as f:

                if size is None:
                    N = 200
                    M = 300
                else:
                    N = size[0]
                    M = size[1]

                ig = ImageGeometry(voxel_num_x = M, voxel_num_y = N, dimension_labels=[ImageDimension.HORIZONTAL_Y, ImageDimension.HORIZONTAL_X])
                data = ig.allocate()
                tmp = numpy.array(f.convert('L').resize((M,N)))
                data.fill(tmp/numpy.max(tmp))

        else:
            with Image.open(os.path.join(self.data_dir, which)) as tmp:

                if size is None:
                    N = tmp.size[1]
                    M = tmp.size[0]
                else:
                    N = size[0]
                    M = size[1]

                bands = tmp.getbands()
                if len(bands) > 1:
                    if len(bands) == 4:
                        tmp = tmp.convert('RGB')
                        bands = tmp.getbands()

                    ig = ImageGeometry(voxel_num_x=M, voxel_num_y=N, channels=len(bands),
                    dimension_labels=[ImageDimension.HORIZONTAL_Y, ImageDimension.HORIZONTAL_X,ImageDimension.CHANNEL])
                    data = ig.allocate()
                    data.fill(numpy.array(tmp.resize((M,N))))
                    data.reorder([ImageDimension.CHANNEL,ImageDimension.HORIZONTAL_Y, ImageDimension.HORIZONTAL_X])
                    data.geometry.channel_labels = bands
                else:
                    ig = ImageGeometry(voxel_num_x = M, voxel_num_y = N, dimension_labels=[ImageDimension.HORIZONTAL_Y, ImageDimension.HORIZONTAL_X])
                    data = ig.allocate()
                    data.fill(numpy.array(tmp.resize((M,N))))


            if scale is not None:
                dmax = data.as_array().max()
                dmin = data.as_array().min()
                # scale 0,1
                data = (data -dmin) / (dmax - dmin)
                if scale != (0,1):
                    #data = (data-dmin)/(dmax-dmin) * (scale[1]-scale[0]) +scale[0])
                    data *= (scale[1]-scale[0])
                    data += scale[0]
        # print ("data.geometry", data.geometry)
        return data

    @staticmethod
    def random_noise(image, mode='gaussian', seed=None, clip=True, **kwargs):
        '''Function to add noise to input image

        :param image: input dataset, DataContainer of numpy.ndarray
        :param mode: type of noise
        :param seed: seed for random number generator
        :param clip: should clip the data.
        See https://github.com/scikit-image/scikit-image/blob/master/skimage/util/noise.py

        '''
        if hasattr(image, 'as_array'):
            arr = TestData.scikit_random_noise(image.as_array(), mode=mode, seed=seed, clip=clip,
                  **kwargs)
            out = image.copy()
            out.fill(arr)
            return out
        elif issubclass(type(image), numpy.ndarray):
            return TestData.scikit_random_noise(image, mode=mode, seed=seed, clip=clip,
                   **kwargs)

    @staticmethod
    def scikit_random_noise(image, mode='gaussian', seed=None, clip=True, **kwargs):
        """
        Function to add random noise of various types to a floating-point image.
        Parameters
        ----------
        image : ndarray
            Input image data. Will be converted to float.
        mode : str, optional
            One of the following strings, selecting the type of noise to add:
            - 'gaussian'  Gaussian-distributed additive noise.
            - 'localvar'  Gaussian-distributed additive noise, with specified
                        local variance at each point of `image`.
            - 'poisson'   Poisson-distributed noise generated from the data.
            - 'salt'      Replaces random pixels with 1.
            - 'pepper'    Replaces random pixels with 0 (for unsigned images) or
                        -1 (for signed images).
            - 's&p'       Replaces random pixels with either 1 or `low_val`, where
                        `low_val` is 0 for unsigned images or -1 for signed
                        images.
            - 'speckle'   Multiplicative noise using out = image + n*image, where
                        n is uniform noise with specified mean & variance.
        seed : int, optional
            If provided, this will set the random seed before generating noise,
            for valid pseudo-random comparisons.
        clip : bool, optional
            If True (default), the output will be clipped after noise applied
            for modes `'speckle'`, `'poisson'`, and `'gaussian'`. This is
            needed to maintain the proper image data range. If False, clipping
            is not applied, and the output may extend beyond the range [-1, 1].
        mean : float, optional
            Mean of random distribution. Used in 'gaussian' and 'speckle'.
            Default : 0.
        var : float, optional
            Variance of random distribution. Used in 'gaussian' and 'speckle'.
            Note: variance = (standard deviation) ** 2. Default : 0.01
        local_vars : ndarray, optional
            Array of positive floats, same shape as `image`, defining the local
            variance at every image point. Used in 'localvar'.
        amount : float, optional
            Proportion of image pixels to replace with noise on range [0, 1].
            Used in 'salt', 'pepper', and 'salt & pepper'. Default : 0.05
        salt_vs_pepper : float, optional
            Proportion of salt vs. pepper noise for 's&p' on range [0, 1].
            Higher values represent more salt. Default : 0.5 (equal amounts)
        Returns
        -------
        out : ndarray
            Output floating-point image data on range [0, 1] or [-1, 1] if the
            input `image` was unsigned or signed, respectively.
        Notes
        -----
        Speckle, Poisson, Localvar, and Gaussian noise may generate noise outside
        the valid image range. The default is to clip (not alias) these values,
        but they may be preserved by setting `clip=False`. Note that in this case
        the output may contain values outside the ranges [0, 1] or [-1, 1].
        Use this option with care.
        Because of the prevalence of exclusively positive floating-point images in
        intermediate calculations, it is not possible to intuit if an input is
        signed based on dtype alone. Instead, negative values are explicitly
        searched for. Only if found does this function assume signed input.
        Unexpected results only occur in rare, poorly exposes cases (e.g. if all
        values are above 50 percent gray in a signed `image`). In this event,
        manually scaling the input to the positive domain will solve the problem.
        The Poisson distribution is only defined for positive integers. To apply
        this noise type, the number of unique values in the image is found and
        the next round power of two is used to scale up the floating-point result,
        after which it is scaled back down to the floating-point image range.
        To generate Poisson noise against a signed image, the signed image is
        temporarily converted to an unsigned image in the floating point domain,
        Poisson noise is generated, then it is returned to the original range.

        This function is adapted from scikit-image.
        https://github.com/scikit-image/scikit-image/blob/master/skimage/util/noise.py

        Copyright (C) 2019, the scikit-image team
        All rights reserved.

        Redistribution and use in source and binary forms, with or without
        modification, are permitted provided that the following conditions are
        met:

        1. Redistributions of source code must retain the above copyright
            notice, this list of conditions and the following disclaimer.
        2. Redistributions in binary form must reproduce the above copyright
            notice, this list of conditions and the following disclaimer in
            the documentation and/or other materials provided with the
            distribution.
        3. Neither the name of skimage nor the names of its contributors may be
            used to endorse or promote products derived from this software without
            specific prior written permission.

        THIS SOFTWARE IS PROVIDED BY THE AUTHOR ``AS IS'' AND ANY EXPRESS OR
        IMPLIED WARRANTIES, INCLUDING, BUT NOT LIMITED TO, THE IMPLIED
        WARRANTIES OF MERCHANTABILITY AND FITNESS FOR A PARTICULAR PURPOSE ARE
        DISCLAIMED. IN NO EVENT SHALL THE AUTHOR BE LIABLE FOR ANY DIRECT,
        INDIRECT, INCIDENTAL, SPECIAL, EXEMPLARY, OR CONSEQUENTIAL DAMAGES
        (INCLUDING, BUT NOT LIMITED TO, PROCUREMENT OF SUBSTITUTE GOODS OR
        SERVICES; LOSS OF USE, DATA, OR PROFITS; OR BUSINESS INTERRUPTION)
        HOWEVER CAUSED AND ON ANY THEORY OF LIABILITY, WHETHER IN CONTRACT,
        STRICT LIABILITY, OR TORT (INCLUDING NEGLIGENCE OR OTHERWISE) ARISING
        IN ANY WAY OUT OF THE USE OF THIS SOFTWARE, EVEN IF ADVISED OF THE
        POSSIBILITY OF SUCH DAMAGE.

        """
        mode = mode.lower()

        # Detect if a signed image was input
        if image.min() < 0:
            low_clip = -1.
        else:
            low_clip = 0.

        image = numpy.asarray(image, dtype=(np.float64))
        if seed is not None:
            np.random.seed(seed=seed)

        allowedtypes = {
            'gaussian': 'gaussian_values',
            'localvar': 'localvar_values',
            'poisson': 'poisson_values',
            'salt': 'sp_values',
            'pepper': 'sp_values',
            's&p': 's&p_values',
            'speckle': 'gaussian_values'}

        kwdefaults = {
            'mean': 0.,
            'var': 0.01,
            'amount': 0.05,
            'salt_vs_pepper': 0.5,
            'local_vars': np.zeros_like(image) + 0.01}

        allowedkwargs = {
            'gaussian_values': ['mean', 'var'],
            'localvar_values': ['local_vars'],
            'sp_values': ['amount'],
            's&p_values': ['amount', 'salt_vs_pepper'],
            'poisson_values': []}

        for key in kwargs:
            if key not in allowedkwargs[allowedtypes[mode]]:
                raise ValueError('%s keyword not in allowed keywords %s' %
                                (key, allowedkwargs[allowedtypes[mode]]))

        # Set kwarg defaults
        for kw in allowedkwargs[allowedtypes[mode]]:
            kwargs.setdefault(kw, kwdefaults[kw])

        if mode == 'gaussian':
            noise = np.random.normal(kwargs['mean'], kwargs['var'] ** 0.5,
                                    image.shape)
            out = image + noise

        elif mode == 'localvar':
            # Ensure local variance input is correct
            if (kwargs['local_vars'] <= 0).any():
                raise ValueError('All values of `local_vars` must be > 0.')

            # Safe shortcut usage broadcasts kwargs['local_vars'] as a ufunc
            out = image + np.random.normal(0, kwargs['local_vars'] ** 0.5)

        elif mode == 'poisson':
            # Determine unique values in image & calculate the next power of two
            vals = len(np.unique(image))
            vals = 2 ** np.ceil(np.log2(vals))

            # Ensure image is exclusively positive
            if low_clip == -1.:
                old_max = image.max()
                image = (image + 1.) / (old_max + 1.)

            # Generating noise for each unique value in image.
            out = np.random.poisson(image * vals) / float(vals)

            # Return image to original range if input was signed
            if low_clip == -1.:
                out = out * (old_max + 1.) - 1.

        elif mode == 'salt':
            # Re-call function with mode='s&p' and p=1 (all salt noise)
            out = TestData.random_noise(image, mode='s&p', seed=seed,
                            amount=kwargs['amount'], salt_vs_pepper=1.)

        elif mode == 'pepper':
            # Re-call function with mode='s&p' and p=1 (all pepper noise)
            out = TestData.random_noise(image, mode='s&p', seed=seed,
                            amount=kwargs['amount'], salt_vs_pepper=0.)

        elif mode == 's&p':
            out = image.copy()
            p = kwargs['amount']
            q = kwargs['salt_vs_pepper']
            flipped = np.random.choice([True, False], size=image.shape,
                                    p=[p, 1 - p])
            salted = np.random.choice([True, False], size=image.shape,
                                    p=[q, 1 - q])
            peppered = ~salted
            out[flipped & salted] = 1
            out[flipped & peppered] = low_clip

        elif mode == 'speckle':
            noise = np.random.normal(kwargs['mean'], kwargs['var'] ** 0.5,
                                    image.shape)
            out = image + image * noise

        # Clip back to original range, if necessary
        if clip:
            out = np.clip(out, low_clip, 1.0)

        return out<|MERGE_RESOLUTION|>--- conflicted
+++ resolved
@@ -17,10 +17,7 @@
 # CIL Developers, listed at: https://github.com/TomographicImaging/CIL/blob/master/NOTICE.txt
 
 from cil.framework import ImageGeometry
-<<<<<<< HEAD
-=======
 from cil.framework.labels import ImageDimension
->>>>>>> f8b513b5
 import numpy
 import numpy as np
 from PIL import Image
@@ -56,15 +53,6 @@
         return None
 
     @classmethod
-<<<<<<< HEAD
-=======
-    def _download_and_extract_from_url(cls, data_dir):
-        with urlopen(cls.URL) as response:
-            with BytesIO(response.read()) as bytes, ZipFile(bytes) as zipfile:
-                zipfile.extractall(path = data_dir)
-
-    @classmethod
->>>>>>> f8b513b5
     def download_data(cls, data_dir):
         '''
         Download a dataset from a remote repository
@@ -78,7 +66,6 @@
         if os.path.isdir(os.path.join(data_dir, cls.FOLDER)):
             print("Dataset folder already exists in " + data_dir)
         else:
-<<<<<<< HEAD
             # get user confirmation for download
             if input("Are you sure you want to download {} dataset from Zenodo record {} ? (y/n)").format(cls.ZIP_FILE, cls.ZENODO_RECORD) == "y": 
                 zenodo_get([cls.ZENODO_RECORD, '-g', cls.ZIP_FILE, '-o', data_dir])
@@ -88,12 +75,6 @@
                     zip_ref.extractall(os.path.join(data_dir, cls.FOLDER))
                 os.remove(os.path.join(data_dir, cls.ZIP_FILE))
 
-=======
-            if input("Are you sure you want to download " + cls.FILE_SIZE + " dataset from " + cls.URL + " ? (y/n)") == "y":
-                print('Downloading dataset from ' + cls.URL)
-                cls._download_and_extract_from_url(os.path.join(data_dir,cls.FOLDER))
-                print('Download complete')
->>>>>>> f8b513b5
             else:
                 print('Download cancelled')
                 return
@@ -246,15 +227,9 @@
     '''
     A microcomputed tomography dataset of a usb memory stick from https://zenodo.org/records/4822516
     '''
-<<<<<<< HEAD
     FOLDER = 'USB' 
     ZENODO_RECORD = '4822516'
     ZIP_FILE = 'usb.zip'
-=======
-    FOLDER = 'USB'
-    URL = 'https://zenodo.org/record/4822516/files/usb.zip'
-    FILE_SIZE = '3.2 GB'
->>>>>>> f8b513b5
 
     @classmethod
     def get(cls, data_dir):
