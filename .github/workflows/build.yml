--- conflicted
+++ resolved
@@ -88,11 +88,7 @@
     - uses: actions/checkout@v4
       with: {fetch-depth: 0, submodules: recursive}
     - name: set requirements
-<<<<<<< HEAD
-      run: sed -ri -e '/ python=/d' -e 's/(.* numpy=).*/\1${{ matrix.numpy-version }}/' -e 's/=cuda*//' scripts/requirements-test.yml
-=======
-      run: sed -ri -e '/ python=/d' -e 's/(.* numpy=).*/\1${{ matrix.numpy-version }}/' -e '/tigre/d' scripts/requirements-test.yml
->>>>>>> e06231aa
+      run: sed -ri -e '/ python=/d' -e 's/(.* numpy=).*/\1${{ matrix.numpy-version }}/' -e 's/=cuda*//' -e '/tigre/d' scripts/requirements-test.yml
     - uses: conda-incubator/setup-miniconda@v3
       with:
         python-version: ${{ matrix.python-version }}
