#  Copyright 2019 United Kingdom Research and Innovation
#  Copyright 2019 The University of Manchester
#
#  Licensed under the Apache License, Version 2.0 (the "License");
#  you may not use this file except in compliance with the License.
#  You may obtain a copy of the License at
#
#      http://www.apache.org/licenses/LICENSE-2.0
#
#  Unless required by applicable law or agreed to in writing, software
#  distributed under the License is distributed on an "AS IS" BASIS,
#  WITHOUT WARRANTIES OR CONDITIONS OF ANY KIND, either express or implied.
#  See the License for the specific language governing permissions and
#  limitations under the License.
#
# Authors:
# CIL Developers, listed at: https://github.com/TomographicImaging/CIL/blob/master/NOTICE.txt

from cil.optimisation.functions import Function
from cil.framework import BlockDataContainer
from cil.utilities.errors import InPlaceError
import numpy as np

def soft_shrinkage(x, tau, out=None):

    r"""Returns the value of the soft-shrinkage operator at x.

    Parameters
    -----------
    x : DataContainer
        where to evaluate the soft-shrinkage operator.
    tau : float, numpy ndarray, DataContainer
    out : DataContainer, default None
        where to store the result. If None, a new DataContainer is created.

    Returns
    --------
    the value of the soft-shrinkage operator at x: DataContainer.
    """
    if  id(x)==id(out):
        raise InPlaceError(message="The soft_shrinkage function cannot be used in place" )

    if out is None:
        if x.dtype in [np.csingle, np.cdouble, np.clongdouble]:
            out = x * 0
            outarr = out.as_array()
            outarr.real = x.abs().as_array()
            out.fill(outarr)
        else:
            out = x.abs()
    else:
        if x.dtype in [np.csingle, np.cdouble, np.clongdouble]:
            outarr = out.as_array()
            outarr.real = x.abs().as_array()
            outarr.imag = 0
            out.fill(outarr)
        else:
            x.abs(out = out)
    out -= tau
    out.maximum(0, out = out)
    if x.dtype in [np.csingle, np.cdouble, np.clongdouble]:
        out *= np.exp(1j*np.angle(x.as_array()))

    else:
        out *= x.sign()


<<<<<<< HEAD
    return out        
=======
    if should_return:
        return out
>>>>>>> 3231549a

class L1Norm(Function):
    r"""L1Norm function

    Consider the following cases:

    a) .. math:: F(x) = ||x||_{1}
    b) .. math:: F(x) = ||x - b||_{1}

    In the weighted case, :math:`w` is an array of positive weights.

    a) .. math:: F(x) = ||x||_{L^1(w)}
    b) .. math:: F(x) = ||x - b||_{L^1(w)}

    with :math:`||x||_{L^1(w)} = || x \cdot w||_1 = \sum_{i=1}^{n} |x_i| w_i`.

    Parameters
    -----------

        weight: DataContainer, numpy ndarray, default None
            Array of positive weights. If :code:`None` returns the L1 Norm.
        b: DataContainer, default None
            Translation of the function.

    """
    def __init__(self, b=None, weight=None):
        super(L1Norm, self).__init__(L=None)
        if weight is None:
            self.function = _L1Norm(b=b)
        else:
            self.function = _WeightedL1Norm(b=b, weight=weight)

    def __call__(self, x):
        r"""Returns the value of the L1Norm function at x.

        .. math:: f(x) = ||x - b||_{L^1(w)}
        """
        return self.function(x)

    def convex_conjugate(self, x):
        r"""Returns the value of the convex conjugate of the L1 Norm function at x.


    This is the indicator of the unit :math:`L^{\infty}` norm:


    a) .. math:: F^{*}(x^{*}) = \mathbb{I}_{\{\|\cdot\|_{\infty}\leq1\}}(x^{*})
    b) .. math:: F^{*}(x^{*}) = \mathbb{I}_{\{\|\cdot\|_{\infty}\leq1\}}(x^{*}) + \langle x^{*},b\rangle


    .. math:: \mathbb{I}_{\{\|\cdot\|_{\infty}\leq1\}}(x^{*})
        = \begin{cases}
        0, \mbox{if } \|x^{*}\|_{\infty}\leq1\\
        \infty, \mbox{otherwise}
        \end{cases}

    In the weighted case the convex conjugate is the indicator of the unit
    :math:`L^{\infty}` norm.

    See:
    https://math.stackexchange.com/questions/1533217/convex-conjugate-of-l1-norm-function-with-weight

    a) .. math:: F^{*}(x^{*}) = \mathbb{I}_{\{\|\cdot\|_{L^\infty(w^{-1})}\leq 1\}}(x^{*})
    b) .. math:: F^{*}(x^{*}) = \mathbb{I}_{\{\|\cdot\|_{L^\infty(w^{-1})}\leq 1\}}(x^{*}) + \langle x^{*},b\rangle

    with :math:`\|x\|_{L^\infty(w^{-1})} = \max_{i} \frac{|x_i|}{w_i}`.

    Parameters
    -----------

    x : DataContainer
        where to evaluate the convex conjugate of the L1 Norm function.

    Returns
    --------
    the value of the convex conjugate of the WeightedL1Norm function at x: DataContainer.

        """
        return self.function.convex_conjugate(x)

    def proximal(self, x, tau, out=None):
        r"""Returns the value of the proximal operator of the L1 Norm function at x with scaling parameter `tau`.


    Consider the following cases:

    a) .. math:: \mathrm{prox}_{\tau F}(x) = \mathrm{ShinkOperator}(x)
    b) .. math:: \mathrm{prox}_{\tau F}(x) = \mathrm{ShinkOperator}(x) + b

    where,

    .. math :: \mathrm{prox}_{\tau F}(x) = \mathrm{ShinkOperator}(x) = sgn(x) * \max\{ |x| - \tau, 0 \}

    The weighted case follows from Example 6.23 in Chapter 6 of "First-Order Methods in Optimization"
    by Amir Beck, SIAM 2017 https://archive.siam.org/books/mo25/mo25_ch6.pdf

    a) .. math:: \mathrm{prox}_{\tau F}(x) = \mathrm{ShinkOperator}_{\tau*w}(x)
    b) .. math:: \mathrm{prox}_{\tau F}(x) = \mathrm{ShinkOperator}_{\tau*w}(x) + b


    Parameters
    -----------
    x: DataContainer
    tau: float, ndarray, DataContainer
    out: DataContainer, default None
        If not None, the result will be stored in this object.

    Returns
    --------
    The value of the proximal operator of the L1 norm function at x: DataContainer.

        """
        return self.function.proximal(x, tau, out=out)


class _L1Norm(Function):

    r"""L1Norm function

        Consider the following cases:
            a) .. math:: F(x) = ||x||_{1}
            b) .. math:: F(x) = ||x - b||_{1}

    """

    def __init__(self, **kwargs):
        '''creator

        Cases considered (with/without data):
        a) :math:`f(x) = ||x||_{1}`
        b) :math:`f(x) = ||x - b||_{1}`

        :param b: translation of the function
        :type b: :code:`DataContainer`, optional
        '''
        super().__init__()
        self.b = kwargs.get('b',None)

    def __call__(self, x):
        y = x
        if self.b is not None:
            y = x - self.b
        return y.abs().sum()

    def convex_conjugate(self,x):
        tmp = x.abs().max() - 1
        if tmp<=1e-5:
            if self.b is not None:
                return self.b.dot(x)
            else:
                return 0.
        return np.inf


    def proximal(self, x, tau, out=None):
        if out is None:
            if self.b is not None:
                return self.b + soft_shrinkage(x - self.b, tau)
            else:
                return soft_shrinkage(x, tau)
        else:

            if self.b is not None:
                soft_shrinkage(x - self.b, tau, out = out)
                out += self.b
            else:
<<<<<<< HEAD
                soft_shrinkage(x, tau, out = out)   
            return out
=======
                soft_shrinkage(x, tau, out = out)
>>>>>>> 3231549a


class _WeightedL1Norm(Function):

    def __init__(self, weight, b=None):
        super().__init__()
        self.weight = weight
        self.b = b

        if np.min(weight) <= 0:
            raise ValueError("Weights should be strictly positive!")

    def __call__(self, x):
        y = x*self.weight

        if self.b is not None:
            y -= self.b

        return y.abs().sum()

    def convex_conjugate(self,x):
        tmp = (x.abs()/self.weight).max() - 1

        if tmp<=1e-5:
            if self.b is not None:
                return self.b.dot(x)
            else:
                return 0.
        return np.inf

    def proximal(self, x, tau, out=None):
        tau *= self.weight
        ret = _L1Norm.proximal(self, x, tau, out=out)
        tau /= self.weight
        return ret

class MixedL11Norm(Function):

    r"""MixedL11Norm function

    .. math:: F(x) = ||x||_{1,1} = \sum |x_{1}| + |x_{2}| + \cdots + |x_{n}|

    Note
    ----
    MixedL11Norm is a separable function, therefore it can also be defined using the :class:`BlockFunction`.


    See Also
    --------
    L1Norm, MixedL21Norm


    """

    def __init__(self, **kwargs):
        super(MixedL11Norm, self).__init__(**kwargs)

    def __call__(self, x):

        r"""Returns the value of the MixedL11Norm function at x.

        :param x: :code:`BlockDataContainer`
        """
        if not isinstance(x, BlockDataContainer):
            raise ValueError('__call__ expected BlockDataContainer, got {}'.format(type(x)))

        return x.abs().sum()

    def proximal(self, x, tau, out = None):

        r"""Returns the value of the proximal operator of the MixedL11Norm function at x.

        .. math:: \mathrm{prox}_{\tau F}(x) = \mathrm{ShinkOperator}(x)

        where,

        .. math :: \mathrm{prox}_{\tau F}(x) = \mathrm{ShinkOperator}(x) := sgn(x) * \max\{ |x| - \tau, 0 \}

        """

        if not isinstance(x, BlockDataContainer):
            raise ValueError('__call__ expected BlockDataContainer, got {}'.format(type(x)))

        return soft_shrinkage(x, tau, out = out)<|MERGE_RESOLUTION|>--- conflicted
+++ resolved
@@ -65,12 +65,7 @@
         out *= x.sign()
 
 
-<<<<<<< HEAD
     return out        
-=======
-    if should_return:
-        return out
->>>>>>> 3231549a
 
 class L1Norm(Function):
     r"""L1Norm function
@@ -237,12 +232,8 @@
                 soft_shrinkage(x - self.b, tau, out = out)
                 out += self.b
             else:
-<<<<<<< HEAD
                 soft_shrinkage(x, tau, out = out)   
             return out
-=======
-                soft_shrinkage(x, tau, out = out)
->>>>>>> 3231549a
 
 
 class _WeightedL1Norm(Function):
